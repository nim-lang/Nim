--- conflicted
+++ resolved
@@ -16,14 +16,9 @@
 var nimExe*: string
 const allowList = ["jsbigints.nim"]
 
-<<<<<<< HEAD
 template isJsOnly(file: string): bool =
   file.isRelativeTo("lib/js") or
-  file.isRelativeTo("lib/fusion/js") or
   file.extractFilename in allowList
-=======
-template isJsOnly(file: string): bool = file.isRelativeTo("lib/js")
->>>>>>> ffb130b5
 
 proc exe*(f: string): string =
   result = addFileExt(f, ExeExt)
