--- conflicted
+++ resolved
@@ -218,19 +218,11 @@
   var msg = category & "(" & p.string & ") " & arg
   stdout.writeLine msg
 
-<<<<<<< HEAD
 proc warn(c: var AtlasContext; p: PackageName; arg: string) =
   if c.noColors:
     message(c, "[Warning] ", p, arg)
   else:
     stdout.styledWriteLine(fgYellow, styleBright, "[Warning] ", resetStyle, fgCyan, "(", p.string, ")", fgDefault, " ", arg)
-=======
-proc info(c: var AtlasContext; p: PackageName; args: varargs[string]) =
-  message(c, "[Info] ", p, args)
-
-proc warn(c: var AtlasContext; p: PackageName; args: varargs[string]) =
-  message(c, "[Warning] ", p, args)
->>>>>>> d5ba14db
   inc c.errors
 
 proc error(c: var AtlasContext; p: PackageName; arg: string) =
@@ -240,15 +232,12 @@
     stdout.styledWriteLine(fgRed, styleBright, "[Error] ", resetStyle, fgCyan, "(", p.string, ")", fgDefault, " ", arg)
   inc c.errors
 
-<<<<<<< HEAD
 proc info(c: var AtlasContext; p: PackageName; arg: string) =
   if c.noColors:
     message(c, "[Info] ", p, arg)
   else:
     stdout.styledWriteLine(fgGreen, styleBright, "[Info] ", resetStyle, fgCyan, "(", p.string, ")", fgDefault, " ", arg)
 
-=======
->>>>>>> d5ba14db
 proc sameVersionAs(tag, ver: string): bool =
   const VersionChars = {'0'..'9', '.'}
 
@@ -926,10 +915,7 @@
     if fileExists(args[0]):
       echo toJson(extractRequiresInfo(args[0]))
     else:
-<<<<<<< HEAD
       fatal "File does not exist: " & args[0]
-=======
-      error "File does not exist: " & args[0]
   of "tag":
     projectCmd()
     if args.len == 0:
@@ -944,7 +930,6 @@
       try: field = parseEnum[SemVerField](args[0])
       except: error "tag command takes one of 'patch' 'minor' 'major', a SemVer tag, or a letter from 'a' to 'z'"
       tag(c, ord(field))
->>>>>>> d5ba14db
   of "build", "test", "doc", "tasks":
     projectCmd()
     nimbleExec(action, args)
