--- conflicted
+++ resolved
@@ -1,72 +1,12 @@
-<<<<<<< HEAD
-# Nim Compiler
-This repo contains the Nim compiler, Nim's stdlib, tools and 
+This package contains the Nim compiler, Nim's stdlib, tools and 
 documentation.
 
-## Compiling
-Compiling the Nim compiler is quite straightforward. Because
-the Nim compiler itself is written in the Nim programming language
-the C source of an older version of the compiler are needed to bootstrap the
-latest version. The C sources are available in a separate repo [here](http://github.com/nim-code/csources).
-
-Pre-compiled snapshots of the compiler are also available on
-[Nimbuild](http://build.nim-lang.org/). Your platform however may not 
-currently be built for.
-
-The compiler currently supports the following platform and architecture 
-combinations:
-  
-  * Windows (Windows XP or greater) - x86 and x86_64
-  * Linux (most, if not all, distributions) - x86, x86_64, ppc64 and armv6l
-  * Mac OS X 10.04 or higher - x86, x86_64 and ppc64
-  
-In reality a lot more are supported, however they are not tested regularly.
-
-To build from source you will need:
-
-  * gcc 3.x or later recommended. Other alternatives which may work
-    are: clang, Visual C++, Intel's C++ compiler
-  * git or wget
-
-If you are on a fairly modern *nix system, the following steps should work:
-
-```
-$ git clone git://github.com/Araq/Nimrod.git
-$ cd Nimrod
-$ git clone --depth 1 git://github.com/nimrod-code/csources
-$ cd csources && sh build.sh
-$ cd ..
-$ bin/nim c koch
-$ ./koch boot -d:release
-```
-
-``koch install [dir]`` may then be used to install Nim, or you can simply
-add it to your PATH. More ``koch`` related options are documented in
-[doc/koch.txt](doc/koch.txt).
-
-The above steps can be performed on Windows in a similar fashion, the
-``build.bat`` and ``build64.bat`` (for x86_64 systems) are provided to be used
-instead of ``build.sh``.
-
-## Getting help
-A [forum](http://forum.nim-lang.org/) is available if you have any
-questions, and you can also get help in the IRC channel on
-[Freenode](irc://irc.freenode.net/nim) in #nim. If you ask questions on
-[StackOverflow use the nim
-tag](http://stackoverflow.com/questions/tagged/nim).
-
-## License
-=======
-This package contains the Nimrod compiler, Nimrod's stdlib, tools and 
-documentation.
-
-Nimrod is a compiled, garbage-collected systems programming language which has
-an excellent productivity/performance ratio. Nimrod's design focuses on
+Nim is a compiled, garbage-collected systems programming language which has
+an excellent productivity/performance ratio. Nim's design focuses on
 efficiency, expressiveness, elegance (in the order of priority).
 
 Read install.txt for instructions of how to build and install it.
 
->>>>>>> b0179f9a
 The compiler and the standard library are licensed under the MIT license, 
 except for some modules where the documentation suggests otherwise. This means 
 that you can use any license for your own programs developed with Nim, 
