#
#
#            Nim's Runtime Library
#        (c) Copyright 2015 Andreas Rumpf
#
#    See the file "copying.txt", included in this
#    distribution, for details about the copyright.
#


## The compiler depends on the System module to work properly and the System
## module depends on the compiler. Most of the routines listed here use
## special compiler magic.
##
## Each module implicitly imports the System module; it must not be listed
## explicitly. Because of this there cannot be a user-defined module named
## ``system``.
##
## System module
## =============
##
## .. include:: ./system_overview.rst


type
  float* {.magic: Float.}     ## Default floating point type.
  float32* {.magic: Float32.} ## 32 bit floating point type.
  float64* {.magic: Float.}   ## 64 bit floating point type.

# 'float64' is now an alias to 'float'; this solves many problems

type
  char* {.magic: Char.}         ## Built-in 8 bit character type (unsigned).
  string* {.magic: String.}     ## Built-in string type.
  cstring* {.magic: Cstring.}   ## Built-in cstring (*compatible string*) type.
  pointer* {.magic: Pointer.}   ## Built-in pointer type, use the ``addr``
                                ## operator to get a pointer to a variable.

  typedesc* {.magic: TypeDesc.} ## Meta type to denote a type description.

type
  `ptr`*[T] {.magic: Pointer.}   ## Built-in generic untraced pointer type.
  `ref`*[T] {.magic: Pointer.}   ## Built-in generic traced pointer type.

  `nil` {.magic: "Nil".}

  void* {.magic: "VoidType".}    ## Meta type to denote the absence of any type.
  auto* {.magic: Expr.}          ## Meta type for automatic type determination.
  any* = distinct auto           ## Meta type for any supported type.
  untyped* {.magic: Expr.}       ## Meta type to denote an expression that
                                 ## is not resolved (for templates).
  typed* {.magic: Stmt.}         ## Meta type to denote an expression that
                                 ## is resolved (for templates).

include "system/basic_types"


proc compileOption*(option: string): bool {.
  magic: "CompileOption", noSideEffect.}
  ## Can be used to determine an `on|off` compile-time option. Example:
  ##
  ## .. code-block:: Nim
  ##   when compileOption("floatchecks"):
  ##     echo "compiled with floating point NaN and Inf checks"

proc compileOption*(option, arg: string): bool {.
  magic: "CompileOptionArg", noSideEffect.}
  ## Can be used to determine an enum compile-time option. Example:
  ##
  ## .. code-block:: Nim
  ##   when compileOption("opt", "size") and compileOption("gc", "boehm"):
  ##     echo "compiled with optimization for size and uses Boehm's GC"

{.push warning[GcMem]: off, warning[Uninit]: off.}
{.push hints: off.}

proc `or`*(a, b: typedesc): typedesc {.magic: "TypeTrait", noSideEffect.}
  ## Constructs an `or` meta class.

proc `and`*(a, b: typedesc): typedesc {.magic: "TypeTrait", noSideEffect.}
  ## Constructs an `and` meta class.

proc `not`*(a: typedesc): typedesc {.magic: "TypeTrait", noSideEffect.}
  ## Constructs an `not` meta class.


type
  SomeFloat* = float|float32|float64
    ## Type class matching all floating point number types.

  SomeNumber* = SomeInteger|SomeFloat
    ## Type class matching all number types.

proc defined*(x: untyped): bool {.magic: "Defined", noSideEffect, compileTime.}
  ## Special compile-time procedure that checks whether `x` is
  ## defined.
  ##
  ## `x` is an external symbol introduced through the compiler's
  ## `-d:x switch <nimc.html#compiler-usage-compile-time-symbols>`_ to enable
  ## build time conditionals:
  ##
  ## .. code-block:: Nim
  ##   when not defined(release):
  ##     # Do here programmer friendly expensive sanity checks.
  ##   # Put here the normal code

when defined(nimHashOrdinalFixed):
  type
    Ordinal*[T] {.magic: Ordinal.} ## Generic ordinal type. Includes integer,
                                   ## bool, character, and enumeration types
                                   ## as well as their subtypes. See also
                                   ## `SomeOrdinal`.
else:
  # bootstrap <= 0.20.0
  type
    OrdinalImpl[T] {.magic: Ordinal.}
    Ordinal* = OrdinalImpl | uint | uint64

when defined(nimHasRunnableExamples):
  proc runnableExamples*(rdoccmd = "", body: untyped) {.magic: "RunnableExamples".}
    ## A section you should use to mark `runnable example`:idx: code with.
    ##
    ## - In normal debug and release builds code within
    ##   a ``runnableExamples`` section is ignored.
    ## - The documentation generator is aware of these examples and considers them
    ##   part of the ``##`` doc comment. As the last step of documentation
    ##   generation each runnableExample is put in its own file ``$file_examples$i.nim``,
    ##   compiled and tested. The collected examples are
    ##   put into their own module to ensure the examples do not refer to
    ##   non-exported symbols.
    ##
    ## Usage:
    ##
    ## .. code-block:: Nim
    ##   proc double*(x: int): int =
    ##     ## This proc doubles a number.
    ##     runnableExamples:
    ##       ## at module scope
    ##       assert double(5) == 10
    ##       block: ## at block scope
    ##         defer: echo "done"
    ##     result = 2 * x
    ##     runnableExamples "-d:foo -b:cpp":
    ##       import std/compilesettings
    ##       doAssert querySetting(backend) == "cpp"
    ##     runnableExamples "-r:off": ## this one is only compiled
    ##        import std/browsers
    ##        openDefaultBrowser "https://forum.nim-lang.org/"
else:
  template runnableExamples*(doccmd = "", body: untyped) =
    discard

when defined(nimHasDeclaredMagic):
  proc declared*(x: untyped): bool {.magic: "Declared", noSideEffect, compileTime.}
    ## Special compile-time procedure that checks whether `x` is
    ## declared. `x` has to be an identifier or a qualified identifier.
    ##
    ## See also:
    ## * `declaredInScope <#declaredInScope,untyped>`_
    ##
    ## This can be used to check whether a library provides a certain
    ## feature or not:
    ##
    ## .. code-block:: Nim
    ##   when not declared(strutils.toUpper):
    ##     # provide our own toUpper proc here, because strutils is
    ##     # missing it.
else:
  proc declared*(x: untyped): bool {.magic: "Defined", noSideEffect, compileTime.}

when defined(nimHasDeclaredMagic):
  proc declaredInScope*(x: untyped): bool {.magic: "DeclaredInScope", noSideEffect, compileTime.}
    ## Special compile-time procedure that checks whether `x` is
    ## declared in the current scope. `x` has to be an identifier.
else:
  proc declaredInScope*(x: untyped): bool {.magic: "DefinedInScope", noSideEffect, compileTime.}

proc `addr`*[T](x: var T): ptr T {.magic: "Addr", noSideEffect.} =
  ## Builtin `addr` operator for taking the address of a memory location.
  ## Cannot be overloaded.
  ##
  ## See also:
  ## * `unsafeAddr <#unsafeAddr,T>`_
  ##
  ## .. code-block:: Nim
  ##  var
  ##    buf: seq[char] = @['a','b','c']
  ##    p = buf[1].addr
  ##  echo p.repr # ref 0x7faa35c40059 --> 'b'
  ##  echo p[]    # b
  discard

proc unsafeAddr*[T](x: T): ptr T {.magic: "Addr", noSideEffect.} =
  ## Builtin `addr` operator for taking the address of a memory
  ## location. This works even for ``let`` variables or parameters
  ## for better interop with C and so it is considered even more
  ## unsafe than the ordinary `addr <#addr,T>`_.
  ##
  ## **Note**: When you use it to write a wrapper for a C library, you should
  ## always check that the original library does never write to data behind the
  ## pointer that is returned from this procedure.
  ##
  ## Cannot be overloaded.
  discard

when defined(nimNewTypedesc):
  type
    `static`*[T] {.magic: "Static".}
      ## Meta type representing all values that can be evaluated at compile-time.
      ##
      ## The type coercion ``static(x)`` can be used to force the compile-time
      ## evaluation of the given expression ``x``.

    `type`*[T] {.magic: "Type".}
      ## Meta type representing the type of all type values.
      ##
      ## The coercion ``type(x)`` can be used to obtain the type of the given
      ## expression ``x``.
else:
  proc `type`*(x: untyped): typedesc {.magic: "TypeOf", noSideEffect, compileTime.} =
    ## Builtin `type` operator for accessing the type of an expression.
    ## Cannot be overloaded.
    discard

when defined(nimHasTypeof):
  type
    TypeOfMode* = enum ## Possible modes of `typeof`.
      typeOfProc,      ## Prefer the interpretation that means `x` is a proc call.
      typeOfIter       ## Prefer the interpretation that means `x` is an iterator call.

  proc typeof*(x: untyped; mode = typeOfIter): typedesc {.
    magic: "TypeOf", noSideEffect, compileTime.} =
    ## Builtin `typeof` operation for accessing the type of an expression.
    ## Since version 0.20.0.
    discard


const ThisIsSystem = true

proc internalNew*[T](a: var ref T) {.magic: "New", noSideEffect.}
  ## Leaked implementation detail. Do not use.

when true:
  proc new*[T](a: var ref T, finalizer: proc (x: ref T) {.nimcall.}) {.
    magic: "NewFinalize", noSideEffect.}
    ## Creates a new object of type ``T`` and returns a safe (traced)
    ## reference to it in ``a``.
    ##
    ## When the garbage collector frees the object, `finalizer` is called.
    ## The `finalizer` may not keep a reference to the
    ## object pointed to by `x`. The `finalizer` cannot prevent the GC from
    ## freeing the object.
    ##
    ## **Note**: The `finalizer` refers to the type `T`, not to the object!
    ## This means that for each object of type `T` the finalizer will be called!

proc wasMoved*[T](obj: var T) {.magic: "WasMoved", noSideEffect.} =
  ## Resets an object `obj` to its initial (binary zero) value to signify
  ## it was "moved" and to signify its destructor should do nothing and
  ## ideally be optimized away.
  discard

proc move*[T](x: var T): T {.magic: "Move", noSideEffect.} =
  result = x
  wasMoved(x)

type
  range*[T]{.magic: "Range".}         ## Generic type to construct range types.
  array*[I, T]{.magic: "Array".}      ## Generic type to construct
                                      ## fixed-length arrays.
  openArray*[T]{.magic: "OpenArray".} ## Generic type to construct open arrays.
                                      ## Open arrays are implemented as a
                                      ## pointer to the array data and a
                                      ## length field.
  varargs*[T]{.magic: "Varargs".}     ## Generic type to construct a varargs type.
  seq*[T]{.magic: "Seq".}             ## Generic type to construct sequences.
  set*[T]{.magic: "Set".}             ## Generic type to construct bit sets.

when defined(nimUncheckedArrayTyp):
  type
    UncheckedArray*[T]{.magic: "UncheckedArray".}
    ## Array with no bounds checking.
else:
  type
    UncheckedArray*[T]{.unchecked.} = array[0,T]
    ## Array with no bounds checking.

type sink*[T]{.magic: "BuiltinType".}
type lent*[T]{.magic: "BuiltinType".}

proc high*[T: Ordinal|enum|range](x: T): T {.magic: "High", noSideEffect.}
  ## Returns the highest possible value of an ordinal value `x`.
  ##
  ## As a special semantic rule, `x` may also be a type identifier.
  ##
  ## See also:
  ## * `low(T) <#low,T>`_
  ##
  ## .. code-block:: Nim
  ##  high(2) # => 9223372036854775807

proc high*[T: Ordinal|enum|range](x: typedesc[T]): T {.magic: "High", noSideEffect.}
  ## Returns the highest possible value of an ordinal or enum type.
  ##
  ## ``high(int)`` is Nim's way of writing `INT_MAX`:idx: or `MAX_INT`:idx:.
  ##
  ## See also:
  ## * `low(typedesc) <#low,typedesc[T]>`_
  ##
  ## .. code-block:: Nim
  ##  high(int) # => 9223372036854775807

proc high*[T](x: openArray[T]): int {.magic: "High", noSideEffect.}
  ## Returns the highest possible index of a sequence `x`.
  ##
  ## See also:
  ## * `low(openArray) <#low,openArray[T]>`_
  ##
  ## .. code-block:: Nim
  ##  var s = @[1, 2, 3, 4, 5, 6, 7]
  ##  high(s) # => 6
  ##  for i in low(s)..high(s):
  ##    echo s[i]

proc high*[I, T](x: array[I, T]): I {.magic: "High", noSideEffect.}
  ## Returns the highest possible index of an array `x`.
  ##
  ## See also:
  ## * `low(array) <#low,array[I,T]>`_
  ##
  ## .. code-block:: Nim
  ##  var arr = [1, 2, 3, 4, 5, 6, 7]
  ##  high(arr) # => 6
  ##  for i in low(arr)..high(arr):
  ##    echo arr[i]

proc high*[I, T](x: typedesc[array[I, T]]): I {.magic: "High", noSideEffect.}
  ## Returns the highest possible index of an array type.
  ##
  ## See also:
  ## * `low(typedesc[array]) <#low,typedesc[array[I,T]]>`_
  ##
  ## .. code-block:: Nim
  ##  high(array[7, int]) # => 6

proc high*(x: cstring): int {.magic: "High", noSideEffect.}
  ## Returns the highest possible index of a compatible string `x`.
  ## This is sometimes an O(n) operation.
  ##
  ## See also:
  ## * `low(cstring) <#low,cstring>`_

proc high*(x: string): int {.magic: "High", noSideEffect.}
  ## Returns the highest possible index of a string `x`.
  ##
  ## See also:
  ## * `low(string) <#low,string>`_
  ##
  ## .. code-block:: Nim
  ##  var str = "Hello world!"
  ##  high(str) # => 11

proc low*[T: Ordinal|enum|range](x: T): T {.magic: "Low", noSideEffect.}
  ## Returns the lowest possible value of an ordinal value `x`. As a special
  ## semantic rule, `x` may also be a type identifier.
  ##
  ## See also:
  ## * `high(T) <#high,T>`_
  ##
  ## .. code-block:: Nim
  ##  low(2) # => -9223372036854775808

proc low*[T: Ordinal|enum|range](x: typedesc[T]): T {.magic: "Low", noSideEffect.}
  ## Returns the lowest possible value of an ordinal or enum type.
  ##
  ## ``low(int)`` is Nim's way of writing `INT_MIN`:idx: or `MIN_INT`:idx:.
  ##
  ## See also:
  ## * `high(typedesc) <#high,typedesc[T]>`_
  ##
  ## .. code-block:: Nim
  ##  low(int) # => -9223372036854775808

proc low*[T](x: openArray[T]): int {.magic: "Low", noSideEffect.}
  ## Returns the lowest possible index of a sequence `x`.
  ##
  ## See also:
  ## * `high(openArray) <#high,openArray[T]>`_
  ##
  ## .. code-block:: Nim
  ##  var s = @[1, 2, 3, 4, 5, 6, 7]
  ##  low(s) # => 0
  ##  for i in low(s)..high(s):
  ##    echo s[i]

proc low*[I, T](x: array[I, T]): I {.magic: "Low", noSideEffect.}
  ## Returns the lowest possible index of an array `x`.
  ##
  ## See also:
  ## * `high(array) <#high,array[I,T]>`_
  ##
  ## .. code-block:: Nim
  ##  var arr = [1, 2, 3, 4, 5, 6, 7]
  ##  low(arr) # => 0
  ##  for i in low(arr)..high(arr):
  ##    echo arr[i]

proc low*[I, T](x: typedesc[array[I, T]]): I {.magic: "Low", noSideEffect.}
  ## Returns the lowest possible index of an array type.
  ##
  ## See also:
  ## * `high(typedesc[array]) <#high,typedesc[array[I,T]]>`_
  ##
  ## .. code-block:: Nim
  ##  low(array[7, int]) # => 0

proc low*(x: cstring): int {.magic: "Low", noSideEffect.}
  ## Returns the lowest possible index of a compatible string `x`.
  ##
  ## See also:
  ## * `high(cstring) <#high,cstring>`_

proc low*(x: string): int {.magic: "Low", noSideEffect.}
  ## Returns the lowest possible index of a string `x`.
  ##
  ## See also:
  ## * `high(string) <#high,string>`_
  ##
  ## .. code-block:: Nim
  ##  var str = "Hello world!"
  ##  low(str) # => 0

proc shallowCopy*[T](x: var T, y: T) {.noSideEffect, magic: "ShallowCopy".}
  ## Use this instead of `=` for a `shallow copy`:idx:.
  ##
  ## The shallow copy only changes the semantics for sequences and strings
  ## (and types which contain those).
  ##
  ## Be careful with the changed semantics though!
  ## There is a reason why the default assignment does a deep copy of sequences
  ## and strings.

when defined(nimArrIdx):
  # :array|openArray|string|seq|cstring|tuple
  proc `[]`*[I: Ordinal;T](a: T; i: I): T {.
    noSideEffect, magic: "ArrGet".}
  proc `[]=`*[I: Ordinal;T,S](a: T; i: I;
    x: sink S) {.noSideEffect, magic: "ArrPut".}
  proc `=`*[T](dest: var T; src: T) {.noSideEffect, magic: "Asgn".}

  proc arrGet[I: Ordinal;T](a: T; i: I): T {.
    noSideEffect, magic: "ArrGet".}
  proc arrPut[I: Ordinal;T,S](a: T; i: I;
    x: S) {.noSideEffect, magic: "ArrPut".}

  proc `=destroy`*[T](x: var T) {.inline, magic: "Destroy".} =
    ## Generic `destructor`:idx: implementation that can be overridden.
    discard
  proc `=sink`*[T](x: var T; y: T) {.inline, magic: "Asgn".} =
    ## Generic `sink`:idx: implementation that can be overridden.
    shallowCopy(x, y)

type
  HSlice*[T, U] = object   ## "Heterogeneous" slice type.
    a*: T                  ## The lower bound (inclusive).
    b*: U                  ## The upper bound (inclusive).
  Slice*[T] = HSlice[T, T] ## An alias for ``HSlice[T, T]``.

proc `..`*[T, U](a: sink T, b: sink U): HSlice[T, U] {.noSideEffect, inline, magic: "DotDot".} =
  ## Binary `slice`:idx: operator that constructs an interval ``[a, b]``, both `a`
  ## and `b` are inclusive.
  ##
  ## Slices can also be used in the set constructor and in ordinal case
  ## statements, but then they are special-cased by the compiler.
  ##
  ## .. code-block:: Nim
  ##   let a = [10, 20, 30, 40, 50]
  ##   echo a[2 .. 3] # @[30, 40]
  result = HSlice[T, U](a: a, b: b)

proc `..`*[T](b: sink T): HSlice[int, T] {.noSideEffect, inline, magic: "DotDot".} =
  ## Unary `slice`:idx: operator that constructs an interval ``[default(int), b]``.
  ##
  ## .. code-block:: Nim
  ##   let a = [10, 20, 30, 40, 50]
  ##   echo a[.. 2] # @[10, 20, 30]
  result = HSlice[int, T](a: 0, b: b)

when not defined(niminheritable):
  {.pragma: inheritable.}
when not defined(nimunion):
  {.pragma: unchecked.}
when not defined(nimHasHotCodeReloading):
  {.pragma: nonReloadable.}
when defined(hotCodeReloading):
  {.pragma: hcrInline, inline.}
else:
  {.pragma: hcrInline.}

{.push profiler: off.}
let nimvm* {.magic: "Nimvm", compileTime.}: bool = false
  ## May be used only in `when` expression.
  ## It is true in Nim VM context and false otherwise.
{.pop.}

include "system/arithmetics"
include "system/comparisons"

const
  appType* {.magic: "AppType"}: string = ""
    ## A string that describes the application type. Possible values:
    ## `"console"`, `"gui"`, `"lib"`.

include "system/inclrtl"

const NoFakeVars* = defined(nimscript) ## `true` if the backend doesn't support \
  ## "fake variables" like `var EBADF {.importc.}: cint`.

const notJSnotNims = not defined(js) and not defined(nimscript)

when not defined(js) and not defined(nimSeqsV2):
  type
    TGenericSeq {.compilerproc, pure, inheritable.} = object
      len, reserved: int
      when defined(gogc):
        elemSize: int
        elemAlign: int
    PGenericSeq {.exportc.} = ptr TGenericSeq
    # len and space without counting the terminating zero:
    NimStringDesc {.compilerproc, final.} = object of TGenericSeq
      data: UncheckedArray[char]
    NimString = ptr NimStringDesc

when notJSnotNims and not defined(nimSeqsV2):
  template space(s: PGenericSeq): int {.dirty.} =
    s.reserved and not (seqShallowFlag or strlitFlag)

when notJSnotNims and not defined(nimV2):
  include "system/hti"

type
  byte* = uint8 ## This is an alias for ``uint8``, that is an unsigned
                ## integer, 8 bits wide.

  Natural* = range[0..high(int)]
    ## is an `int` type ranging from zero to the maximum value
    ## of an `int`. This type is often useful for documentation and debugging.

  Positive* = range[1..high(int)]
    ## is an `int` type ranging from one to the maximum value
    ## of an `int`. This type is often useful for documentation and debugging.

  RootObj* {.compilerproc, inheritable.} =
    object ## The root of Nim's object hierarchy.
           ##
           ## Objects should inherit from `RootObj` or one of its descendants.
           ## However, objects that have no ancestor are also allowed.
  RootRef* = ref RootObj ## Reference to `RootObj`.


include "system/exceptions"

when defined(js) or defined(nimdoc):
  type
    JsRoot* = ref object of RootObj
      ## Root type of the JavaScript object hierarchy

proc unsafeNew*[T](a: var ref T, size: Natural) {.magic: "New", noSideEffect.}
  ## Creates a new object of type ``T`` and returns a safe (traced)
  ## reference to it in ``a``.
  ##
  ## This is **unsafe** as it allocates an object of the passed ``size``.
  ## This should only be used for optimization purposes when you know
  ## what you're doing!
  ##
  ## See also:
  ## * `new <#new,ref.T,proc(ref.T)>`_

proc sizeof*[T](x: T): int {.magic: "SizeOf", noSideEffect.}
  ## Returns the size of ``x`` in bytes.
  ##
  ## Since this is a low-level proc,
  ## its usage is discouraged - using `new <#new,ref.T,proc(ref.T)>`_ for
  ## the most cases suffices that one never needs to know ``x``'s size.
  ##
  ## As a special semantic rule, ``x`` may also be a type identifier
  ## (``sizeof(int)`` is valid).
  ##
  ## Limitations: If used for types that are imported from C or C++,
  ## sizeof should fallback to the ``sizeof`` in the C compiler. The
  ## result isn't available for the Nim compiler and therefore can't
  ## be used inside of macros.
  ##
  ## .. code-block:: Nim
  ##  sizeof('A') # => 1
  ##  sizeof(2) # => 8

when defined(nimHasalignOf):
  proc alignof*[T](x: T): int {.magic: "AlignOf", noSideEffect.}
  proc alignof*(x: typedesc): int {.magic: "AlignOf", noSideEffect.}

  proc offsetOfDotExpr(typeAccess: typed): int {.magic: "OffsetOf", noSideEffect, compileTime.}

  template offsetOf*[T](t: typedesc[T]; member: untyped): int =
    var tmp {.noinit.}: ptr T
    offsetOfDotExpr(tmp[].member)

  template offsetOf*[T](value: T; member: untyped): int =
    offsetOfDotExpr(value.member)

  #proc offsetOf*(memberaccess: typed): int {.magic: "OffsetOf", noSideEffect.}

when defined(nimtypedescfixed):
  proc sizeof*(x: typedesc): int {.magic: "SizeOf", noSideEffect.}


proc newSeq*[T](s: var seq[T], len: Natural) {.magic: "NewSeq", noSideEffect.}
  ## Creates a new sequence of type ``seq[T]`` with length ``len``.
  ##
  ## This is equivalent to ``s = @[]; setlen(s, len)``, but more
  ## efficient since no reallocation is needed.
  ##
  ## Note that the sequence will be filled with zeroed entries.
  ## After the creation of the sequence you should assign entries to
  ## the sequence instead of adding them. Example:
  ##
  ## .. code-block:: Nim
  ##   var inputStrings : seq[string]
  ##   newSeq(inputStrings, 3)
  ##   assert len(inputStrings) == 3
  ##   inputStrings[0] = "The fourth"
  ##   inputStrings[1] = "assignment"
  ##   inputStrings[2] = "would crash"
  ##   #inputStrings[3] = "out of bounds"

proc newSeq*[T](len = 0.Natural): seq[T] =
  ## Creates a new sequence of type ``seq[T]`` with length ``len``.
  ##
  ## Note that the sequence will be filled with zeroed entries.
  ## After the creation of the sequence you should assign entries to
  ## the sequence instead of adding them.
  ##
  ## See also:
  ## * `newSeqOfCap <#newSeqOfCap,Natural>`_
  ## * `newSeqUninitialized <#newSeqUninitialized,Natural>`_
  ##
  ## .. code-block:: Nim
  ##   var inputStrings = newSeq[string](3)
  ##   assert len(inputStrings) == 3
  ##   inputStrings[0] = "The fourth"
  ##   inputStrings[1] = "assignment"
  ##   inputStrings[2] = "would crash"
  ##   #inputStrings[3] = "out of bounds"
  newSeq(result, len)

proc newSeqOfCap*[T](cap: Natural): seq[T] {.
  magic: "NewSeqOfCap", noSideEffect.} =
  ## Creates a new sequence of type ``seq[T]`` with length zero and capacity
  ## ``cap``.
  ##
  ## .. code-block:: Nim
  ##   var x = newSeqOfCap[int](5)
  ##   assert len(x) == 0
  ##   x.add(10)
  ##   assert len(x) == 1
  discard

when not defined(js):
  proc newSeqUninitialized*[T: SomeNumber](len: Natural): seq[T] =
    ## Creates a new sequence of type ``seq[T]`` with length ``len``.
    ##
    ## Only available for numbers types. Note that the sequence will be
    ## uninitialized. After the creation of the sequence you should assign
    ## entries to the sequence instead of adding them.
    ##
    ## .. code-block:: Nim
    ##   var x = newSeqUninitialized[int](3)
    ##   assert len(x) == 3
    ##   x[0] = 10
    result = newSeqOfCap[T](len)
    when defined(nimSeqsV2):
      cast[ptr int](addr result)[] = len
    else:
      var s = cast[PGenericSeq](result)
      s.len = len

proc len*[TOpenArray: openArray|varargs](x: TOpenArray): int {.
  magic: "LengthOpenArray", noSideEffect.}
  ## Returns the length of an openArray.
  ##
  ## .. code-block:: Nim
  ##   var s = [1, 1, 1, 1, 1]
  ##   echo len(s) # => 5

proc len*(x: string): int {.magic: "LengthStr", noSideEffect.}
  ## Returns the length of a string.
  ##
  ## .. code-block:: Nim
  ##   var str = "Hello world!"
  ##   echo len(str) # => 12

proc len*(x: cstring): int {.magic: "LengthStr", noSideEffect.}
  ## Returns the length of a compatible string. This is sometimes
  ## an O(n) operation.
  ##
  ## **Note:** On the JS backend this currently counts UTF-16 code points
  ## instead of bytes at runtime (not at compile time). For now, if you
  ## need the byte length of the UTF-8 encoding, convert to string with
  ## `$` first then call `len`.
  ##
  ## .. code-block:: Nim
  ##   var str: cstring = "Hello world!"
  ##   len(str) # => 12

proc len*(x: (type array)|array): int {.magic: "LengthArray", noSideEffect.}
  ## Returns the length of an array or an array type.
  ## This is roughly the same as ``high(T)-low(T)+1``.
  ##
  ## .. code-block:: Nim
  ##   var arr = [1, 1, 1, 1, 1]
  ##   echo len(arr) # => 5
  ##   echo len(array[3..8, int]) # => 6

proc len*[T](x: seq[T]): int {.magic: "LengthSeq", noSideEffect.}
  ## Returns the length of a sequence.
  ##
  ## .. code-block:: Nim
  ##   var s = @[1, 1, 1, 1, 1]
  ##   echo len(s) # => 5


proc ord*[T: Ordinal|enum](x: T): int {.magic: "Ord", noSideEffect.}
  ## Returns the internal `int` value of an ordinal value ``x``.
  ##
  ## .. code-block:: Nim
  ##   echo ord('A') # => 65
  ##   echo ord('a') # => 97

proc chr*(u: range[0..255]): char {.magic: "Chr", noSideEffect.}
  ## Converts an `int` in the range `0..255` to a character.
  ##
  ## .. code-block:: Nim
  ##   echo chr(65) # => A
  ##   echo chr(97) # => a


# floating point operations:
proc `+`*(x: float32): float32 {.magic: "UnaryPlusF64", noSideEffect.}
proc `-`*(x: float32): float32 {.magic: "UnaryMinusF64", noSideEffect.}
proc `+`*(x, y: float32): float32 {.magic: "AddF64", noSideEffect.}
proc `-`*(x, y: float32): float32 {.magic: "SubF64", noSideEffect.}
proc `*`*(x, y: float32): float32 {.magic: "MulF64", noSideEffect.}
proc `/`*(x, y: float32): float32 {.magic: "DivF64", noSideEffect.}

proc `+`*(x: float): float {.magic: "UnaryPlusF64", noSideEffect.}
proc `-`*(x: float): float {.magic: "UnaryMinusF64", noSideEffect.}
proc `+`*(x, y: float): float {.magic: "AddF64", noSideEffect.}
proc `-`*(x, y: float): float {.magic: "SubF64", noSideEffect.}
proc `*`*(x, y: float): float {.magic: "MulF64", noSideEffect.}
proc `/`*(x, y: float): float {.magic: "DivF64", noSideEffect.}

proc `==`*(x, y: float32): bool {.magic: "EqF64", noSideEffect.}
proc `<=`*(x, y: float32): bool {.magic: "LeF64", noSideEffect.}
proc `<`  *(x, y: float32): bool {.magic: "LtF64", noSideEffect.}

proc `==`*(x, y: float): bool {.magic: "EqF64", noSideEffect.}
proc `<=`*(x, y: float): bool {.magic: "LeF64", noSideEffect.}
proc `<`*(x, y: float): bool {.magic: "LtF64", noSideEffect.}


include "system/setops"


proc contains*[U, V, W](s: HSlice[U, V], value: W): bool {.noSideEffect, inline.} =
  ## Checks if `value` is within the range of `s`; returns true if
  ## `value >= s.a and value <= s.b`
  ##
  ## .. code-block:: Nim
  ##   assert((1..3).contains(1) == true)
  ##   assert((1..3).contains(2) == true)
  ##   assert((1..3).contains(4) == false)
  result = s.a <= value and value <= s.b

template `in`*(x, y: untyped): untyped {.dirty.} = contains(y, x)
  ## Sugar for `contains`.
  ##
  ## .. code-block:: Nim
  ##   assert(1 in (1..3) == true)
  ##   assert(5 in (1..3) == false)
template `notin`*(x, y: untyped): untyped {.dirty.} = not contains(y, x)
  ## Sugar for `not contains`.
  ##
  ## .. code-block:: Nim
  ##   assert(1 notin (1..3) == false)
  ##   assert(5 notin (1..3) == true)

proc `is`*[T, S](x: T, y: S): bool {.magic: "Is", noSideEffect.}
  ## Checks if `T` is of the same type as `S`.
  ##
  ## For a negated version, use `isnot <#isnot.t,untyped,untyped>`_.
  ##
  ## .. code-block:: Nim
  ##   assert 42 is int
  ##   assert @[1, 2] is seq
  ##
  ##   proc test[T](a: T): int =
  ##     when (T is int):
  ##       return a
  ##     else:
  ##       return 0
  ##
  ##   assert(test[int](3) == 3)
  ##   assert(test[string]("xyz") == 0)
template `isnot`*(x, y: untyped): untyped = not (x is y)
  ## Negated version of `is <#is,T,S>`_. Equivalent to ``not(x is y)``.
  ##
  ## .. code-block:: Nim
  ##   assert 42 isnot float
  ##   assert @[1, 2] isnot enum

when (defined(nimOwnedEnabled) and not defined(nimscript)) or defined(nimFixedOwned):
  type owned*[T]{.magic: "BuiltinType".} ## type constructor to mark a ref/ptr or a closure as `owned`.
else:
  template owned*(t: typedesc): typedesc = t

when defined(nimOwnedEnabled) and not defined(nimscript):
  proc new*[T](a: var owned(ref T)) {.magic: "New", noSideEffect.}
    ## Creates a new object of type ``T`` and returns a safe (traced)
    ## reference to it in ``a``.

  proc new*(t: typedesc): auto =
    ## Creates a new object of type ``T`` and returns a safe (traced)
    ## reference to it as result value.
    ##
    ## When ``T`` is a ref type then the resulting type will be ``T``,
    ## otherwise it will be ``ref T``.
    when (t is ref):
      var r: owned t
    else:
      var r: owned(ref t)
    new(r)
    return r

  proc unown*[T](x: T): T {.magic: "Unown", noSideEffect.}
    ## Use the expression ``x`` ignoring its ownership attribute.

  # This is only required to make 0.20 compile with the 0.19 line.
  template `<//>`*(t: untyped): untyped = owned(t)

else:
  template unown*(x: typed): untyped = x

  proc new*[T](a: var ref T) {.magic: "New", noSideEffect.}
    ## Creates a new object of type ``T`` and returns a safe (traced)
    ## reference to it in ``a``.

  proc new*(t: typedesc): auto =
    ## Creates a new object of type ``T`` and returns a safe (traced)
    ## reference to it as result value.
    ##
    ## When ``T`` is a ref type then the resulting type will be ``T``,
    ## otherwise it will be ``ref T``.
    when (t is ref):
      var r: t
    else:
      var r: ref t
    new(r)
    return r

  # This is only required to make 0.20 compile with the 0.19 line.
  template `<//>`*(t: untyped): untyped = t

template disarm*(x: typed) =
  ## Useful for ``disarming`` dangling pointers explicitly for the
  ## --newruntime. Regardless of whether --newruntime is used or not
  ## this sets the pointer or callback ``x`` to ``nil``. This is an
  ## experimental API!
  x = nil

proc `of`*[T, S](x: typedesc[T], y: typedesc[S]): bool {.magic: "Of", noSideEffect.}
proc `of`*[T, S](x: T, y: typedesc[S]): bool {.magic: "Of", noSideEffect.}
proc `of`*[T, S](x: T, y: S): bool {.magic: "Of", noSideEffect.}
  ## Checks if `x` has a type of `y`.
  ##
  ## .. code-block:: Nim
  ##   assert(FloatingPointDefect of Exception)
  ##   assert(DivByZeroDefect of Exception)

proc cmp*[T](x, y: T): int =
  ## Generic compare proc.
  ##
  ## Returns:
  ## * a value less than zero, if `x < y`
  ## * a value greater than zero, if `x > y`
  ## * zero, if `x == y`
  ##
  ## This is useful for writing generic algorithms without performance loss.
  ## This generic implementation uses the `==` and `<` operators.
  ##
  ## .. code-block:: Nim
  ##  import algorithm
  ##  echo sorted(@[4, 2, 6, 5, 8, 7], cmp[int])
  if x == y: return 0
  if x < y: return -1
  return 1

proc cmp*(x, y: string): int {.noSideEffect.}
  ## Compare proc for strings. More efficient than the generic version.
  ##
  ## **Note**: The precise result values depend on the used C runtime library and
  ## can differ between operating systems!

when defined(nimHasDefault):
  proc `@`* [IDX, T](a: sink array[IDX, T]): seq[T] {.
    magic: "ArrToSeq", noSideEffect.}
    ## Turns an array into a sequence.
    ##
    ## This most often useful for constructing
    ## sequences with the array constructor: ``@[1, 2, 3]`` has the type
    ## ``seq[int]``, while ``[1, 2, 3]`` has the type ``array[0..2, int]``.
    ##
    ## .. code-block:: Nim
    ##   let
    ##     a = [1, 3, 5]
    ##     b = "foo"
    ##
    ##   echo @a # => @[1, 3, 5]
    ##   echo @b # => @['f', 'o', 'o']

  proc default*(T: typedesc): T {.magic: "Default", noSideEffect.}
    ## returns the default value of the type ``T``.

  proc reset*[T](obj: var T) {.noSideEffect.} =
    ## Resets an object `obj` to its default value.
    obj = default(typeof(obj))

else:
  proc `@`* [IDX, T](a: array[IDX, T]): seq[T] {.
    magic: "ArrToSeq", noSideEffect.}
  when defined(nimV2):
    proc reset*[T](obj: var T) {.magic: "Destroy", noSideEffect.}
  else:
    proc reset*[T](obj: var T) {.magic: "Reset", noSideEffect.}

proc setLen*[T](s: var seq[T], newlen: Natural) {.
  magic: "SetLengthSeq", noSideEffect.}
  ## Sets the length of seq `s` to `newlen`. ``T`` may be any sequence type.
  ##
  ## If the current length is greater than the new length,
  ## ``s`` will be truncated.
  ##
  ## .. code-block:: Nim
  ##   var x = @[10, 20]
  ##   x.setLen(5)
  ##   x[4] = 50
  ##   assert x == @[10, 20, 0, 0, 50]
  ##   x.setLen(1)
  ##   assert x == @[10]

proc setLen*(s: var string, newlen: Natural) {.
  magic: "SetLengthStr", noSideEffect.}
  ## Sets the length of string `s` to `newlen`.
  ##
  ## If the current length is greater than the new length,
  ## ``s`` will be truncated.
  ##
  ## .. code-block:: Nim
  ##  var myS = "Nim is great!!"
  ##  myS.setLen(3) # myS <- "Nim"
  ##  echo myS, " is fantastic!!"

proc newString*(len: Natural): string {.
  magic: "NewString", importc: "mnewString", noSideEffect.}
  ## Returns a new string of length ``len`` but with uninitialized
  ## content. One needs to fill the string character after character
  ## with the index operator ``s[i]``.
  ##
  ## This procedure exists only for optimization purposes;
  ## the same effect can be achieved with the ``&`` operator or with ``add``.

proc newStringOfCap*(cap: Natural): string {.
  magic: "NewStringOfCap", importc: "rawNewString", noSideEffect.}
  ## Returns a new string of length ``0`` but with capacity `cap`.
  ##
  ## This procedure exists only for optimization purposes; the same effect can
  ## be achieved with the ``&`` operator or with ``add``.

proc `&`*(x: string, y: char): string {.
  magic: "ConStrStr", noSideEffect, merge.}
  ## Concatenates `x` with `y`.
  ##
  ## .. code-block:: Nim
  ##   assert("ab" & 'c' == "abc")
proc `&`*(x, y: char): string {.
  magic: "ConStrStr", noSideEffect, merge.}
  ## Concatenates characters `x` and `y` into a string.
  ##
  ## .. code-block:: Nim
  ##   assert('a' & 'b' == "ab")
proc `&`*(x, y: string): string {.
  magic: "ConStrStr", noSideEffect, merge.}
  ## Concatenates strings `x` and `y`.
  ##
  ## .. code-block:: Nim
  ##   assert("ab" & "cd" == "abcd")
proc `&`*(x: char, y: string): string {.
  magic: "ConStrStr", noSideEffect, merge.}
  ## Concatenates `x` with `y`.
  ##
  ## .. code-block:: Nim
  ##   assert('a' & "bc" == "abc")

# implementation note: These must all have the same magic value "ConStrStr" so
# that the merge optimization works properly.

proc add*(x: var string, y: char) {.magic: "AppendStrCh", noSideEffect.}
  ## Appends `y` to `x` in place.
  ##
  ## .. code-block:: Nim
  ##   var tmp = ""
  ##   tmp.add('a')
  ##   tmp.add('b')
  ##   assert(tmp == "ab")
proc add*(x: var string, y: string) {.magic: "AppendStrStr", noSideEffect.}
  ## Concatenates `x` and `y` in place.
  ##
  ## .. code-block:: Nim
  ##   var tmp = ""
  ##   tmp.add("ab")
  ##   tmp.add("cd")
  ##   assert(tmp == "abcd")


type
  Endianness* = enum ## Type describing the endianness of a processor.
    littleEndian, bigEndian

const
  isMainModule* {.magic: "IsMainModule".}: bool = false
    ## True only when accessed in the main module. This works thanks to
    ## compiler magic. It is useful to embed testing code in a module.

  CompileDate* {.magic: "CompileDate"}: string = "0000-00-00"
    ## The date (in UTC) of compilation as a string of the form
    ## ``YYYY-MM-DD``. This works thanks to compiler magic.

  CompileTime* {.magic: "CompileTime"}: string = "00:00:00"
    ## The time (in UTC) of compilation as a string of the form
    ## ``HH:MM:SS``. This works thanks to compiler magic.

  cpuEndian* {.magic: "CpuEndian"}: Endianness = littleEndian
    ## The endianness of the target CPU. This is a valuable piece of
    ## information for low-level code only. This works thanks to compiler
    ## magic.

  hostOS* {.magic: "HostOS".}: string = ""
    ## A string that describes the host operating system.
    ##
    ## Possible values:
    ## `"windows"`, `"macosx"`, `"linux"`, `"netbsd"`, `"freebsd"`,
    ## `"openbsd"`, `"solaris"`, `"aix"`, `"haiku"`, `"standalone"`.

  hostCPU* {.magic: "HostCPU".}: string = ""
    ## A string that describes the host CPU.
    ##
    ## Possible values:
    ## `"i386"`, `"alpha"`, `"powerpc"`, `"powerpc64"`, `"powerpc64el"`,
    ## `"sparc"`, `"amd64"`, `"mips"`, `"mipsel"`, `"arm"`, `"arm64"`,
    ## `"mips64"`, `"mips64el"`, `"riscv64"`.

  seqShallowFlag = low(int)
  strlitFlag = 1 shl (sizeof(int)*8 - 2) # later versions of the codegen \
  # emit this flag
  # for string literals, it allows for some optimizations.

const
  hasThreadSupport = compileOption("threads") and not defined(nimscript)
  hasSharedHeap = defined(boehmgc) or defined(gogc) # don't share heaps; every thread has its own
  taintMode = compileOption("taintmode")
  nimEnableCovariance* = defined(nimEnableCovariance) # or true

when hasThreadSupport and defined(tcc) and not compileOption("tlsEmulation"):
  # tcc doesn't support TLS
  {.error: "``--tlsEmulation:on`` must be used when using threads with tcc backend".}

when defined(boehmgc):
  when defined(windows):
    when sizeof(int) == 8:
      const boehmLib = "boehmgc64.dll"
    else:
      const boehmLib = "boehmgc.dll"
  elif defined(macosx):
    const boehmLib = "libgc.dylib"
  elif defined(openbsd):
    const boehmLib = "libgc.so.4.0"
  elif defined(freebsd):
    const boehmLib = "libgc-threaded.so.1"
  else:
    const boehmLib = "libgc.so.1"
  {.pragma: boehmGC, noconv, dynlib: boehmLib.}

when taintMode:
  type TaintedString* = distinct string ## A distinct string type that
                                        ## is `tainted`:idx:, see `taint mode
                                        ## <manual_experimental.html#taint-mode>`_
                                        ## for details. It is an alias for
                                        ## ``string`` if the taint mode is not
                                        ## turned on.

  proc len*(s: TaintedString): int {.borrow.}
else:
  type TaintedString* = string          ## A distinct string type that
                                        ## is `tainted`:idx:, see `taint mode
                                        ## <manual_experimental.html#taint-mode>`_
                                        ## for details. It is an alias for
                                        ## ``string`` if the taint mode is not
                                        ## turned on.

when defined(profiler) and not defined(nimscript):
  proc nimProfile() {.compilerproc, noinline.}
when hasThreadSupport:
  {.pragma: rtlThreadVar, threadvar.}
else:
  {.pragma: rtlThreadVar.}

const
  QuitSuccess* = 0
    ## is the value that should be passed to `quit <#quit,int>`_ to indicate
    ## success.

  QuitFailure* = 1
    ## is the value that should be passed to `quit <#quit,int>`_ to indicate
    ## failure.

when not defined(js) and hostOS != "standalone":
  var programResult* {.compilerproc, exportc: "nim_program_result".}: int
    ## deprecated, prefer `quit` or `exitprocs.getProgramResult`, `exitprocs.setProgramResult`.

import std/private/since

proc align(address, alignment: int): int =
  if alignment == 0: # Actually, this is illegal. This branch exists to actively
                     # hide problems.
    result = address
  else:
    result = (address + (alignment - 1)) and not (alignment - 1)

when defined(nimdoc):
  proc quit*(errorcode: int = QuitSuccess) {.magic: "Exit", noreturn.}
    ## Stops the program immediately with an exit code.
    ##
    ## Before stopping the program the "exit procedures" are called in the
    ## opposite order they were added with `addExitProc <exitprocs.html#addExitProc,proc>`_.
    ## ``quit`` never returns and ignores any exception that may have been raised
    ## by the quit procedures.  It does *not* call the garbage collector to free
    ## all the memory, unless a quit procedure calls `GC_fullCollect
    ## <#GC_fullCollect>`_.
    ##
    ## The proc ``quit(QuitSuccess)`` is called implicitly when your nim
    ## program finishes without incident for platforms where this is the
    ## expected behavior. A raised unhandled exception is
    ## equivalent to calling ``quit(QuitFailure)``.
    ##
    ## Note that this is a *runtime* call and using ``quit`` inside a macro won't
    ## have any compile time effect. If you need to stop the compiler inside a
    ## macro, use the `error <manual.html#pragmas-error-pragma>`_ or `fatal
    ## <manual.html#pragmas-fatal-pragma>`_ pragmas.

elif defined(genode):
  include genode/env

  var systemEnv {.exportc: runtimeEnvSym.}: GenodeEnvPtr

  type GenodeEnv* = GenodeEnvPtr
    ## Opaque type representing Genode environment.

  proc quit*(env: GenodeEnv; errorcode: int) {.magic: "Exit", noreturn,
    importcpp: "#->parent().exit(@); Genode::sleep_forever()", header: "<base/sleep.h>".}

  proc quit*(errorcode: int = QuitSuccess) =
    systemEnv.quit(errorcode)

elif defined(js) and defined(nodejs) and not defined(nimscript):
  proc quit*(errorcode: int = QuitSuccess) {.magic: "Exit",
    importc: "process.exit", noreturn.}

else:
  proc quit*(errorcode: int = QuitSuccess) {.
    magic: "Exit", importc: "exit", header: "<stdlib.h>", noreturn.}


template sysAssert(cond: bool, msg: string) =
  when defined(useSysAssert):
    if not cond:
      cstderr.rawWrite "[SYSASSERT] "
      cstderr.rawWrite msg
      cstderr.rawWrite "\n"
      quit 1

const hasAlloc = (hostOS != "standalone" or not defined(nogc)) and not defined(nimscript)

when notJSnotNims and hostOS != "standalone" and hostOS != "any":
  include "system/cgprocs"
when notJSnotNims and hasAlloc and not defined(nimSeqsV2):
  proc addChar(s: NimString, c: char): NimString {.compilerproc, benign.}

when defined(nimscript) or not defined(nimSeqsV2):
  proc add*[T](x: var seq[T], y: sink T) {.magic: "AppendSeqElem", noSideEffect.}
    ## Generic proc for adding a data item `y` to a container `x`.
    ##
    ## For containers that have an order, `add` means *append*. New generic
    ## containers should also call their adding proc `add` for consistency.
    ## Generic code becomes much easier to write if the Nim naming scheme is
    ## respected.

proc add*[T](x: var seq[T], y: openArray[T]) {.noSideEffect.} =
  ## Generic proc for adding a container `y` to a container `x`.
  ##
  ## For containers that have an order, `add` means *append*. New generic
  ## containers should also call their adding proc `add` for consistency.
  ## Generic code becomes much easier to write if the Nim naming scheme is
  ## respected.
  ##
  ## See also:
  ## * `& proc <#&,seq[T][T],seq[T][T]>`_
  ##
  ## .. code-block:: Nim
  ##   var s: seq[string] = @["test2","test2"]
  ##   s.add("test") # s <- @[test2, test2, test]
<<<<<<< HEAD
  let xl = x.len
  {.noSideEffect.}:
=======
  {.noSideEffect.}:
    let xl = x.len
>>>>>>> 48f29972
    setLen(x, xl + y.len)
    for i in 0..high(y): x[xl+i] = y[i]

when defined(nimSeqsV2):
  template movingCopy(a, b) =
    a = move(b)
else:
  template movingCopy(a, b) =
    shallowCopy(a, b)

proc del*[T](x: var seq[T], i: Natural) {.noSideEffect.} =
  ## Deletes the item at index `i` by putting ``x[high(x)]`` into position `i`.
  ##
  ## This is an `O(1)` operation.
  ##
  ## See also:
  ## * `delete <#delete,seq[T][T],Natural>`_ for preserving the order
  ##
  ## .. code-block:: Nim
  ##  var i = @[1, 2, 3, 4, 5]
  ##  i.del(2) # => @[1, 2, 5, 4]
  let xl = x.len - 1
  movingCopy(x[i], x[xl])
  setLen(x, xl)

proc delete*[T](x: var seq[T], i: Natural) {.noSideEffect.} =
  ## Deletes the item at index `i` by moving all ``x[i+1..]`` items by one position.
  ##
  ## This is an `O(n)` operation.
  ##
  ## See also:
  ## * `del <#delete,seq[T][T],Natural>`_ for O(1) operation
  ##
  ## .. code-block:: Nim
  ##  var i = @[1, 2, 3, 4, 5]
  ##  i.delete(2) # => @[1, 2, 4, 5]
  template defaultImpl =
    let xl = x.len
    for j in i.int..xl-2: movingCopy(x[j], x[j+1])
    setLen(x, xl-1)

  when nimvm:
    defaultImpl()
  else:
    when defined(js):
      {.emit: "`x`.splice(`i`, 1);".}
    else:
      defaultImpl()

proc insert*[T](x: var seq[T], item: sink T, i = 0.Natural) {.noSideEffect.} =
  ## Inserts `item` into `x` at position `i`.
  ##
  ## .. code-block:: Nim
  ##  var i = @[1, 3, 5]
  ##  i.insert(99, 0) # i <- @[99, 1, 3, 5]
  {.noSideEffect.}:
    template defaultImpl =
      let xl = x.len
      setLen(x, xl+1)
      var j = xl-1
      while j >= i:
        movingCopy(x[j+1], x[j])
        dec(j)
    when nimvm:
      defaultImpl()
    else:
      when defined(js):
        var it : T
        {.emit: "`x` = `x` || []; `x`.splice(`i`, 0, `it`);".}
      else:
        defaultImpl()
    x[i] = item

when not defined(nimV2):
  proc repr*[T](x: T): string {.magic: "Repr", noSideEffect.}
    ## Takes any Nim variable and returns its string representation.
    ##
    ## It works even for complex data graphs with cycles. This is a great
    ## debugging tool.
    ##
    ## .. code-block:: Nim
    ##  var s: seq[string] = @["test2", "test2"]
    ##  var i = @[1, 2, 3, 4, 5]
    ##  echo repr(s) # => 0x1055eb050[0x1055ec050"test2", 0x1055ec078"test2"]
    ##  echo repr(i) # => 0x1055ed050[1, 2, 3, 4, 5]

type
  ByteAddress* = int
    ## is the signed integer type that should be used for converting
    ## pointers to integer addresses for readability.

  BiggestFloat* = float64
    ## is an alias for the biggest floating point type the Nim
    ## compiler supports. Currently this is ``float64``, but it is
    ## platform-dependent in general.

when defined(js):
  type BiggestUInt* = uint32
    ## is an alias for the biggest unsigned integer type the Nim compiler
    ## supports. Currently this is ``uint32`` for JS and ``uint64`` for other
    ## targets.
else:
  type BiggestUInt* = uint64
    ## is an alias for the biggest unsigned integer type the Nim compiler
    ## supports. Currently this is ``uint32`` for JS and ``uint64`` for other
    ## targets.

when defined(windows):
  type
    clong* {.importc: "long", nodecl.} = int32
      ## This is the same as the type ``long`` in *C*.
    culong* {.importc: "unsigned long", nodecl.} = uint32
      ## This is the same as the type ``unsigned long`` in *C*.
else:
  type
    clong* {.importc: "long", nodecl.} = int
      ## This is the same as the type ``long`` in *C*.
    culong* {.importc: "unsigned long", nodecl.} = uint
      ## This is the same as the type ``unsigned long`` in *C*.

type # these work for most platforms:
  cchar* {.importc: "char", nodecl.} = char
    ## This is the same as the type ``char`` in *C*.
  cschar* {.importc: "signed char", nodecl.} = int8
    ## This is the same as the type ``signed char`` in *C*.
  cshort* {.importc: "short", nodecl.} = int16
    ## This is the same as the type ``short`` in *C*.
  cint* {.importc: "int", nodecl.} = int32
    ## This is the same as the type ``int`` in *C*.
  csize* {.importc: "size_t", nodecl, deprecated: "use `csize_t` instead".} = int
    ## This isn't the same as ``size_t`` in *C*. Don't use it.
  csize_t* {.importc: "size_t", nodecl.} = uint
    ## This is the same as the type ``size_t`` in *C*.
  clonglong* {.importc: "long long", nodecl.} = int64
    ## This is the same as the type ``long long`` in *C*.
  cfloat* {.importc: "float", nodecl.} = float32
    ## This is the same as the type ``float`` in *C*.
  cdouble* {.importc: "double", nodecl.} = float64
    ## This is the same as the type ``double`` in *C*.
  clongdouble* {.importc: "long double", nodecl.} = BiggestFloat
    ## This is the same as the type ``long double`` in *C*.
    ## This C type is not supported by Nim's code generator.

  cuchar* {.importc: "unsigned char", nodecl.} = char
    ## This is the same as the type ``unsigned char`` in *C*.
  cushort* {.importc: "unsigned short", nodecl.} = uint16
    ## This is the same as the type ``unsigned short`` in *C*.
  cuint* {.importc: "unsigned int", nodecl.} = uint32
    ## This is the same as the type ``unsigned int`` in *C*.
  culonglong* {.importc: "unsigned long long", nodecl.} = uint64
    ## This is the same as the type ``unsigned long long`` in *C*.

  cstringArray* {.importc: "char**", nodecl.} = ptr UncheckedArray[cstring]
    ## This is binary compatible to the type ``char**`` in *C*. The array's
    ## high value is large enough to disable bounds checking in practice.
    ## Use `cstringArrayToSeq proc <#cstringArrayToSeq,cstringArray,Natural>`_
    ## to convert it into a ``seq[string]``.

  PFloat32* = ptr float32    ## An alias for ``ptr float32``.
  PFloat64* = ptr float64    ## An alias for ``ptr float64``.
  PInt64* = ptr int64        ## An alias for ``ptr int64``.
  PInt32* = ptr int32        ## An alias for ``ptr int32``.

proc toFloat*(i: int): float {.noSideEffect, inline.} =
  ## Converts an integer `i` into a ``float``.
  ##
  ## If the conversion fails, `ValueError` is raised.
  ## However, on most platforms the conversion cannot fail.
  ##
  ## .. code-block:: Nim
  ##   let
  ##     a = 2
  ##     b = 3.7
  ##
  ##   echo a.toFloat + b # => 5.7
  float(i)

proc toBiggestFloat*(i: BiggestInt): BiggestFloat {.noSideEffect, inline.} =
  ## Same as `toFloat <#toFloat,int>`_ but for ``BiggestInt`` to ``BiggestFloat``.
  BiggestFloat(i)

proc toInt*(f: float): int {.noSideEffect.} =
  ## Converts a floating point number `f` into an ``int``.
  ##
  ## Conversion rounds `f` half away from 0, see
  ## `Round half away from zero
  ## <https://en.wikipedia.org/wiki/Rounding#Round_half_away_from_zero>`_.
  ##
  ## Note that some floating point numbers (e.g. infinity or even 1e19)
  ## cannot be accurately converted.
  ##
  ## .. code-block:: Nim
  ##   doAssert toInt(0.49) == 0
  ##   doAssert toInt(0.5) == 1
  ##   doAssert toInt(-0.5) == -1 # rounding is symmetrical
  if f >= 0: int(f+0.5) else: int(f-0.5)

proc toBiggestInt*(f: BiggestFloat): BiggestInt {.noSideEffect.} =
  ## Same as `toInt <#toInt,float>`_ but for ``BiggestFloat`` to ``BiggestInt``.
  if f >= 0: BiggestInt(f+0.5) else: BiggestInt(f-0.5)

proc addQuitProc*(quitProc: proc() {.noconv.}) {.
  importc: "atexit", header: "<stdlib.h>", deprecated: "use exitprocs.addExitProc".}
  ## Adds/registers a quit procedure.
  ##
  ## Each call to ``addQuitProc`` registers another quit procedure. Up to 30
  ## procedures can be registered. They are executed on a last-in, first-out
  ## basis (that is, the last function registered is the first to be executed).
  ## ``addQuitProc`` raises an EOutOfIndex exception if ``quitProc`` cannot be
  ## registered.

# Support for addQuitProc() is done by Ansi C's facilities here.
# In case of an unhandled exception the exit handlers should
# not be called explicitly! The user may decide to do this manually though.

proc swap*[T](a, b: var T) {.magic: "Swap", noSideEffect.}
  ## Swaps the values `a` and `b`.
  ##
  ## This is often more efficient than ``tmp = a; a = b; b = tmp``.
  ## Particularly useful for sorting algorithms.
  ##
  ## .. code-block:: Nim
  ##   var
  ##     a = 5
  ##     b = 9
  ##
  ##   swap(a, b)
  ##
  ##   assert a == 9
  ##   assert b == 5

when not defined(js) and not defined(booting) and defined(nimTrMacros):
  template swapRefsInArray*{swap(arr[a], arr[b])}(arr: openArray[ref], a, b: int) =
    # Optimize swapping of array elements if they are refs. Default swap
    # implementation will cause unsureAsgnRef to be emitted which causes
    # unnecessary slow down in this case.
    swap(cast[ptr pointer](addr arr[a])[], cast[ptr pointer](addr arr[b])[])

const
  Inf* = 0x7FF0000000000000'f64
    ## Contains the IEEE floating point value of positive infinity.
  NegInf* = 0xFFF0000000000000'f64
    ## Contains the IEEE floating point value of negative infinity.
  NaN* = 0x7FF7FFFFFFFFFFFF'f64
    ## Contains an IEEE floating point value of *Not A Number*.
    ##
    ## Note that you cannot compare a floating point value to this value
    ## and expect a reasonable result - use the `classify` procedure
    ## in the `math module <math.html>`_ for checking for NaN.


include "system/memalloc"


proc `|`*(a, b: typedesc): typedesc = discard

include "system/iterators_1"


{.push stackTrace: off.}

proc abs*(x: float64): float64 {.noSideEffect, inline.} =
  if x < 0.0: -x else: x
proc abs*(x: float32): float32 {.noSideEffect, inline.} =
  if x < 0.0: -x else: x
proc min*(x, y: float32): float32 {.noSideEffect, inline.} =
  if x <= y or y != y: x else: y
proc min*(x, y: float64): float64 {.noSideEffect, inline.} =
  if x <= y or y != y: x else: y
proc max*(x, y: float32): float32 {.noSideEffect, inline.} =
  if y <= x or y != y: x else: y
proc max*(x, y: float64): float64 {.noSideEffect, inline.} =
  if y <= x or y != y: x else: y
proc min*[T: not SomeFloat](x, y: T): T {.inline.} =
  if x <= y: x else: y
proc max*[T: not SomeFloat](x, y: T): T {.inline.} =
  if y <= x: x else: y

{.pop.} # stackTrace: off


proc high*(T: typedesc[SomeFloat]): T = Inf
proc low*(T: typedesc[SomeFloat]): T = NegInf

proc len*[U: Ordinal; V: Ordinal](x: HSlice[U, V]): int {.noSideEffect, inline.} =
  ## Length of ordinal slice. When x.b < x.a returns zero length.
  ##
  ## .. code-block:: Nim
  ##   assert((0..5).len == 6)
  ##   assert((5..2).len == 0)
  result = max(0, ord(x.b) - ord(x.a) + 1)

when defined(nimNoNilSeqs2):
  when not compileOption("nilseqs"):
    {.pragma: nilError, error.}
  else:
    {.pragma: nilError.}
else:
  {.pragma: nilError.}

proc isNil*[T](x: seq[T]): bool {.noSideEffect, magic: "IsNil", nilError.}
  ## Requires `--nilseqs:on` since 0.19.
  ##
  ## Seqs are no longer nil by default, but set and empty.
  ## Check for zero length instead.
  ##
  ## See also:
  ## * `isNil(string) <#isNil,string>`_

proc isNil*[T](x: ref T): bool {.noSideEffect, magic: "IsNil".}
proc isNil*(x: string): bool {.noSideEffect, magic: "IsNil", nilError.}
  ## Requires `--nilseqs:on`.
  ##
  ## See also:
  ## * `isNil(seq[T]) <#isNil,seq[T][T]>`_

proc isNil*[T](x: ptr T): bool {.noSideEffect, magic: "IsNil".}
proc isNil*(x: pointer): bool {.noSideEffect, magic: "IsNil".}
proc isNil*(x: cstring): bool {.noSideEffect, magic: "IsNil".}
proc isNil*[T: proc](x: T): bool {.noSideEffect, magic: "IsNil".}
  ## Fast check whether `x` is nil. This is sometimes more efficient than
  ## ``== nil``.


proc `@`*[T](a: openArray[T]): seq[T] =
  ## Turns an *openArray* into a sequence.
  ##
  ## This is not as efficient as turning a fixed length array into a sequence
  ## as it always copies every element of `a`.
  newSeq(result, a.len)
  for i in 0..a.len-1: result[i] = a[i]


when defined(nimSeqsV2):

  proc `&`*[T](x, y: sink seq[T]): seq[T] {.noSideEffect.} =
    ## Concatenates two sequences.
    ##
    ## Requires copying of the sequences.
    ##
    ## See also:
    ## * `add(var seq[T], openArray[T]) <#add,seq[T][T],openArray[T]>`_
    ##
    ## .. code-block:: Nim
    ##   assert(@[1, 2, 3, 4] & @[5, 6] == @[1, 2, 3, 4, 5, 6])
    newSeq(result, x.len + y.len)
    for i in 0..x.len-1:
      result[i] = move(x[i])
    for i in 0..y.len-1:
      result[i+x.len] = move(y[i])

  proc `&`*[T](x: sink seq[T], y: sink T): seq[T] {.noSideEffect.} =
    ## Appends element y to the end of the sequence.
    ##
    ## Requires copying of the sequence.
    ##
    ## See also:
    ## * `add(var seq[T], T) <#add,seq[T][T],T>`_
    ##
    ## .. code-block:: Nim
    ##   assert(@[1, 2, 3] & 4 == @[1, 2, 3, 4])
    newSeq(result, x.len + 1)
    for i in 0..x.len-1:
      result[i] = move(x[i])
    result[x.len] = move(y)

  proc `&`*[T](x: sink T, y: sink seq[T]): seq[T] {.noSideEffect.} =
    ## Prepends the element x to the beginning of the sequence.
    ##
    ## Requires copying of the sequence.
    ##
    ## .. code-block:: Nim
    ##   assert(1 & @[2, 3, 4] == @[1, 2, 3, 4])
    newSeq(result, y.len + 1)
    result[0] = move(x)
    for i in 0..y.len-1:
      result[i+1] = move(y[i])

else:

  proc `&`*[T](x, y: seq[T]): seq[T] {.noSideEffect.} =
    ## Concatenates two sequences.
    ##
    ## Requires copying of the sequences.
    ##
    ## See also:
    ## * `add(var seq[T], openArray[T]) <#add,seq[T][T],openArray[T]>`_
    ##
    ## .. code-block:: Nim
    ##   assert(@[1, 2, 3, 4] & @[5, 6] == @[1, 2, 3, 4, 5, 6])
    newSeq(result, x.len + y.len)
    for i in 0..x.len-1:
      result[i] = x[i]
    for i in 0..y.len-1:
      result[i+x.len] = y[i]

  proc `&`*[T](x: seq[T], y: T): seq[T] {.noSideEffect.} =
    ## Appends element y to the end of the sequence.
    ##
    ## Requires copying of the sequence.
    ##
    ## See also:
    ## * `add(var seq[T], T) <#add,seq[T][T],T>`_
    ##
    ## .. code-block:: Nim
    ##   assert(@[1, 2, 3] & 4 == @[1, 2, 3, 4])
    newSeq(result, x.len + 1)
    for i in 0..x.len-1:
      result[i] = x[i]
    result[x.len] = y

  proc `&`*[T](x: T, y: seq[T]): seq[T] {.noSideEffect.} =
    ## Prepends the element x to the beginning of the sequence.
    ##
    ## Requires copying of the sequence.
    ##
    ## .. code-block:: Nim
    ##   assert(1 & @[2, 3, 4] == @[1, 2, 3, 4])
    newSeq(result, y.len + 1)
    result[0] = x
    for i in 0..y.len-1:
      result[i+1] = y[i]


proc astToStr*[T](x: T): string {.magic: "AstToStr", noSideEffect.}
  ## Converts the AST of `x` into a string representation. This is very useful
  ## for debugging.

proc instantiationInfo*(index = -1, fullPaths = false): tuple[
  filename: string, line: int, column: int] {.magic: "InstantiationInfo", noSideEffect.}
  ## Provides access to the compiler's instantiation stack line information
  ## of a template.
  ##
  ## While similar to the `caller info`:idx: of other languages, it is determined
  ## at compile time.
  ##
  ## This proc is mostly useful for meta programming (eg. ``assert`` template)
  ## to retrieve information about the current filename and line number.
  ## Example:
  ##
  ## .. code-block:: nim
  ##   import strutils
  ##
  ##   template testException(exception, code: untyped): typed =
  ##     try:
  ##       let pos = instantiationInfo()
  ##       discard(code)
  ##       echo "Test failure at $1:$2 with '$3'" % [pos.filename,
  ##         $pos.line, astToStr(code)]
  ##       assert false, "A test expecting failure succeeded?"
  ##     except exception:
  ##       discard
  ##
  ##   proc tester(pos: int): int =
  ##     let
  ##       a = @[1, 2, 3]
  ##     result = a[pos]
  ##
  ##   when isMainModule:
  ##     testException(IndexDefect, tester(30))
  ##     testException(IndexDefect, tester(1))
  ##     # --> Test failure at example.nim:20 with 'tester(1)'

proc compiles*(x: untyped): bool {.magic: "Compiles", noSideEffect, compileTime.} =
  ## Special compile-time procedure that checks whether `x` can be compiled
  ## without any semantic error.
  ## This can be used to check whether a type supports some operation:
  ##
  ## .. code-block:: Nim
  ##   when compiles(3 + 4):
  ##     echo "'+' for integers is available"
  discard

when notJSnotNims:
  import "system/ansi_c"
  import "system/memory"


{.push stackTrace: off.}

when not defined(js) and hasThreadSupport and hostOS != "standalone":
  const insideRLocksModule = false
  include "system/syslocks"
  include "system/threadlocalstorage"

when not defined(js) and defined(nimV2):
  type
    TNimNode {.compilerproc.} = object # to keep the code generator simple
    DestructorProc = proc (p: pointer) {.nimcall, benign, raises: [].}
    TNimType {.compilerproc.} = object
      destructor: pointer
      size: int
      align: int
      name: cstring
      traceImpl: pointer
      disposeImpl: pointer
    PNimType = ptr TNimType

when notJSnotNims and defined(nimSeqsV2):
  include "system/strs_v2"
  include "system/seqs_v2"

{.pop.}

when notJSnotNims:
  proc writeStackTrace*() {.tags: [], gcsafe, raises: [].}
    ## Writes the current stack trace to ``stderr``. This is only works
    ## for debug builds. Since it's usually used for debugging, this
    ## is proclaimed to have no IO effect!

when not declared(sysFatal):
  include "system/fatal"

when notJSnotNims:
  {.push stackTrace: off, profiler: off.}

  proc atomicInc*(memLoc: var int, x: int = 1): int {.inline,
    discardable, benign.}
    ## Atomic increment of `memLoc`. Returns the value after the operation.

  proc atomicDec*(memLoc: var int, x: int = 1): int {.inline,
    discardable, benign.}
    ## Atomic decrement of `memLoc`. Returns the value after the operation.

  include "system/atomics"

  {.pop.}


when defined(nimV2):
  include system/arc

import system/assertions
export assertions

import system/iterators
export iterators


proc find*[T, S](a: T, item: S): int {.inline.}=
  ## Returns the first index of `item` in `a` or -1 if not found. This requires
  ## appropriate `items` and `==` operations to work.
  result = 0
  for i in items(a):
    if i == item: return
    inc(result)
  result = -1

proc contains*[T](a: openArray[T], item: T): bool {.inline.}=
  ## Returns true if `item` is in `a` or false if not found. This is a shortcut
  ## for ``find(a, item) >= 0``.
  ##
  ## This allows the `in` operator: `a.contains(item)` is the same as
  ## `item in a`.
  ##
  ## .. code-block:: Nim
  ##   var a = @[1, 3, 5]
  ##   assert a.contains(5)
  ##   assert 3 in a
  ##   assert 99 notin a
  return find(a, item) >= 0

proc pop*[T](s: var seq[T]): T {.inline, noSideEffect.} =
  ## Returns the last item of `s` and decreases ``s.len`` by one. This treats
  ## `s` as a stack and implements the common *pop* operation.
  runnableExamples:
    var a = @[1, 3, 5, 7]
    let b = pop(a)
    assert b == 7
    assert a == @[1, 3, 5]

  var L = s.len-1
  when defined(nimV2):
    result = move s[L]
    shrink(s, L)
  else:
    result = s[L]
    setLen(s, L)

proc `==`*[T: tuple|object](x, y: T): bool =
  ## Generic ``==`` operator for tuples that is lifted from the components.
  ## of `x` and `y`.
  for a, b in fields(x, y):
    if a != b: return false
  return true

proc `<=`*[T: tuple](x, y: T): bool =
  ## Generic lexicographic ``<=`` operator for tuples that is lifted from the
  ## components of `x` and `y`. This implementation uses `cmp`.
  for a, b in fields(x, y):
    var c = cmp(a, b)
    if c < 0: return true
    if c > 0: return false
  return true

proc `<`*[T: tuple](x, y: T): bool =
  ## Generic lexicographic ``<`` operator for tuples that is lifted from the
  ## components of `x` and `y`. This implementation uses `cmp`.
  for a, b in fields(x, y):
    var c = cmp(a, b)
    if c < 0: return true
    if c > 0: return false
  return false


include "system/gc_interface"

# we have to compute this here before turning it off in except.nim anyway ...
const NimStackTrace = compileOption("stacktrace")

template coroutinesSupportedPlatform(): bool =
  when defined(sparc) or defined(ELATE) or compileOption("gc", "v2") or
    defined(boehmgc) or defined(gogc) or defined(nogc) or defined(gcRegions) or
    defined(gcMarkAndSweep):
    false
  else:
    true

when defined(nimCoroutines):
  # Explicit opt-in.
  when not coroutinesSupportedPlatform():
    {.error: "Coroutines are not supported on this architecture and/or garbage collector.".}
  const nimCoroutines* = true
elif defined(noNimCoroutines):
  # Explicit opt-out.
  const nimCoroutines* = false
else:
  # Autodetect coroutine support.
  const nimCoroutines* = false

{.push checks: off.}
# obviously we cannot generate checking operations here :-)
# because it would yield into an endless recursion
# however, stack-traces are available for most parts
# of the code

var
  globalRaiseHook*: proc (e: ref Exception): bool {.nimcall, benign.}
    ## With this hook you can influence exception handling on a global level.
    ## If not nil, every 'raise' statement ends up calling this hook.
    ##
    ## **Warning**: Ordinary application code should never set this hook!
    ## You better know what you do when setting this.
    ##
    ## If ``globalRaiseHook`` returns false, the exception is caught and does
    ## not propagate further through the call stack.

  localRaiseHook* {.threadvar.}: proc (e: ref Exception): bool {.nimcall, benign.}
    ## With this hook you can influence exception handling on a
    ## thread local level.
    ## If not nil, every 'raise' statement ends up calling this hook.
    ##
    ## **Warning**: Ordinary application code should never set this hook!
    ## You better know what you do when setting this.
    ##
    ## If ``localRaiseHook`` returns false, the exception
    ## is caught and does not propagate further through the call stack.

  outOfMemHook*: proc () {.nimcall, tags: [], benign, raises: [].}
    ## Set this variable to provide a procedure that should be called
    ## in case of an `out of memory`:idx: event. The standard handler
    ## writes an error message and terminates the program.
    ##
    ## `outOfMemHook` can be used to raise an exception in case of OOM like so:
    ##
    ## .. code-block:: Nim
    ##
    ##   var gOutOfMem: ref EOutOfMemory
    ##   new(gOutOfMem) # need to be allocated *before* OOM really happened!
    ##   gOutOfMem.msg = "out of memory"
    ##
    ##   proc handleOOM() =
    ##     raise gOutOfMem
    ##
    ##   system.outOfMemHook = handleOOM
    ##
    ## If the handler does not raise an exception, ordinary control flow
    ## continues and the program is terminated.
  unhandledExceptionHook*: proc (e: ref Exception) {.nimcall, tags: [], benign, raises: [].}
    ## Set this variable to provide a procedure that should be called
    ## in case of an `unhandle exception` event. The standard handler
    ## writes an error message and terminates the program, except when
    ## using `--os:any`

type
  PFrame* = ptr TFrame  ## Represents a runtime frame of the call stack;
                        ## part of the debugger API.
  # keep in sync with nimbase.h `struct TFrame_`
  TFrame* {.importc, nodecl, final.} = object ## The frame itself.
    prev*: PFrame       ## Previous frame; used for chaining the call stack.
    procname*: cstring  ## Name of the proc that is currently executing.
    line*: int          ## Line number of the proc that is currently executing.
    filename*: cstring  ## Filename of the proc that is currently executing.
    len*: int16         ## Length of the inspectable slots.
    calldepth*: int16   ## Used for max call depth checking.
    when NimStackTraceMsgs:
      frameMsgLen*: int   ## end position in frameMsgBuf for this frame.

when defined(js):
  proc add*(x: var string, y: cstring) {.asmNoStackFrame.} =
    asm """
      if (`x` === null) { `x` = []; }
      var off = `x`.length;
      `x`.length += `y`.length;
      for (var i = 0; i < `y`.length; ++i) {
        `x`[off+i] = `y`.charCodeAt(i);
      }
    """
  proc add*(x: var cstring, y: cstring) {.magic: "AppendStrStr".}

elif hasAlloc:
  {.push stackTrace: off, profiler: off.}
  proc add*(x: var string, y: cstring) =
    var i = 0
    if y != nil:
      while y[i] != '\0':
        add(x, y[i])
        inc(i)
  {.pop.}

when defined(nimvarargstyped):
  proc echo*(x: varargs[typed, `$`]) {.magic: "Echo", tags: [WriteIOEffect],
    benign, sideEffect.}
    ## Writes and flushes the parameters to the standard output.
    ##
    ## Special built-in that takes a variable number of arguments. Each argument
    ## is converted to a string via ``$``, so it works for user-defined
    ## types that have an overloaded ``$`` operator.
    ## It is roughly equivalent to ``writeLine(stdout, x); flushFile(stdout)``, but
    ## available for the JavaScript target too.
    ##
    ## Unlike other IO operations this is guaranteed to be thread-safe as
    ## ``echo`` is very often used for debugging convenience. If you want to use
    ## ``echo`` inside a `proc without side effects
    ## <manual.html#pragmas-nosideeffect-pragma>`_ you can use `debugEcho
    ## <#debugEcho,varargs[typed,]>`_ instead.

  proc debugEcho*(x: varargs[typed, `$`]) {.magic: "Echo", noSideEffect,
                                            tags: [], raises: [].}
    ## Same as `echo <#echo,varargs[typed,]>`_, but as a special semantic rule,
    ## ``debugEcho`` pretends to be free of side effects, so that it can be used
    ## for debugging routines marked as `noSideEffect
    ## <manual.html#pragmas-nosideeffect-pragma>`_.
else:
  proc echo*(x: varargs[untyped, `$`]) {.magic: "Echo", tags: [WriteIOEffect],
    benign, sideEffect.}
  proc debugEcho*(x: varargs[untyped, `$`]) {.magic: "Echo", noSideEffect,
                                             tags: [], raises: [].}

template newException*(exceptn: typedesc, message: string;
                       parentException: ref Exception = nil): untyped =
  ## Creates an exception object of type ``exceptn`` and sets its ``msg`` field
  ## to `message`. Returns the new exception object.
  (ref exceptn)(msg: message, parent: parentException)

when hostOS == "standalone" and defined(nogc):
  proc nimToCStringConv(s: NimString): cstring {.compilerproc, inline.} =
    if s == nil or s.len == 0: result = cstring""
    else: result = cstring(addr s.data)

proc getTypeInfo*[T](x: T): pointer {.magic: "GetTypeInfo", benign.}
  ## Get type information for `x`.
  ##
  ## Ordinary code should not use this, but the `typeinfo module
  ## <typeinfo.html>`_ instead.

{.push stackTrace: off.}
proc abs*(x: int): int {.magic: "AbsI", noSideEffect.} =
  if x < 0: -x else: x
proc abs*(x: int8): int8 {.magic: "AbsI", noSideEffect.} =
  if x < 0: -x else: x
proc abs*(x: int16): int16 {.magic: "AbsI", noSideEffect.} =
  if x < 0: -x else: x
proc abs*(x: int32): int32 {.magic: "AbsI", noSideEffect.} =
  if x < 0: -x else: x
proc abs*(x: int64): int64 {.magic: "AbsI", noSideEffect.} =
  ## Returns the absolute value of `x`.
  ##
  ## If `x` is ``low(x)`` (that is -MININT for its type),
  ## an overflow exception is thrown (if overflow checking is turned on).
  result = if x < 0: -x else: x
{.pop.}

when not defined(js):

  proc likelyProc(val: bool): bool {.importc: "NIM_LIKELY", nodecl, noSideEffect.}
  proc unlikelyProc(val: bool): bool {.importc: "NIM_UNLIKELY", nodecl, noSideEffect.}

template likely*(val: bool): bool =
  ## Hints the optimizer that `val` is likely going to be true.
  ##
  ## You can use this template to decorate a branch condition. On certain
  ## platforms this can help the processor predict better which branch is
  ## going to be run. Example:
  ##
  ## .. code-block:: Nim
  ##   for value in inputValues:
  ##     if likely(value <= 100):
  ##       process(value)
  ##     else:
  ##       echo "Value too big!"
  ##
  ## On backends without branch prediction (JS and the nimscript VM), this
  ## template will not affect code execution.
  when nimvm:
    val
  else:
    when defined(js):
      val
    else:
      likelyProc(val)

template unlikely*(val: bool): bool =
  ## Hints the optimizer that `val` is likely going to be false.
  ##
  ## You can use this proc to decorate a branch condition. On certain
  ## platforms this can help the processor predict better which branch is
  ## going to be run. Example:
  ##
  ## .. code-block:: Nim
  ##   for value in inputValues:
  ##     if unlikely(value > 100):
  ##       echo "Value too big!"
  ##     else:
  ##       process(value)
  ##
  ## On backends without branch prediction (JS and the nimscript VM), this
  ## template will not affect code execution.
  when nimvm:
    val
  else:
    when defined(js):
      val
    else:
      unlikelyProc(val)

const
  NimMajor* {.intdefine.}: int = 1
    ## is the major number of Nim's version. Example:
    ##
    ## .. code-block:: Nim
    ##   when (NimMajor, NimMinor, NimPatch) >= (1, 3, 1): discard
    # see also std/private/since

  NimMinor* {.intdefine.}: int = 3
    ## is the minor number of Nim's version.
    ## Odd for devel, even for releases.

  NimPatch* {.intdefine.}: int = 5
    ## is the patch number of Nim's version.
    ## Odd for devel, even for releases.

import system/dollars
export dollars

const
  NimVersion*: string = $NimMajor & "." & $NimMinor & "." & $NimPatch
    ## is the version of Nim as a string.


type
  FileSeekPos* = enum ## Position relative to which seek should happen.
                      # The values are ordered so that they match with stdio
                      # SEEK_SET, SEEK_CUR and SEEK_END respectively.
    fspSet            ## Seek to absolute value
    fspCur            ## Seek relative to current position
    fspEnd            ## Seek relative to end


when not defined(js):
  {.push stackTrace: off, profiler: off.}

  when hasAlloc:
    when not defined(gcRegions) and not usesDestructors:
      proc initGC() {.gcsafe, raises: [].}

    proc initStackBottom() {.inline, compilerproc.} =
      # WARNING: This is very fragile! An array size of 8 does not work on my
      # Linux 64bit system. -- That's because the stack direction is the other
      # way around.
      when declared(nimGC_setStackBottom):
        var locals {.volatile, noinit.}: pointer
        locals = addr(locals)
        nimGC_setStackBottom(locals)

    proc initStackBottomWith(locals: pointer) {.inline, compilerproc.} =
      # We need to keep initStackBottom around for now to avoid
      # bootstrapping problems.
      when declared(nimGC_setStackBottom):
        nimGC_setStackBottom(locals)

    when not usesDestructors:
      {.push profiler: off.}
      var
        strDesc = TNimType(size: sizeof(string), kind: tyString, flags: {ntfAcyclic})
      {.pop.}

  {.pop.}


when not defined(js):
  # ugly hack, see the accompanying .pop for
  # the mysterious error message
  {.push stackTrace: off, profiler: off.}

when notJSnotNims:
  proc zeroMem(p: pointer, size: Natural) =
    nimZeroMem(p, size)
    when declared(memTrackerOp):
      memTrackerOp("zeroMem", p, size)
  proc copyMem(dest, source: pointer, size: Natural) =
    nimCopyMem(dest, source, size)
    when declared(memTrackerOp):
      memTrackerOp("copyMem", dest, size)
  proc moveMem(dest, source: pointer, size: Natural) =
    c_memmove(dest, source, csize_t(size))
    when declared(memTrackerOp):
      memTrackerOp("moveMem", dest, size)
  proc equalMem(a, b: pointer, size: Natural): bool =
    nimCmpMem(a, b, size) == 0

when not defined(js):
  proc cmp(x, y: string): int =
    when nimvm:
      if x < y: result = -1
      elif x > y: result = 1
      else: result = 0
    else:
      when not defined(nimscript): # avoid semantic checking
        let minlen = min(x.len, y.len)
        result = int(nimCmpMem(x.cstring, y.cstring, cast[csize_t](minlen)))
        if result == 0:
          result = x.len - y.len

  when declared(newSeq):
    proc cstringArrayToSeq*(a: cstringArray, len: Natural): seq[string] =
      ## Converts a ``cstringArray`` to a ``seq[string]``. `a` is supposed to be
      ## of length ``len``.
      newSeq(result, len)
      for i in 0..len-1: result[i] = $a[i]

    proc cstringArrayToSeq*(a: cstringArray): seq[string] =
      ## Converts a ``cstringArray`` to a ``seq[string]``. `a` is supposed to be
      ## terminated by ``nil``.
      var L = 0
      while a[L] != nil: inc(L)
      result = cstringArrayToSeq(a, L)


when not defined(js) and declared(alloc0) and declared(dealloc):
  proc allocCStringArray*(a: openArray[string]): cstringArray =
    ## Creates a NULL terminated cstringArray from `a`. The result has to
    ## be freed with `deallocCStringArray` after it's not needed anymore.
    result = cast[cstringArray](alloc0((a.len+1) * sizeof(cstring)))

    let x = cast[ptr UncheckedArray[string]](a)
    for i in 0 .. a.high:
      result[i] = cast[cstring](alloc0(x[i].len+1))
      copyMem(result[i], addr(x[i][0]), x[i].len)

  proc deallocCStringArray*(a: cstringArray) =
    ## Frees a NULL terminated cstringArray.
    var i = 0
    while a[i] != nil:
      dealloc(a[i])
      inc(i)
    dealloc(a)

when notJSnotNims:
  type
    PSafePoint = ptr TSafePoint
    TSafePoint {.compilerproc, final.} = object
      prev: PSafePoint # points to next safe point ON THE STACK
      status: int
      context: C_JmpBuf
    SafePoint = TSafePoint

when not defined(js):
  when declared(initAllocator):
    initAllocator()
  when hasThreadSupport:
    when hostOS != "standalone": include "system/threads"
  elif not defined(nogc) and not defined(nimscript):
    when not defined(useNimRtl) and not defined(createNimRtl): initStackBottom()
    when declared(initGC): initGC()

when notJSnotNims:
  proc setControlCHook*(hook: proc () {.noconv.})
    ## Allows you to override the behaviour of your application when CTRL+C
    ## is pressed. Only one such hook is supported.

  when not defined(noSignalHandler) and not defined(useNimRtl):
    proc unsetControlCHook*()
      ## Reverts a call to setControlCHook.

  when hostOS != "standalone":
    proc getStackTrace*(): string {.gcsafe.}
      ## Gets the current stack trace. This only works for debug builds.

    proc getStackTrace*(e: ref Exception): string {.gcsafe.}
      ## Gets the stack trace associated with `e`, which is the stack that
      ## lead to the ``raise`` statement. This only works for debug builds.

  {.push stackTrace: off, profiler: off.}
  when defined(memtracker):
    include "system/memtracker"

  when hostOS == "standalone":
    include "system/embedded"
  else:
    include "system/excpt"
  include "system/chcks"

  # we cannot compile this with stack tracing on
  # as it would recurse endlessly!
  when defined(nimNewIntegerOps):
    include "system/integerops"
  else:
    include "system/arithm"
  {.pop.}


when not defined(js):
  # this is a hack: without this when statement, you would get:
  # Error: system module needs: nimGCvisit
  {.pop.} # stackTrace: off, profiler: off



when notJSnotNims:
  when hostOS != "standalone" and hostOS != "any":
    include "system/dyncalls"

  include "system/sets"

  when defined(gogc):
    const GenericSeqSize = (3 * sizeof(int))
  else:
    const GenericSeqSize = (2 * sizeof(int))

  when not defined(nimV2):
    proc getDiscriminant(aa: pointer, n: ptr TNimNode): uint =
      sysAssert(n.kind == nkCase, "getDiscriminant: node != nkCase")
      var d: uint
      var a = cast[uint](aa)
      case n.typ.size
      of 1: d = uint(cast[ptr uint8](a + uint(n.offset))[])
      of 2: d = uint(cast[ptr uint16](a + uint(n.offset))[])
      of 4: d = uint(cast[ptr uint32](a + uint(n.offset))[])
      of 8: d = uint(cast[ptr uint64](a + uint(n.offset))[])
      else:
        d = 0'u
        sysAssert(false, "getDiscriminant: invalid n.typ.size")
      return d

    proc selectBranch(aa: pointer, n: ptr TNimNode): ptr TNimNode =
      var discr = getDiscriminant(aa, n)
      if discr < cast[uint](n.len):
        result = n.sons[discr]
        if result == nil: result = n.sons[n.len]
        # n.sons[n.len] contains the ``else`` part (but may be nil)
      else:
        result = n.sons[n.len]

when notJSnotNims and hasAlloc:
  {.push profiler: off.}
  include "system/mmdisp"
  {.pop.}
  {.push stackTrace: off, profiler: off.}
  when not defined(nimSeqsV2):
    include "system/sysstr"
  {.pop.}

  include "system/strmantle"
  when not usesDestructors:
    include "system/assign"
  when not defined(nimV2):
    include "system/repr"

when notJSnotNims and hasThreadSupport and hostOS != "standalone":
  include "system/channels"


when notJSnotNims and hostOS != "standalone":
  proc getCurrentException*(): ref Exception {.compilerRtl, inl, benign.} =
    ## Retrieves the current exception; if there is none, `nil` is returned.
    result = currException

  proc nimBorrowCurrentException(): ref Exception {.compilerRtl, inl, benign, nodestroy.} =
    # .nodestroy here so that we do not produce a write barrier as the
    # C codegen only uses it in a borrowed way:
    result = currException

  proc getCurrentExceptionMsg*(): string {.inline, benign.} =
    ## Retrieves the error message that was attached to the current
    ## exception; if there is none, `""` is returned.
    return if currException == nil: "" else: currException.msg

  proc setCurrentException*(exc: ref Exception) {.inline, benign.} =
    ## Sets the current exception.
    ##
    ## **Warning**: Only use this if you know what you are doing.
    currException = exc


when notJSnotNims:
  {.push stackTrace: off, profiler: off.}
  when (defined(profiler) or defined(memProfiler)):
    include "system/profiler"
  {.pop.}

  proc rawProc*[T: proc](x: T): pointer {.noSideEffect, inline.} =
    ## Retrieves the raw proc pointer of the closure `x`. This is
    ## useful for interfacing closures with C.
    {.emit: """
    `result` = `x`.ClP_0;
    """.}

  proc rawEnv*[T: proc](x: T): pointer {.noSideEffect, inline.} =
    ## Retrieves the raw environment pointer of the closure `x`. This is
    ## useful for interfacing closures with C.
    {.emit: """
    `result` = `x`.ClE_0;
    """.}

  proc finished*[T: proc](x: T): bool {.noSideEffect, inline.} =
    ## can be used to determine if a first class iterator has finished.
    {.emit: """
    `result` = ((NI*) `x`.ClE_0)[1] < 0;
    """.}

when defined(js):
  when not defined(nimscript):
    include "system/jssys"
    include "system/reprjs"
  else:
    proc cmp(x, y: string): int =
      if x == y: return 0
      if x < y: return -1
      return 1

when defined(js) or defined(nimscript):
  proc addInt*(result: var string; x: int64) =
    result.add $x

  proc addFloat*(result: var string; x: float) =
    result.add $x

proc quit*(errormsg: string, errorcode = QuitFailure) {.noreturn.} =
  ## A shorthand for ``echo(errormsg); quit(errorcode)``.
  when defined(nimscript) or defined(js) or (hostOS == "standalone"):
    echo errormsg
  else:
    when nimvm:
      echo errormsg
    else:
      cstderr.rawWrite(errormsg)
      cstderr.rawWrite("\n")
  quit(errorcode)

{.pop.} # checks: off
{.pop.} # hints: off

proc `/`*(x, y: int): float {.inline, noSideEffect.} =
  ## Division of integers that results in a float.
  ##
  ## See also:
  ## * `div <#div,int,int>`_
  ## * `mod <#mod,int,int>`_
  ##
  ## .. code-block:: Nim
  ##   echo 7 / 5 # => 1.4
  result = toFloat(x) / toFloat(y)

type
  BackwardsIndex* = distinct int ## Type that is constructed by ``^`` for
                                 ## reversed array accesses.
                                 ## (See `^ template <#^.t,int>`_)

template `^`*(x: int): BackwardsIndex = BackwardsIndex(x)
  ## Builtin `roof`:idx: operator that can be used for convenient array access.
  ## ``a[^x]`` is a shortcut for ``a[a.len-x]``.
  ##
  ## .. code-block:: Nim
  ##   let
  ##     a = [1, 3, 5, 7, 9]
  ##     b = "abcdefgh"
  ##
  ##   echo a[^1] # => 9
  ##   echo b[^2] # => g

template `..^`*(a, b: untyped): untyped =
  ## A shortcut for `.. ^` to avoid the common gotcha that a space between
  ## '..' and '^' is required.
  a .. ^b

template `..<`*(a, b: untyped): untyped =
  ## A shortcut for `a .. pred(b)`.
  ##
  ## .. code-block:: Nim
  ##   for i in 5 ..< 9:
  ##     echo i # => 5; 6; 7; 8
  a .. (when b is BackwardsIndex: succ(b) else: pred(b))

template spliceImpl(s, a, L, b: untyped): untyped =
  # make room for additional elements or cut:
  var shift = b.len - max(0,L)  # ignore negative slice size
  var newLen = s.len + shift
  if shift > 0:
    # enlarge:
    setLen(s, newLen)
    for i in countdown(newLen-1, a+b.len): movingCopy(s[i], s[i-shift])
  else:
    for i in countup(a+b.len, newLen-1): movingCopy(s[i], s[i-shift])
    # cut down:
    setLen(s, newLen)
  # fill the hole:
  for i in 0 ..< b.len: s[a+i] = b[i]

template `^^`(s, i: untyped): untyped =
  (when i is BackwardsIndex: s.len - int(i) else: int(i))

template `[]`*(s: string; i: int): char = arrGet(s, i)
template `[]=`*(s: string; i: int; val: char) = arrPut(s, i, val)

proc `[]`*[T, U](s: string, x: HSlice[T, U]): string {.inline.} =
  ## Slice operation for strings.
  ## Returns the inclusive range `[s[x.a], s[x.b]]`:
  ##
  ## .. code-block:: Nim
  ##    var s = "abcdef"
  ##    assert s[1..3] == "bcd"
  let a = s ^^ x.a
  let L = (s ^^ x.b) - a + 1
  result = newString(L)
  for i in 0 ..< L: result[i] = s[i + a]

proc `[]=`*[T, U](s: var string, x: HSlice[T, U], b: string) =
  ## Slice assignment for strings.
  ##
  ## If ``b.len`` is not exactly the number of elements that are referred to
  ## by `x`, a `splice`:idx: is performed:
  ##
  runnableExamples:
    var s = "abcdefgh"
    s[1 .. ^2] = "xyz"
    assert s == "axyzh"

  var a = s ^^ x.a
  var L = (s ^^ x.b) - a + 1
  if L == b.len:
    for i in 0..<L: s[i+a] = b[i]
  else:
    spliceImpl(s, a, L, b)

proc `[]`*[Idx, T, U, V](a: array[Idx, T], x: HSlice[U, V]): seq[T] =
  ## Slice operation for arrays.
  ## Returns the inclusive range `[a[x.a], a[x.b]]`:
  ##
  ## .. code-block:: Nim
  ##    var a = [1, 2, 3, 4]
  ##    assert a[0..2] == @[1, 2, 3]
  let xa = a ^^ x.a
  let L = (a ^^ x.b) - xa + 1
  result = newSeq[T](L)
  for i in 0..<L: result[i] = a[Idx(i + xa)]

proc `[]=`*[Idx, T, U, V](a: var array[Idx, T], x: HSlice[U, V], b: openArray[T]) =
  ## Slice assignment for arrays.
  ##
  ## .. code-block:: Nim
  ##   var a = [10, 20, 30, 40, 50]
  ##   a[1..2] = @[99, 88]
  ##   assert a == [10, 99, 88, 40, 50]
  let xa = a ^^ x.a
  let L = (a ^^ x.b) - xa + 1
  if L == b.len:
    for i in 0..<L: a[Idx(i + xa)] = b[i]
  else:
    sysFatal(RangeDefect, "different lengths for slice assignment")

proc `[]`*[T, U, V](s: openArray[T], x: HSlice[U, V]): seq[T] =
  ## Slice operation for sequences.
  ## Returns the inclusive range `[s[x.a], s[x.b]]`:
  ##
  ## .. code-block:: Nim
  ##    var s = @[1, 2, 3, 4]
  ##    assert s[0..2] == @[1, 2, 3]
  let a = s ^^ x.a
  let L = (s ^^ x.b) - a + 1
  newSeq(result, L)
  for i in 0 ..< L: result[i] = s[i + a]

proc `[]=`*[T, U, V](s: var seq[T], x: HSlice[U, V], b: openArray[T]) =
  ## Slice assignment for sequences.
  ##
  ## If ``b.len`` is not exactly the number of elements that are referred to
  ## by `x`, a `splice`:idx: is performed.
  runnableExamples:
    var s = @"abcdefgh"
    s[1 .. ^2] = @"xyz"
    assert s == @"axyzh"

  let a = s ^^ x.a
  let L = (s ^^ x.b) - a + 1
  if L == b.len:
    for i in 0 ..< L: s[i+a] = b[i]
  else:
    spliceImpl(s, a, L, b)

proc `[]`*[T](s: openArray[T]; i: BackwardsIndex): T {.inline.} =
  system.`[]`(s, s.len - int(i))

proc `[]`*[Idx, T](a: array[Idx, T]; i: BackwardsIndex): T {.inline.} =
  a[Idx(a.len - int(i) + int low(a))]
proc `[]`*(s: string; i: BackwardsIndex): char {.inline.} = s[s.len - int(i)]

proc `[]`*[T](s: var openArray[T]; i: BackwardsIndex): var T {.inline.} =
  system.`[]`(s, s.len - int(i))
proc `[]`*[Idx, T](a: var array[Idx, T]; i: BackwardsIndex): var T {.inline.} =
  a[Idx(a.len - int(i) + int low(a))]

proc `[]=`*[T](s: var openArray[T]; i: BackwardsIndex; x: T) {.inline.} =
  system.`[]=`(s, s.len - int(i), x)
proc `[]=`*[Idx, T](a: var array[Idx, T]; i: BackwardsIndex; x: T) {.inline.} =
  a[Idx(a.len - int(i) + int low(a))] = x
proc `[]=`*(s: var string; i: BackwardsIndex; x: char) {.inline.} =
  s[s.len - int(i)] = x

proc slurp*(filename: string): string {.magic: "Slurp".}
  ## This is an alias for `staticRead <#staticRead,string>`_.

proc staticRead*(filename: string): string {.magic: "Slurp".}
  ## Compile-time `readFile <io.html#readFile,string>`_ proc for easy
  ## `resource`:idx: embedding:
  ##
  ## The maximum file size limit that ``staticRead`` and ``slurp`` can read is
  ## near or equal to the *free* memory of the device you are using to compile.
  ##
  ## .. code-block:: Nim
  ##     const myResource = staticRead"mydatafile.bin"
  ##
  ## `slurp <#slurp,string>`_ is an alias for ``staticRead``.

proc gorge*(command: string, input = "", cache = ""): string {.
  magic: "StaticExec".} = discard
  ## This is an alias for `staticExec <#staticExec,string,string,string>`_.

proc staticExec*(command: string, input = "", cache = ""): string {.
  magic: "StaticExec".} = discard
  ## Executes an external process at compile-time and returns its text output
  ## (stdout + stderr).
  ##
  ## If `input` is not an empty string, it will be passed as a standard input
  ## to the executed program.
  ##
  ## .. code-block:: Nim
  ##     const buildInfo = "Revision " & staticExec("git rev-parse HEAD") &
  ##                       "\nCompiled on " & staticExec("uname -v")
  ##
  ## `gorge <#gorge,string,string,string>`_ is an alias for ``staticExec``.
  ##
  ## Note that you can use this proc inside a pragma like
  ## `passc <manual.html#implementation-specific-pragmas-passc-pragma>`_ or
  ## `passl <manual.html#implementation-specific-pragmas-passl-pragma>`_.
  ##
  ## If ``cache`` is not empty, the results of ``staticExec`` are cached within
  ## the ``nimcache`` directory. Use ``--forceBuild`` to get rid of this caching
  ## behaviour then. ``command & input & cache`` (the concatenated string) is
  ## used to determine whether the entry in the cache is still valid. You can
  ## use versioning information for ``cache``:
  ##
  ## .. code-block:: Nim
  ##     const stateMachine = staticExec("dfaoptimizer", "input", "0.8.0")

proc gorgeEx*(command: string, input = "", cache = ""): tuple[output: string,
                                                              exitCode: int] =
  ## Similar to `gorge <#gorge,string,string,string>`_ but also returns the
  ## precious exit code.
  discard


proc `+=`*[T: float|float32|float64] (x: var T, y: T) {.
  inline, noSideEffect.} =
  ## Increments in place a floating point number.
  x = x + y

proc `-=`*[T: float|float32|float64] (x: var T, y: T) {.
  inline, noSideEffect.} =
  ## Decrements in place a floating point number.
  x = x - y

proc `*=`*[T: float|float32|float64] (x: var T, y: T) {.
  inline, noSideEffect.} =
  ## Multiplies in place a floating point number.
  x = x * y

proc `/=`*(x: var float64, y: float64) {.inline, noSideEffect.} =
  ## Divides in place a floating point number.
  x = x / y

proc `/=`*[T: float|float32](x: var T, y: T) {.inline, noSideEffect.} =
  ## Divides in place a floating point number.
  x = x / y

proc `&=`*(x: var string, y: string) {.magic: "AppendStrStr", noSideEffect.}
  ## Appends in place to a string.
  ##
  ## .. code-block:: Nim
  ##   var a = "abc"
  ##   a &= "de" # a <- "abcde"

template `&=`*(x, y: typed) =
  ## Generic 'sink' operator for Nim.
  ##
  ## For files an alias for ``write``.
  ## If not specialized further, an alias for ``add``.
  add(x, y)
when declared(File):
  template `&=`*(f: File, x: typed) = write(f, x)

template currentSourcePath*: string = instantiationInfo(-1, true).filename
  ## Returns the full file-system path of the current source.
  ##
  ## To get the directory containing the current source, use it with
  ## `os.parentDir() <os.html#parentDir%2Cstring>`_ as ``currentSourcePath.parentDir()``.
  ##
  ## The path returned by this template is set at compile time.
  ##
  ## See the docstring of `macros.getProjectPath() <macros.html#getProjectPath>`_
  ## for an example to see the distinction between the ``currentSourcePath``
  ## and ``getProjectPath``.
  ##
  ## See also:
  ## * `getCurrentDir proc <os.html#getCurrentDir>`_

when compileOption("rangechecks"):
  template rangeCheck*(cond) =
    ## Helper for performing user-defined range checks.
    ## Such checks will be performed only when the ``rangechecks``
    ## compile-time option is enabled.
    if not cond: sysFatal(RangeDefect, "range check failed")
else:
  template rangeCheck*(cond) = discard

when not defined(nimhygiene):
  {.pragma: inject.}

proc shallow*[T](s: var seq[T]) {.noSideEffect, inline.} =
  ## Marks a sequence `s` as `shallow`:idx:. Subsequent assignments will not
  ## perform deep copies of `s`.
  ##
  ## This is only useful for optimization purposes.
  if s.len == 0: return
  when not defined(js) and not defined(nimscript) and not defined(nimSeqsV2):
    var s = cast[PGenericSeq](s)
    s.reserved = s.reserved or seqShallowFlag

proc shallow*(s: var string) {.noSideEffect, inline.} =
  ## Marks a string `s` as `shallow`:idx:. Subsequent assignments will not
  ## perform deep copies of `s`.
  ##
  ## This is only useful for optimization purposes.
  when not defined(js) and not defined(nimscript) and not defined(nimSeqsV2):
    var s = cast[PGenericSeq](s)
    if s == nil:
      s = cast[PGenericSeq](newString(0))
    # string literals cannot become 'shallow':
    if (s.reserved and strlitFlag) == 0:
      s.reserved = s.reserved or seqShallowFlag

type
  NimNodeObj = object

  NimNode* {.magic: "PNimrodNode".} = ref NimNodeObj
    ## Represents a Nim AST node. Macros operate on this type.

when defined(nimV2):
  import system/repr_v2
  export repr_v2

macro varargsLen*(x: varargs[untyped]): int {.since: (1, 1).} =
  ## returns number of variadic arguments in `x`
  proc varargsLenImpl(x: NimNode): NimNode {.magic: "LengthOpenArray", noSideEffect.}
  varargsLenImpl(x)

when false:
  template eval*(blk: typed): typed =
    ## Executes a block of code at compile time just as if it was a macro.
    ##
    ## Optionally, the block can return an AST tree that will replace the
    ## eval expression.
    macro payload: typed {.gensym.} = blk
    payload()

when hasAlloc or defined(nimscript):
  proc insert*(x: var string, item: string, i = 0.Natural) {.noSideEffect.} =
    ## Inserts `item` into `x` at position `i`.
    ##
    ## .. code-block:: Nim
    ##   var a = "abc"
    ##   a.insert("zz", 0) # a <- "zzabc"
    var xl = x.len
    setLen(x, xl+item.len)
    var j = xl-1
    while j >= i:
      shallowCopy(x[j+item.len], x[j])
      dec(j)
    j = 0
    while j < item.len:
      x[j+i] = item[j]
      inc(j)

when declared(initDebugger):
  initDebugger()

proc addEscapedChar*(s: var string, c: char) {.noSideEffect, inline.} =
  ## Adds a char to string `s` and applies the following escaping:
  ##
  ## * replaces any ``\`` by ``\\``
  ## * replaces any ``'`` by ``\'``
  ## * replaces any ``"`` by ``\"``
  ## * replaces any ``\a`` by ``\\a``
  ## * replaces any ``\b`` by ``\\b``
  ## * replaces any ``\t`` by ``\\t``
  ## * replaces any ``\n`` by ``\\n``
  ## * replaces any ``\v`` by ``\\v``
  ## * replaces any ``\f`` by ``\\f``
  ## * replaces any ``\c`` by ``\\c``
  ## * replaces any ``\e`` by ``\\e``
  ## * replaces any other character not in the set ``{'\21..'\126'}
  ##   by ``\xHH`` where ``HH`` is its hexadecimal value.
  ##
  ## The procedure has been designed so that its output is usable for many
  ## different common syntaxes.
  ##
  ## **Note**: This is **not correct** for producing Ansi C code!
  case c
  of '\a': s.add "\\a" # \x07
  of '\b': s.add "\\b" # \x08
  of '\t': s.add "\\t" # \x09
  of '\L': s.add "\\n" # \x0A
  of '\v': s.add "\\v" # \x0B
  of '\f': s.add "\\f" # \x0C
  of '\c': s.add "\\c" # \x0D
  of '\e': s.add "\\e" # \x1B
  of '\\': s.add("\\\\")
  of '\'': s.add("\\'")
  of '\"': s.add("\\\"")
  of {'\32'..'\126'} - {'\\', '\'', '\"'}: s.add(c)
  else:
    s.add("\\x")
    const HexChars = "0123456789ABCDEF"
    let n = ord(c)
    s.add(HexChars[int((n and 0xF0) shr 4)])
    s.add(HexChars[int(n and 0xF)])

proc addQuoted*[T](s: var string, x: T) =
  ## Appends `x` to string `s` in place, applying quoting and escaping
  ## if `x` is a string or char.
  ##
  ## See `addEscapedChar <#addEscapedChar,string,char>`_
  ## for the escaping scheme. When `x` is a string, characters in the
  ## range ``{\128..\255}`` are never escaped so that multibyte UTF-8
  ## characters are untouched (note that this behavior is different from
  ## ``addEscapedChar``).
  ##
  ## The Nim standard library uses this function on the elements of
  ## collections when producing a string representation of a collection.
  ## It is recommended to use this function as well for user-side collections.
  ## Users may overload `addQuoted` for custom (string-like) types if
  ## they want to implement a customized element representation.
  ##
  ## .. code-block:: Nim
  ##   var tmp = ""
  ##   tmp.addQuoted(1)
  ##   tmp.add(", ")
  ##   tmp.addQuoted("string")
  ##   tmp.add(", ")
  ##   tmp.addQuoted('c')
  ##   assert(tmp == """1, "string", 'c'""")
  when T is string or T is cstring:
    s.add("\"")
    for c in x:
      # Only ASCII chars are escaped to avoid butchering
      # multibyte UTF-8 characters.
      if c <= 127.char:
        s.addEscapedChar(c)
      else:
        s.add c
    s.add("\"")
  elif T is char:
    s.add("'")
    s.addEscapedChar(x)
    s.add("'")
  # prevent temporary string allocation
  elif T is SomeSignedInt:
    s.addInt(x)
  elif T is SomeFloat:
    s.addFloat(x)
  elif compiles(s.add(x)):
    s.add(x)
  else:
    s.add($x)

proc locals*(): RootObj {.magic: "Plugin", noSideEffect.} =
  ## Generates a tuple constructor expression listing all the local variables
  ## in the current scope.
  ##
  ## This is quite fast as it does not rely
  ## on any debug or runtime information. Note that in contrast to what
  ## the official signature says, the return type is *not* ``RootObj`` but a
  ## tuple of a structure that depends on the current scope. Example:
  ##
  ## .. code-block:: Nim
  ##   proc testLocals() =
  ##     var
  ##       a = "something"
  ##       b = 4
  ##       c = locals()
  ##       d = "super!"
  ##
  ##     b = 1
  ##     for name, value in fieldPairs(c):
  ##       echo "name ", name, " with value ", value
  ##     echo "B is ", b
  ##   # -> name a with value something
  ##   # -> name b with value 4
  ##   # -> B is 1
  discard

when hasAlloc and notJSnotNims and not usesDestructors:
  # XXX how to implement 'deepCopy' is an open problem.
  proc deepCopy*[T](x: var T, y: T) {.noSideEffect, magic: "DeepCopy".} =
    ## Performs a deep copy of `y` and copies it into `x`.
    ##
    ## This is also used by the code generator
    ## for the implementation of ``spawn``.
    discard

  proc deepCopy*[T](y: T): T =
    ## Convenience wrapper around `deepCopy` overload.
    deepCopy(result, y)

  include "system/deepcopy"

proc procCall*(x: untyped) {.magic: "ProcCall", compileTime.} =
  ## Special magic to prohibit dynamic binding for `method`:idx: calls.
  ## This is similar to `super`:idx: in ordinary OO languages.
  ##
  ## .. code-block:: Nim
  ##   # 'someMethod' will be resolved fully statically:
  ##   procCall someMethod(a, b)
  discard


proc `==`*(x, y: cstring): bool {.magic: "EqCString", noSideEffect,
                                   inline.} =
  ## Checks for equality between two `cstring` variables.
  proc strcmp(a, b: cstring): cint {.noSideEffect,
    importc, header: "<string.h>".}
  if pointer(x) == pointer(y): result = true
  elif x.isNil or y.isNil: result = false
  else: result = strcmp(x, y) == 0

when defined(nimNoNilSeqs2) and not compileOption("nilseqs"):
  when defined(nimHasUserErrors):
    # bug #9149; ensure that 'type(nil)' does not match *too* well by using 'type(nil) | type(nil)'.
    # Eventually (in 0.20?) we will be able to remove this hack completely.
    proc `==`*(x: string; y: type(nil) | type(nil)): bool {.
        error: "'nil' is now invalid for 'string'; compile with --nilseqs:on for a migration period".} =
      discard
    proc `==`*(x: type(nil) | type(nil); y: string): bool {.
        error: "'nil' is now invalid for 'string'; compile with --nilseqs:on for a migration period".} =
      discard
  else:
    proc `==`*(x: string; y: type(nil) | type(nil)): bool {.error.} = discard
    proc `==`*(x: type(nil) | type(nil); y: string): bool {.error.} = discard

template closureScope*(body: untyped): untyped =
  ## Useful when creating a closure in a loop to capture local loop variables by
  ## their current iteration values.
  ##
  ## Note: This template may not work in some cases, use
  ## `capture <sugar.html#capture.m,openArray[typed],untyped>`_ instead.
  ##
  ## Example:
  ##
  ## .. code-block:: Nim
  ##   var myClosure : proc()
  ##   # without closureScope:
  ##   for i in 0 .. 5:
  ##     let j = i
  ##     if j == 3:
  ##       myClosure = proc() = echo j
  ##   myClosure() # outputs 5. `j` is changed after closure creation
  ##   # with closureScope:
  ##   for i in 0 .. 5:
  ##     closureScope: # Everything in this scope is locked after closure creation
  ##       let j = i
  ##       if j == 3:
  ##         myClosure = proc() = echo j
  ##   myClosure() # outputs 3
  (proc() = body)()

template once*(body: untyped): untyped =
  ## Executes a block of code only once (the first time the block is reached).
  ##
  ## .. code-block:: Nim
  ##
  ##  proc draw(t: Triangle) =
  ##    once:
  ##      graphicsInit()
  ##    line(t.p1, t.p2)
  ##    line(t.p2, t.p3)
  ##    line(t.p3, t.p1)
  ##
  var alreadyExecuted {.global.} = false
  if not alreadyExecuted:
    alreadyExecuted = true
    body

{.pop.} # warning[GcMem]: off, warning[Uninit]: off

proc substr*(s: string, first, last: int): string =
  ## Copies a slice of `s` into a new string and returns this new
  ## string.
  ##
  ## The bounds `first` and `last` denote the indices of
  ## the first and last characters that shall be copied. If ``last``
  ## is omitted, it is treated as ``high(s)``. If ``last >= s.len``, ``s.len``
  ## is used instead: This means ``substr`` can also be used to `cut`:idx:
  ## or `limit`:idx: a string's length.
  runnableExamples:
    let a = "abcdefgh"
    assert a.substr(2, 5) == "cdef"
    assert a.substr(2) == "cdefgh"
    assert a.substr(5, 99) == "fgh"

  let first = max(first, 0)
  let L = max(min(last, high(s)) - first + 1, 0)
  result = newString(L)
  for i in 0 .. L-1:
    result[i] = s[i+first]

proc substr*(s: string, first = 0): string =
  result = substr(s, first, high(s))

when defined(nimconfig):
  include "system/nimscript"

when not defined(js):
  proc toOpenArray*[T](x: ptr UncheckedArray[T]; first, last: int): openArray[T] {.
    magic: "Slice".}
  when defined(nimToOpenArrayCString):
    proc toOpenArray*(x: cstring; first, last: int): openArray[char] {.
      magic: "Slice".}
    proc toOpenArrayByte*(x: cstring; first, last: int): openArray[byte] {.
      magic: "Slice".}

proc toOpenArray*[T](x: seq[T]; first, last: int): openArray[T] {.
  magic: "Slice".}
proc toOpenArray*[T](x: openArray[T]; first, last: int): openArray[T] {.
  magic: "Slice".}
proc toOpenArray*[I, T](x: array[I, T]; first, last: I): openArray[T] {.
  magic: "Slice".}
proc toOpenArray*(x: string; first, last: int): openArray[char] {.
  magic: "Slice".}

proc toOpenArrayByte*(x: string; first, last: int): openArray[byte] {.
  magic: "Slice".}
proc toOpenArrayByte*(x: openArray[char]; first, last: int): openArray[byte] {.
  magic: "Slice".}
proc toOpenArrayByte*(x: seq[char]; first, last: int): openArray[byte] {.
  magic: "Slice".}

type
  ForLoopStmt* {.compilerproc.} = object ## \
    ## A special type that marks a macro as a `for-loop macro`:idx:.
    ## See `"For Loop Macro" <manual.html#macros-for-loop-macro>`_.

when defined(genode):
  var componentConstructHook*: proc (env: GenodeEnv) {.nimcall.}
    ## Hook into the Genode component bootstrap process.
    ##
    ## This hook is called after all globals are initialized.
    ## When this hook is set the component will not automatically exit,
    ## call ``quit`` explicitly to do so. This is the only available method
    ## of accessing the initial Genode environment.

  proc nim_component_construct(env: GenodeEnv) {.exportc.} =
    ## Procedure called during ``Component::construct`` by the loader.
    if componentConstructHook.isNil:
      env.quit(programResult)
        # No native Genode application initialization,
        # exit as would POSIX.
    else:
      componentConstructHook(env)
        # Perform application initialization
        # and return to thread entrypoint.


import system/widestrs
export widestrs

import system/io
export io

when not defined(createNimHcr) and not defined(nimscript):
  include nimhcr<|MERGE_RESOLUTION|>--- conflicted
+++ resolved
@@ -1227,13 +1227,8 @@
   ## .. code-block:: Nim
   ##   var s: seq[string] = @["test2","test2"]
   ##   s.add("test") # s <- @[test2, test2, test]
-<<<<<<< HEAD
-  let xl = x.len
-  {.noSideEffect.}:
-=======
   {.noSideEffect.}:
     let xl = x.len
->>>>>>> 48f29972
     setLen(x, xl + y.len)
     for i in 0..high(y): x[xl+i] = y[i]
 
