--- conflicted
+++ resolved
@@ -4134,28 +4134,23 @@
 
 template currentSourcePath*: string = instantiationInfo(-1, true).filename
   ## Returns the full file-system path of the current source.
-<<<<<<< HEAD
-  ## This is the path of the Nim source file containing this code.
+  ##
+  ## To get the directory containing the current source, use it with
+  ## `os.parentDir() <os.html#parentDir%2Cstring>`_ as ``currentSourcePath.parentDir()``.
+  ##
+  ## The path returned by this template is set at compile time.
+  ##
+  ## See the docstring of `macros.getProjectPath() <macros.html#getProjectPath>`_
+  ## for an example to see the distinction between the ``currentSourcePath``
+  ## and ``getProjectPath``.
   ##
   ## See also:
+  ## * `getCurrentDir proc <os.html#getCurrentDir>`_
   ## * `getHomeDir proc <os.html#getHomeDir>`_
   ## * `getConfigDir proc <os.html#getConfigDir>`_
   ## * `getTempDir proc <os.html#getTempDir>`_
   ## * `setCurrentDir proc <os.html#setCurrentDir%2Cstring>`_
-=======
-  ##
-  ## To get the directory containing the current source, use it with
-  ## `os.parentDir() <os.html#parentDir%2Cstring>`_ as ``currentSourcePath.parentDir()``.
-  ##
-  ## The path returned by this template is set at compile time.
-  ##
-  ## See the docstring of `macros.getProjectPath() <macros.html#getProjectPath>`_
-  ## for an example to see the distinction between the ``currentSourcePath``
-  ## and ``getProjectPath``.
-  ##
-  ## See also:
-  ## * `getCurrentDir proc <os.html#getCurrentDir>`_
->>>>>>> 82e0765f
+
 
 when compileOption("rangechecks"):
   template rangeCheck*(cond) =
