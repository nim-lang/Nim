#
#
#            Nim's Runtime Library
#        (c) Copyright 2015 Andreas Rumpf
#
#    See the file "copying.txt", included in this
#    distribution, for details about the copyright.
#

## The compiler depends on the System module to work properly and the System
## module depends on the compiler. Most of the routines listed here use
## special compiler magic.
## Each module implicitly imports the System module; it must not be listed
## explicitly. Because of this there cannot be a user-defined module named
## ``system``.
##
## Module system
## =============
##

# That lonesome header above is to prevent :idx: entries from being mentioned
# in the global index as part of the previous header (Exception hierarchy).

type
  int* {.magic: Int.} ## default integer type; bitwidth depends on
                      ## architecture, but is always the same as a pointer
  int8* {.magic: Int8.} ## signed 8 bit integer type
  int16* {.magic: Int16.} ## signed 16 bit integer type
  int32* {.magic: Int32.} ## signed 32 bit integer type
  int64* {.magic: Int64.} ## signed 64 bit integer type
  uint* {.magic: UInt.} ## unsigned default integer type
  uint8* {.magic: UInt8.} ## unsigned 8 bit integer type
  uint16* {.magic: UInt16.} ## unsigned 16 bit integer type
  uint32* {.magic: UInt32.} ## unsigned 32 bit integer type
  uint64* {.magic: UInt64.} ## unsigned 64 bit integer type
  float* {.magic: Float.} ## default floating point type
  float32* {.magic: Float32.} ## 32 bit floating point type
  float64* {.magic: Float.} ## 64 bit floating point type

# 'float64' is now an alias to 'float'; this solves many problems

type # we need to start a new type section here, so that ``0`` can have a type
  bool* {.magic: Bool.} = enum ## built-in boolean type
    false = 0, true = 1

type
  char* {.magic: Char.} ## built-in 8 bit character type (unsigned)
  string* {.magic: String.} ## built-in string type
  cstring* {.magic: Cstring.} ## built-in cstring (*compatible string*) type
  pointer* {.magic: Pointer.} ## built-in pointer type, use the ``addr``
                              ## operator to get a pointer to a variable

  typedesc* {.magic: TypeDesc.} ## meta type to denote a type description

const
  on* = true    ## alias for ``true``
  off* = false  ## alias for ``false``

{.push warning[GcMem]: off, warning[Uninit]: off.}
{.push hints: off.}

proc `or`*(a, b: typedesc): typedesc {.magic: "TypeTrait", noSideEffect.}
  ## Constructs an `or` meta class

proc `and`*(a, b: typedesc): typedesc {.magic: "TypeTrait", noSideEffect.}
  ## Constructs an `and` meta class

proc `not`*(a: typedesc): typedesc {.magic: "TypeTrait", noSideEffect.}
  ## Constructs an `not` meta class

type
  Ordinal* {.magic: Ordinal.}[T] ## Generic ordinal type. Includes integer,
                                 ## bool, character, and enumeration types
                                 ## as well as their subtypes. Note `uint`
                                 ## and `uint64` are not ordinal types for
                                 ## implementation reasons
  `ptr`* {.magic: Pointer.}[T] ## built-in generic untraced pointer type
  `ref`* {.magic: Pointer.}[T] ## built-in generic traced pointer type

  `nil` {.magic: "Nil".}

  void* {.magic: "VoidType".}   ## meta type to denote the absence of any type
  auto* {.magic: Expr.} ## meta type for automatic type determination
  any* = distinct auto ## meta type for any supported type
  untyped* {.magic: Expr.} ## meta type to denote an expression that
                           ## is not resolved (for templates)
  typed* {.magic: Stmt.}   ## meta type to denote an expression that
                           ## is resolved (for templates)

  SomeSignedInt* = int|int8|int16|int32|int64
    ## type class matching all signed integer types

  SomeUnsignedInt* = uint|uint8|uint16|uint32|uint64
    ## type class matching all unsigned integer types

  SomeInteger* = SomeSignedInt|SomeUnsignedInt
    ## type class matching all integer types

  SomeOrdinal* = int|int8|int16|int32|int64|bool|enum|uint8|uint16|uint32
    ## type class matching all ordinal types; however this includes enums with
    ## holes.

  SomeFloat* = float|float32|float64
    ## type class matching all floating point number types

  SomeNumber* = SomeInteger|SomeFloat
    ## type class matching all number types

proc defined*(x: untyped): bool {.magic: "Defined", noSideEffect, compileTime.}
  ## Special compile-time procedure that checks whether `x` is
  ## defined.
  ## `x` is an external symbol introduced through the compiler's
  ## `-d:x switch <nimc.html#compile-time-symbols>`_ to enable build time
  ## conditionals:
  ##
  ## .. code-block:: Nim
  ##   when not defined(release):
  ##     # Do here programmer friendly expensive sanity checks.
  ##   # Put here the normal code

when defined(nimHasRunnableExamples):
  proc runnableExamples*(body: untyped) {.magic: "RunnableExamples".}
    ## A section you should use to mark `runnable example`:idx: code with.
    ##
    ## - In normal debug and release builds code within
    ##   a ``runnableExamples`` section is ignored.
    ## - The documentation generator is aware of these examples and considers them
    ##   part of the ``##`` doc comment. As the last step of documentation
    ##   generation the examples are put into an ``$file_example.nim`` file,
    ##   compiled and tested. The collected examples are
    ##   put into their own module to ensure the examples do not refer to
    ##   non-exported symbols.
else:
  template runnableExamples*(body: untyped) =
    discard

proc declared*(x: untyped): bool {.magic: "Defined", noSideEffect, compileTime.}
  ## Special compile-time procedure that checks whether `x` is
  ## declared. `x` has to be an identifier or a qualified identifier.
  ## This can be used to check whether a library provides a certain
  ## feature or not:
  ##
  ## .. code-block:: Nim
  ##   when not declared(strutils.toUpper):
  ##     # provide our own toUpper proc here, because strutils is
  ##     # missing it.

when defined(useNimRtl):
  {.deadCodeElim: on.}  # dce option deprecated

proc declaredInScope*(x: untyped): bool {.
  magic: "DefinedInScope", noSideEffect, compileTime.}
  ## Special compile-time procedure that checks whether `x` is
  ## declared in the current scope. `x` has to be an identifier.

proc `addr`*[T](x: var T): ptr T {.magic: "Addr", noSideEffect.} =
  ## Builtin 'addr' operator for taking the address of a memory location.
  ## Cannot be overloaded.
  ##
  ## .. code-block:: nim
  ##  var
  ##    buf: seq[char] = @['a','b','c']
  ##    p: pointer = buf[1].addr
  ##  echo cast[ptr char](p)[]    # b
  discard

proc unsafeAddr*[T](x: T): ptr T {.magic: "Addr", noSideEffect.} =
  ## Builtin 'addr' operator for taking the address of a memory
  ## location.  This works even for ``let`` variables or parameters
  ## for better interop with C and so it is considered even more
  ## unsafe than the ordinary ``addr``.  When you use it to write a
  ## wrapper for a C library, you should always check that the
  ## original library does never write to data behind the pointer that
  ## is returned from this procedure.
  ## Cannot be overloaded.
  discard

when defined(nimNewTypedesc):
  type
    `static`* {.magic: "Static".}[T]
      ## meta type representing all values that can be evaluated at compile-time.
      ##
      ## The type coercion ``static(x)`` can be used to force the compile-time
      ## evaluation of the given expression ``x``.

    `type`* {.magic: "Type".}[T]
      ## meta type representing the type of all type values.
      ##
      ## The coercion ``type(x)`` can be used to obtain the type of the given
      ## expression ``x``.
else:
  proc `type`*(x: untyped): typeDesc {.magic: "TypeOf", noSideEffect, compileTime.} =
    ## Builtin 'type' operator for accessing the type of an expression.
    ## Cannot be overloaded.
    discard

when defined(nimHasTypeof):
  type
    TypeOfMode* = enum ## Possible modes of `typeof`.
      typeOfProc,      ## Prefer the interpretation that means `x` is a proc call.
      typeOfIter       ## Prefer the interpretation that means `x` is an iterator call.
  proc typeof*(x: untyped; mode = typeOfIter): typeDesc {.magic: "TypeOf", noSideEffect, compileTime.} =
    ## Builtin 'typeof' operation for accessing the type of an expression. Since version 0.20.0.
    discard

proc `not`*(x: bool): bool {.magic: "Not", noSideEffect.}
  ## Boolean not; returns true iff ``x == false``.

proc `and`*(x, y: bool): bool {.magic: "And", noSideEffect.}
  ## Boolean ``and``; returns true iff ``x == y == true``.
  ## Evaluation is lazy: if ``x`` is false,
  ## ``y`` will not even be evaluated.
proc `or`*(x, y: bool): bool {.magic: "Or", noSideEffect.}
  ## Boolean ``or``; returns true iff ``not (not x and not y)``.
  ## Evaluation is lazy: if ``x`` is true,
  ## ``y`` will not even be evaluated.
proc `xor`*(x, y: bool): bool {.magic: "Xor", noSideEffect.}
  ## Boolean `exclusive or`; returns true iff ``x != y``.

const ThisIsSystem = true

proc internalNew*[T](a: var ref T) {.magic: "New", noSideEffect.}
  ## leaked implementation detail. Do not use.

proc new*[T](a: var ref T, finalizer: proc (x: ref T) {.nimcall.}) {.
  magic: "NewFinalize", noSideEffect.}
  ## creates a new object of type ``T`` and returns a safe (traced)
  ## reference to it in ``a``. When the garbage collector frees the object,
  ## `finalizer` is called. The `finalizer` may not keep a reference to the
  ## object pointed to by `x`. The `finalizer` cannot prevent the GC from
  ## freeing the object. Note: The `finalizer` refers to the type `T`, not to
  ## the object! This means that for each object of type `T` the finalizer
  ## will be called!

proc reset*[T](obj: var T) {.magic: "Reset", noSideEffect.}
  ## resets an object `obj` to its initial (binary zero) value. This needs to
  ## be called before any possible `object branch transition`:idx:.

when defined(nimNewRuntime):
  proc wasMoved*[T](obj: var T) {.magic: "WasMoved", noSideEffect.} =
    ## resets an object `obj` to its initial (binary zero) value to signify
    ## it was "moved" and to signify its destructor should do nothing and
    ## ideally be optimized away.
    discard

  proc move*[T](x: var T): T {.magic: "Move", noSideEffect.} =
    result = x
    wasMoved(x)

type
  range*{.magic: "Range".}[T] ## Generic type to construct range types.
  array*{.magic: "Array".}[I, T]  ## Generic type to construct
                                  ## fixed-length arrays.
  openArray*{.magic: "OpenArray".}[T]  ## Generic type to construct open arrays.
                                       ## Open arrays are implemented as a
                                       ## pointer to the array data and a
                                       ## length field.
  varargs*{.magic: "Varargs".}[T] ## Generic type to construct a varargs type.
  seq*{.magic: "Seq".}[T]  ## Generic type to construct sequences.
  set*{.magic: "Set".}[T]  ## Generic type to construct bit sets.

when defined(nimUncheckedArrayTyp):
  type
    UncheckedArray*{.magic: "UncheckedArray".}[T]
    ## Array with no bounds checking
else:
  type
    UncheckedArray*{.unchecked.}[T] = array[0,T]
    ## Array with no bounds checking

when defined(nimHasOpt):
  type opt*{.magic: "Opt".}[T]

when defined(nimNewRuntime):
  type sink*{.magic: "BuiltinType".}[T]
  type lent*{.magic: "BuiltinType".}[T]

proc high*[T: Ordinal](x: T): T {.magic: "High", noSideEffect.}
  ## returns the highest possible value of an ordinal value `x`. As a special
  ## semantic rule, `x` may also be a type identifier.
  ##
  ## .. code-block:: nim
  ##  high(2) #=> 9223372036854775807

proc high*[T: Ordinal|enum](x: typeDesc[T]): T {.magic: "High", noSideEffect.}
  ## returns the highest possible value of an ordinal or enum type.
  ## ``high(int)`` is Nim's way of writing `INT_MAX`:idx: or `MAX_INT`:idx:.
  ##
  ## .. code-block:: nim
  ##  high(int) #=> 9223372036854775807

proc high*[T](x: openArray[T]): int {.magic: "High", noSideEffect.}
  ## returns the highest possible index of a sequence `x`.
  ##
  ## .. code-block:: nim
  ##  var s = @[1,2,3,4,5,6,7]
  ##  high(s) #=> 6
  ##  for i in low(s)..high(s):
  ##    echo s[i]

proc high*[I, T](x: array[I, T]): I {.magic: "High", noSideEffect.}
  ## returns the highest possible index of an array `x`.
  ##
  ## .. code-block:: nim
  ##  var arr = [1,2,3,4,5,6,7]
  ##  high(arr) #=> 6
  ##  for i in low(arr)..high(arr):
  ##    echo arr[i]

proc high*[I, T](x: typeDesc[array[I, T]]): I {.magic: "High", noSideEffect.}
  ## returns the highest possible index of an array type.
  ##
  ## .. code-block:: nim
  ##  high(array[7, int]) #=> 6

proc high*(x: cstring): int {.magic: "High", noSideEffect.}
  ## returns the highest possible index of a compatible string `x`.
  ## This is sometimes an O(n) operation.

proc high*(x: string): int {.magic: "High", noSideEffect.}
  ## returns the highest possible index of a string `x`.
  ##
  ## .. code-block:: nim
  ##  var str = "Hello world!"
  ##  high(str) #=> 11

proc low*[T: Ordinal|enum](x: typeDesc[T]): T {.magic: "Low", noSideEffect.}
  ## returns the lowest possible value of an ordinal or enum type.
  ## ``low(int)`` is Nim's way of writing `INT_MIN`:idx: or `MIN_INT`:idx:.
  ##
  ## .. code-block:: nim
  ##  low(int) #=> -9223372036854775808

proc low*[T](x: openArray[T]): int {.magic: "Low", noSideEffect.}
  ## returns the lowest possible index of a sequence `x`.
  ##
  ## .. code-block:: nim
  ##  var s = @[1,2,3,4,5,6,7]
  ##  low(s) #=> 0

proc low*[I, T](x: array[I, T]): I {.magic: "Low", noSideEffect.}
  ## returns the lowest possible index of an array `x`.
  ##
  ## .. code-block:: nim
  ##  var arr = [1,2,3,4,5,6,7]
  ##  low(arr) #=> 0

proc low*[T](x: T): T {.magic: "Low", noSideEffect.}
  ## returns the lowest possible value of an ordinal value `x`. As a special
  ## semantic rule, `x` may also be a type identifier.
  ##
  ## .. code-block:: nim
  ##  low(2) #=> -9223372036854775808

proc low*[I, T](x: typeDesc[array[I, T]]): I {.magic: "Low", noSideEffect.}
  ## returns the lowest possible index of an array type.
  ##
  ## .. code-block:: nim
  ##  low(array[7, int]) #=> 0

proc low*(x: cstring): int {.magic: "Low", noSideEffect.}
  ## returns the lowest possible index of a compatible string `x`.

proc low*(x: string): int {.magic: "Low", noSideEffect.}
  ## returns the lowest possible index of a string `x`.
  ##
  ## .. code-block:: nim
  ##  var str = "Hello world!"
  ##  low(str) #=> 0

proc shallowCopy*[T](x: var T, y: T) {.noSideEffect, magic: "ShallowCopy".}
  ## use this instead of `=` for a `shallow copy`:idx:. The shallow copy
  ## only changes the semantics for sequences and strings (and types which
  ## contain those). Be careful with the changed semantics though! There
  ## is a reason why the default assignment does a deep copy of sequences
  ## and strings.

when defined(nimArrIdx):
  # :array|openarray|string|seq|cstring|tuple
  proc `[]`*[I: Ordinal;T](a: T; i: I): T {.
    noSideEffect, magic: "ArrGet".}
  proc `[]=`*[I: Ordinal;T,S](a: T; i: I;
    x: S) {.noSideEffect, magic: "ArrPut".}
  proc `=`*[T](dest: var T; src: T) {.noSideEffect, magic: "Asgn".}

  proc arrGet[I: Ordinal;T](a: T; i: I): T {.
    noSideEffect, magic: "ArrGet".}
  proc arrPut[I: Ordinal;T,S](a: T; i: I;
    x: S) {.noSideEffect, magic: "ArrPut".}

  when defined(nimNewRuntime):
    proc `=destroy`*[T](x: var T) {.inline, magic: "Destroy".} =
      ## generic `destructor`:idx: implementation that can be overriden.
      discard
    proc `=sink`*[T](x: var T; y: T) {.inline, magic: "Asgn".} =
      ## generic `sink`:idx: implementation that can be overriden.
      shallowCopy(x, y)

type
  HSlice*[T, U] = object ## "heterogenous" slice type
    a*: T        ## the lower bound (inclusive)
    b*: U        ## the upper bound (inclusive)
  Slice*[T] = HSlice[T, T] ## an alias for ``HSlice[T, T]``

proc `..`*[T, U](a: T, b: U): HSlice[T, U] {.noSideEffect, inline, magic: "DotDot".} =
  ## binary `slice`:idx: operator that constructs an interval ``[a, b]``, both `a`
  ## and `b` are inclusive. Slices can also be used in the set constructor
  ## and in ordinal case statements, but then they are special-cased by the
  ## compiler.
  result.a = a
  result.b = b

proc `..`*[T](b: T): HSlice[int, T] {.noSideEffect, inline, magic: "DotDot".} =
  ## unary `slice`:idx: operator that constructs an interval ``[default(int), b]``
  result.b = b

when not defined(niminheritable):
  {.pragma: inheritable.}
when not defined(nimunion):
  {.pragma: unchecked.}

# comparison operators:
proc `==`*[Enum: enum](x, y: Enum): bool {.magic: "EqEnum", noSideEffect.}
  ## Checks whether values within the *same enum* have the same underlying value
  ##
  ## .. code-block:: nim
  ##  type
  ##    Enum1 = enum
  ##      Field1 = 3, Field2
  ##    Enum2 = enum
  ##      Place1, Place2 = 3
  ##  var
  ##    e1 = Field1
  ##    e2 = Enum1(Place2)
  ##  echo (e1 == e2) # true
  ##  echo (e1 == Place2) # raises error
proc `==`*(x, y: pointer): bool {.magic: "EqRef", noSideEffect.}
  ## .. code-block:: nim
  ##  var # this is a wildly dangerous example
  ##    a = cast[pointer](0)
  ##    b = cast[pointer](nil)
  ##  echo (a == b) # true due to the special meaning of `nil`/0 as a pointer
proc `==`*(x, y: string): bool {.magic: "EqStr", noSideEffect.}
  ## Checks for equality between two `string` variables

proc `==`*(x, y: char): bool {.magic: "EqCh", noSideEffect.}
  ## Checks for equality between two `char` variables
proc `==`*(x, y: bool): bool {.magic: "EqB", noSideEffect.}
  ## Checks for equality between two `bool` variables
proc `==`*[T](x, y: set[T]): bool {.magic: "EqSet", noSideEffect.}
  ## Checks for equality between two variables of type `set`
  ##
  ## .. code-block:: nim
  ##  var a = {1, 2, 2, 3} # duplication in sets is ignored
  ##  var b = {1, 2, 3}
  ##  echo (a == b) # true
proc `==`*[T](x, y: ref T): bool {.magic: "EqRef", noSideEffect.}
  ## Checks that two `ref` variables refer to the same item
proc `==`*[T](x, y: ptr T): bool {.magic: "EqRef", noSideEffect.}
  ## Checks that two `ptr` variables refer to the same item
proc `==`*[T: proc](x, y: T): bool {.magic: "EqProc", noSideEffect.}
  ## Checks that two `proc` variables refer to the same procedure

proc `<=`*[Enum: enum](x, y: Enum): bool {.magic: "LeEnum", noSideEffect.}
proc `<=`*(x, y: string): bool {.magic: "LeStr", noSideEffect.}
proc `<=`*(x, y: char): bool {.magic: "LeCh", noSideEffect.}
proc `<=`*[T](x, y: set[T]): bool {.magic: "LeSet", noSideEffect.}
proc `<=`*(x, y: bool): bool {.magic: "LeB", noSideEffect.}
proc `<=`*[T](x, y: ref T): bool {.magic: "LePtr", noSideEffect.}
proc `<=`*(x, y: pointer): bool {.magic: "LePtr", noSideEffect.}

proc `<`*[Enum: enum](x, y: Enum): bool {.magic: "LtEnum", noSideEffect.}
proc `<`*(x, y: string): bool {.magic: "LtStr", noSideEffect.}
proc `<`*(x, y: char): bool {.magic: "LtCh", noSideEffect.}
proc `<`*[T](x, y: set[T]): bool {.magic: "LtSet", noSideEffect.}
proc `<`*(x, y: bool): bool {.magic: "LtB", noSideEffect.}
proc `<`*[T](x, y: ref T): bool {.magic: "LtPtr", noSideEffect.}
proc `<`*[T](x, y: ptr T): bool {.magic: "LtPtr", noSideEffect.}
proc `<`*(x, y: pointer): bool {.magic: "LtPtr", noSideEffect.}

template `!=`*(x, y: untyped): untyped =
  ## unequals operator. This is a shorthand for ``not (x == y)``.
  not (x == y)

template `>=`*(x, y: untyped): untyped =
  ## "is greater or equals" operator. This is the same as ``y <= x``.
  y <= x

template `>`*(x, y: untyped): untyped =
  ## "is greater" operator. This is the same as ``y < x``.
  y < x

const
  appType* {.magic: "AppType"}: string = ""
    ## a string that describes the application type. Possible values:
    ## "console", "gui", "lib".

include "system/inclrtl"

const NoFakeVars* = defined(nimscript) ## true if the backend doesn't support \
  ## "fake variables" like 'var EBADF {.importc.}: cint'.

when not defined(JS) and not defined(gcDestructors):
  type
    TGenericSeq {.compilerproc, pure, inheritable.} = object
      len, reserved: int
      when defined(gogc):
        elemSize: int
    PGenericSeq {.exportc.} = ptr TGenericSeq
    # len and space without counting the terminating zero:
    NimStringDesc {.compilerproc, final.} = object of TGenericSeq
      data: UncheckedArray[char]
    NimString = ptr NimStringDesc

when not defined(JS) and not defined(nimscript):
  when not defined(gcDestructors):
    template space(s: PGenericSeq): int {.dirty.} =
      s.reserved and not (seqShallowFlag or strlitFlag)
  include "system/hti"

type
  byte* = uint8 ## this is an alias for ``uint8``, that is an unsigned
                ## int 8 bits wide.

  Natural* = range[0..high(int)]
    ## is an int type ranging from zero to the maximum value
    ## of an int. This type is often useful for documentation and debugging.

  Positive* = range[1..high(int)]
    ## is an int type ranging from one to the maximum value
    ## of an int. This type is often useful for documentation and debugging.

  RootObj* {.compilerProc, inheritable.} =
    object ## the root of Nim's object hierarchy. Objects should
           ## inherit from RootObj or one of its descendants. However,
           ## objects that have no ancestor are allowed.
  RootRef* = ref RootObj ## reference to RootObj

  RootEffect* {.compilerproc.} = object of RootObj ## \
    ## base effect class; each effect should
    ## inherit from `RootEffect` unless you know what
    ## you doing.
  TimeEffect* = object of RootEffect   ## Time effect.
  IOEffect* = object of RootEffect     ## IO effect.
  ReadIOEffect* = object of IOEffect   ## Effect describing a read IO operation.
  WriteIOEffect* = object of IOEffect  ## Effect describing a write IO operation.
  ExecIOEffect* = object of IOEffect   ## Effect describing an executing IO operation.

  StackTraceEntry* = object ## In debug mode exceptions store the stack trace that led
                            ## to them. A StackTraceEntry is a single entry of the
                            ## stack trace.
    procname*: cstring  ## name of the proc that is currently executing
    line*: int          ## line number of the proc that is currently executing
    filename*: cstring  ## filename of the proc that is currently executing

  Exception* {.compilerproc, magic: "Exception".} = object of RootObj ## \
    ## Base exception class.
    ##
    ## Each exception has to inherit from `Exception`. See the full `exception
    ## hierarchy <manual.html#exception-handling-exception-hierarchy>`_.
    parent*: ref Exception ## parent exception (can be used as a stack)
    name*: cstring ## The exception's name is its Nim identifier.
                   ## This field is filled automatically in the
                   ## ``raise`` statement.
    msg* {.exportc: "message".}: string ## the exception's message. Not
                                        ## providing an exception message
                                        ## is bad style.
    when defined(js):
      trace: string
    else:
      trace: seq[StackTraceEntry]
    raiseId: uint # set when exception is raised
    up: ref Exception # used for stacking exceptions. Not exported!

  Defect* = object of Exception ## \
    ## Abstract base class for all exceptions that Nim's runtime raises
    ## but that are strictly uncatchable as they can also be mapped to
    ## a ``quit`` / ``trap`` / ``exit`` operation.

  CatchableError* = object of Exception ## \
    ## Abstract class for all exceptions that are catchable.
  IOError* = object of CatchableError ## \
    ## Raised if an IO error occurred.
  EOFError* = object of IOError ## \
    ## Raised if an IO "end of file" error occurred.
  OSError* = object of CatchableError ## \
    ## Raised if an operating system service failed.
    errorCode*: int32 ## OS-defined error code describing this error.
  LibraryError* = object of OSError ## \
    ## Raised if a dynamic library could not be loaded.
  ResourceExhaustedError* = object of CatchableError ## \
    ## Raised if a resource request could not be fulfilled.
  ArithmeticError* = object of Defect ## \
    ## Raised if any kind of arithmetic error occurred.
  DivByZeroError* = object of ArithmeticError ## \
    ## Raised for runtime integer divide-by-zero errors.

  OverflowError* = object of ArithmeticError ## \
    ## Raised for runtime integer overflows.
    ##
    ## This happens for calculations whose results are too large to fit in the
    ## provided bits.
  AccessViolationError* = object of Defect ## \
    ## Raised for invalid memory access errors
  AssertionError* = object of Defect ## \
    ## Raised when assertion is proved wrong.
    ##
    ## Usually the result of using the `assert() template <#assert>`_.
  ValueError* = object of Defect ## \
    ## Raised for string and object conversion errors.
  KeyError* = object of ValueError ## \
    ## Raised if a key cannot be found in a table.
    ##
    ## Mostly used by the `tables <tables.html>`_ module, it can also be raised
    ## by other collection modules like `sets <sets.html>`_ or `strtabs
    ## <strtabs.html>`_.
  OutOfMemError* = object of Defect ## \
    ## Raised for unsuccessful attempts to allocate memory.
  IndexError* = object of Defect ## \
    ## Raised if an array index is out of bounds.

  FieldError* = object of Defect ## \
    ## Raised if a record field is not accessible because its dicriminant's
    ## value does not fit.
  RangeError* = object of Defect ## \
    ## Raised if a range check error occurred.
  StackOverflowError* = object of Defect ## \
    ## Raised if the hardware stack used for subroutine calls overflowed.
  ReraiseError* = object of Defect ## \
    ## Raised if there is no exception to reraise.
  ObjectAssignmentError* = object of Defect ## \
    ## Raised if an object gets assigned to its parent's object.
  ObjectConversionError* = object of Defect ## \
    ## Raised if an object is converted to an incompatible object type.
    ## You can use ``of`` operator to check if conversion will succeed.
  FloatingPointError* = object of Defect ## \
    ## Base class for floating point exceptions.
  FloatInvalidOpError* = object of FloatingPointError ## \
    ## Raised by invalid operations according to IEEE.
    ##
    ## Raised by ``0.0/0.0``, for example.
  FloatDivByZeroError* = object of FloatingPointError ## \
    ## Raised by division by zero.
    ##
    ## Divisor is zero and dividend is a finite nonzero number.
  FloatOverflowError* = object of FloatingPointError ## \
    ## Raised for overflows.
    ##
    ## The operation produced a result that exceeds the range of the exponent.
  FloatUnderflowError* = object of FloatingPointError ## \
    ## Raised for underflows.
    ##
    ## The operation produced a result that is too small to be represented as a
    ## normal number.
  FloatInexactError* = object of FloatingPointError ## \
    ## Raised for inexact results.
    ##
    ## The operation produced a result that cannot be represented with infinite
    ## precision -- for example: ``2.0 / 3.0, log(1.1)``
    ##
    ## **NOTE**: Nim currently does not detect these!
  DeadThreadError* = object of Defect ## \
    ## Raised if it is attempted to send a message to a dead thread.
  NilAccessError* = object of Defect ## \
    ## Raised on dereferences of ``nil`` pointers.
    ##
    ## This is only raised if the ``segfaults.nim`` module was imported!

when defined(nimNewRuntime):
  type
    MoveError* = object of Defect ## \
      ## Raised on attempts to re-sink an already consumed ``sink`` parameter.

when defined(js) or defined(nimdoc):
  type
    JsRoot* = ref object of RootObj
      ## Root type of the JavaScript object hierarchy

proc unsafeNew*[T](a: var ref T, size: Natural) {.magic: "New", noSideEffect.}
  ## creates a new object of type ``T`` and returns a safe (traced)
  ## reference to it in ``a``. This is **unsafe** as it allocates an object
  ## of the passed ``size``. This should only be used for optimization
  ## purposes when you know what you're doing!

proc sizeof*[T](x: T): int {.magic: "SizeOf", noSideEffect.}
  ## returns the size of ``x`` in bytes. Since this is a low-level proc,
  ## its usage is discouraged - using ``new`` for the most cases suffices
  ## that one never needs to know ``x``'s size. As a special semantic rule,
  ## ``x`` may also be a type identifier (``sizeof(int)`` is valid).
  ##
  ## Limitations: If used for types that are imported from C or C++,
  ## sizeof should fallback to the ``sizeof`` in the C compiler. The
  ## result isn't available for the Nim compiler and therefore can't
  ## be used inside of macros.
  ##
  ## .. code-block:: nim
  ##  sizeof('A') #=> 1
  ##  sizeof(2) #=> 8

when defined(nimHasalignOf):
  proc alignof*[T](x: T): int {.magic: "AlignOf", noSideEffect.}
  proc alignof*(x: typedesc): int {.magic: "AlignOf", noSideEffect.}

  proc offsetOfDotExpr(typeAccess: typed): int {.magic: "OffsetOf", noSideEffect, compileTime.}

  template offsetOf*[T](t: typedesc[T]; member: untyped): int =
    var tmp: T
    offsetOfDotExpr(tmp.member)

  template offsetOf*[T](value: T; member: untyped): int =
    offsetOfDotExpr(value.member)

  #proc offsetOf*(memberaccess: typed): int {.magic: "OffsetOf", noSideEffect.}

when defined(nimtypedescfixed):
  proc sizeof*(x: typedesc): int {.magic: "SizeOf", noSideEffect.}

proc `<`*[T](x: Ordinal[T]): T {.magic: "UnaryLt", noSideEffect, deprecated.}
  ## unary ``<`` that can be used for nice looking excluding ranges:
  ##
  ## .. code-block:: nim
  ##   for i in 0 .. <10: echo i #=> 0 1 2 3 4 5 6 7 8 9
  ##
  ## Semantically this is the same as ``pred``.
  ##
  ## **Deprecated since version 0.18.0**. For the common excluding range
  ## write ``0 ..< 10`` instead of ``0 .. < 10`` (look at the spacing).
  ## For ``<x`` write ``pred(x)``.

proc succ*[T: Ordinal](x: T, y = 1): T {.magic: "Succ", noSideEffect.}
  ## returns the ``y``-th successor of the value ``x``. ``T`` has to be
  ## an ordinal type. If such a value does not exist, ``EOutOfRange`` is raised
  ## or a compile time error occurs.

proc pred*[T: Ordinal](x: T, y = 1): T {.magic: "Pred", noSideEffect.}
  ## returns the ``y``-th predecessor of the value ``x``. ``T`` has to be
  ## an ordinal type. If such a value does not exist, ``EOutOfRange`` is raised
  ## or a compile time error occurs.

proc inc*[T: Ordinal|uint|uint64](x: var T, y = 1) {.magic: "Inc", noSideEffect.}
  ## increments the ordinal ``x`` by ``y``. If such a value does not
  ## exist, ``EOutOfRange`` is raised or a compile time error occurs. This is a
  ## short notation for: ``x = succ(x, y)``.
  ##
  ## .. code-block:: nim
  ##  var i = 2
  ##  inc(i) #=> 3
  ##  inc(i, 3) #=> 6

proc dec*[T: Ordinal|uint|uint64](x: var T, y = 1) {.magic: "Dec", noSideEffect.}
  ## decrements the ordinal ``x`` by ``y``. If such a value does not
  ## exist, ``EOutOfRange`` is raised or a compile time error occurs. This is a
  ## short notation for: ``x = pred(x, y)``.
  ##
  ## .. code-block:: nim
  ##  var i = 2
  ##  dec(i) #=> 1
  ##  dec(i, 3) #=> -2

proc newSeq*[T](s: var seq[T], len: Natural) {.magic: "NewSeq", noSideEffect.}
  ## creates a new sequence of type ``seq[T]`` with length ``len``.
  ## This is equivalent to ``s = @[]; setlen(s, len)``, but more
  ## efficient since no reallocation is needed.
  ##
  ## Note that the sequence will be filled with zeroed entries, which can be a
  ## problem for sequences containing strings since their value will be
  ## ``nil``. After the creation of the sequence you should assign entries to
  ## the sequence instead of adding them. Example:
  ##
  ## .. code-block:: nim
  ##   var inputStrings : seq[string]
  ##   newSeq(inputStrings, 3)
  ##   inputStrings[0] = "The fourth"
  ##   inputStrings[1] = "assignment"
  ##   inputStrings[2] = "would crash"
  ##   #inputStrings[3] = "out of bounds"

proc newSeq*[T](len = 0.Natural): seq[T] =
  ## creates a new sequence of type ``seq[T]`` with length ``len``.
  ##
  ## Note that the sequence will be filled with zeroed entries, which can be a
  ## problem for sequences containing strings since their value will be
  ## ``nil``. After the creation of the sequence you should assign entries to
  ## the sequence instead of adding them. Example:
  ##
  ## .. code-block:: nim
  ##   var inputStrings = newSeq[string](3)
  ##   inputStrings[0] = "The fourth"
  ##   inputStrings[1] = "assignment"
  ##   inputStrings[2] = "would crash"
  ##   #inputStrings[3] = "out of bounds"
  newSeq(result, len)

proc newSeqOfCap*[T](cap: Natural): seq[T] {.
  magic: "NewSeqOfCap", noSideEffect.} =
  ## creates a new sequence of type ``seq[T]`` with length 0 and capacity
  ## ``cap``.
  discard

when not defined(JS) and not defined(gcDestructors):
  # XXX enable this for --gc:destructors
  proc newSeqUninitialized*[T: SomeNumber](len: Natural): seq[T] =
    ## creates a new sequence of type ``seq[T]`` with length ``len``.
    ##
    ## Only available for numbers types. Note that the sequence will be
    ## uninitialized. After the creation of the sequence you should assign
    ## entries to the sequence instead of adding them.

    result = newSeqOfCap[T](len)
    var s = cast[PGenericSeq](result)
    s.len = len

proc len*[TOpenArray: openArray|varargs](x: TOpenArray): int {.
  magic: "LengthOpenArray", noSideEffect.}
  ## returns the length of an openarray.
  ##
  ## .. code-block:: nim
  ##  var s = [1,1,1,1,1]
  ##  len(s) #=> 5

proc len*(x: string): int {.magic: "LengthStr", noSideEffect.}
  ## returns the length of a string.
  ##
  ## .. code-block:: nim
  ##  var str = "Hello world!"
  ##  len(str) #=> 12

proc len*(x: cstring): int {.magic: "LengthStr", noSideEffect.}
  ## returns the length of a compatible string. This is sometimes
  ## an O(n) operation.
  ##
  ## .. code-block:: nim
  ##  var str: cstring = "Hello world!"
  ##  len(str) #=> 12

proc len*(x: (type array)|array): int {.magic: "LengthArray", noSideEffect.}
  ## returns the length of an array or an array type.
  ## This is roughly the same as ``high(T)-low(T)+1``.
  ##
  ## .. code-block:: nim
  ##  var arr = [1,1,1,1,1]
  ##  len(arr) #=> 5
  ##  len(array[3..8, int]) #=> 6

proc len*[T](x: seq[T]): int {.magic: "LengthSeq", noSideEffect.}
  ## returns the length of a sequence.
  ##
  ## .. code-block:: nim
  ##  var s = @[1,1,1,1,1]
  ##  len(s) #=> 5

# set routines:
proc incl*[T](x: var set[T], y: T) {.magic: "Incl", noSideEffect.}
  ## includes element ``y`` to the set ``x``. This is the same as
  ## ``x = x + {y}``, but it might be more efficient.
  ##
  ## .. code-block:: nim
  ##  var a = initSet[int](4)
  ##  a.incl(2) #=> {2}
  ##  a.incl(3) #=> {2, 3}

template incl*[T](s: var set[T], flags: set[T]) =
  ## includes the set of flags to the set ``x``.
  s = s + flags

proc excl*[T](x: var set[T], y: T) {.magic: "Excl", noSideEffect.}
  ## excludes element ``y`` to the set ``x``. This is the same as
  ## ``x = x - {y}``, but it might be more efficient.
  ##
  ## .. code-block:: nim
  ##  var b = {2,3,5,6,12,545}
  ##  b.excl(5)  #=> {2,3,6,12,545}

template excl*[T](s: var set[T], flags: set[T]) =
  ## excludes the set of flags to ``x``.
  s = s - flags

proc card*[T](x: set[T]): int {.magic: "Card", noSideEffect.}
  ## returns the cardinality of the set ``x``, i.e. the number of elements
  ## in the set.
  ##
  ## .. code-block:: nim
  ##  var i = {1,2,3,4}
  ##  card(i) #=> 4

proc ord*[T: Ordinal|enum](x: T): int {.magic: "Ord", noSideEffect.}
  ## returns the internal int value of an ordinal value ``x``.
  ##
  ## .. code-block:: nim
  ##  ord('A') #=> 65

proc chr*(u: range[0..255]): char {.magic: "Chr", noSideEffect.}
  ## converts an int in the range 0..255 to a character.
  ##
  ## .. code-block:: nim
  ##  chr(65) #=> A

# --------------------------------------------------------------------------
# built-in operators

when not defined(JS):
  proc ze*(x: int8): int {.magic: "Ze8ToI", noSideEffect.}
    ## zero extends a smaller integer type to ``int``. This treats `x` as
    ## unsigned.
  proc ze*(x: int16): int {.magic: "Ze16ToI", noSideEffect.}
    ## zero extends a smaller integer type to ``int``. This treats `x` as
    ## unsigned.

  proc ze64*(x: int8): int64 {.magic: "Ze8ToI64", noSideEffect.}
    ## zero extends a smaller integer type to ``int64``. This treats `x` as
    ## unsigned.
  proc ze64*(x: int16): int64 {.magic: "Ze16ToI64", noSideEffect.}
    ## zero extends a smaller integer type to ``int64``. This treats `x` as
    ## unsigned.

  proc ze64*(x: int32): int64 {.magic: "Ze32ToI64", noSideEffect.}
    ## zero extends a smaller integer type to ``int64``. This treats `x` as
    ## unsigned.
  proc ze64*(x: int): int64 {.magic: "ZeIToI64", noSideEffect.}
    ## zero extends a smaller integer type to ``int64``. This treats `x` as
    ## unsigned. Does nothing if the size of an ``int`` is the same as ``int64``.
    ## (This is the case on 64 bit processors.)

  proc toU8*(x: int): int8 {.magic: "ToU8", noSideEffect.}
    ## treats `x` as unsigned and converts it to a byte by taking the last 8 bits
    ## from `x`.
  proc toU16*(x: int): int16 {.magic: "ToU16", noSideEffect.}
    ## treats `x` as unsigned and converts it to an ``int16`` by taking the last
    ## 16 bits from `x`.
  proc toU32*(x: int64): int32 {.magic: "ToU32", noSideEffect.}
    ## treats `x` as unsigned and converts it to an ``int32`` by taking the
    ## last 32 bits from `x`.

# integer calculations:
proc `+`*(x: int): int {.magic: "UnaryPlusI", noSideEffect.}
proc `+`*(x: int8): int8 {.magic: "UnaryPlusI", noSideEffect.}
proc `+`*(x: int16): int16 {.magic: "UnaryPlusI", noSideEffect.}
proc `+`*(x: int32): int32 {.magic: "UnaryPlusI", noSideEffect.}
proc `+`*(x: int64): int64 {.magic: "UnaryPlusI", noSideEffect.}
  ## Unary `+` operator for an integer. Has no effect.

proc `-`*(x: int): int {.magic: "UnaryMinusI", noSideEffect.}
proc `-`*(x: int8): int8 {.magic: "UnaryMinusI", noSideEffect.}
proc `-`*(x: int16): int16 {.magic: "UnaryMinusI", noSideEffect.}
proc `-`*(x: int32): int32 {.magic: "UnaryMinusI", noSideEffect.}
proc `-`*(x: int64): int64 {.magic: "UnaryMinusI64", noSideEffect.}
  ## Unary `-` operator for an integer. Negates `x`.

proc `not`*(x: int): int {.magic: "BitnotI", noSideEffect.}
proc `not`*(x: int8): int8 {.magic: "BitnotI", noSideEffect.}
proc `not`*(x: int16): int16 {.magic: "BitnotI", noSideEffect.}
proc `not`*(x: int32): int32 {.magic: "BitnotI", noSideEffect.}
  ## computes the `bitwise complement` of the integer `x`.

when defined(nimnomagic64):
  proc `not`*(x: int64): int64 {.magic: "BitnotI", noSideEffect.}
else:
  proc `not`*(x: int64): int64 {.magic: "BitnotI64", noSideEffect.}

proc `+`*(x, y: int): int {.magic: "AddI", noSideEffect.}
proc `+`*(x, y: int8): int8 {.magic: "AddI", noSideEffect.}
proc `+`*(x, y: int16): int16 {.magic: "AddI", noSideEffect.}
proc `+`*(x, y: int32): int32 {.magic: "AddI", noSideEffect.}
  ## Binary `+` operator for an integer.

when defined(nimnomagic64):
  proc `+`*(x, y: int64): int64 {.magic: "AddI", noSideEffect.}
else:
  proc `+`*(x, y: int64): int64 {.magic: "AddI64", noSideEffect.}

proc `-`*(x, y: int): int {.magic: "SubI", noSideEffect.}
proc `-`*(x, y: int8): int8 {.magic: "SubI", noSideEffect.}
proc `-`*(x, y: int16): int16 {.magic: "SubI", noSideEffect.}
proc `-`*(x, y: int32): int32 {.magic: "SubI", noSideEffect.}
  ## Binary `-` operator for an integer.

when defined(nimnomagic64):
  proc `-`*(x, y: int64): int64 {.magic: "SubI", noSideEffect.}
else:
  proc `-`*(x, y: int64): int64 {.magic: "SubI64", noSideEffect.}

proc `*`*(x, y: int): int {.magic: "MulI", noSideEffect.}
proc `*`*(x, y: int8): int8 {.magic: "MulI", noSideEffect.}
proc `*`*(x, y: int16): int16 {.magic: "MulI", noSideEffect.}
proc `*`*(x, y: int32): int32 {.magic: "MulI", noSideEffect.}
  ## Binary `*` operator for an integer.

when defined(nimnomagic64):
  proc `*`*(x, y: int64): int64 {.magic: "MulI", noSideEffect.}
else:
  proc `*`*(x, y: int64): int64 {.magic: "MulI64", noSideEffect.}

proc `div`*(x, y: int): int {.magic: "DivI", noSideEffect.}
proc `div`*(x, y: int8): int8 {.magic: "DivI", noSideEffect.}
proc `div`*(x, y: int16): int16 {.magic: "DivI", noSideEffect.}
proc `div`*(x, y: int32): int32 {.magic: "DivI", noSideEffect.}
  ## computes the integer division. This is roughly the same as
  ## ``trunc(x/y)``.
  ##
  ## .. code-block:: Nim
  ##   ( 1 div  2) ==  0
  ##   ( 2 div  2) ==  1
  ##   ( 3 div  2) ==  1
  ##   ( 7 div  3) ==  2
  ##   (-7 div  3) == -2
  ##   ( 7 div -3) == -2
  ##   (-7 div -3) ==  2

when defined(nimnomagic64):
  proc `div`*(x, y: int64): int64 {.magic: "DivI", noSideEffect.}
else:
  proc `div`*(x, y: int64): int64 {.magic: "DivI64", noSideEffect.}

proc `mod`*(x, y: int): int {.magic: "ModI", noSideEffect.}
proc `mod`*(x, y: int8): int8 {.magic: "ModI", noSideEffect.}
proc `mod`*(x, y: int16): int16 {.magic: "ModI", noSideEffect.}
proc `mod`*(x, y: int32): int32 {.magic: "ModI", noSideEffect.}
  ## computes the integer modulo operation (remainder).
  ## This is the same as
  ## ``x - (x div y) * y``.
  ##
  ## .. code-block:: Nim
  ##   ( 7 mod  5) ==  2
  ##   (-7 mod  5) == -2
  ##   ( 7 mod -5) ==  2
  ##   (-7 mod -5) == -2

when defined(nimnomagic64):
  proc `mod`*(x, y: int64): int64 {.magic: "ModI", noSideEffect.}
else:
  proc `mod`*(x, y: int64): int64 {.magic: "ModI64", noSideEffect.}

when defined(nimNewShiftOps):
  proc `shr`*(x: int, y: SomeInteger): int {.magic: "ShrI", noSideEffect.}
  proc `shr`*(x: int8, y: SomeInteger): int8 {.magic: "ShrI", noSideEffect.}
  proc `shr`*(x: int16, y: SomeInteger): int16 {.magic: "ShrI", noSideEffect.}
  proc `shr`*(x: int32, y: SomeInteger): int32 {.magic: "ShrI", noSideEffect.}
  proc `shr`*(x: int64, y: SomeInteger): int64 {.magic: "ShrI", noSideEffect.}
    ## computes the `shift right` operation of `x` and `y`, filling
    ## vacant bit positions with zeros.
    ##
    ## .. code-block:: Nim
    ##   0b0001_0000'i8 shr 2 == 0b0000_0100'i8
    ##   0b1000_0000'i8 shr 8 == 0b0000_0000'i8
    ##   0b0000_0001'i8 shr 1 == 0b0000_0000'i8


  proc `shl`*(x: int, y: SomeInteger): int {.magic: "ShlI", noSideEffect.}
  proc `shl`*(x: int8, y: SomeInteger): int8 {.magic: "ShlI", noSideEffect.}
  proc `shl`*(x: int16, y: SomeInteger): int16 {.magic: "ShlI", noSideEffect.}
  proc `shl`*(x: int32, y: SomeInteger): int32 {.magic: "ShlI", noSideEffect.}
  proc `shl`*(x: int64, y: SomeInteger): int64 {.magic: "ShlI", noSideEffect.}
    ## computes the `shift left` operation of `x` and `y`.
    ##
    ## .. code-block:: Nim
    ##  1'i32 shl 4 == 0x0000_0010
    ##  1'i64 shl 4 == 0x0000_0000_0000_0010
else:
  proc `shr`*(x, y: int): int {.magic: "ShrI", noSideEffect.}
  proc `shr`*(x, y: int8): int8 {.magic: "ShrI", noSideEffect.}
  proc `shr`*(x, y: int16): int16 {.magic: "ShrI", noSideEffect.}
  proc `shr`*(x, y: int32): int32 {.magic: "ShrI", noSideEffect.}
  proc `shr`*(x, y: int64): int64 {.magic: "ShrI", noSideEffect.}

  proc `shl`*(x, y: int): int {.magic: "ShlI", noSideEffect.}
  proc `shl`*(x, y: int8): int8 {.magic: "ShlI", noSideEffect.}
  proc `shl`*(x, y: int16): int16 {.magic: "ShlI", noSideEffect.}
  proc `shl`*(x, y: int32): int32 {.magic: "ShlI", noSideEffect.}
  proc `shl`*(x, y: int64): int64 {.magic: "ShlI", noSideEffect.}

when defined(nimAshr):
  proc ashr*(x: int, y: SomeInteger): int {.magic: "AshrI", noSideEffect.}
  proc ashr*(x: int8, y: SomeInteger): int8 {.magic: "AshrI", noSideEffect.}
  proc ashr*(x: int16, y: SomeInteger): int16 {.magic: "AshrI", noSideEffect.}
  proc ashr*(x: int32, y: SomeInteger): int32 {.magic: "AshrI", noSideEffect.}
  proc ashr*(x: int64, y: SomeInteger): int64 {.magic: "AshrI", noSideEffect.}
    ## Shifts right by pushing copies of the leftmost bit in from the left,
    ## and let the rightmost bits fall off.
    ##
    ## .. code-block:: Nim
    ##   0b0001_0000'i8 shr 2 == 0b0000_0100'i8
    ##   0b1000_0000'i8 shr 8 == 0b1111_1111'i8
    ##   0b1000_0000'i8 shr 1 == 0b1100_0000'i8
else:
  # used for bootstrapping the compiler
  proc ashr*[T](x: T, y: SomeInteger): T = discard

proc `and`*(x, y: int): int {.magic: "BitandI", noSideEffect.}
proc `and`*(x, y: int8): int8 {.magic: "BitandI", noSideEffect.}
proc `and`*(x, y: int16): int16 {.magic: "BitandI", noSideEffect.}
proc `and`*(x, y: int32): int32 {.magic: "BitandI", noSideEffect.}
proc `and`*(x, y: int64): int64 {.magic: "BitandI", noSideEffect.}
  ## computes the `bitwise and` of numbers `x` and `y`.
  ##
  ## .. code-block:: Nim
  ##  (0xffff'i16 and 0x0010'i16) == 0x0010

proc `or`*(x, y: int): int {.magic: "BitorI", noSideEffect.}
proc `or`*(x, y: int8): int8 {.magic: "BitorI", noSideEffect.}
proc `or`*(x, y: int16): int16 {.magic: "BitorI", noSideEffect.}
proc `or`*(x, y: int32): int32 {.magic: "BitorI", noSideEffect.}
proc `or`*(x, y: int64): int64 {.magic: "BitorI", noSideEffect.}
  ## computes the `bitwise or` of numbers `x` and `y`.
  ##
  ## .. code-block:: Nim
  ##  (0x0005'i16 or 0x0010'i16) == 0x0015

proc `xor`*(x, y: int): int {.magic: "BitxorI", noSideEffect.}
proc `xor`*(x, y: int8): int8 {.magic: "BitxorI", noSideEffect.}
proc `xor`*(x, y: int16): int16 {.magic: "BitxorI", noSideEffect.}
proc `xor`*(x, y: int32): int32 {.magic: "BitxorI", noSideEffect.}
proc `xor`*(x, y: int64): int64 {.magic: "BitxorI", noSideEffect.}
  ## computes the `bitwise xor` of numbers `x` and `y`.
  ##
  ## .. code-block:: Nim
  ##  (0x1011'i16 xor 0x0101'i16) == 0x1110

proc `==`*(x, y: int): bool {.magic: "EqI", noSideEffect.}
proc `==`*(x, y: int8): bool {.magic: "EqI", noSideEffect.}
proc `==`*(x, y: int16): bool {.magic: "EqI", noSideEffect.}
proc `==`*(x, y: int32): bool {.magic: "EqI", noSideEffect.}
proc `==`*(x, y: int64): bool {.magic: "EqI", noSideEffect.}
  ## Compares two integers for equality.

proc `<=`*(x, y: int): bool {.magic: "LeI", noSideEffect.}
proc `<=`*(x, y: int8): bool {.magic: "LeI", noSideEffect.}
proc `<=`*(x, y: int16): bool {.magic: "LeI", noSideEffect.}
proc `<=`*(x, y: int32): bool {.magic: "LeI", noSideEffect.}
proc `<=`*(x, y: int64): bool {.magic: "LeI", noSideEffect.}
  ## Returns true iff `x` is less than or equal to `y`.

proc `<`*(x, y: int): bool {.magic: "LtI", noSideEffect.}
proc `<`*(x, y: int8): bool {.magic: "LtI", noSideEffect.}
proc `<`*(x, y: int16): bool {.magic: "LtI", noSideEffect.}
proc `<`*(x, y: int32): bool {.magic: "LtI", noSideEffect.}
proc `<`*(x, y: int64): bool {.magic: "LtI", noSideEffect.}
  ## Returns true iff `x` is less than `y`.

type
  IntMax32 = int|int8|int16|int32

proc `+%`*(x, y: IntMax32): IntMax32 {.magic: "AddU", noSideEffect.}
proc `+%`*(x, y: int64): int64 {.magic: "AddU", noSideEffect.}
  ## treats `x` and `y` as unsigned and adds them. The result is truncated to
  ## fit into the result. This implements modulo arithmetic. No overflow
  ## errors are possible.

proc `-%`*(x, y: IntMax32): IntMax32 {.magic: "SubU", noSideEffect.}
proc `-%`*(x, y: int64): int64 {.magic: "SubU", noSideEffect.}
  ## treats `x` and `y` as unsigned and subtracts them. The result is
  ## truncated to fit into the result. This implements modulo arithmetic.
  ## No overflow errors are possible.

proc `*%`*(x, y: IntMax32): IntMax32 {.magic: "MulU", noSideEffect.}
proc `*%`*(x, y: int64): int64 {.magic: "MulU", noSideEffect.}
  ## treats `x` and `y` as unsigned and multiplies them. The result is
  ## truncated to fit into the result. This implements modulo arithmetic.
  ## No overflow errors are possible.

proc `/%`*(x, y: IntMax32): IntMax32 {.magic: "DivU", noSideEffect.}
proc `/%`*(x, y: int64): int64 {.magic: "DivU", noSideEffect.}
  ## treats `x` and `y` as unsigned and divides them. The result is
  ## truncated to fit into the result. This implements modulo arithmetic.
  ## No overflow errors are possible.

proc `%%`*(x, y: IntMax32): IntMax32 {.magic: "ModU", noSideEffect.}
proc `%%`*(x, y: int64): int64 {.magic: "ModU", noSideEffect.}
  ## treats `x` and `y` as unsigned and compute the modulo of `x` and `y`.
  ## The result is truncated to fit into the result.
  ## This implements modulo arithmetic.
  ## No overflow errors are possible.

proc `<=%`*(x, y: IntMax32): bool {.magic: "LeU", noSideEffect.}
proc `<=%`*(x, y: int64): bool {.magic: "LeU64", noSideEffect.}
  ## treats `x` and `y` as unsigned and compares them.
  ## Returns true iff ``unsigned(x) <= unsigned(y)``.

proc `<%`*(x, y: IntMax32): bool {.magic: "LtU", noSideEffect.}
proc `<%`*(x, y: int64): bool {.magic: "LtU64", noSideEffect.}
  ## treats `x` and `y` as unsigned and compares them.
  ## Returns true iff ``unsigned(x) < unsigned(y)``.

# unsigned integer operations:
proc `not`*[T: SomeUnsignedInt](x: T): T {.magic: "BitnotI", noSideEffect.}
  ## computes the `bitwise complement` of the integer `x`.

when defined(nimNewShiftOps):
  proc `shr`*[T: SomeUnsignedInt](x: T, y: SomeInteger): T {.magic: "ShrI", noSideEffect.}
    ## computes the `shift right` operation of `x` and `y`.

  proc `shl`*[T: SomeUnsignedInt](x: T, y: SomeInteger): T {.magic: "ShlI", noSideEffect.}
    ## computes the `shift left` operation of `x` and `y`.
else:
  proc `shr`*[T: SomeUnsignedInt](x, y: T): T {.magic: "ShrI", noSideEffect.}
    ## computes the `shift right` operation of `x` and `y`.

  proc `shl`*[T: SomeUnsignedInt](x, y: T): T {.magic: "ShlI", noSideEffect.}
    ## computes the `shift left` operation of `x` and `y`.

proc `and`*[T: SomeUnsignedInt](x, y: T): T {.magic: "BitandI", noSideEffect.}
  ## computes the `bitwise and` of numbers `x` and `y`.

proc `or`*[T: SomeUnsignedInt](x, y: T): T {.magic: "BitorI", noSideEffect.}
  ## computes the `bitwise or` of numbers `x` and `y`.

proc `xor`*[T: SomeUnsignedInt](x, y: T): T {.magic: "BitxorI", noSideEffect.}
  ## computes the `bitwise xor` of numbers `x` and `y`.

proc `==`*[T: SomeUnsignedInt](x, y: T): bool {.magic: "EqI", noSideEffect.}
  ## Compares two unsigned integers for equality.

proc `+`*[T: SomeUnsignedInt](x, y: T): T {.magic: "AddU", noSideEffect.}
  ## Binary `+` operator for unsigned integers.

proc `-`*[T: SomeUnsignedInt](x, y: T): T {.magic: "SubU", noSideEffect.}
  ## Binary `-` operator for unsigned integers.

proc `*`*[T: SomeUnsignedInt](x, y: T): T {.magic: "MulU", noSideEffect.}
  ## Binary `*` operator for unsigned integers.

proc `div`*[T: SomeUnsignedInt](x, y: T): T {.magic: "DivU", noSideEffect.}
  ## computes the integer division. This is roughly the same as
  ## ``trunc(x/y)``.
  ##
  ## .. code-block:: Nim
  ##  (7 div 5) == 1

proc `mod`*[T: SomeUnsignedInt](x, y: T): T {.magic: "ModU", noSideEffect.}
  ## computes the integer modulo operation (remainder).
  ## This is the same as
  ## ``x - (x div y) * y``.
  ##
  ## .. code-block:: Nim
  ##   (7 mod 5) == 2

proc `<=`*[T: SomeUnsignedInt](x, y: T): bool {.magic: "LeU", noSideEffect.}
  ## Returns true iff ``x <= y``.

proc `<`*[T: SomeUnsignedInt](x, y: T): bool {.magic: "LtU", noSideEffect.}
  ## Returns true iff ``unsigned(x) < unsigned(y)``.

# floating point operations:
proc `+`*(x: float32): float32 {.magic: "UnaryPlusF64", noSideEffect.}
proc `-`*(x: float32): float32 {.magic: "UnaryMinusF64", noSideEffect.}
proc `+`*(x, y: float32): float32 {.magic: "AddF64", noSideEffect.}
proc `-`*(x, y: float32): float32 {.magic: "SubF64", noSideEffect.}
proc `*`*(x, y: float32): float32 {.magic: "MulF64", noSideEffect.}
proc `/`*(x, y: float32): float32 {.magic: "DivF64", noSideEffect.}

proc `+`*(x: float): float {.magic: "UnaryPlusF64", noSideEffect.}
proc `-`*(x: float): float {.magic: "UnaryMinusF64", noSideEffect.}
proc `+`*(x, y: float): float {.magic: "AddF64", noSideEffect.}
proc `-`*(x, y: float): float {.magic: "SubF64", noSideEffect.}
proc `*`*(x, y: float): float {.magic: "MulF64", noSideEffect.}
proc `/`*(x, y: float): float {.magic: "DivF64", noSideEffect.}
  ## computes the floating point division

proc `==`*(x, y: float32): bool {.magic: "EqF64", noSideEffect.}
proc `<=`*(x, y: float32): bool {.magic: "LeF64", noSideEffect.}
proc `<`  *(x, y: float32): bool {.magic: "LtF64", noSideEffect.}

proc `==`*(x, y: float): bool {.magic: "EqF64", noSideEffect.}
proc `<=`*(x, y: float): bool {.magic: "LeF64", noSideEffect.}
proc `<`*(x, y: float): bool {.magic: "LtF64", noSideEffect.}

# set operators
proc `*`*[T](x, y: set[T]): set[T] {.magic: "MulSet", noSideEffect.}
  ## This operator computes the intersection of two sets.
proc `+`*[T](x, y: set[T]): set[T] {.magic: "PlusSet", noSideEffect.}
  ## This operator computes the union of two sets.
proc `-`*[T](x, y: set[T]): set[T] {.magic: "MinusSet", noSideEffect.}
  ## This operator computes the difference of two sets.

proc contains*[T](x: set[T], y: T): bool {.magic: "InSet", noSideEffect.}
  ## One should overload this proc if one wants to overload the ``in`` operator.
  ## The parameters are in reverse order! ``a in b`` is a template for
  ## ``contains(b, a)``.
  ## This is because the unification algorithm that Nim uses for overload
  ## resolution works from left to right.
  ## But for the ``in`` operator that would be the wrong direction for this
  ## piece of code:
  ##
  ## .. code-block:: Nim
  ##   var s: set[range['a'..'z']] = {'a'..'c'}
  ##   writeLine(stdout, 'b' in s)
  ##
  ## If ``in`` had been declared as ``[T](elem: T, s: set[T])`` then ``T`` would
  ## have been bound to ``char``. But ``s`` is not compatible to type
  ## ``set[char]``! The solution is to bind ``T`` to ``range['a'..'z']``. This
  ## is achieved by reversing the parameters for ``contains``; ``in`` then
  ## passes its arguments in reverse order.

proc contains*[U, V, W](s: HSlice[U, V], value: W): bool {.noSideEffect, inline.} =
  ## Checks if `value` is within the range of `s`; returns true iff
  ## `value >= s.a and value <= s.b`
  ##
  ## .. code-block:: Nim
  ##   assert((1..3).contains(1) == true)
  ##   assert((1..3).contains(2) == true)
  ##   assert((1..3).contains(4) == false)
  result = s.a <= value and value <= s.b

template `in`*(x, y: untyped): untyped {.dirty.} = contains(y, x)
  ## Sugar for contains
  ##
  ## .. code-block:: Nim
  ##   assert(1 in (1..3) == true)
  ##   assert(5 in (1..3) == false)
template `notin`*(x, y: untyped): untyped {.dirty.} = not contains(y, x)
  ## Sugar for not containing
  ##
  ## .. code-block:: Nim
  ##   assert(1 notin (1..3) == false)
  ##   assert(5 notin (1..3) == true)

proc `is`*[T, S](x: T, y: S): bool {.magic: "Is", noSideEffect.}
  ## Checks if T is of the same type as S
  ##
  ## .. code-block:: Nim
  ##   proc test[T](a: T): int =
  ##     when (T is int):
  ##       return a
  ##     else:
  ##       return 0
  ##
  ##   assert(test[int](3) == 3)
  ##   assert(test[string]("xyz") == 0)
template `isnot`*(x, y: untyped): untyped = not (x is y)
  ## Negated version of `is`. Equivalent to ``not(x is y)``.

proc new*[T](a: var ref T) {.magic: "New", noSideEffect.}
  ## creates a new object of type ``T`` and returns a safe (traced)
  ## reference to it in ``a``.

proc new*(t: typedesc): auto =
  ## creates a new object of type ``T`` and returns a safe (traced)
  ## reference to it as result value.
  ##
  ## When ``T`` is a ref type then the resulting type will be ``T``,
  ## otherwise it will be ``ref T``.
  when (t is ref):
    var r: t
  else:
    var r: ref t
  new(r)
  return r

proc `of`*[T, S](x: typeDesc[T], y: typeDesc[S]): bool {.magic: "Of", noSideEffect.}
proc `of`*[T, S](x: T, y: typeDesc[S]): bool {.magic: "Of", noSideEffect.}
proc `of`*[T, S](x: T, y: S): bool {.magic: "Of", noSideEffect.}
  ## Checks if `x` has a type of `y`
  ##
  ## .. code-block:: Nim
  ##   assert(FloatingPointError of Exception)
  ##   assert(DivByZeroError of Exception)

proc cmp*[T](x, y: T): int {.procvar.} =
  ## Generic compare proc. Returns a value < 0 iff x < y, a value > 0 iff x > y
  ## and 0 iff x == y. This is useful for writing generic algorithms without
  ## performance loss. This generic implementation uses the `==` and `<`
  ## operators.
  ##
  ## .. code-block:: Nim
  ##  import algorithm
  ##  echo sorted(@[4,2,6,5,8,7], cmp[int])
  if x == y: return 0
  if x < y: return -1
  return 1

proc cmp*(x, y: string): int {.noSideEffect, procvar.}
  ## Compare proc for strings. More efficient than the generic version.
  ## **Note**: The precise result values depend on the used C runtime library and
  ## can differ between operating systems!

proc `@`* [IDX, T](a: array[IDX, T]): seq[T] {.
  magic: "ArrToSeq", nosideeffect.}
  ## turns an array into a sequence. This most often useful for constructing
  ## sequences with the array constructor: ``@[1, 2, 3]`` has the type
  ## ``seq[int]``, while ``[1, 2, 3]`` has the type ``array[0..2, int]``.

proc setLen*[T](s: var seq[T], newlen: Natural) {.
  magic: "SetLengthSeq", noSideEffect.}
  ## sets the length of `s` to `newlen`.
  ## ``T`` may be any sequence type.
  ## If the current length is greater than the new length,
  ## ``s`` will be truncated.

proc setLen*(s: var string, newlen: Natural) {.
  magic: "SetLengthStr", noSideEffect.}
  ## sets the length of `s` to `newlen`.
  ## If the current length is greater than the new length,
  ## ``s`` will be truncated.
  ##
  ## .. code-block:: Nim
  ##  var myS = "Nim is great!!"
  ##  myS.setLen(3)
  ##  echo myS, " is fantastic!!"

proc newString*(len: Natural): string {.
  magic: "NewString", importc: "mnewString", noSideEffect.}
  ## returns a new string of length ``len`` but with uninitialized
  ## content. One needs to fill the string character after character
  ## with the index operator ``s[i]``. This procedure exists only for
  ## optimization purposes; the same effect can be achieved with the
  ## ``&`` operator or with ``add``.

proc newStringOfCap*(cap: Natural): string {.
  magic: "NewStringOfCap", importc: "rawNewString", noSideEffect.}
  ## returns a new string of length ``0`` but with capacity `cap`.This
  ## procedure exists only for optimization purposes; the same effect can
  ## be achieved with the ``&`` operator or with ``add``.

proc `&`*(x: string, y: char): string {.
  magic: "ConStrStr", noSideEffect, merge.}
  ## Concatenates `x` with `y`
  ##
  ## .. code-block:: Nim
  ##   assert("ab" & 'c' == "abc")
proc `&`*(x, y: char): string {.
  magic: "ConStrStr", noSideEffect, merge.}
  ## Concatenates `x` and `y` into a string
  ##
  ## .. code-block:: Nim
  ##   assert('a' & 'b' == "ab")
proc `&`*(x, y: string): string {.
  magic: "ConStrStr", noSideEffect, merge.}
  ## Concatenates `x` and `y`
  ##
  ## .. code-block:: Nim
  ##   assert("ab" & "cd" == "abcd")
proc `&`*(x: char, y: string): string {.
  magic: "ConStrStr", noSideEffect, merge.}
  ## Concatenates `x` with `y`
  ##
  ## .. code-block:: Nim
  ##   assert('a' & "bc" == "abc")

# implementation note: These must all have the same magic value "ConStrStr" so
# that the merge optimization works properly.

proc add*(x: var string, y: char) {.magic: "AppendStrCh", noSideEffect.}
  ## Appends `y` to `x` in place
  ##
  ## .. code-block:: Nim
  ##   var tmp = ""
  ##   tmp.add('a')
  ##   tmp.add('b')
  ##   assert(tmp == "ab")
proc add*(x: var string, y: string) {.magic: "AppendStrStr", noSideEffect.}
  ## Concatenates `x` and `y` in place
  ##
  ## .. code-block:: Nim
  ##   var tmp = ""
  ##   tmp.add("ab")
  ##   tmp.add("cd")
  ##   assert(tmp == "abcd")


type
  Endianness* = enum ## is a type describing the endianness of a processor.
    littleEndian, bigEndian

const
  isMainModule* {.magic: "IsMainModule".}: bool = false
    ## is true only when accessed in the main module. This works thanks to
    ## compiler magic. It is useful to embed testing code in a module.

  CompileDate* {.magic: "CompileDate"}: string = "0000-00-00"
    ## is the date (in UTC) of compilation as a string of the form
    ## ``YYYY-MM-DD``. This works thanks to compiler magic.

  CompileTime* {.magic: "CompileTime"}: string = "00:00:00"
    ## is the time (in UTC) of compilation as a string of the form
    ## ``HH:MM:SS``. This works thanks to compiler magic.

  cpuEndian* {.magic: "CpuEndian"}: Endianness = littleEndian
    ## is the endianness of the target CPU. This is a valuable piece of
    ## information for low-level code only. This works thanks to compiler
    ## magic.

  hostOS* {.magic: "HostOS".}: string = ""
    ## a string that describes the host operating system. Possible values:
    ## "windows", "macosx", "linux", "netbsd", "freebsd", "openbsd", "solaris",
    ## "aix", "haiku", "standalone".

  hostCPU* {.magic: "HostCPU".}: string = ""
    ## a string that describes the host CPU. Possible values:
    ## "i386", "alpha", "powerpc", "powerpc64", "powerpc64el", "sparc",
    ## "amd64", "mips", "mipsel", "arm", "arm64", "mips64", "mips64el",
    ## "riscv64".

  seqShallowFlag = low(int)
  strlitFlag = 1 shl (sizeof(int)*8 - 2) # later versions of the codegen \
  # emit this flag
  # for string literals, it allows for some optimizations.

{.push profiler: off.}
let nimvm* {.magic: "Nimvm", compileTime.}: bool = false
  ## may be used only in "when" expression.
  ## It is true in Nim VM context and false otherwise
{.pop.}

proc compileOption*(option: string): bool {.
  magic: "CompileOption", noSideEffect.}
  ## can be used to determine an on|off compile-time option. Example:
  ##
  ## .. code-block:: nim
  ##   when compileOption("floatchecks"):
  ##     echo "compiled with floating point NaN and Inf checks"

proc compileOption*(option, arg: string): bool {.
  magic: "CompileOptionArg", noSideEffect.}
  ## can be used to determine an enum compile-time option. Example:
  ##
  ## .. code-block:: nim
  ##   when compileOption("opt", "size") and compileOption("gc", "boehm"):
  ##     echo "compiled with optimization for size and uses Boehm's GC"

const
  hasThreadSupport = compileOption("threads") and not defined(nimscript)
  hasSharedHeap = defined(boehmgc) or defined(gogc) # don't share heaps; every thread has its own
  taintMode = compileOption("taintmode")
  nimEnableCovariance* = defined(nimEnableCovariance) # or true

when hasThreadSupport and defined(tcc) and not compileOption("tlsEmulation"):
  # tcc doesn't support TLS
  {.error: "``--tlsEmulation:on`` must be used when using threads with tcc backend".}

when defined(boehmgc):
  when defined(windows):
    const boehmLib = "boehmgc.dll"
  elif defined(macosx):
    const boehmLib = "libgc.dylib"
  else:
    const boehmLib = "libgc.so.1"
  {.pragma: boehmGC, noconv, dynlib: boehmLib.}

when taintMode:
  type TaintedString* = distinct string ## a distinct string type that
                                        ## is `tainted`:idx:, see `taint mode
                                        ## <manual.html#taint-mode>`_ for
                                        ## details. It is an alias for
                                        ## ``string`` if the taint mode is not
                                        ## turned on.

  proc len*(s: TaintedString): int {.borrow.}
else:
  type TaintedString* = string          ## a distinct string type that
                                        ## is `tainted`:idx:, see `taint mode
                                        ## <manual.html#taint-mode>`_ for
                                        ## details. It is an alias for
                                        ## ``string`` if the taint mode is not
                                        ## turned on.

when defined(profiler) and not defined(nimscript):
  proc nimProfile() {.compilerProc, noinline.}
when hasThreadSupport:
  {.pragma: rtlThreadVar, threadvar.}
else:
  {.pragma: rtlThreadVar.}

const
  QuitSuccess* = 0
    ## is the value that should be passed to `quit <#quit>`_ to indicate
    ## success.

  QuitFailure* = 1
    ## is the value that should be passed to `quit <#quit>`_ to indicate
    ## failure.

when defined(nodejs) and not defined(nimscript):
  var programResult* {.importc: "process.exitCode".}: int
  programResult = 0
else:
  var programResult* {.exportc: "nim_program_result".}: int
    ## modify this variable to specify the exit code of the program
    ## under normal circumstances. When the program is terminated
    ## prematurely using ``quit``, this value is ignored.

when defined(nimdoc):
  proc quit*(errorcode: int = QuitSuccess) {.magic: "Exit", noreturn.}
    ## Stops the program immediately with an exit code.
    ##
    ## Before stopping the program the "quit procedures" are called in the
    ## opposite order they were added with `addQuitProc <#addQuitProc>`_.
    ## ``quit`` never returns and ignores any exception that may have been raised
    ## by the quit procedures.  It does *not* call the garbage collector to free
    ## all the memory, unless a quit procedure calls `GC_fullCollect
    ## <#GC_fullCollect>`_.
    ##
    ## The proc ``quit(QuitSuccess)`` is called implicitly when your nim
    ## program finishes without incident for platforms where this is the
    ## expected behavior. A raised unhandled exception is
    ## equivalent to calling ``quit(QuitFailure)``.
    ##
    ## Note that this is a *runtime* call and using ``quit`` inside a macro won't
    ## have any compile time effect. If you need to stop the compiler inside a
    ## macro, use the `error <manual.html#pragmas-error-pragma>`_ or `fatal
    ## <manual.html#pragmas-fatal-pragma>`_ pragmas.

elif defined(genode):
  include genode/env

  var systemEnv {.exportc: runtimeEnvSym.}: GenodeEnvPtr

  type GenodeEnv* = GenodeEnvPtr
    ## Opaque type representing Genode environment.

  proc quit*(env: GenodeEnv; errorcode: int) {.magic: "Exit", noreturn,
    importcpp: "#->parent().exit(@); Genode::sleep_forever()", header: "<base/sleep.h>".}

  proc quit*(errorcode: int = QuitSuccess) =
    systemEnv.quit(errorCode)



elif defined(nodejs) and not defined(nimscript):
  proc quit*(errorcode: int = QuitSuccess) {.magic: "Exit",
    importc: "process.exit", noreturn.}

else:
  proc quit*(errorcode: int = QuitSuccess) {.
    magic: "Exit", importc: "exit", header: "<stdlib.h>", noreturn.}

template sysAssert(cond: bool, msg: string) =
  when defined(useSysAssert):
    if not cond:
      echo "[SYSASSERT] ", msg
      quit 1

const hasAlloc = (hostOS != "standalone" or not defined(nogc)) and not defined(nimscript)

when not defined(JS) and not defined(nimscript) and hostOS != "standalone":
  include "system/cgprocs"
when not defined(JS) and not defined(nimscript) and hasAlloc and not defined(gcDestructors):
  proc addChar(s: NimString, c: char): NimString {.compilerProc, benign.}

when defined(gcDestructors):
  proc add*[T](x: var seq[T], y: sink T) {.magic: "AppendSeqElem", noSideEffect.} =
    let xl = x.len
    setLen(x, xl + 1)
    x[xl] = y
else:
  proc add*[T](x: var seq[T], y: T) {.magic: "AppendSeqElem", noSideEffect.}
proc add*[T](x: var seq[T], y: openArray[T]) {.noSideEffect.} =
  ## Generic proc for adding a data item `y` to a container `x`.
  ## For containers that have an order, `add` means *append*. New generic
  ## containers should also call their adding proc `add` for consistency.
  ## Generic code becomes much easier to write if the Nim naming scheme is
  ## respected.
  ##
  ## .. code-block:: nim
  ##   var s: seq[string] = @["test2","test2"]
  ##   s.add("test") #=> @[test2, test2, test]
  let xl = x.len
  setLen(x, xl + y.len)
  for i in 0..high(y): x[xl+i] = y[i]

proc del*[T](x: var seq[T], i: Natural) {.noSideEffect.} =
  ## deletes the item at index `i` by putting ``x[high(x)]`` into position `i`.
  ## This is an O(1) operation.
  ##
  ## .. code-block:: nim
  ##  var i = @[1, 2, 3, 4, 5]
  ##  i.del(2) #=> @[1, 2, 5, 4]
  let xl = x.len - 1
  shallowCopy(x[i], x[xl])
  setLen(x, xl)

proc delete*[T](x: var seq[T], i: Natural) {.noSideEffect.} =
  ## deletes the item at index `i` by moving ``x[i+1..]`` by one position.
  ## This is an O(n) operation.
  ##
  ## .. code-block:: nim
  ##  var i = @[1, 2, 3, 4, 5]
  ##  i.delete(2) #=> @[1, 2, 4, 5]
  template defaultImpl =
    let xl = x.len
    for j in i.int..xl-2: shallowCopy(x[j], x[j+1])
    setLen(x, xl-1)

  when nimvm:
    defaultImpl()
  else:
    when defined(js):
      {.emit: "`x`.splice(`i`, 1);".}
    else:
      defaultImpl()

proc insert*[T](x: var seq[T], item: T, i = 0.Natural) {.noSideEffect.} =
  ## inserts `item` into `x` at position `i`.
  ##
  ## .. code-block:: nim
  ##  var i = @[1, 2, 3, 4, 5]
  ##  i.insert(2, 4) #=> @[1, 2, 3, 4, 2, 5]
  template defaultImpl =
    let xl = x.len
    setLen(x, xl+1)
    var j = xl-1
    while j >= i:
      shallowCopy(x[j+1], x[j])
      dec(j)
  when nimvm:
    defaultImpl()
  else:
    when defined(js):
      var it : T
      {.emit: "`x` = `x` || []; `x`.splice(`i`, 0, `it`);".}
    else:
      defaultImpl()
  x[i] = item

proc repr*[T](x: T): string {.magic: "Repr", noSideEffect.}
  ## takes any Nim variable and returns its string representation. It
  ## works even for complex data graphs with cycles. This is a great
  ## debugging tool.
  ##
  ## .. code-block:: nim
  ##  var s: seq[string] = @["test2", "test2"]
  ##  var i = @[1, 2, 3, 4, 5]
  ##  repr(s) #=> 0x1055eb050[0x1055ec050"test2", 0x1055ec078"test2"]
  ##  repr(i) #=> 0x1055ed050[1, 2, 3, 4, 5]

type
  ByteAddress* = int
    ## is the signed integer type that should be used for converting
    ## pointers to integer addresses for readability.

  BiggestInt* = int64
    ## is an alias for the biggest signed integer type the Nim compiler
    ## supports. Currently this is ``int64``, but it is platform-dependant
    ## in general.

  BiggestFloat* = float64
    ## is an alias for the biggest floating point type the Nim
    ## compiler supports. Currently this is ``float64``, but it is
    ## platform-dependant in general.

when defined(JS):
  type BiggestUInt* = uint32
    ## is an alias for the biggest unsigned integer type the Nim compiler
    ## supports. Currently this is ``uint32`` for JS and ``uint64`` for other
    ## targets.
else:
  type BiggestUInt* = uint64
    ## is an alias for the biggest unsigned integer type the Nim compiler
    ## supports. Currently this is ``uint32`` for JS and ``uint64`` for other
    ## targets.

when defined(windows):
  type
    clong* {.importc: "long", nodecl.} = int32
      ## This is the same as the type ``long`` in *C*.
    culong* {.importc: "unsigned long", nodecl.} = uint32
      ## This is the same as the type ``unsigned long`` in *C*.
else:
  type
    clong* {.importc: "long", nodecl.} = int
      ## This is the same as the type ``long`` in *C*.
    culong* {.importc: "unsigned long", nodecl.} = uint
      ## This is the same as the type ``unsigned long`` in *C*.

type # these work for most platforms:
  cchar* {.importc: "char", nodecl.} = char
    ## This is the same as the type ``char`` in *C*.
  cschar* {.importc: "signed char", nodecl.} = int8
    ## This is the same as the type ``signed char`` in *C*.
  cshort* {.importc: "short", nodecl.} = int16
    ## This is the same as the type ``short`` in *C*.
  cint* {.importc: "int", nodecl.} = int32
    ## This is the same as the type ``int`` in *C*.
  csize* {.importc: "size_t", nodecl.} = int
    ## This is the same as the type ``size_t`` in *C*.
  clonglong* {.importc: "long long", nodecl.} = int64
    ## This is the same as the type ``long long`` in *C*.
  cfloat* {.importc: "float", nodecl.} = float32
    ## This is the same as the type ``float`` in *C*.
  cdouble* {.importc: "double", nodecl.} = float64
    ## This is the same as the type ``double`` in *C*.
  clongdouble* {.importc: "long double", nodecl.} = BiggestFloat
    ## This is the same as the type ``long double`` in *C*.
    ## This C type is not supported by Nim's code generator.

  cuchar* {.importc: "unsigned char", nodecl.} = char
    ## This is the same as the type ``unsigned char`` in *C*.
  cushort* {.importc: "unsigned short", nodecl.} = uint16
    ## This is the same as the type ``unsigned short`` in *C*.
  cuint* {.importc: "unsigned int", nodecl.} = uint32
    ## This is the same as the type ``unsigned int`` in *C*.
  culonglong* {.importc: "unsigned long long", nodecl.} = uint64
    ## This is the same as the type ``unsigned long long`` in *C*.

  cstringArray* {.importc: "char**", nodecl.} = ptr UncheckedArray[cstring]
    ## This is binary compatible to the type ``char**`` in *C*. The array's
    ## high value is large enough to disable bounds checking in practice.
    ## Use `cstringArrayToSeq` to convert it into a ``seq[string]``.

  PFloat32* = ptr float32 ## an alias for ``ptr float32``
  PFloat64* = ptr float64 ## an alias for ``ptr float64``
  PInt64* = ptr int64 ## an alias for ``ptr int64``
  PInt32* = ptr int32 ## an alias for ``ptr int32``

proc toFloat*(i: int): float {.
  magic: "ToFloat", noSideEffect, importc: "toFloat".}
  ## converts an integer `i` into a ``float``. If the conversion
  ## fails, `ValueError` is raised. However, on most platforms the
  ## conversion cannot fail.

proc toBiggestFloat*(i: BiggestInt): BiggestFloat {.
  magic: "ToBiggestFloat", noSideEffect, importc: "toBiggestFloat".}
  ## converts a biggestint `i` into a ``biggestfloat``. If the conversion
  ## fails, `ValueError` is raised. However, on most platforms the
  ## conversion cannot fail.

proc toInt*(f: float): int {.
  magic: "ToInt", noSideEffect, importc: "toInt".} =
  ## converts a floating point number `f` into an ``int``. Conversion
  ## rounds `f` half away from 0, see https://en.wikipedia.org/wiki/Rounding#Round_half_away_from_zero
  ## Note that some floating point numbers (e.g. infinity or even 1e19)
  ## cannot be accurately converted.
  runnableExamples:
    doAssert toInt(0.49) == 0
    doAssert toInt(0.5) == 1
    doAssert toInt(-0.5) == -1 ## rounding is symmetrical

proc toBiggestInt*(f: BiggestFloat): BiggestInt {.
  magic: "ToBiggestInt", noSideEffect, importc: "toBiggestInt".} =
  ## Same as `toInt` but for BiggestFloat to ``BiggestInt``.
  runnableExamples:
    doAssert toBiggestInt(0.49) == 0

proc addQuitProc*(quitProc: proc() {.noconv.}) {.
  importc: "atexit", header: "<stdlib.h>".}
  ## Adds/registers a quit procedure.
  ##
  ## Each call to ``addQuitProc`` registers another quit procedure. Up to 30
  ## procedures can be registered. They are executed on a last-in, first-out
  ## basis (that is, the last function registered is the first to be executed).
  ## ``addQuitProc`` raises an EOutOfIndex exception if ``quitProc`` cannot be
  ## registered.

# Support for addQuitProc() is done by Ansi C's facilities here.
# In case of an unhandled exeption the exit handlers should
# not be called explicitly! The user may decide to do this manually though.

when not defined(nimscript) and not defined(JS):
  proc zeroMem*(p: pointer, size: Natural) {.inline, benign.}
    ## overwrites the contents of the memory at ``p`` with the value 0.
    ## Exactly ``size`` bytes will be overwritten. Like any procedure
    ## dealing with raw memory this is *unsafe*.

  proc copyMem*(dest, source: pointer, size: Natural) {.inline, benign,
    tags: [], locks: 0.}
    ## copies the contents from the memory at ``source`` to the memory
    ## at ``dest``. Exactly ``size`` bytes will be copied. The memory
    ## regions may not overlap. Like any procedure dealing with raw
    ## memory this is *unsafe*.

  proc moveMem*(dest, source: pointer, size: Natural) {.inline, benign,
    tags: [], locks: 0.}
    ## copies the contents from the memory at ``source`` to the memory
    ## at ``dest``. Exactly ``size`` bytes will be copied. The memory
    ## regions may overlap, ``moveMem`` handles this case appropriately
    ## and is thus somewhat more safe than ``copyMem``. Like any procedure
    ## dealing with raw memory this is still *unsafe*, though.

  proc equalMem*(a, b: pointer, size: Natural): bool {.inline, noSideEffect, tags: [], locks: 0.}
    ## compares the memory blocks ``a`` and ``b``. ``size`` bytes will
    ## be compared. If the blocks are equal, true is returned, false
    ## otherwise. Like any procedure dealing with raw memory this is
    ## *unsafe*.

when not defined(nimscript):
  when hasAlloc:
    proc alloc*(size: Natural): pointer {.noconv, rtl, tags: [], benign.}
      ## allocates a new memory block with at least ``size`` bytes. The
      ## block has to be freed with ``realloc(block, 0)`` or
      ## ``dealloc(block)``. The block is not initialized, so reading
      ## from it before writing to it is undefined behaviour!
      ## The allocated memory belongs to its allocating thread!
      ## Use `allocShared` to allocate from a shared heap.
    proc createU*(T: typedesc, size = 1.Positive): ptr T {.inline, benign.} =
      ## allocates a new memory block with at least ``T.sizeof * size``
      ## bytes. The block has to be freed with ``resize(block, 0)`` or
      ## ``dealloc(block)``. The block is not initialized, so reading
      ## from it before writing to it is undefined behaviour!
      ## The allocated memory belongs to its allocating thread!
      ## Use `createSharedU` to allocate from a shared heap.
      cast[ptr T](alloc(T.sizeof * size))
    proc alloc0*(size: Natural): pointer {.noconv, rtl, tags: [], benign.}
      ## allocates a new memory block with at least ``size`` bytes. The
      ## block has to be freed with ``realloc(block, 0)`` or
      ## ``dealloc(block)``. The block is initialized with all bytes
      ## containing zero, so it is somewhat safer than ``alloc``.
      ## The allocated memory belongs to its allocating thread!
      ## Use `allocShared0` to allocate from a shared heap.
    proc create*(T: typedesc, size = 1.Positive): ptr T {.inline, benign.} =
      ## allocates a new memory block with at least ``T.sizeof * size``
      ## bytes. The block has to be freed with ``resize(block, 0)`` or
      ## ``dealloc(block)``. The block is initialized with all bytes
      ## containing zero, so it is somewhat safer than ``createU``.
      ## The allocated memory belongs to its allocating thread!
      ## Use `createShared` to allocate from a shared heap.
      cast[ptr T](alloc0(sizeof(T) * size))
    proc realloc*(p: pointer, newSize: Natural): pointer {.noconv, rtl, tags: [],
                                                           benign.}
      ## grows or shrinks a given memory block. If p is **nil** then a new
      ## memory block is returned. In either way the block has at least
      ## ``newSize`` bytes. If ``newSize == 0`` and p is not **nil**
      ## ``realloc`` calls ``dealloc(p)``. In other cases the block has to
      ## be freed with ``dealloc``.
      ## The allocated memory belongs to its allocating thread!
      ## Use `reallocShared` to reallocate from a shared heap.
    proc resize*[T](p: ptr T, newSize: Natural): ptr T {.inline, benign.} =
      ## grows or shrinks a given memory block. If p is **nil** then a new
      ## memory block is returned. In either way the block has at least
      ## ``T.sizeof * newSize`` bytes. If ``newSize == 0`` and p is not
      ## **nil** ``resize`` calls ``dealloc(p)``. In other cases the block
      ## has to be freed with ``free``. The allocated memory belongs to
      ## its allocating thread!
      ## Use `resizeShared` to reallocate from a shared heap.
      cast[ptr T](realloc(p, T.sizeof * newSize))
    proc dealloc*(p: pointer) {.noconv, rtl, tags: [], benign.}
      ## frees the memory allocated with ``alloc``, ``alloc0`` or
      ## ``realloc``. This procedure is dangerous! If one forgets to
      ## free the memory a leak occurs; if one tries to access freed
      ## memory (or just freeing it twice!) a core dump may happen
      ## or other memory may be corrupted.
      ## The freed memory must belong to its allocating thread!
      ## Use `deallocShared` to deallocate from a shared heap.

    proc allocShared*(size: Natural): pointer {.noconv, rtl, benign.}
      ## allocates a new memory block on the shared heap with at
      ## least ``size`` bytes. The block has to be freed with
      ## ``reallocShared(block, 0)`` or ``deallocShared(block)``. The block
      ## is not initialized, so reading from it before writing to it is
      ## undefined behaviour!
    proc createSharedU*(T: typedesc, size = 1.Positive): ptr T {.inline,
                                                                 benign.} =
      ## allocates a new memory block on the shared heap with at
      ## least ``T.sizeof * size`` bytes. The block has to be freed with
      ## ``resizeShared(block, 0)`` or ``freeShared(block)``. The block
      ## is not initialized, so reading from it before writing to it is
      ## undefined behaviour!
      cast[ptr T](allocShared(T.sizeof * size))
    proc allocShared0*(size: Natural): pointer {.noconv, rtl, benign.}
      ## allocates a new memory block on the shared heap with at
      ## least ``size`` bytes. The block has to be freed with
      ## ``reallocShared(block, 0)`` or ``deallocShared(block)``.
      ## The block is initialized with all bytes
      ## containing zero, so it is somewhat safer than ``allocShared``.
    proc createShared*(T: typedesc, size = 1.Positive): ptr T {.inline.} =
      ## allocates a new memory block on the shared heap with at
      ## least ``T.sizeof * size`` bytes. The block has to be freed with
      ## ``resizeShared(block, 0)`` or ``freeShared(block)``.
      ## The block is initialized with all bytes
      ## containing zero, so it is somewhat safer than ``createSharedU``.
      cast[ptr T](allocShared0(T.sizeof * size))
    proc reallocShared*(p: pointer, newSize: Natural): pointer {.noconv, rtl,
                                                                 benign.}
      ## grows or shrinks a given memory block on the heap. If p is **nil**
      ## then a new memory block is returned. In either way the block has at
      ## least ``newSize`` bytes. If ``newSize == 0`` and p is not **nil**
      ## ``reallocShared`` calls ``deallocShared(p)``. In other cases the
      ## block has to be freed with ``deallocShared``.
    proc resizeShared*[T](p: ptr T, newSize: Natural): ptr T {.inline.} =
      ## grows or shrinks a given memory block on the heap. If p is **nil**
      ## then a new memory block is returned. In either way the block has at
      ## least ``T.sizeof * newSize`` bytes. If ``newSize == 0`` and p is
      ## not **nil** ``resizeShared`` calls ``freeShared(p)``. In other
      ## cases the block has to be freed with ``freeShared``.
      cast[ptr T](reallocShared(p, T.sizeof * newSize))
    proc deallocShared*(p: pointer) {.noconv, rtl, benign.}
      ## frees the memory allocated with ``allocShared``, ``allocShared0`` or
      ## ``reallocShared``. This procedure is dangerous! If one forgets to
      ## free the memory a leak occurs; if one tries to access freed
      ## memory (or just freeing it twice!) a core dump may happen
      ## or other memory may be corrupted.
    proc freeShared*[T](p: ptr T) {.inline, benign.} =
      ## frees the memory allocated with ``createShared``, ``createSharedU`` or
      ## ``resizeShared``. This procedure is dangerous! If one forgets to
      ## free the memory a leak occurs; if one tries to access freed
      ## memory (or just freeing it twice!) a core dump may happen
      ## or other memory may be corrupted.
      deallocShared(p)

proc swap*[T](a, b: var T) {.magic: "Swap", noSideEffect.}
  ## swaps the values `a` and `b`. This is often more efficient than
  ## ``tmp = a; a = b; b = tmp``. Particularly useful for sorting algorithms.

when not defined(js) and not defined(booting) and defined(nimTrMacros):
  template swapRefsInArray*{swap(arr[a], arr[b])}(arr: openarray[ref], a, b: int) =
    # Optimize swapping of array elements if they are refs. Default swap
    # implementation will cause unsureAsgnRef to be emitted which causes
    # unnecessary slow down in this case.
    swap(cast[ptr pointer](addr arr[a])[], cast[ptr pointer](addr arr[b])[])

template `>=%`*(x, y: untyped): untyped = y <=% x
  ## treats `x` and `y` as unsigned and compares them.
  ## Returns true iff ``unsigned(x) >= unsigned(y)``.

template `>%`*(x, y: untyped): untyped = y <% x
  ## treats `x` and `y` as unsigned and compares them.
  ## Returns true iff ``unsigned(x) > unsigned(y)``.

proc `$`*(x: int): string {.magic: "IntToStr", noSideEffect.}
  ## The stringify operator for an integer argument. Returns `x`
  ## converted to a decimal string. ``$`` is Nim's general way of
  ## spelling `toString`:idx:.

proc `$`*(x: int64): string {.magic: "Int64ToStr", noSideEffect.}
  ## The stringify operator for an integer argument. Returns `x`
  ## converted to a decimal string.

when not defined(nimscript):
  when not defined(JS) and hasAlloc:
    proc `$`*(x: uint64): string {.noSideEffect.}
      ## The stringify operator for an unsigned integer argument. Returns `x`
      ## converted to a decimal string.

proc `$`*(x: float): string {.magic: "FloatToStr", noSideEffect.}
  ## The stringify operator for a float argument. Returns `x`
  ## converted to a decimal string.

proc `$`*(x: bool): string {.magic: "BoolToStr", noSideEffect.}
  ## The stringify operator for a boolean argument. Returns `x`
  ## converted to the string "false" or "true".

proc `$`*(x: char): string {.magic: "CharToStr", noSideEffect.}
  ## The stringify operator for a character argument. Returns `x`
  ## converted to a string.

proc `$`*(x: cstring): string {.magic: "CStrToStr", noSideEffect.}
  ## The stringify operator for a CString argument. Returns `x`
  ## converted to a string.

proc `$`*(x: string): string {.magic: "StrToStr", noSideEffect.}
  ## The stringify operator for a string argument. Returns `x`
  ## as it is. This operator is useful for generic code, so
  ## that ``$expr`` also works if ``expr`` is already a string.

proc `$`*[Enum: enum](x: Enum): string {.magic: "EnumToStr", noSideEffect.}
  ## The stringify operator for an enumeration argument. This works for
  ## any enumeration type thanks to compiler magic. If
  ## a ``$`` operator for a concrete enumeration is provided, this is
  ## used instead. (In other words: *Overwriting* is possible.)

# undocumented:
proc getRefcount*[T](x: ref T): int {.importc: "getRefcount", noSideEffect,
  deprecated: "the refcount never was reliable, the GC does not use traditional refcounting".}
proc getRefcount*(x: string): int {.importc: "getRefcount", noSideEffect,
  deprecated: "the refcount never was reliable, the GC does not use traditional refcounting".}
proc getRefcount*[T](x: seq[T]): int {.importc: "getRefcount", noSideEffect,
  deprecated: "the refcount never was reliable, the GC does not use traditional refcounting".}
  ## retrieves the reference count of an heap-allocated object. The
  ## value is implementation-dependent.


const
  Inf* = 0x7FF0000000000000'f64
    ## contains the IEEE floating point value of positive infinity.
  NegInf* = 0xFFF0000000000000'f64
    ## contains the IEEE floating point value of negative infinity.
  NaN* = 0x7FF7FFFFFFFFFFFF'f64
    ## contains an IEEE floating point value of *Not A Number*. Note
    ## that you cannot compare a floating point value to this value
    ## and expect a reasonable result - use the `classify` procedure
    ## in the module ``math`` for checking for NaN.
  NimMajor* {.intdefine.}: int = 0
    ## is the major number of Nim's version.

  NimMinor* {.intdefine.}: int = 19
    ## is the minor number of Nim's version.

  NimPatch* {.intdefine.}: int = 9
    ## is the patch number of Nim's version.

  NimVersion*: string = $NimMajor & "." & $NimMinor & "." & $NimPatch
    ## is the version of Nim as a string.

# GC interface:

when not defined(nimscript) and hasAlloc:
  proc getOccupiedMem*(): int {.rtl.}
    ## returns the number of bytes that are owned by the process and hold data.

  proc getFreeMem*(): int {.rtl.}
    ## returns the number of bytes that are owned by the process, but do not
    ## hold any meaningful data.

  proc getTotalMem*(): int {.rtl.}
    ## returns the number of bytes that are owned by the process.

  when hasThreadSupport:
    proc getOccupiedSharedMem*(): int {.rtl.}
      ## returns the number of bytes that are owned by the process
      ## on the shared heap and hold data. This is only available when
      ## threads are enabled.

    proc getFreeSharedMem*(): int {.rtl.}
      ## returns the number of bytes that are owned by the
      ## process on the shared heap, but do not hold any meaningful data.
      ## This is only available when threads are enabled.

    proc getTotalSharedMem*(): int {.rtl.}
      ## returns the number of bytes on the shared heap that are owned by the
      ## process. This is only available when threads are enabled.

proc `|`*(a, b: typedesc): typedesc = discard

when sizeof(int) <= 2:
  type IntLikeForCount = int|int8|int16|char|bool|uint8|enum
else:
  type IntLikeForCount = int|int8|int16|int32|char|bool|uint8|uint16|enum

iterator countdown*[T](a, b: T, step: Positive = 1): T {.inline.} =
  ## Counts from ordinal value `a` down to `b` (inclusive) with the given
  ## step count. `T` may be any ordinal type, `step` may only
  ## be positive. **Note**: This fails to count to ``low(int)`` if T = int for
  ## efficiency reasons.
  when T is (uint|uint64):
    var res = a
    while res >= b:
      yield res
      if res == b: break
      dec(res, step)
  elif T is IntLikeForCount:
    var res = int(a)
    while res >= int(b):
      yield T(res)
      dec(res, step)
  else:
    var res = a
    while res >= b:
      yield res
      dec(res, step)

when defined(nimNewRoof):
  iterator countup*[T](a, b: T, step: Positive = 1): T {.inline.} =
    ## Counts from ordinal value `a` up to `b` (inclusive) with the given
    ## step count. `S`, `T` may be any ordinal type, `step` may only
    ## be positive. **Note**: This fails to count to ``high(int)`` if T = int for
    ## efficiency reasons.
    when T is IntLikeForCount:
      var res = int(a)
      while res <= int(b):
        yield T(res)
        inc(res, step)
    else:
      var res: T = T(a)
      while res <= b:
        yield res
        inc(res, step)

  iterator `..`*[T](a, b: T): T {.inline.} =
    ## An alias for `countup(a, b, 1)`.
    when T is IntLikeForCount:
      var res = int(a)
      while res <= int(b):
        yield T(res)
        inc(res)
    else:
      var res: T = T(a)
      while res <= b:
        yield res
        inc(res)

  template dotdotImpl(t) {.dirty.} =
    iterator `..`*(a, b: t): t {.inline.} =
      ## A type specialized version of ``..`` for convenience so that
      ## mixing integer types works better.
      var res = a
      while res <= b:
        yield res
        inc(res)

  dotdotImpl(int64)
  dotdotImpl(int32)
  dotdotImpl(uint64)
  dotdotImpl(uint32)

else:
  iterator countup*[S, T](a: S, b: T, step = 1): T {.inline.} =
    ## Counts from ordinal value `a` up to `b` (inclusive) with the given
    ## step count. `S`, `T` may be any ordinal type, `step` may only
    ## be positive. **Note**: This fails to count to ``high(int)`` if T = int for
    ## efficiency reasons.
    when T is IntLikeForCount:
      var res = int(a)
      while res <= int(b):
        yield T(res)
        inc(res, step)
    else:
      var res: T = T(a)
      while res <= b:
        yield res
        inc(res, step)

  iterator `..`*[S, T](a: S, b: T): T {.inline.} =
    ## An alias for `countup`.
    when T is IntLikeForCount:
      var res = int(a)
      while res <= int(b):
        yield T(res)
        inc(res)
    else:
      var res: T = T(a)
      while res <= b:
        yield res
        inc(res)


iterator `||`*[S, T](a: S, b: T, annotation: static string = "parallel for"): T {.
  inline, magic: "OmpParFor", sideEffect.} =
  ## OpenMP parallel loop iterator. Same as `..` but the loop may run in parallel.
  ## `annotation` is an additional annotation for the code generator to use.
  ## The default annotation is `parallel for`.
  ## Please refer to the `OpenMP Syntax Reference<https://www.openmp.org/wp-content/uploads/OpenMP-4.5-1115-CPP-web.pdf>`_
  ## for further information.
  ##
  ## Note that the compiler maps that to
  ## the ``#pragma omp parallel for`` construct of `OpenMP`:idx: and as
  ## such isn't aware of the parallelism in your code! Be careful! Later
  ## versions of ``||`` will get proper support by Nim's code generator
  ## and GC.
  discard

{.push stackTrace:off.}
proc min*(x, y: int): int {.magic: "MinI", noSideEffect.} =
  if x <= y: x else: y
proc min*(x, y: int8): int8 {.magic: "MinI", noSideEffect.} =
  if x <= y: x else: y
proc min*(x, y: int16): int16 {.magic: "MinI", noSideEffect.} =
  if x <= y: x else: y
proc min*(x, y: int32): int32 {.magic: "MinI", noSideEffect.} =
  if x <= y: x else: y
proc min*(x, y: int64): int64 {.magic: "MinI", noSideEffect.} =
  ## The minimum value of two integers.
  if x <= y: x else: y

proc min*[T](x: openArray[T]): T =
  ## The minimum value of `x`. ``T`` needs to have a ``<`` operator.
  result = x[0]
  for i in 1..high(x):
    if x[i] < result: result = x[i]

proc max*(x, y: int): int {.magic: "MaxI", noSideEffect.} =
  if y <= x: x else: y
proc max*(x, y: int8): int8 {.magic: "MaxI", noSideEffect.} =
  if y <= x: x else: y
proc max*(x, y: int16): int16 {.magic: "MaxI", noSideEffect.} =
  if y <= x: x else: y
proc max*(x, y: int32): int32 {.magic: "MaxI", noSideEffect.} =
  if y <= x: x else: y
proc max*(x, y: int64): int64 {.magic: "MaxI", noSideEffect.} =
  ## The maximum value of two integers.
  if y <= x: x else: y

proc max*[T](x: openArray[T]): T =
  ## The maximum value of `x`. ``T`` needs to have a ``<`` operator.
  result = x[0]
  for i in 1..high(x):
    if result < x[i]: result = x[i]

proc abs*(x: float): float {.magic: "AbsF64", noSideEffect.} =
  if x < 0.0: -x else: x
proc min*(x, y: float): float {.magic: "MinF64", noSideEffect.} =
  if x <= y: x else: y
proc max*(x, y: float): float {.magic: "MaxF64", noSideEffect.} =
  if y <= x: x else: y

proc min*[T](x, y: T): T {.inline.}=
  if x <= y: x else: y

proc max*[T](x, y: T): T {.inline.}=
  if y <= x: x else: y
{.pop.}

proc high*(T: typedesc[SomeFloat]): T = Inf
proc low*(T: typedesc[SomeFloat]): T = NegInf

proc clamp*[T](x, a, b: T): T =
  ## limits the value ``x`` within the interval [a, b]
  ##
  ## .. code-block:: Nim
  ##   assert((1.4).clamp(0.0, 1.0) == 1.0)
  ##   assert((0.5).clamp(0.0, 1.0) == 0.5)
  if x < a: return a
  if x > b: return b
  return x

proc len*[U: Ordinal; V: Ordinal](x: HSlice[U, V]): int {.noSideEffect, inline.} =
  ## length of ordinal slice, when x.b < x.a returns zero length
  ##
  ## .. code-block:: Nim
  ##   assert((0..5).len == 6)
  ##   assert((5..2).len == 0)
  result = max(0, ord(x.b) - ord(x.a) + 1)

iterator items*[T](a: openArray[T]): T {.inline.} =
  ## iterates over each item of `a`.
  var i = 0
  while i < len(a):
    yield a[i]
    inc(i)

iterator mitems*[T](a: var openArray[T]): var T {.inline.} =
  ## iterates over each item of `a` so that you can modify the yielded value.
  var i = 0
  while i < len(a):
    yield a[i]
    inc(i)

iterator items*[IX, T](a: array[IX, T]): T {.inline.} =
  ## iterates over each item of `a`.
  var i = low(IX)
  if i <= high(IX):
    while true:
      yield a[i]
      if i >= high(IX): break
      inc(i)

iterator mitems*[IX, T](a: var array[IX, T]): var T {.inline.} =
  ## iterates over each item of `a` so that you can modify the yielded value.
  var i = low(IX)
  if i <= high(IX):
    while true:
      yield a[i]
      if i >= high(IX): break
      inc(i)

iterator items*[T](a: set[T]): T {.inline.} =
  ## iterates over each element of `a`. `items` iterates only over the
  ## elements that are really in the set (and not over the ones the set is
  ## able to hold).
  var i = low(T).int
  while i <= high(T).int:
    if T(i) in a: yield T(i)
    inc(i)

iterator items*(a: cstring): char {.inline.} =
  ## iterates over each item of `a`.
  when defined(js):
    var i = 0
    var L = len(a)
    while i < L:
      yield a[i]
      inc(i)
  else:
    var i = 0
    while a[i] != '\0':
      yield a[i]
      inc(i)

iterator mitems*(a: var cstring): var char {.inline.} =
  ## iterates over each item of `a` so that you can modify the yielded value.
  var i = 0
  while a[i] != '\0':
    yield a[i]
    inc(i)

iterator items*(E: typedesc[enum]): E =
  ## iterates over the values of the enum ``E``.
  for v in low(E)..high(E):
    yield v

iterator items*[T](s: HSlice[T, T]): T =
  ## iterates over the slice `s`, yielding each value between `s.a` and `s.b`
  ## (inclusively).
  for x in s.a..s.b:
    yield x

iterator pairs*[T](a: openArray[T]): tuple[key: int, val: T] {.inline.} =
  ## iterates over each item of `a`. Yields ``(index, a[index])`` pairs.
  var i = 0
  while i < len(a):
    yield (i, a[i])
    inc(i)

iterator mpairs*[T](a: var openArray[T]): tuple[key:int, val:var T]{.inline.} =
  ## iterates over each item of `a`. Yields ``(index, a[index])`` pairs.
  ## ``a[index]`` can be modified.
  var i = 0
  while i < len(a):
    yield (i, a[i])
    inc(i)

iterator pairs*[IX, T](a: array[IX, T]): tuple[key: IX, val: T] {.inline.} =
  ## iterates over each item of `a`. Yields ``(index, a[index])`` pairs.
  var i = low(IX)
  if i <= high(IX):
    while true:
      yield (i, a[i])
      if i >= high(IX): break
      inc(i)

iterator mpairs*[IX, T](a:var array[IX, T]):tuple[key:IX,val:var T] {.inline.} =
  ## iterates over each item of `a`. Yields ``(index, a[index])`` pairs.
  ## ``a[index]`` can be modified.
  var i = low(IX)
  if i <= high(IX):
    while true:
      yield (i, a[i])
      if i >= high(IX): break
      inc(i)

iterator pairs*[T](a: seq[T]): tuple[key: int, val: T] {.inline.} =
  ## iterates over each item of `a`. Yields ``(index, a[index])`` pairs.
  var i = 0
  while i < len(a):
    yield (i, a[i])
    inc(i)

iterator mpairs*[T](a: var seq[T]): tuple[key: int, val: var T] {.inline.} =
  ## iterates over each item of `a`. Yields ``(index, a[index])`` pairs.
  ## ``a[index]`` can be modified.
  var i = 0
  while i < len(a):
    yield (i, a[i])
    inc(i)

iterator pairs*(a: string): tuple[key: int, val: char] {.inline.} =
  ## iterates over each item of `a`. Yields ``(index, a[index])`` pairs.
  var i = 0
  while i < len(a):
    yield (i, a[i])
    inc(i)

iterator mpairs*(a: var string): tuple[key: int, val: var char] {.inline.} =
  ## iterates over each item of `a`. Yields ``(index, a[index])`` pairs.
  ## ``a[index]`` can be modified.
  var i = 0
  while i < len(a):
    yield (i, a[i])
    inc(i)

iterator pairs*(a: cstring): tuple[key: int, val: char] {.inline.} =
  ## iterates over each item of `a`. Yields ``(index, a[index])`` pairs.
  var i = 0
  while a[i] != '\0':
    yield (i, a[i])
    inc(i)

iterator mpairs*(a: var cstring): tuple[key: int, val: var char] {.inline.} =
  ## iterates over each item of `a`. Yields ``(index, a[index])`` pairs.
  ## ``a[index]`` can be modified.
  var i = 0
  while a[i] != '\0':
    yield (i, a[i])
    inc(i)


when defined(nimNoNilSeqs2):
  when not compileOption("nilseqs"):
    {.pragma: nilError, error.}
  else:
    {.pragma: nilError.}
else:
  {.pragma: nilError.}

proc isNil*[T](x: seq[T]): bool {.noSideEffect, magic: "IsNil", nilError.}
proc isNil*[T](x: ref T): bool {.noSideEffect, magic: "IsNil".}
proc isNil*(x: string): bool {.noSideEffect, magic: "IsNil", nilError.}

proc isNil*[T](x: ptr T): bool {.noSideEffect, magic: "IsNil".}
proc isNil*(x: pointer): bool {.noSideEffect, magic: "IsNil".}
proc isNil*(x: cstring): bool {.noSideEffect, magic: "IsNil".}
proc isNil*[T: proc](x: T): bool {.noSideEffect, magic: "IsNil".}
  ## Fast check whether `x` is nil. This is sometimes more efficient than
  ## ``== nil``.

proc `==`*[I, T](x, y: array[I, T]): bool =
  for f in low(x)..high(x):
    if x[f] != y[f]:
      return
  result = true

proc `==`*[T](x, y: openarray[T]): bool =
  if x.len != y.len:
    return false

  for f in low(x)..high(x):
    if x[f] != y[f]:
      return false

  result = true

proc `@`*[T](a: openArray[T]): seq[T] =
  ## turns an openarray into a sequence. This is not as efficient as turning
  ## a fixed length array into a sequence as it always copies every element
  ## of `a`.
  newSeq(result, a.len)
  for i in 0..a.len-1: result[i] = a[i]

proc `&`*[T](x, y: seq[T]): seq[T] {.noSideEffect.} =
  ## Concatenates two sequences.
  ## Requires copying of the sequences.
  ##
  ## .. code-block:: Nim
  ##   assert(@[1, 2, 3, 4] & @[5, 6] == @[1, 2, 3, 4, 5, 6])
  newSeq(result, x.len + y.len)
  for i in 0..x.len-1:
    result[i] = x[i]
  for i in 0..y.len-1:
    result[i+x.len] = y[i]

proc `&`*[T](x: seq[T], y: T): seq[T] {.noSideEffect.} =
  ## Appends element y to the end of the sequence.
  ## Requires copying of the sequence
  ##
  ## .. code-block:: Nim
  ##   assert(@[1, 2, 3] & 4 == @[1, 2, 3, 4])
  newSeq(result, x.len + 1)
  for i in 0..x.len-1:
    result[i] = x[i]
  result[x.len] = y

proc `&`*[T](x: T, y: seq[T]): seq[T] {.noSideEffect.} =
  ## Prepends the element x to the beginning of the sequence.
  ## Requires copying of the sequence
  ##
  ## .. code-block:: Nim
  ##   assert(1 & @[2, 3, 4] == @[1, 2, 3, 4])
  newSeq(result, y.len + 1)
  result[0] = x
  for i in 0..y.len-1:
    result[i+1] = y[i]

proc `==`*[T](x, y: seq[T]): bool {.noSideEffect.} =
  ## Generic equals operator for sequences: relies on a equals operator for
  ## the element type `T`.
  when nimvm:
    when not defined(nimNoNil):
      if x.isNil and y.isNil:
        return true
    else:
      if x.len == 0 and y.len == 0:
        return true
  else:
    when not defined(JS):
      proc seqToPtr[T](x: seq[T]): pointer {.inline, nosideeffect.} =
        result = cast[pointer](x)

      if seqToPtr(x) == seqToPtr(y):
        return true
    else:
      var sameObject = false
      asm """`sameObject` = `x` === `y`"""
      if sameObject: return true

  when not defined(nimNoNil):
    if x.isNil or y.isNil:
      return false

  if x.len != y.len:
    return false

  for i in 0..x.len-1:
    if x[i] != y[i]:
      return false

  return true

proc find*[T, S](a: T, item: S): int {.inline.}=
  ## Returns the first index of `item` in `a` or -1 if not found. This requires
  ## appropriate `items` and `==` operations to work.
  for i in items(a):
    if i == item: return
    inc(result)
  result = -1

proc contains*[T](a: openArray[T], item: T): bool {.inline.}=
  ## Returns true if `item` is in `a` or false if not found. This is a shortcut
  ## for ``find(a, item) >= 0``.
  return find(a, item) >= 0

proc pop*[T](s: var seq[T]): T {.inline, noSideEffect.} =
  ## returns the last item of `s` and decreases ``s.len`` by one. This treats
  ## `s` as a stack and implements the common *pop* operation.
  var L = s.len-1
  result = s[L]
  setLen(s, L)

iterator fields*[T: tuple|object](x: T): RootObj {.
  magic: "Fields", noSideEffect.}
  ## iterates over every field of `x`. Warning: This really transforms
  ## the 'for' and unrolls the loop. The current implementation also has a bug
  ## that affects symbol binding in the loop body.
iterator fields*[S:tuple|object, T:tuple|object](x: S, y: T): tuple[a,b: untyped] {.
  magic: "Fields", noSideEffect.}
  ## iterates over every field of `x` and `y`.
  ## Warning: This is really transforms the 'for' and unrolls the loop.
  ## The current implementation also has a bug that affects symbol binding
  ## in the loop body.
iterator fieldPairs*[T: tuple|object](x: T): RootObj {.
  magic: "FieldPairs", noSideEffect.}
  ## Iterates over every field of `x` returning their name and value.
  ##
  ## When you iterate over objects with different field types you have to use
  ## the compile time ``when`` instead of a runtime ``if`` to select the code
  ## you want to run for each type. To perform the comparison use the `is
  ## operator <manual.html#generics-is-operator>`_. Example:
  ##
  ## .. code-block:: Nim
  ##
  ##   type
  ##     Custom = object
  ##       foo: string
  ##       bar: bool
  ##
  ##   proc `$`(x: Custom): string =
  ##     result = "Custom:"
  ##     for name, value in x.fieldPairs:
  ##       when value is bool:
  ##         result.add("\n\t" & name & " is " & $value)
  ##       else:
  ##         if value.isNil:
  ##           result.add("\n\t" & name & " (nil)")
  ##         else:
  ##           result.add("\n\t" & name & " '" & value & "'")
  ##
  ## Another way to do the same without ``when`` is to leave the task of
  ## picking the appropriate code to a secondary proc which you overload for
  ## each field type and pass the `value` to.
  ##
  ## Warning: This really transforms the 'for' and unrolls the loop. The
  ## current implementation also has a bug that affects symbol binding in the
  ## loop body.
iterator fieldPairs*[S: tuple|object, T: tuple|object](x: S, y: T): tuple[
  a, b: untyped] {.
  magic: "FieldPairs", noSideEffect.}
  ## iterates over every field of `x` and `y`.
  ## Warning: This really transforms the 'for' and unrolls the loop.
  ## The current implementation also has a bug that affects symbol binding
  ## in the loop body.

proc `==`*[T: tuple|object](x, y: T): bool =
  ## generic ``==`` operator for tuples that is lifted from the components
  ## of `x` and `y`.
  for a, b in fields(x, y):
    if a != b: return false
  return true

proc `<=`*[T: tuple](x, y: T): bool =
  ## generic lexicographic ``<=`` operator for tuples that is lifted from the
  ## components of `x` and `y`. This implementation uses `cmp`.
  for a, b in fields(x, y):
    var c = cmp(a, b)
    if c < 0: return true
    if c > 0: return false
  return true

proc `<`*[T: tuple](x, y: T): bool =
  ## generic lexicographic ``<`` operator for tuples that is lifted from the
  ## components of `x` and `y`. This implementation uses `cmp`.
  for a, b in fields(x, y):
    var c = cmp(a, b)
    if c < 0: return true
    if c > 0: return false
  return false

proc compiles*(x: untyped): bool {.magic: "Compiles", noSideEffect, compileTime.} =
  ## Special compile-time procedure that checks whether `x` can be compiled
  ## without any semantic error.
  ## This can be used to check whether a type supports some operation:
  ##
  ## .. code-block:: Nim
  ##   when compiles(3 + 4):
  ##     echo "'+' for integers is available"
  discard

include "system/helpers" # for `lineInfoToString`, `isNamedTuple`

proc `$`*[T: tuple|object](x: T): string =
  ## generic ``$`` operator for tuples that is lifted from the components
  ## of `x`. Example:
  ##
  ## .. code-block:: nim
  ##   $(23, 45) == "(23, 45)"
  ##   $(a: 23, b: 45) == "(a: 23, b: 45)"
  ##   $() == "()"
  result = "("
  var firstElement = true
  const isNamed = T is object or isNamedTuple(T)
  when not isNamed:
    var count = 0
  for name, value in fieldPairs(x):
    if not firstElement: result.add(", ")
    when isNamed:
      result.add(name)
      result.add(": ")
    else:
      count.inc
    when compiles($value):
      when value isnot string and value isnot seq and compiles(value.isNil):
        if value.isNil: result.add "nil"
        else: result.addQuoted(value)
      else:
        result.addQuoted(value)
      firstElement = false
    else:
      result.add("...")
<<<<<<< HEAD
      firstElement = false
=======
  when not isNamed:
    if count == 1:
      result.add(",") # $(1,) should print as the semantically legal (1,)

>>>>>>> 0229dfd1
  result.add(")")

proc collectionToString[T](x: T, prefix, separator, suffix: string): string =
  result = prefix
  var firstElement = true
  for value in items(x):
    if firstElement:
      firstElement = false
    else:
      result.add(separator)

    when value isnot string and value isnot seq and compiles(value.isNil):
      # this branch should not be necessary
      if value.isNil:
        result.add "nil"
      else:
        result.addQuoted(value)
    else:
      result.addQuoted(value)

  result.add(suffix)

proc `$`*[T](x: set[T]): string =
  ## generic ``$`` operator for sets that is lifted from the components
  ## of `x`. Example:
  ##
  ## .. code-block:: nim
  ##   ${23, 45} == "{23, 45}"
  collectionToString(x, "{", ", ", "}")

proc `$`*[T](x: seq[T]): string =
  ## generic ``$`` operator for seqs that is lifted from the components
  ## of `x`. Example:
  ##
  ## .. code-block:: nim
  ##   $(@[23, 45]) == "@[23, 45]"
  collectionToString(x, "@[", ", ", "]")

proc `$`*[T, U](x: HSlice[T, U]): string =
  ## generic ``$`` operator for slices that is lifted from the components
  ## of `x`. Example:
  ##
  ## .. code-block:: nim
  ##  $(1 .. 5) == "1 .. 5"
  result = $x.a
  result.add(" .. ")
  result.add($x.b)

# ----------------- GC interface ---------------------------------------------

when not defined(nimscript) and hasAlloc:
  type
    GC_Strategy* = enum ## the strategy the GC should use for the application
      gcThroughput,      ## optimize for throughput
      gcResponsiveness,  ## optimize for responsiveness (default)
      gcOptimizeTime,    ## optimize for speed
      gcOptimizeSpace    ## optimize for memory footprint

  when not defined(JS):
    proc GC_disable*() {.rtl, inl, benign.}
      ## disables the GC. If called n-times, n calls to `GC_enable` are needed to
      ## reactivate the GC. Note that in most circumstances one should only disable
      ## the mark and sweep phase with `GC_disableMarkAndSweep`.

    proc GC_enable*() {.rtl, inl, benign.}
      ## enables the GC again.

    proc GC_fullCollect*() {.rtl, benign.}
      ## forces a full garbage collection pass.
      ## Ordinary code does not need to call this (and should not).

    proc GC_enableMarkAndSweep*() {.rtl, benign.}
    proc GC_disableMarkAndSweep*() {.rtl, benign.}
      ## the current implementation uses a reference counting garbage collector
      ## with a seldomly run mark and sweep phase to free cycles. The mark and
      ## sweep phase may take a long time and is not needed if the application
      ## does not create cycles. Thus the mark and sweep phase can be deactivated
      ## and activated separately from the rest of the GC.

    proc GC_getStatistics*(): string {.rtl, benign.}
      ## returns an informative string about the GC's activity. This may be useful
      ## for tweaking.

    proc GC_ref*[T](x: ref T) {.magic: "GCref", benign.}
    proc GC_ref*[T](x: seq[T]) {.magic: "GCref", benign.}
    proc GC_ref*(x: string) {.magic: "GCref", benign.}
      ## marks the object `x` as referenced, so that it will not be freed until
      ## it is unmarked via `GC_unref`. If called n-times for the same object `x`,
      ## n calls to `GC_unref` are needed to unmark `x`.

    proc GC_unref*[T](x: ref T) {.magic: "GCunref", benign.}
    proc GC_unref*[T](x: seq[T]) {.magic: "GCunref", benign.}
    proc GC_unref*(x: string) {.magic: "GCunref", benign.}
      ## see the documentation of `GC_ref`.

    when not defined(JS) and not defined(nimscript) and hasAlloc:
      proc nimGC_setStackBottom*(theStackBottom: pointer) {.compilerRtl, noinline, benign.}
        ## Expands operating GC stack range to `theStackBottom`. Does nothing
        ## if current stack bottom is already lower than `theStackBottom`.

  else:
    template GC_disable* =
      {.warning: "GC_disable is a no-op in JavaScript".}

    template GC_enable* =
      {.warning: "GC_enable is a no-op in JavaScript".}

    template GC_fullCollect* =
      {.warning: "GC_fullCollect is a no-op in JavaScript".}

    template GC_setStrategy* =
      {.warning: "GC_setStrategy is a no-op in JavaScript".}

    template GC_enableMarkAndSweep* =
      {.warning: "GC_enableMarkAndSweep is a no-op in JavaScript".}

    template GC_disableMarkAndSweep* =
      {.warning: "GC_disableMarkAndSweep is a no-op in JavaScript".}

    template GC_ref*[T](x: ref T) =
      {.warning: "GC_ref is a no-op in JavaScript".}

    template GC_ref*[T](x: seq[T]) =
      {.warning: "GC_ref is a no-op in JavaScript".}

    template GC_ref*(x: string) =
      {.warning: "GC_ref is a no-op in JavaScript".}

    template GC_unref*[T](x: ref T) =
      {.warning: "GC_unref is a no-op in JavaScript".}

    template GC_unref*[T](x: seq[T]) =
      {.warning: "GC_unref is a no-op in JavaScript".}

    template GC_unref*(x: string) =
      {.warning: "GC_unref is a no-op in JavaScript".}

    template GC_getStatistics*(): string =
      {.warning: "GC_getStatistics is a no-op in JavaScript".}
      ""

template accumulateResult*(iter: untyped) {.deprecated: "use `sequtils.toSeq` instead (more hygienic, sometimes more efficient)".} =
  ## helps to convert an iterator to a proc.
  ## See also `sequtils.toSeq` which is more hygienic and efficient.
  ##
  ## **Deprecated since v0.19.2:** use toSeq instead
  result = @[]
  for x in iter: add(result, x)

# we have to compute this here before turning it off in except.nim anyway ...
const NimStackTrace = compileOption("stacktrace")

template coroutinesSupportedPlatform(): bool =
  when defined(sparc) or defined(ELATE) or compileOption("gc", "v2") or
    defined(boehmgc) or defined(gogc) or defined(nogc) or defined(gcRegions) or
    defined(gcMarkAndSweep):
    false
  else:
    true

when defined(nimCoroutines):
  # Explicit opt-in.
  when not coroutinesSupportedPlatform():
    {.error: "Coroutines are not supported on this architecture and/or garbage collector.".}
  const nimCoroutines* = true
elif defined(noNimCoroutines):
  # Explicit opt-out.
  const nimCoroutines* = false
else:
  # Autodetect coroutine support.
  const nimCoroutines* = false

{.push checks: off.}
# obviously we cannot generate checking operations here :-)
# because it would yield into an endless recursion
# however, stack-traces are available for most parts
# of the code

var
  globalRaiseHook*: proc (e: ref Exception): bool {.nimcall, benign.}
    ## with this hook you can influence exception handling on a global level.
    ## If not nil, every 'raise' statement ends up calling this hook. Ordinary
    ## application code should never set this hook! You better know what you
    ## do when setting this. If ``globalRaiseHook`` returns false, the
    ## exception is caught and does not propagate further through the call
    ## stack.

  localRaiseHook* {.threadvar.}: proc (e: ref Exception): bool {.nimcall, benign.}
    ## with this hook you can influence exception handling on a
    ## thread local level.
    ## If not nil, every 'raise' statement ends up calling this hook. Ordinary
    ## application code should never set this hook! You better know what you
    ## do when setting this. If ``localRaiseHook`` returns false, the exception
    ## is caught and does not propagate further through the call stack.

  outOfMemHook*: proc () {.nimcall, tags: [], benign.}
    ## set this variable to provide a procedure that should be called
    ## in case of an `out of memory`:idx: event. The standard handler
    ## writes an error message and terminates the program. `outOfMemHook` can
    ## be used to raise an exception in case of OOM like so:
    ##
    ## .. code-block:: nim
    ##
    ##   var gOutOfMem: ref EOutOfMemory
    ##   new(gOutOfMem) # need to be allocated *before* OOM really happened!
    ##   gOutOfMem.msg = "out of memory"
    ##
    ##   proc handleOOM() =
    ##     raise gOutOfMem
    ##
    ##   system.outOfMemHook = handleOOM
    ##
    ## If the handler does not raise an exception, ordinary control flow
    ## continues and the program is terminated.

type
  PFrame* = ptr TFrame  ## represents a runtime frame of the call stack;
                        ## part of the debugger API.
  TFrame* {.importc, nodecl, final.} = object ## the frame itself
    prev*: PFrame       ## previous frame; used for chaining the call stack
    procname*: cstring  ## name of the proc that is currently executing
    line*: int          ## line number of the proc that is currently executing
    filename*: cstring  ## filename of the proc that is currently executing
    len*: int16         ## length of the inspectable slots
    calldepth*: int16   ## used for max call depth checking

when defined(JS):
  proc add*(x: var string, y: cstring) {.asmNoStackFrame.} =
    asm """
      if (`x` === null) { `x` = []; }
      var off = `x`.length;
      `x`.length += `y`.length;
      for (var i = 0; i < `y`.length; ++i) {
        `x`[off+i] = `y`.charCodeAt(i);
      }
    """
  proc add*(x: var cstring, y: cstring) {.magic: "AppendStrStr".}

elif hasAlloc:
  {.push stack_trace:off, profiler:off.}
  proc add*(x: var string, y: cstring) =
    var i = 0
    while y[i] != '\0':
      add(x, y[i])
      inc(i)
  {.pop.}

when defined(nimvarargstyped):
  proc echo*(x: varargs[typed, `$`]) {.magic: "Echo", tags: [WriteIOEffect],
    benign, sideEffect.}
    ## Writes and flushes the parameters to the standard output.
    ##
    ## Special built-in that takes a variable number of arguments. Each argument
    ## is converted to a string via ``$``, so it works for user-defined
    ## types that have an overloaded ``$`` operator.
    ## It is roughly equivalent to ``writeLine(stdout, x); flushFile(stdout)``, but
    ## available for the JavaScript target too.
    ##
    ## Unlike other IO operations this is guaranteed to be thread-safe as
    ## ``echo`` is very often used for debugging convenience. If you want to use
    ## ``echo`` inside a `proc without side effects
    ## <manual.html#pragmas-nosideeffect-pragma>`_ you can use `debugEcho <#debugEcho>`_
    ## instead.

  proc debugEcho*(x: varargs[typed, `$`]) {.magic: "Echo", noSideEffect,
                                            tags: [], raises: [].}
    ## Same as `echo <#echo>`_, but as a special semantic rule, ``debugEcho``
    ## pretends to be free of side effects, so that it can be used for debugging
    ## routines marked as `noSideEffect <manual.html#pragmas-nosideeffect-pragma>`_.
else:
  proc echo*(x: varargs[untyped, `$`]) {.magic: "Echo", tags: [WriteIOEffect],
    benign, sideEffect.}
  proc debugEcho*(x: varargs[untyped, `$`]) {.magic: "Echo", noSideEffect,
                                             tags: [], raises: [].}

template newException*(exceptn: typedesc, message: string;
                       parentException: ref Exception = nil): untyped =
  ## creates an exception object of type ``exceptn`` and sets its ``msg`` field
  ## to `message`. Returns the new exception object.
  var
    e: ref exceptn
  new(e)
  e.msg = message
  e.parent = parentException
  e

when hostOS == "standalone":
  include "$projectpath/panicoverride"

when not declared(sysFatal):
  {.push profiler: off.}
  when hostOS == "standalone":
    proc sysFatal(exceptn: typedesc, message: string) {.inline.} =
      panic(message)

    proc sysFatal(exceptn: typedesc, message, arg: string) {.inline.} =
      rawoutput(message)
      panic(arg)
  else:
    proc sysFatal(exceptn: typedesc, message: string) {.inline, noReturn.} =
      var e: ref exceptn
      new(e)
      e.msg = message
      raise e

    proc sysFatal(exceptn: typedesc, message, arg: string) {.inline, noReturn.} =
      var e: ref exceptn
      new(e)
      e.msg = message & arg
      raise e
  {.pop.}

proc getTypeInfo*[T](x: T): pointer {.magic: "GetTypeInfo", benign.}
  ## get type information for `x`. Ordinary code should not use this, but
  ## the `typeinfo` module instead.

{.push stackTrace: off.}
proc abs*(x: int): int {.magic: "AbsI", noSideEffect.} =
  if x < 0: -x else: x
proc abs*(x: int8): int8 {.magic: "AbsI", noSideEffect.} =
  if x < 0: -x else: x
proc abs*(x: int16): int16 {.magic: "AbsI", noSideEffect.} =
  if x < 0: -x else: x
proc abs*(x: int32): int32 {.magic: "AbsI", noSideEffect.} =
  if x < 0: -x else: x
when defined(nimnomagic64):
  proc abs*(x: int64): int64 {.magic: "AbsI", noSideEffect.} =
    ## returns the absolute value of `x`. If `x` is ``low(x)`` (that
    ## is -MININT for its type), an overflow exception is thrown (if overflow
    ## checking is turned on).
    result = if x < 0: -x else: x
else:
  proc abs*(x: int64): int64 {.magic: "AbsI64", noSideEffect.} =
    ## returns the absolute value of `x`. If `x` is ``low(x)`` (that
    ## is -MININT for its type), an overflow exception is thrown (if overflow
    ## checking is turned on).
    if x < 0: -x else: x
{.pop.}

when not defined(JS):
  proc likelyProc(val: bool): bool {.importc: "likely", nodecl, nosideeffect.}
  proc unlikelyProc(val: bool): bool {.importc: "unlikely", nodecl, nosideeffect.}

template likely*(val: bool): bool =
  ## Hints the optimizer that `val` is likely going to be true.
  ##
  ## You can use this template to decorate a branch condition. On certain
  ## platforms this can help the processor predict better which branch is
  ## going to be run. Example:
  ##
  ## .. code-block:: nim
  ##   for value in inputValues:
  ##     if likely(value <= 100):
  ##       process(value)
  ##     else:
  ##       echo "Value too big!"
  ##
  ## On backends without branch prediction (JS and the nimscript VM), this
  ## template will not affect code execution.
  when nimvm:
    val
  else:
    when defined(JS):
      val
    else:
      likelyProc(val)

template unlikely*(val: bool): bool =
  ## Hints the optimizer that `val` is likely going to be false.
  ##
  ## You can use this proc to decorate a branch condition. On certain
  ## platforms this can help the processor predict better which branch is
  ## going to be run. Example:
  ##
  ## .. code-block:: nim
  ##   for value in inputValues:
  ##     if unlikely(value > 100):
  ##       echo "Value too big!"
  ##     else:
  ##       process(value)
  ##
  ## On backends without branch prediction (JS and the nimscript VM), this
  ## template will not affect code execution.
  when nimvm:
    val
  else:
    when defined(JS):
      val
    else:
      unlikelyProc(val)

type
  FileSeekPos* = enum ## Position relative to which seek should happen
                      # The values are ordered so that they match with stdio
                      # SEEK_SET, SEEK_CUR and SEEK_END respectively.
    fspSet            ## Seek to absolute value
    fspCur            ## Seek relative to current position
    fspEnd            ## Seek relative to end

when not defined(JS): #and not defined(nimscript):
  {.push stack_trace: off, profiler:off.}

  when hasAlloc:
    when not defined(gcRegions):
      proc initGC() {.gcsafe.}
    when not defined(boehmgc) and not defined(useMalloc) and
        not defined(gogc) and not defined(gcRegions):
      proc initAllocator() {.inline.}

    proc initStackBottom() {.inline, compilerproc.} =
      # WARNING: This is very fragile! An array size of 8 does not work on my
      # Linux 64bit system. -- That's because the stack direction is the other
      # way around.
      when declared(nimGC_setStackBottom):
        var locals {.volatile.}: pointer
        locals = addr(locals)
        nimGC_setStackBottom(locals)

    proc initStackBottomWith(locals: pointer) {.inline, compilerproc.} =
      # We need to keep initStackBottom around for now to avoid
      # bootstrapping problems.
      when declared(nimGC_setStackBottom):
        nimGC_setStackBottom(locals)

    when not defined(gcDestructors):
      {.push profiler: off.}
      var
        strDesc = TNimType(size: sizeof(string), kind: tyString, flags: {ntfAcyclic})
      {.pop.}


  # ----------------- IO Part ------------------------------------------------
  type
    CFile {.importc: "FILE", header: "<stdio.h>",
            final, incompletestruct.} = object
    File* = ptr CFile ## The type representing a file handle.

    FileMode* = enum           ## The file mode when opening a file.
      fmRead,                   ## Open the file for read access only.
      fmWrite,                  ## Open the file for write access only.
                                ## If the file does not exist, it will be
                                ## created. Existing files will be cleared!
      fmReadWrite,              ## Open the file for read and write access.
                                ## If the file does not exist, it will be
                                ## created. Existing files will be cleared!
      fmReadWriteExisting,      ## Open the file for read and write access.
                                ## If the file does not exist, it will not be
                                ## created. The existing file will not be cleared.
      fmAppend                  ## Open the file for writing only; append data
                                ## at the end.

    FileHandle* = cint ## type that represents an OS file handle; this is
                       ## useful for low-level file access

  include "system/ansi_c"
  include "system/memory"

  proc zeroMem(p: pointer, size: Natural) =
    nimZeroMem(p, size)
    when declared(memTrackerOp):
      memTrackerOp("zeroMem", p, size)
  proc copyMem(dest, source: pointer, size: Natural) =
    nimCopyMem(dest, source, size)
    when declared(memTrackerOp):
      memTrackerOp("copyMem", dest, size)
  proc moveMem(dest, source: pointer, size: Natural) =
    c_memmove(dest, source, size)
    when declared(memTrackerOp):
      memTrackerOp("moveMem", dest, size)
  proc equalMem(a, b: pointer, size: Natural): bool =
    nimCmpMem(a, b, size) == 0

  proc cmp(x, y: string): int =
    when nimvm:
      if x < y: result = -1
      elif x > y: result = 1
      else: result = 0
    else:
      let minlen = min(x.len, y.len)
      result = int(nimCmpMem(x.cstring, y.cstring, minlen.csize))
      if result == 0:
        result = x.len - y.len

  when defined(nimscript):
    proc readFile*(filename: string): TaintedString {.tags: [ReadIOEffect], benign.}
      ## Opens a file named `filename` for reading, calls `readAll
      ## <#readAll>`_ and closes the file afterwards. Returns the string.
      ## Raises an IO exception in case of an error. If # you need to call
      ## this inside a compile time macro you can use `staticRead
      ## <#staticRead>`_.

    proc writeFile*(filename, content: string) {.tags: [WriteIOEffect], benign.}
      ## Opens a file named `filename` for writing. Then writes the
      ## `content` completely to the file and closes the file afterwards.
      ## Raises an IO exception in case of an error.

  when not defined(nimscript) and hostOS != "standalone":

    # text file handling:
    var
      stdin* {.importc: "stdin", header: "<stdio.h>".}: File
        ## The standard input stream.
      stdout* {.importc: "stdout", header: "<stdio.h>".}: File
        ## The standard output stream.
      stderr* {.importc: "stderr", header: "<stdio.h>".}: File
        ## The standard error stream.

    when defined(windows):
      # work-around C's sucking abstraction:
      # BUGFIX: stdin and stdout should be binary files!
      proc c_setmode(handle, mode: cint) {.
        importc: when defined(bcc): "setmode" else: "_setmode",
        header: "<io.h>".}
      var
        O_BINARY {.importc: "_O_BINARY", header:"<fcntl.h>".}: cint

      # we use binary mode on Windows:
      c_setmode(c_fileno(stdin), O_BINARY)
      c_setmode(c_fileno(stdout), O_BINARY)
      c_setmode(c_fileno(stderr), O_BINARY)

    when defined(endb):
      proc endbStep()

    when defined(useStdoutAsStdmsg):
      template stdmsg*: File = stdout
    else:
      template stdmsg*: File = stderr
        ## Template which expands to either stdout or stderr depending on
        ## `useStdoutAsStdmsg` compile-time switch.

    proc open*(f: var File, filename: string,
               mode: FileMode = fmRead, bufSize: int = -1): bool {.tags: [],
               benign.}
      ## Opens a file named `filename` with given `mode`.
      ##
      ## Default mode is readonly. Returns true iff the file could be opened.
      ## This throws no exception if the file could not be opened.

    proc open*(f: var File, filehandle: FileHandle,
               mode: FileMode = fmRead): bool {.tags: [], benign.}
      ## Creates a ``File`` from a `filehandle` with given `mode`.
      ##
      ## Default mode is readonly. Returns true iff the file could be opened.

    proc open*(filename: string,
               mode: FileMode = fmRead, bufSize: int = -1): File =
      ## Opens a file named `filename` with given `mode`.
      ##
      ## Default mode is readonly. Raises an ``IO`` exception if the file
      ## could not be opened.
      if not open(result, filename, mode, bufSize):
        sysFatal(IOError, "cannot open: ", filename)

    proc reopen*(f: File, filename: string, mode: FileMode = fmRead): bool {.
      tags: [], benign.}
      ## reopens the file `f` with given `filename` and `mode`. This
      ## is often used to redirect the `stdin`, `stdout` or `stderr`
      ## file variables.
      ##
      ## Default mode is readonly. Returns true iff the file could be reopened.

    proc setStdIoUnbuffered*() {.tags: [], benign.}
      ## Configures `stdin`, `stdout` and `stderr` to be unbuffered.

    proc close*(f: File) {.tags: [], gcsafe.}
      ## Closes the file.

    proc endOfFile*(f: File): bool {.tags: [], benign.}
      ## Returns true iff `f` is at the end.

    proc readChar*(f: File): char {.tags: [ReadIOEffect].}
      ## Reads a single character from the stream `f`. Should not be used in
      ## performance sensitive code.

    proc flushFile*(f: File) {.tags: [WriteIOEffect].}
      ## Flushes `f`'s buffer.

    proc readAll*(file: File): TaintedString {.tags: [ReadIOEffect], benign.}
      ## Reads all data from the stream `file`.
      ##
      ## Raises an IO exception in case of an error. It is an error if the
      ## current file position is not at the beginning of the file.

    proc readFile*(filename: string): TaintedString {.tags: [ReadIOEffect], benign.}
      ## Opens a file named `filename` for reading.
      ##
      ## Then calls `readAll <#readAll>`_ and closes the file afterwards.
      ## Returns the string.  Raises an IO exception in case of an error. If
      ## you need to call this inside a compile time macro you can use
      ## `staticRead <#staticRead>`_.

    proc writeFile*(filename, content: string) {.tags: [WriteIOEffect], benign.}
      ## Opens a file named `filename` for writing. Then writes the
      ## `content` completely to the file and closes the file afterwards.
      ## Raises an IO exception in case of an error.

    proc write*(f: File, r: float32) {.tags: [WriteIOEffect], benign.}
    proc write*(f: File, i: int) {.tags: [WriteIOEffect], benign.}
    proc write*(f: File, i: BiggestInt) {.tags: [WriteIOEffect], benign.}
    proc write*(f: File, r: BiggestFloat) {.tags: [WriteIOEffect], benign.}
    proc write*(f: File, s: string) {.tags: [WriteIOEffect], benign.}
    proc write*(f: File, b: bool) {.tags: [WriteIOEffect], benign.}
    proc write*(f: File, c: char) {.tags: [WriteIOEffect], benign.}
    proc write*(f: File, c: cstring) {.tags: [WriteIOEffect], benign.}
    proc write*(f: File, a: varargs[string, `$`]) {.tags: [WriteIOEffect], benign.}
      ## Writes a value to the file `f`. May throw an IO exception.

    proc readLine*(f: File): TaintedString  {.tags: [ReadIOEffect], benign.}
      ## reads a line of text from the file `f`. May throw an IO exception.
      ## A line of text may be delimited by ``LF`` or ``CRLF``. The newline
      ## character(s) are not part of the returned string.

    proc readLine*(f: File, line: var TaintedString): bool {.tags: [ReadIOEffect],
                  benign.}
      ## reads a line of text from the file `f` into `line`. May throw an IO
      ## exception.
      ## A line of text may be delimited by ``LF`` or ``CRLF``. The newline
      ## character(s) are not part of the returned string. Returns ``false``
      ## if the end of the file has been reached, ``true`` otherwise. If
      ## ``false`` is returned `line` contains no new data.

    proc writeLine*[Ty](f: File, x: varargs[Ty, `$`]) {.inline,
                             tags: [WriteIOEffect], benign.}
      ## writes the values `x` to `f` and then writes "\\n".
      ## May throw an IO exception.

    proc getFileSize*(f: File): int64 {.tags: [ReadIOEffect], benign.}
      ## retrieves the file size (in bytes) of `f`.

    proc readBytes*(f: File, a: var openArray[int8|uint8], start, len: Natural): int {.
      tags: [ReadIOEffect], benign.}
      ## reads `len` bytes into the buffer `a` starting at ``a[start]``. Returns
      ## the actual number of bytes that have been read which may be less than
      ## `len` (if not as many bytes are remaining), but not greater.

    proc readChars*(f: File, a: var openArray[char], start, len: Natural): int {.
      tags: [ReadIOEffect], benign.}
      ## reads `len` bytes into the buffer `a` starting at ``a[start]``. Returns
      ## the actual number of bytes that have been read which may be less than
      ## `len` (if not as many bytes are remaining), but not greater.
      ##
      ## **Warning:** The buffer `a` must be pre-allocated. This can be done
      ## using, for example, ``newString``.

    proc readBuffer*(f: File, buffer: pointer, len: Natural): int {.
      tags: [ReadIOEffect], benign.}
      ## reads `len` bytes into the buffer pointed to by `buffer`. Returns
      ## the actual number of bytes that have been read which may be less than
      ## `len` (if not as many bytes are remaining), but not greater.

    proc writeBytes*(f: File, a: openArray[int8|uint8], start, len: Natural): int {.
      tags: [WriteIOEffect], benign.}
      ## writes the bytes of ``a[start..start+len-1]`` to the file `f`. Returns
      ## the number of actual written bytes, which may be less than `len` in case
      ## of an error.

    proc writeChars*(f: File, a: openArray[char], start, len: Natural): int {.
      tags: [WriteIOEffect], benign.}
      ## writes the bytes of ``a[start..start+len-1]`` to the file `f`. Returns
      ## the number of actual written bytes, which may be less than `len` in case
      ## of an error.

    proc writeBuffer*(f: File, buffer: pointer, len: Natural): int {.
      tags: [WriteIOEffect], benign.}
      ## writes the bytes of buffer pointed to by the parameter `buffer` to the
      ## file `f`. Returns the number of actual written bytes, which may be less
      ## than `len` in case of an error.

    proc setFilePos*(f: File, pos: int64, relativeTo: FileSeekPos = fspSet) {.benign.}
      ## sets the position of the file pointer that is used for read/write
      ## operations. The file's first byte has the index zero.

    proc getFilePos*(f: File): int64 {.benign.}
      ## retrieves the current position of the file pointer that is used to
      ## read from the file `f`. The file's first byte has the index zero.

    proc getFileHandle*(f: File): FileHandle
      ## returns the OS file handle of the file ``f``. This is only useful for
      ## platform specific programming.

  when declared(newSeq):
    proc cstringArrayToSeq*(a: cstringArray, len: Natural): seq[string] =
      ## converts a ``cstringArray`` to a ``seq[string]``. `a` is supposed to be
      ## of length ``len``.
      newSeq(result, len)
      for i in 0..len-1: result[i] = $a[i]

    proc cstringArrayToSeq*(a: cstringArray): seq[string] =
      ## converts a ``cstringArray`` to a ``seq[string]``. `a` is supposed to be
      ## terminated by ``nil``.
      var L = 0
      while a[L] != nil: inc(L)
      result = cstringArrayToSeq(a, L)

  # -------------------------------------------------------------------------

  when declared(alloc0) and declared(dealloc):
    proc allocCStringArray*(a: openArray[string]): cstringArray =
      ## creates a NULL terminated cstringArray from `a`. The result has to
      ## be freed with `deallocCStringArray` after it's not needed anymore.
      result = cast[cstringArray](alloc0((a.len+1) * sizeof(cstring)))

      let x = cast[ptr UncheckedArray[string]](a)
      for i in 0 .. a.high:
        result[i] = cast[cstring](alloc0(x[i].len+1))
        copyMem(result[i], addr(x[i][0]), x[i].len)

    proc deallocCStringArray*(a: cstringArray) =
      ## frees a NULL terminated cstringArray.
      var i = 0
      while a[i] != nil:
        dealloc(a[i])
        inc(i)
      dealloc(a)

  when not defined(nimscript):
    proc atomicInc*(memLoc: var int, x: int = 1): int {.inline,
      discardable, benign.}
      ## atomic increment of `memLoc`. Returns the value after the operation.

    proc atomicDec*(memLoc: var int, x: int = 1): int {.inline,
      discardable, benign.}
      ## atomic decrement of `memLoc`. Returns the value after the operation.

    include "system/atomics"

    type
      PSafePoint = ptr TSafePoint
      TSafePoint {.compilerproc, final.} = object
        prev: PSafePoint # points to next safe point ON THE STACK
        status: int
        context: C_JmpBuf
        hasRaiseAction: bool
        raiseAction: proc (e: ref Exception): bool {.closure.}
      SafePoint = TSafePoint

  when declared(initAllocator):
    initAllocator()
  when hasThreadSupport:
    const insideRLocksModule = false
    include "system/syslocks"
    when hostOS != "standalone": include "system/threads"
  elif not defined(nogc) and not defined(nimscript):
    when not defined(useNimRtl) and not defined(createNimRtl): initStackBottom()
    when declared(initGC): initGC()

  when not defined(nimscript):
    proc setControlCHook*(hook: proc () {.noconv.})
      ## allows you to override the behaviour of your application when CTRL+C
      ## is pressed. Only one such hook is supported.

    proc writeStackTrace*() {.tags: [], gcsafe.}
      ## writes the current stack trace to ``stderr``. This is only works
      ## for debug builds. Since it's usually used for debugging, this
      ## is proclaimed to have no IO effect!
    when hostOS != "standalone":
      proc getStackTrace*(): string {.gcsafe.}
        ## gets the current stack trace. This only works for debug builds.

      proc getStackTrace*(e: ref Exception): string {.gcsafe.}
        ## gets the stack trace associated with `e`, which is the stack that
        ## lead to the ``raise`` statement. This only works for debug builds.

    {.push stack_trace: off, profiler:off.}
    when defined(memtracker):
      include "system/memtracker"

    when defined(gcDestructors):
      include "core/strs"
      include "core/seqs"

    when hostOS == "standalone":
      include "system/embedded"
    else:
      include "system/excpt"
    include "system/chcks"

    # we cannot compile this with stack tracing on
    # as it would recurse endlessly!
    include "system/arithm"
    {.pop.} # stack trace
  {.pop.} # stack trace

  when hostOS != "standalone" and not defined(nimscript):
    include "system/dyncalls"
  when not defined(nimscript):
    include "system/sets"

    when defined(gogc):
      const GenericSeqSize = (3 * sizeof(int))
    else:
      const GenericSeqSize = (2 * sizeof(int))

    proc getDiscriminant(aa: pointer, n: ptr TNimNode): int =
      sysAssert(n.kind == nkCase, "getDiscriminant: node != nkCase")
      var d: int
      var a = cast[ByteAddress](aa)
      case n.typ.size
      of 1: d = ze(cast[ptr int8](a +% n.offset)[])
      of 2: d = ze(cast[ptr int16](a +% n.offset)[])
      of 4: d = int(cast[ptr int32](a +% n.offset)[])
      of 8: d = int(cast[ptr int64](a +% n.offset)[])
      else: sysAssert(false, "getDiscriminant: invalid n.typ.size")
      return d

    proc selectBranch(aa: pointer, n: ptr TNimNode): ptr TNimNode =
      var discr = getDiscriminant(aa, n)
      if discr <% n.len:
        result = n.sons[discr]
        if result == nil: result = n.sons[n.len]
        # n.sons[n.len] contains the ``else`` part (but may be nil)
      else:
        result = n.sons[n.len]

    {.push profiler:off.}
    when hasAlloc: include "system/mmdisp"
    {.pop.}
    {.push stack_trace: off, profiler:off.}
    when hasAlloc:
      when not defined(gcDestructors):
        include "system/sysstr"
    {.pop.}
    when hasAlloc: include "system/strmantle"

    when hostOS != "standalone": include "system/sysio"
    when hasThreadSupport:
      when hostOS != "standalone": include "system/channels"
  else:
    include "system/sysio"

  when not defined(nimscript) and hostOS != "standalone":
    iterator lines*(filename: string): TaintedString {.tags: [ReadIOEffect].} =
      ## Iterates over any line in the file named `filename`.
      ##
      ## If the file does not exist `IOError` is raised. The trailing newline
      ## character(s) are removed from the iterated lines. Example:
      ##
      ## .. code-block:: nim
      ##   import strutils
      ##
      ##   proc transformLetters(filename: string) =
      ##     var buffer = ""
      ##     for line in filename.lines:
      ##       buffer.add(line.replace("a", "0") & '\x0A')
      ##     writeFile(filename, buffer)
      var f = open(filename, bufSize=8000)
      defer: close(f)
      var res = TaintedString(newStringOfCap(80))
      while f.readLine(res): yield res

    iterator lines*(f: File): TaintedString {.tags: [ReadIOEffect].} =
      ## Iterate over any line in the file `f`.
      ##
      ## The trailing newline character(s) are removed from the iterated lines.
      ## Example:
      ##
      ## .. code-block:: nim
      ##   proc countZeros(filename: File): tuple[lines, zeros: int] =
      ##     for line in filename.lines:
      ##       for letter in line:
      ##         if letter == '0':
      ##           result.zeros += 1
      ##       result.lines += 1
      var res = TaintedString(newStringOfCap(80))
      while f.readLine(res): yield res

  when not defined(nimscript) and hasAlloc:
    when not defined(gcDestructors):
      include "system/assign"
      include "system/repr"

  when hostOS != "standalone" and not defined(nimscript):
    proc getCurrentException*(): ref Exception {.compilerRtl, inl, benign.} =
      ## retrieves the current exception; if there is none, nil is returned.
      result = currException

    proc getCurrentExceptionMsg*(): string {.inline, benign.} =
      ## retrieves the error message that was attached to the current
      ## exception; if there is none, "" is returned.
      var e = getCurrentException()
      return if e == nil: "" else: e.msg

    proc onRaise*(action: proc(e: ref Exception): bool{.closure.}) {.deprecated.} =
      ## can be used in a ``try`` statement to setup a Lisp-like
      ## `condition system`:idx:\: This prevents the 'raise' statement to
      ## raise an exception but instead calls ``action``.
      ## If ``action`` returns false, the exception has been handled and
      ## does not propagate further through the call stack.
      ##
      ## *Deprecated since version 0.18.1*: No good usages of this
      ## feature are known.
      if not isNil(excHandler):
        excHandler.hasRaiseAction = true
        excHandler.raiseAction = action

    proc setCurrentException*(exc: ref Exception) {.inline, benign.} =
      ## sets the current exception.
      ##
      ## **Warning**: Only use this if you know what you are doing.
      currException = exc

  {.push stack_trace: off, profiler:off.}
  when defined(endb) and not defined(nimscript):
    include "system/debugger"

  when (defined(profiler) or defined(memProfiler)) and not defined(nimscript):
    include "system/profiler"
  {.pop.} # stacktrace

  when not defined(nimscript):
    proc rawProc*[T: proc](x: T): pointer {.noSideEffect, inline.} =
      ## retrieves the raw proc pointer of the closure `x`. This is
      ## useful for interfacing closures with C.
      {.emit: """
      `result` = `x`.ClP_0;
      """.}

    proc rawEnv*[T: proc](x: T): pointer {.noSideEffect, inline.} =
      ## retrieves the raw environment pointer of the closure `x`. This is
      ## useful for interfacing closures with C.
      {.emit: """
      `result` = `x`.ClE_0;
      """.}

    proc finished*[T: proc](x: T): bool {.noSideEffect, inline.} =
      ## can be used to determine if a first class iterator has finished.
      {.emit: """
      `result` = ((NI*) `x`.ClE_0)[1] < 0;
      """.}

elif defined(JS):
  # Stubs:
  proc getOccupiedMem(): int = return -1
  proc getFreeMem(): int = return -1
  proc getTotalMem(): int = return -1

  proc dealloc(p: pointer) = discard
  proc alloc(size: Natural): pointer = discard
  proc alloc0(size: Natural): pointer = discard
  proc realloc(p: pointer, newsize: Natural): pointer = discard

  proc allocShared(size: Natural): pointer = discard
  proc allocShared0(size: Natural): pointer = discard
  proc deallocShared(p: pointer) = discard
  proc reallocShared(p: pointer, newsize: Natural): pointer = discard

  when defined(JS) and not defined(nimscript):
    include "system/jssys"
    include "system/reprjs"
  elif defined(nimscript):
    proc cmp(x, y: string): int =
      if x == y: return 0
      if x < y: return -1
      return 1

  when defined(nimffi):
    include "system/sysio"

when not defined(nimNoArrayToString):
  proc `$`*[T, IDX](x: array[IDX, T]): string =
    ## generic ``$`` operator for arrays that is lifted from the components
    collectionToString(x, "[", ", ", "]")

proc `$`*[T](x: openarray[T]): string =
  ## generic ``$`` operator for openarrays that is lifted from the components
  ## of `x`. Example:
  ##
  ## .. code-block:: nim
  ##   $(@[23, 45].toOpenArray(0, 1)) == "[23, 45]"
  collectionToString(x, "[", ", ", "]")

proc quit*(errormsg: string, errorcode = QuitFailure) {.noReturn.} =
  ## a shorthand for ``echo(errormsg); quit(errorcode)``.
  echo(errormsg)
  quit(errorcode)

{.pop.} # checks
{.pop.} # hints

proc `/`*(x, y: int): float {.inline, noSideEffect.} =
  ## integer division that results in a float.
  result = toFloat(x) / toFloat(y)

type
  BackwardsIndex* = distinct int ## type that is constructed by ``^`` for
                                 ## reversed array accesses.

template `^`*(x: int): BackwardsIndex = BackwardsIndex(x)
  ## builtin `roof`:idx: operator that can be used for convenient array access.
  ## ``a[^x]`` is a shortcut for ``a[a.len-x]``.

template `..^`*(a, b: untyped): untyped =
  ## a shortcut for '.. ^' to avoid the common gotcha that a space between
  ## '..' and '^' is required.
  a .. ^b

template `..<`*(a, b: untyped): untyped =
  ## a shortcut for 'a .. (when b is BackwardsIndex: succ(b) else: pred(b))'.
  a .. (when b is BackwardsIndex: succ(b) else: pred(b))

when defined(nimNewRoof):
  iterator `..<`*[T](a, b: T): T =
    var i = T(a)
    while i < b:
      yield i
      inc i
else:
  iterator `..<`*[S, T](a: S, b: T): T =
    var i = T(a)
    while i < b:
      yield i
      inc i

template spliceImpl(s, a, L, b: untyped): untyped =
  # make room for additional elements or cut:
  var shift = b.len - max(0,L)  # ignore negative slice size
  var newLen = s.len + shift
  if shift > 0:
    # enlarge:
    setLen(s, newLen)
    for i in countdown(newLen-1, a+b.len): shallowCopy(s[i], s[i-shift])
  else:
    for i in countup(a+b.len, newLen-1): shallowCopy(s[i], s[i-shift])
    # cut down:
    setLen(s, newLen)
  # fill the hole:
  for i in 0 ..< b.len: s[a+i] = b[i]

template `^^`(s, i: untyped): untyped =
  (when i is BackwardsIndex: s.len - int(i) else: int(i))

template `[]`*(s: string; i: int): char = arrGet(s, i)
template `[]=`*(s: string; i: int; val: char) = arrPut(s, i, val)

when hasAlloc or defined(nimscript):
  proc `[]`*[T, U](s: string, x: HSlice[T, U]): string {.inline.} =
    ## slice operation for strings.
    ## returns the inclusive range [s[x.a], s[x.b]]:
    ##
    ## .. code-block:: nim
    ##    var s = "abcdef"
    ##    assert s[1..3] == "bcd"
    let a = s ^^ x.a
    let L = (s ^^ x.b) - a + 1
    result = newString(L)
    for i in 0 ..< L: result[i] = s[i + a]

  proc `[]=`*[T, U](s: var string, x: HSlice[T, U], b: string) =
    ## slice assignment for strings. If
    ## ``b.len`` is not exactly the number of elements that are referred to
    ## by `x`, a `splice`:idx: is performed:
    ##
    ## .. code-block:: nim
    ##   var s = "abcdef"
    ##   s[1 .. ^2] = "xyz"
    ##   assert s == "axyzf"
    var a = s ^^ x.a
    var L = (s ^^ x.b) - a + 1
    if L == b.len:
      for i in 0..<L: s[i+a] = b[i]
    else:
      spliceImpl(s, a, L, b)

proc `[]`*[Idx, T, U, V](a: array[Idx, T], x: HSlice[U, V]): seq[T] =
  ## slice operation for arrays.
  ## returns the inclusive range [a[x.a], a[x.b]]:
  ##
  ## .. code-block:: nim
  ##    var a = [1,2,3,4]
  ##    assert a[0..2] == @[1,2,3]
  let xa = a ^^ x.a
  let L = (a ^^ x.b) - xa + 1
  result = newSeq[T](L)
  for i in 0..<L: result[i] = a[Idx(i + xa)]

proc `[]=`*[Idx, T, U, V](a: var array[Idx, T], x: HSlice[U, V], b: openArray[T]) =
  ## slice assignment for arrays.
  let xa = a ^^ x.a
  let L = (a ^^ x.b) - xa + 1
  if L == b.len:
    for i in 0..<L: a[Idx(i + xa)] = b[i]
  else:
    sysFatal(RangeError, "different lengths for slice assignment")

proc `[]`*[T, U, V](s: openArray[T], x: HSlice[U, V]): seq[T] =
  ## slice operation for sequences.
  ## returns the inclusive range [s[x.a], s[x.b]]:
  ##
  ## .. code-block:: nim
  ##    var s = @[1,2,3,4]
  ##    assert s[0..2] == @[1,2,3]
  let a = s ^^ x.a
  let L = (s ^^ x.b) - a + 1
  newSeq(result, L)
  for i in 0 ..< L: result[i] = s[i + a]

proc `[]=`*[T, U, V](s: var seq[T], x: HSlice[U, V], b: openArray[T]) =
  ## slice assignment for sequences. If
  ## ``b.len`` is not exactly the number of elements that are referred to
  ## by `x`, a `splice`:idx: is performed.
  let a = s ^^ x.a
  let L = (s ^^ x.b) - a + 1
  if L == b.len:
    for i in 0 ..< L: s[i+a] = b[i]
  else:
    spliceImpl(s, a, L, b)

proc `[]`*[T](s: openArray[T]; i: BackwardsIndex): T {.inline.} =
  system.`[]`(s, s.len - int(i))

proc `[]`*[Idx, T](a: array[Idx, T]; i: BackwardsIndex): T {.inline.} =
  a[Idx(a.len - int(i) + int low(a))]
proc `[]`*(s: string; i: BackwardsIndex): char {.inline.} = s[s.len - int(i)]

proc `[]`*[T](s: var openArray[T]; i: BackwardsIndex): var T {.inline.} =
  system.`[]`(s, s.len - int(i))
proc `[]`*[Idx, T](a: var array[Idx, T]; i: BackwardsIndex): var T {.inline.} =
  a[Idx(a.len - int(i) + int low(a))]

proc `[]=`*[T](s: var openArray[T]; i: BackwardsIndex; x: T) {.inline.} =
  system.`[]=`(s, s.len - int(i), x)
proc `[]=`*[Idx, T](a: var array[Idx, T]; i: BackwardsIndex; x: T) {.inline.} =
  a[Idx(a.len - int(i) + int low(a))] = x
proc `[]=`*(s: var string; i: BackwardsIndex; x: char) {.inline.} =
  s[s.len - int(i)] = x

proc slurp*(filename: string): string {.magic: "Slurp".}
  ## This is an alias for `staticRead <#staticRead>`_.

proc staticRead*(filename: string): string {.magic: "Slurp".}
  ## Compile-time `readFile <#readFile>`_ proc for easy `resource`:idx:
  ## embedding:
  ##
  ## .. code-block:: nim
  ##     const myResource = staticRead"mydatafile.bin"
  ##
  ## `slurp <#slurp>`_ is an alias for ``staticRead``.

proc gorge*(command: string, input = "", cache = ""): string {.
  magic: "StaticExec".} = discard
  ## This is an alias for `staticExec <#staticExec>`_.

proc staticExec*(command: string, input = "", cache = ""): string {.
  magic: "StaticExec".} = discard
  ## Executes an external process at compile-time.
  ## if `input` is not an empty string, it will be passed as a standard input
  ## to the executed program.
  ##
  ## .. code-block:: nim
  ##     const buildInfo = "Revision " & staticExec("git rev-parse HEAD") &
  ##                       "\nCompiled on " & staticExec("uname -v")
  ##
  ## `gorge <#gorge>`_ is an alias for ``staticExec``. Note that you can use
  ## this proc inside a pragma like `passC <nimc.html#passc-pragma>`_ or `passL
  ## <nimc.html#passl-pragma>`_.
  ##
  ## If ``cache`` is not empty, the results of ``staticExec`` are cached within
  ## the ``nimcache`` directory. Use ``--forceBuild`` to get rid of this caching
  ## behaviour then. ``command & input & cache`` (the concatenated string) is
  ## used to determine whether the entry in the cache is still valid. You can
  ## use versioning information for ``cache``:
  ##
  ## .. code-block:: nim
  ##     const stateMachine = staticExec("dfaoptimizer", "input", "0.8.0")

proc gorgeEx*(command: string, input = "", cache = ""): tuple[output: string,
                                                              exitCode: int] =
  ## Same as `gorge` but also returns the precious exit code.
  discard

proc `+=`*[T: SomeOrdinal|uint|uint64](x: var T, y: T) {.
  magic: "Inc", noSideEffect.}
  ## Increments an ordinal

proc `-=`*[T: SomeOrdinal|uint|uint64](x: var T, y: T) {.
  magic: "Dec", noSideEffect.}
  ## Decrements an ordinal

proc `*=`*[T: SomeOrdinal|uint|uint64](x: var T, y: T) {.
  inline, noSideEffect.} =
  ## Binary `*=` operator for ordinals
  x = x * y

proc `+=`*[T: float|float32|float64] (x: var T, y: T) {.
  inline, noSideEffect.} =
  ## Increments in place a floating point number
  x = x + y

proc `-=`*[T: float|float32|float64] (x: var T, y: T) {.
  inline, noSideEffect.} =
  ## Decrements in place a floating point number
  x = x - y

proc `*=`*[T: float|float32|float64] (x: var T, y: T) {.
  inline, noSideEffect.} =
  ## Multiplies in place a floating point number
  x = x * y

proc `/=`*(x: var float64, y: float64) {.inline, noSideEffect.} =
  ## Divides in place a floating point number
  x = x / y

proc `/=`*[T: float|float32](x: var T, y: T) {.inline, noSideEffect.} =
  ## Divides in place a floating point number
  x = x / y

proc `&=`*(x: var string, y: string) {.magic: "AppendStrStr", noSideEffect.}
template `&=`*(x, y: typed) =
  ## generic 'sink' operator for Nim. For files an alias for ``write``.
  ## If not specialized further an alias for ``add``.
  add(x, y)
when declared(File):
  template `&=`*(f: File, x: typed) = write(f, x)

proc astToStr*[T](x: T): string {.magic: "AstToStr", noSideEffect.}
  ## converts the AST of `x` into a string representation. This is very useful
  ## for debugging.

proc instantiationInfo*(index = -1, fullPaths = false): tuple[
  filename: string, line: int, column: int] {.magic: "InstantiationInfo", noSideEffect.}
  ## provides access to the compiler's instantiation stack line information
  ## of a template.
  ##
  ## While similar to the `caller info`:idx: of other languages, it is determined
  ## at compile time.
  ##
  ## This proc is mostly useful for meta programming (eg. ``assert`` template)
  ## to retrieve information about the current filename and line number.
  ## Example:
  ##
  ## .. code-block:: nim
  ##   import strutils
  ##
  ##   template testException(exception, code: untyped): typed =
  ##     try:
  ##       let pos = instantiationInfo()
  ##       discard(code)
  ##       echo "Test failure at $1:$2 with '$3'" % [pos.filename,
  ##         $pos.line, astToStr(code)]
  ##       assert false, "A test expecting failure succeeded?"
  ##     except exception:
  ##       discard
  ##
  ##   proc tester(pos: int): int =
  ##     let
  ##       a = @[1, 2, 3]
  ##     result = a[pos]
  ##
  ##   when isMainModule:
  ##     testException(IndexError, tester(30))
  ##     testException(IndexError, tester(1))
  ##     # --> Test failure at example.nim:20 with 'tester(1)'

template currentSourcePath*: string = instantiationInfo(-1, true).filename
  ## returns the full file-system path of the current source

proc raiseAssert*(msg: string) {.noinline, noReturn.} =
  sysFatal(AssertionError, msg)

proc failedAssertImpl*(msg: string) {.raises: [], tags: [].} =
  # trick the compiler to not list ``AssertionError`` when called
  # by ``assert``.
  type Hide = proc (msg: string) {.noinline, raises: [], noSideEffect,
                                    tags: [].}
  Hide(raiseAssert)(msg)

template assertImpl(cond: bool, msg: string, expr: string, enabled: static[bool]) =
  const loc = $instantiationInfo(-1, true)
  bind instantiationInfo
  mixin failedAssertImpl
  when enabled:
    # for stacktrace; fixes #8928 ; Note: `fullPaths = true` is correct
    # here, regardless of --excessiveStackTrace
    {.line: instantiationInfo(fullPaths = true).}:
      if not cond:
        failedAssertImpl(loc & " `" & expr & "` " & msg)

template assert*(cond: untyped, msg = "") =
  ## Raises ``AssertionError`` with `msg` if `cond` is false. Note
  ## that ``AssertionError`` is hidden from the effect system, so it doesn't
  ## produce ``{.raises: [AssertionError].}``. This exception is only supposed
  ## to be caught by unit testing frameworks.
  ##
  ## The compiler may not generate any code at all for ``assert`` if it is
  ## advised to do so through the ``-d:release`` or ``--assertions:off``
  ## `command line switches <nimc.html#command-line-switches>`_.
  const expr = astToStr(cond)
  assertImpl(cond, msg, expr, compileOption("assertions"))

template doAssert*(cond: untyped, msg = "") =
  ## same as ``assert`` but is always turned on regardless of ``--assertions``
  const expr = astToStr(cond)
  assertImpl(cond, msg, expr, true)

iterator items*[T](a: seq[T]): T {.inline.} =
  ## iterates over each item of `a`.
  var i = 0
  let L = len(a)
  while i < L:
    yield a[i]
    inc(i)
    assert(len(a) == L, "seq modified while iterating over it")

iterator mitems*[T](a: var seq[T]): var T {.inline.} =
  ## iterates over each item of `a` so that you can modify the yielded value.
  var i = 0
  let L = len(a)
  while i < L:
    yield a[i]
    inc(i)
    assert(len(a) == L, "seq modified while iterating over it")

iterator items*(a: string): char {.inline.} =
  ## iterates over each item of `a`.
  var i = 0
  let L = len(a)
  while i < L:
    yield a[i]
    inc(i)
    assert(len(a) == L, "string modified while iterating over it")

iterator mitems*(a: var string): var char {.inline.} =
  ## iterates over each item of `a` so that you can modify the yielded value.
  var i = 0
  let L = len(a)
  while i < L:
    yield a[i]
    inc(i)
    assert(len(a) == L, "string modified while iterating over it")

when not defined(nimhygiene):
  {.pragma: inject.}

template onFailedAssert*(msg, code: untyped): untyped {.dirty.} =
  ## Sets an assertion failure handler that will intercept any assert
  ## statements following `onFailedAssert` in the current module scope.
  ##
  ## .. code-block:: nim
  ##  # module-wide policy to change the failed assert
  ##  # exception type in order to include a lineinfo
  ##  onFailedAssert(msg):
  ##    var e = new(TMyError)
  ##    e.msg = msg
  ##    e.lineinfo = instantiationInfo(-2)
  ##    raise e
  ##
  template failedAssertImpl(msgIMPL: string): untyped {.dirty.} =
    let msg = msgIMPL
    code

proc shallow*[T](s: var seq[T]) {.noSideEffect, inline.} =
  ## marks a sequence `s` as `shallow`:idx:. Subsequent assignments will not
  ## perform deep copies of `s`. This is only useful for optimization
  ## purposes.
  if s.len == 0: return
  when not defined(JS) and not defined(nimscript):
    var s = cast[PGenericSeq](s)
    s.reserved = s.reserved or seqShallowFlag

proc shallow*(s: var string) {.noSideEffect, inline.} =
  ## marks a string `s` as `shallow`:idx:. Subsequent assignments will not
  ## perform deep copies of `s`. This is only useful for optimization
  ## purposes.
  when not defined(JS) and not defined(nimscript) and not defined(gcDestructors):
    var s = cast[PGenericSeq](s)
    if s == nil:
      s = cast[PGenericSeq](newString(0))
    # string literals cannot become 'shallow':
    if (s.reserved and strlitFlag) == 0:
      s.reserved = s.reserved or seqShallowFlag

type
  NimNodeObj = object

  NimNode* {.magic: "PNimrodNode".} = ref NimNodeObj
    ## represents a Nim AST node. Macros operate on this type.

when false:
  template eval*(blk: typed): typed =
    ## executes a block of code at compile time just as if it was a macro
    ## optionally, the block can return an AST tree that will replace the
    ## eval expression
    macro payload: typed {.gensym.} = blk
    payload()

when hasAlloc:
  proc insert*(x: var string, item: string, i = 0.Natural) {.noSideEffect.} =
    ## inserts `item` into `x` at position `i`.
    var xl = x.len
    setLen(x, xl+item.len)
    var j = xl-1
    while j >= i:
      shallowCopy(x[j+item.len], x[j])
      dec(j)
    j = 0
    while j < item.len:
      x[j+i] = item[j]
      inc(j)

when declared(initDebugger):
  initDebugger()

proc addEscapedChar*(s: var string, c: char) {.noSideEffect, inline.} =
  ## Adds a char to string `s` and applies the following escaping:
  ##
  ## * replaces any ``\`` by ``\\``
  ## * replaces any ``'`` by ``\'``
  ## * replaces any ``"`` by ``\"``
  ## * replaces any ``\a`` by ``\\a``
  ## * replaces any ``\b`` by ``\\b``
  ## * replaces any ``\t`` by ``\\t``
  ## * replaces any ``\n`` by ``\\n``
  ## * replaces any ``\v`` by ``\\v``
  ## * replaces any ``\f`` by ``\\f``
  ## * replaces any ``\c`` by ``\\c``
  ## * replaces any ``\e`` by ``\\e``
  ## * replaces any other character not in the set ``{'\21..'\126'}
  ##   by ``\xHH`` where ``HH`` is its hexadecimal value.
  ##
  ## The procedure has been designed so that its output is usable for many
  ## different common syntaxes.
  ## **Note**: This is not correct for producing Ansi C code!
  case c
  of '\a': s.add "\\a" # \x07
  of '\b': s.add "\\b" # \x08
  of '\t': s.add "\\t" # \x09
  of '\L': s.add "\\n" # \x0A
  of '\v': s.add "\\v" # \x0B
  of '\f': s.add "\\f" # \x0C
  of '\c': s.add "\\c" # \x0D
  of '\e': s.add "\\e" # \x1B
  of '\\': s.add("\\\\")
  of '\'': s.add("\\'")
  of '\"': s.add("\\\"")
  of {'\32'..'\126'} - {'\\', '\'', '\"'}: s.add(c)
  else:
    s.add("\\x")
    const HexChars = "0123456789ABCDEF"
    let n = ord(c)
    s.add(HexChars[int((n and 0xF0) shr 4)])
    s.add(HexChars[int(n and 0xF)])

proc addQuoted*[T](s: var string, x: T) =
  ## Appends `x` to string `s` in place, applying quoting and escaping
  ## if `x` is a string or char. See
  ## `addEscapedChar <system.html#addEscapedChar>`_
  ## for the escaping scheme. When `x` is a string, characters in the
  ## range ``{\128..\255}`` are never escaped so that multibyte UTF-8
  ## characters are untouched (note that this behavior is different from
  ## ``addEscapedChar``).
  ##
  ## The Nim standard library uses this function on the elements of
  ## collections when producing a string representation of a collection.
  ## It is recommended to use this function as well for user-side collections.
  ## Users may overload `addQuoted` for custom (string-like) types if
  ## they want to implement a customized element representation.
  ##
  ## .. code-block:: Nim
  ##   var tmp = ""
  ##   tmp.addQuoted(1)
  ##   tmp.add(", ")
  ##   tmp.addQuoted("string")
  ##   tmp.add(", ")
  ##   tmp.addQuoted('c')
  ##   assert(tmp == """1, "string", 'c'""")
  when T is string or T is cstring:
    s.add("\"")
    for c in x:
      # Only ASCII chars are escaped to avoid butchering
      # multibyte UTF-8 characters.
      if c <= 127.char:
        s.addEscapedChar(c)
      else:
        s.add c
    s.add("\"")
  elif T is char:
    s.add("'")
    s.addEscapedChar(x)
    s.add("'")
  # prevent temporary string allocation
  elif compiles(s.add(x)):
    s.add(x)
  else:
    s.add($x)

when hasAlloc:
  # XXX: make these the default (or implement the NilObject optimization)
  proc safeAdd*[T](x: var seq[T], y: T) {.noSideEffect, deprecated.} =
    ## Adds ``y`` to ``x`` unless ``x`` is not yet initialized; in that case,
    ## ``x`` becomes ``@[y]``
    when defined(nimNoNilSeqs):
      x.add(y)
    else:
      if x == nil: x = @[y]
      else: x.add(y)

  proc safeAdd*(x: var string, y: char) {.noSideEffect, deprecated.} =
    ## Adds ``y`` to ``x``. If ``x`` is ``nil`` it is initialized to ``""``
    when defined(nimNoNilSeqs):
      x.add(y)
    else:
      if x == nil: x = ""
      x.add(y)

  proc safeAdd*(x: var string, y: string) {.noSideEffect, deprecated.} =
    ## Adds ``y`` to ``x`` unless ``x`` is not yet initalized; in that
    ## case, ``x`` becomes ``y``
    when defined(nimNoNilSeqs):
      x.add(y)
    else:
      if x == nil: x = y
      else: x.add(y)

proc locals*(): RootObj {.magic: "Plugin", noSideEffect.} =
  ## generates a tuple constructor expression listing all the local variables
  ## in the current scope. This is quite fast as it does not rely
  ## on any debug or runtime information. Note that in contrast to what
  ## the official signature says, the return type is not ``RootObj`` but a
  ## tuple of a structure that depends on the current scope. Example:
  ##
  ## .. code-block:: nim
  ##   proc testLocals() =
  ##     var
  ##       a = "something"
  ##       b = 4
  ##       c = locals()
  ##       d = "super!"
  ##
  ##     b = 1
  ##     for name, value in fieldPairs(c):
  ##       echo "name ", name, " with value ", value
  ##     echo "B is ", b
  ##   # -> name a with value something
  ##   # -> name b with value 4
  ##   # -> B is 1
  discard

when hasAlloc and not defined(nimscript) and not defined(JS) and
    not defined(gcDestructors):
  # XXX how to implement 'deepCopy' is an open problem.
  proc deepCopy*[T](x: var T, y: T) {.noSideEffect, magic: "DeepCopy".} =
    ## performs a deep copy of `y` and copies it into `x`.
    ## This is also used by the code generator
    ## for the implementation of ``spawn``.
    discard

  proc deepCopy*[T](y: T): T =
    ## Convenience wrapper around `deepCopy` overload.
    deepCopy(result, y)

  include "system/deepcopy"

proc procCall*(x: untyped) {.magic: "ProcCall", compileTime.} =
  ## special magic to prohibit dynamic binding for `method`:idx: calls.
  ## This is similar to `super`:idx: in ordinary OO languages.
  ##
  ## .. code-block:: nim
  ##   # 'someMethod' will be resolved fully statically:
  ##   procCall someMethod(a, b)
  discard

proc xlen*(x: string): int {.magic: "XLenStr", noSideEffect,
                             deprecated: "use len() instead".} =
  ## **Deprecated since version 0.18.1**. Use len() instead.
  discard
proc xlen*[T](x: seq[T]): int {.magic: "XLenSeq", noSideEffect,
                                deprecated: "use len() instead".} =
  ## returns the length of a sequence or a string without testing for 'nil'.
  ## This is an optimization that rarely makes sense.
  ## **Deprecated since version 0.18.1**. Use len() instead.
  discard


proc `==`*(x, y: cstring): bool {.magic: "EqCString", noSideEffect,
                                   inline.} =
  ## Checks for equality between two `cstring` variables.
  proc strcmp(a, b: cstring): cint {.noSideEffect,
    importc, header: "<string.h>".}
  if pointer(x) == pointer(y): result = true
  elif x.isNil or y.isNil: result = false
  else: result = strcmp(x, y) == 0

when defined(nimNoNilSeqs2):
  when not compileOption("nilseqs"):
    when defined(nimHasUserErrors):
      proc `==`*(x: string; y: type(nil)): bool {.
          error: "'nil' is now invalid for 'string'; compile with --nilseqs:on for a migration period".} =
        discard
      proc `==`*(x: type(nil); y: string): bool {.
          error: "'nil' is now invalid for 'string'; compile with --nilseqs:on for a migration period".} =
        discard
    else:
      proc `==`*(x: string; y: type(nil)): bool {.error.} = discard
      proc `==`*(x: type(nil); y: string): bool {.error.} = discard

template closureScope*(body: untyped): untyped =
  ## Useful when creating a closure in a loop to capture local loop variables by
  ## their current iteration values. Example:
  ##
  ## .. code-block:: nim
  ##   var myClosure : proc()
  ##   # without closureScope:
  ##   for i in 0 .. 5:
  ##     let j = i
  ##     if j == 3:
  ##       myClosure = proc() = echo j
  ##   myClosure() # outputs 5. `j` is changed after closure creation
  ##   # with closureScope:
  ##   for i in 0 .. 5:
  ##     closureScope: # Everything in this scope is locked after closure creation
  ##       let j = i
  ##       if j == 3:
  ##         myClosure = proc() = echo j
  ##   myClosure() # outputs 3
  (proc() = body)()

template once*(body: untyped): untyped =
  ## Executes a block of code only once (the first time the block is reached).
  ## When hot code reloading is enabled, protects top-level code from being
  ## re-executed on each module reload.
  ##
  ## .. code-block:: nim
  ##
  ##  proc draw(t: Triangle) =
  ##    once:
  ##      graphicsInit()
  ##    line(t.p1, t.p2)
  ##    line(t.p2, t.p3)
  ##    line(t.p3, t.p1)
  ##
  var alreadyExecuted {.global.} = false
  if not alreadyExecuted:
    alreadyExecuted = true
    body

{.pop.} #{.push warning[GcMem]: off, warning[Uninit]: off.}

proc substr*(s: string, first, last: int): string =
  let first = max(first, 0)
  let L = max(min(last, high(s)) - first + 1, 0)
  result = newString(L)
  for i in 0 .. L-1:
    result[i] = s[i+first]

proc substr*(s: string, first = 0): string =
  ## copies a slice of `s` into a new string and returns this new
  ## string. The bounds `first` and `last` denote the indices of
  ## the first and last characters that shall be copied. If ``last``
  ## is omitted, it is treated as ``high(s)``. If ``last >= s.len``, ``s.len``
  ## is used instead: This means ``substr`` can also be used to `cut`:idx:
  ## or `limit`:idx: a string's length.
  result = substr(s, first, high(s))

when defined(nimconfig):
  include "system/nimscript"

when defined(windows) and appType == "console" and defined(nimSetUtf8CodePage):
  proc setConsoleOutputCP(codepage: cint): cint {.stdcall, dynlib: "kernel32",
    importc: "SetConsoleOutputCP".}
  discard setConsoleOutputCP(65001) # 65001 - utf-8 codepage

template doAssertRaises*(exception: typedesc, code: untyped): typed =
  ## Raises ``AssertionError`` if specified ``code`` does not raise the
  ## specified exception. Example:
  ##
  ## .. code-block:: nim
  ##  doAssertRaises(ValueError):
  ##    raise newException(ValueError, "Hello World")
  var wrong = false
  when Exception is exception:
    try:
      if true:
        code
      wrong = true
    except Exception:
      discard
  else:
    try:
      if true:
        code
      wrong = true
    except exception:
      discard
    except Exception as exc:
      raiseAssert(astToStr(exception) &
                  " wasn't raised, another error was raised instead by:\n"&
                  astToStr(code))
  if wrong:
    raiseAssert(astToStr(exception) & " wasn't raised by:\n" & astToStr(code))

when defined(cpp) and appType != "lib" and
    not defined(js) and not defined(nimscript) and
    hostOS != "standalone" and not defined(noCppExceptions):
  proc setTerminate(handler: proc() {.noconv.})
    {.importc: "std::set_terminate", header: "<exception>".}
  setTerminate proc() {.noconv.} =
    # Remove ourself as a handler, reinstalling the default handler.
    setTerminate(nil)

    let ex = getCurrentException()
    let trace = ex.getStackTrace()
    when defined(genode):
      # stderr not available by default, use the LOG session
      echo trace & "Error: unhandled exception: " & ex.msg &
                   " [" & $ex.name & "]\n"
    else:
      stderr.write trace & "Error: unhandled exception: " & ex.msg &
                   " [" & $ex.name & "]\n"
    quit 1

when not defined(js):
  proc toOpenArray*[T](x: seq[T]; first, last: int): openarray[T] {.
    magic: "Slice".}
  proc toOpenArray*[T](x: openarray[T]; first, last: int): openarray[T] {.
    magic: "Slice".}
  proc toOpenArray*[T](x: ptr UncheckedArray[T]; first, last: int): openarray[T] {.
    magic: "Slice".}
  proc toOpenArray*[I, T](x: array[I, T]; first, last: I): openarray[T] {.
    magic: "Slice".}
  proc toOpenArray*(x: string; first, last: int): openarray[char] {.
    magic: "Slice".}
  proc toOpenArrayByte*(x: string; first, last: int): openarray[byte] {.
    magic: "Slice".}

type
  ForLoopStmt* {.compilerProc.} = object ## special type that marks a macro
                                         ## as a `for-loop macro`:idx:

when defined(genode):
  var componentConstructHook*: proc (env: GenodeEnv) {.nimcall.}
      ## Hook into the Genode component bootstrap process.
      ## This hook is called after all globals are initialized.
      ## When this hook is set the component will not automatically exit,
      ## call ``quit`` explicitly to do so. This is the only available method
      ## of accessing the initial Genode environment.

  proc nim_component_construct(env: GenodeEnv) {.exportc.} =
    ## Procedure called during ``Component::construct`` by the loader.
    if componentConstructHook.isNil:
      env.quit(programResult)
        # No native Genode application initialization,
        # exit as would POSIX.
    else:
      componentConstructHook(env)
        # Perform application initialization
        # and return to thread entrypoint.

proc `$`*(t: typedesc): string {.magic: "TypeTrait".} =
  ## Returns the name of the given type.
  ##
  ## For more procedures dealing with ``typedesc``, see ``typetraits.nim``.
  runnableExamples:
    doAssert $(type(42)) == "int"
    doAssert $(type("Foo")) == "string"
    static: doAssert $(type(@['A', 'B'])) == "seq[char]"<|MERGE_RESOLUTION|>--- conflicted
+++ resolved
@@ -2700,14 +2700,11 @@
       firstElement = false
     else:
       result.add("...")
-<<<<<<< HEAD
       firstElement = false
-=======
   when not isNamed:
     if count == 1:
       result.add(",") # $(1,) should print as the semantically legal (1,)
 
->>>>>>> 0229dfd1
   result.add(")")
 
 proc collectionToString[T](x: T, prefix, separator, suffix: string): string =
