#
#
#            Nim's Runtime Library
#        (c) Copyright 2015 Andreas Rumpf
#
#    See the file "copying.txt", included in this
#    distribution, for details about the copyright.
#


## The compiler depends on the System module to work properly and the System
## module depends on the compiler. Most of the routines listed here use
## special compiler magic.
##
## Each module implicitly imports the System module; it must not be listed
## explicitly. Because of this there cannot be a user-defined module named
## ``system``.
##
## System module
## =============
##
## .. include:: ./system_overview.rst


type
  int* {.magic: Int.}         ## Default integer type; bitwidth depends on
                              ## architecture, but is always the same as a pointer.
  int8* {.magic: Int8.}       ## Signed 8 bit integer type.
  int16* {.magic: Int16.}     ## Signed 16 bit integer type.
  int32* {.magic: Int32.}     ## Signed 32 bit integer type.
  int64* {.magic: Int64.}     ## Signed 64 bit integer type.
  uint* {.magic: UInt.}       ## Unsigned default integer type.
  uint8* {.magic: UInt8.}     ## Unsigned 8 bit integer type.
  uint16* {.magic: UInt16.}   ## Unsigned 16 bit integer type.
  uint32* {.magic: UInt32.}   ## Unsigned 32 bit integer type.
  uint64* {.magic: UInt64.}   ## Unsigned 64 bit integer type.
  float* {.magic: Float.}     ## Default floating point type.
  float32* {.magic: Float32.} ## 32 bit floating point type.
  float64* {.magic: Float.}   ## 64 bit floating point type.

# 'float64' is now an alias to 'float'; this solves many problems

type # we need to start a new type section here, so that ``0`` can have a type
  bool* {.magic: Bool.} = enum ## Built-in boolean type.
    false = 0, true = 1

type
  char* {.magic: Char.}         ## Built-in 8 bit character type (unsigned).
  string* {.magic: String.}     ## Built-in string type.
  cstring* {.magic: Cstring.}   ## Built-in cstring (*compatible string*) type.
  pointer* {.magic: Pointer.}   ## Built-in pointer type, use the ``addr``
                                ## operator to get a pointer to a variable.

  typedesc* {.magic: TypeDesc.} ## Meta type to denote a type description.

const
  on* = true    ## Alias for ``true``.
  off* = false  ## Alias for ``false``.

{.push warning[GcMem]: off, warning[Uninit]: off.}
{.push hints: off.}

proc `or`*(a, b: typedesc): typedesc {.magic: "TypeTrait", noSideEffect.}
  ## Constructs an `or` meta class.

proc `and`*(a, b: typedesc): typedesc {.magic: "TypeTrait", noSideEffect.}
  ## Constructs an `and` meta class.

proc `not`*(a: typedesc): typedesc {.magic: "TypeTrait", noSideEffect.}
  ## Constructs an `not` meta class.

type
  Ordinal*[T] {.magic: Ordinal.} ## Generic ordinal type. Includes integer,
                                 ## bool, character, and enumeration types
                                 ## as well as their subtypes. Note `uint`
                                 ## and `uint64` are not ordinal types for
                                 ## implementation reasons.
  `ptr`*[T] {.magic: Pointer.}   ## Built-in generic untraced pointer type.
  `ref`*[T] {.magic: Pointer.}   ## Built-in generic traced pointer type.

  `nil` {.magic: "Nil".}

  void* {.magic: "VoidType".}    ## Meta type to denote the absence of any type.
  auto* {.magic: Expr.}          ## Meta type for automatic type determination.
  any* = distinct auto           ## Meta type for any supported type.
  untyped* {.magic: Expr.}       ## Meta type to denote an expression that
                                 ## is not resolved (for templates).
  typed* {.magic: Stmt.}         ## Meta type to denote an expression that
                                 ## is resolved (for templates).

  SomeSignedInt* = int|int8|int16|int32|int64
    ## Type class matching all signed integer types.

  SomeUnsignedInt* = uint|uint8|uint16|uint32|uint64
    ## Type class matching all unsigned integer types.

  SomeInteger* = SomeSignedInt|SomeUnsignedInt
    ## Type class matching all integer types.

  SomeOrdinal* = int|int8|int16|int32|int64|bool|enum|uint|uint8|uint16|uint32|uint64
    ## Type class matching all ordinal types; however this includes enums with
    ## holes.

  SomeFloat* = float|float32|float64
    ## Type class matching all floating point number types.

  SomeNumber* = SomeInteger|SomeFloat
    ## Type class matching all number types.

proc defined*(x: untyped): bool {.magic: "Defined", noSideEffect, compileTime.}
  ## Special compile-time procedure that checks whether `x` is
  ## defined.
  ##
  ## `x` is an external symbol introduced through the compiler's
  ## `-d:x switch <nimc.html#compiler-usage-compile-time-symbols>`_ to enable
  ## build time conditionals:
  ##
  ## .. code-block:: Nim
  ##   when not defined(release):
  ##     # Do here programmer friendly expensive sanity checks.
  ##   # Put here the normal code

when defined(nimHasRunnableExamples):
  proc runnableExamples*(body: untyped) {.magic: "RunnableExamples".}
    ## A section you should use to mark `runnable example`:idx: code with.
    ##
    ## - In normal debug and release builds code within
    ##   a ``runnableExamples`` section is ignored.
    ## - The documentation generator is aware of these examples and considers them
    ##   part of the ``##`` doc comment. As the last step of documentation
    ##   generation each runnableExample is put in its own file ``$file_examples$i.nim``,
    ##   compiled and tested. The collected examples are
    ##   put into their own module to ensure the examples do not refer to
    ##   non-exported symbols.
    ##
    ## Usage:
    ##
    ## .. code-block:: Nim
    ##   proc double*(x: int): int =
    ##     ## This proc doubles a number.
    ##     runnableExamples:
    ##       ## at module scope
    ##       assert double(5) == 10
    ##       block: ## at block scope
    ##         defer: echo "done"
    ##
    ##     result = 2 * x
else:
  template runnableExamples*(body: untyped) =
    discard

proc declared*(x: untyped): bool {.magic: "Defined", noSideEffect, compileTime.}
  ## Special compile-time procedure that checks whether `x` is
  ## declared. `x` has to be an identifier or a qualified identifier.
  ##
  ## See also:
  ## * `declaredInScope <#declaredInScope,untyped>`_
  ##
  ## This can be used to check whether a library provides a certain
  ## feature or not:
  ##
  ## .. code-block:: Nim
  ##   when not declared(strutils.toUpper):
  ##     # provide our own toUpper proc here, because strutils is
  ##     # missing it.

proc declaredInScope*(x: untyped): bool {.
  magic: "DefinedInScope", noSideEffect, compileTime.}
  ## Special compile-time procedure that checks whether `x` is
  ## declared in the current scope. `x` has to be an identifier.

proc `addr`*[T](x: var T): ptr T {.magic: "Addr", noSideEffect.} =
  ## Builtin `addr` operator for taking the address of a memory location.
  ## Cannot be overloaded.
  ##
  ## See also:
  ## * `unsafeAddr <#unsafeAddr,T>`_
  ##
  ## .. code-block:: Nim
  ##  var
  ##    buf: seq[char] = @['a','b','c']
  ##    p = buf[1].addr
  ##  echo p.repr # ref 0x7faa35c40059 --> 'b'
  ##  echo p[]    # b
  discard

proc unsafeAddr*[T](x: T): ptr T {.magic: "Addr", noSideEffect.} =
  ## Builtin `addr` operator for taking the address of a memory
  ## location. This works even for ``let`` variables or parameters
  ## for better interop with C and so it is considered even more
  ## unsafe than the ordinary `addr <#addr,T>`_.
  ##
  ## **Note**: When you use it to write a wrapper for a C library, you should
  ## always check that the original library does never write to data behind the
  ## pointer that is returned from this procedure.
  ##
  ## Cannot be overloaded.
  discard

when defined(nimNewTypedesc):
  type
    `static`*[T] {.magic: "Static".}
      ## Meta type representing all values that can be evaluated at compile-time.
      ##
      ## The type coercion ``static(x)`` can be used to force the compile-time
      ## evaluation of the given expression ``x``.

    `type`*[T] {.magic: "Type".}
      ## Meta type representing the type of all type values.
      ##
      ## The coercion ``type(x)`` can be used to obtain the type of the given
      ## expression ``x``.
else:
  proc `type`*(x: untyped): typedesc {.magic: "TypeOf", noSideEffect, compileTime.} =
    ## Builtin `type` operator for accessing the type of an expression.
    ## Cannot be overloaded.
    discard

when defined(nimHasTypeof):
  type
    TypeOfMode* = enum ## Possible modes of `typeof`.
      typeOfProc,      ## Prefer the interpretation that means `x` is a proc call.
      typeOfIter       ## Prefer the interpretation that means `x` is an iterator call.

  proc typeof*(x: untyped; mode = typeOfIter): typedesc {.
    magic: "TypeOf", noSideEffect, compileTime.} =
    ## Builtin `typeof` operation for accessing the type of an expression.
    ## Since version 0.20.0.
    discard

proc `not`*(x: bool): bool {.magic: "Not", noSideEffect.}
  ## Boolean not; returns true if ``x == false``.

proc `and`*(x, y: bool): bool {.magic: "And", noSideEffect.}
  ## Boolean ``and``; returns true if ``x == y == true`` (if both arguments
  ## are true).
  ##
  ## Evaluation is lazy: if ``x`` is false, ``y`` will not even be evaluated.
proc `or`*(x, y: bool): bool {.magic: "Or", noSideEffect.}
  ## Boolean ``or``; returns true if ``not (not x and not y)`` (if any of
  ## the arguments is true).
  ##
  ## Evaluation is lazy: if ``x`` is true, ``y`` will not even be evaluated.
proc `xor`*(x, y: bool): bool {.magic: "Xor", noSideEffect.}
  ## Boolean `exclusive or`; returns true if ``x != y`` (if either argument
  ## is true while the other is false).

const ThisIsSystem = true

proc internalNew*[T](a: var ref T) {.magic: "New", noSideEffect.}
  ## Leaked implementation detail. Do not use.

when not defined(gcDestructors):
  proc new*[T](a: var ref T, finalizer: proc (x: ref T) {.nimcall.}) {.
    magic: "NewFinalize", noSideEffect.}
    ## Creates a new object of type ``T`` and returns a safe (traced)
    ## reference to it in ``a``.
    ##
    ## When the garbage collector frees the object, `finalizer` is called.
    ## The `finalizer` may not keep a reference to the
    ## object pointed to by `x`. The `finalizer` cannot prevent the GC from
    ## freeing the object.
    ##
    ## **Note**: The `finalizer` refers to the type `T`, not to the object!
    ## This means that for each object of type `T` the finalizer will be called!

proc wasMoved*[T](obj: var T) {.magic: "WasMoved", noSideEffect.} =
  ## Resets an object `obj` to its initial (binary zero) value to signify
  ## it was "moved" and to signify its destructor should do nothing and
  ## ideally be optimized away.
  discard

proc move*[T](x: var T): T {.magic: "Move", noSideEffect.} =
  result = x
  wasMoved(x)

type
  range*[T]{.magic: "Range".}         ## Generic type to construct range types.
  array*[I, T]{.magic: "Array".}      ## Generic type to construct
                                      ## fixed-length arrays.
  openArray*[T]{.magic: "OpenArray".} ## Generic type to construct open arrays.
                                      ## Open arrays are implemented as a
                                      ## pointer to the array data and a
                                      ## length field.
  varargs*[T]{.magic: "Varargs".}     ## Generic type to construct a varargs type.
  seq*[T]{.magic: "Seq".}             ## Generic type to construct sequences.
  set*[T]{.magic: "Set".}             ## Generic type to construct bit sets.

when defined(nimUncheckedArrayTyp):
  type
    UncheckedArray*[T]{.magic: "UncheckedArray".}
    ## Array with no bounds checking.
else:
  type
    UncheckedArray*[T]{.unchecked.} = array[0,T]
    ## Array with no bounds checking.

type sink*[T]{.magic: "BuiltinType".}
type lent*[T]{.magic: "BuiltinType".}

proc high*[T: Ordinal|enum|range](x: T): T {.magic: "High", noSideEffect.}
  ## Returns the highest possible value of an ordinal value `x`.
  ##
  ## As a special semantic rule, `x` may also be a type identifier.
  ##
  ## See also:
  ## * `low(T) <#low,T>`_
  ##
  ## .. code-block:: Nim
  ##  high(2) # => 9223372036854775807

proc high*[T: Ordinal|enum|range](x: typedesc[T]): T {.magic: "High", noSideEffect.}
  ## Returns the highest possible value of an ordinal or enum type.
  ##
  ## ``high(int)`` is Nim's way of writing `INT_MAX`:idx: or `MAX_INT`:idx:.
  ##
  ## See also:
  ## * `low(typedesc) <#low,typedesc[T]>`_
  ##
  ## .. code-block:: Nim
  ##  high(int) # => 9223372036854775807

proc high*[T](x: openArray[T]): int {.magic: "High", noSideEffect.}
  ## Returns the highest possible index of a sequence `x`.
  ##
  ## See also:
  ## * `low(openArray) <#low,openArray[T]>`_
  ##
  ## .. code-block:: Nim
  ##  var s = @[1, 2, 3, 4, 5, 6, 7]
  ##  high(s) # => 6
  ##  for i in low(s)..high(s):
  ##    echo s[i]

proc high*[I, T](x: array[I, T]): I {.magic: "High", noSideEffect.}
  ## Returns the highest possible index of an array `x`.
  ##
  ## See also:
  ## * `low(array) <#low,array[I,T]>`_
  ##
  ## .. code-block:: Nim
  ##  var arr = [1, 2, 3, 4, 5, 6, 7]
  ##  high(arr) # => 6
  ##  for i in low(arr)..high(arr):
  ##    echo arr[i]

proc high*[I, T](x: typedesc[array[I, T]]): I {.magic: "High", noSideEffect.}
  ## Returns the highest possible index of an array type.
  ##
  ## See also:
  ## * `low(typedesc[array]) <#low,typedesc[array[I,T]]>`_
  ##
  ## .. code-block:: Nim
  ##  high(array[7, int]) # => 6

proc high*(x: cstring): int {.magic: "High", noSideEffect.}
  ## Returns the highest possible index of a compatible string `x`.
  ## This is sometimes an O(n) operation.
  ##
  ## See also:
  ## * `low(cstring) <#low,cstring>`_

proc high*(x: string): int {.magic: "High", noSideEffect.}
  ## Returns the highest possible index of a string `x`.
  ##
  ## See also:
  ## * `low(string) <#low,string>`_
  ##
  ## .. code-block:: Nim
  ##  var str = "Hello world!"
  ##  high(str) # => 11

proc low*[T: Ordinal|enum|range](x: T): T {.magic: "Low", noSideEffect.}
  ## Returns the lowest possible value of an ordinal value `x`. As a special
  ## semantic rule, `x` may also be a type identifier.
  ##
  ## See also:
  ## * `high(T) <#high,T>`_
  ##
  ## .. code-block:: Nim
  ##  low(2) # => -9223372036854775808

proc low*[T: Ordinal|enum|range](x: typedesc[T]): T {.magic: "Low", noSideEffect.}
  ## Returns the lowest possible value of an ordinal or enum type.
  ##
  ## ``low(int)`` is Nim's way of writing `INT_MIN`:idx: or `MIN_INT`:idx:.
  ##
  ## See also:
  ## * `high(typedesc) <#high,typedesc[T]>`_
  ##
  ## .. code-block:: Nim
  ##  low(int) # => -9223372036854775808

proc low*[T](x: openArray[T]): int {.magic: "Low", noSideEffect.}
  ## Returns the lowest possible index of a sequence `x`.
  ##
  ## See also:
  ## * `high(openArray) <#high,openArray[T]>`_
  ##
  ## .. code-block:: Nim
  ##  var s = @[1, 2, 3, 4, 5, 6, 7]
  ##  low(s) # => 0
  ##  for i in low(s)..high(s):
  ##    echo s[i]

proc low*[I, T](x: array[I, T]): I {.magic: "Low", noSideEffect.}
  ## Returns the lowest possible index of an array `x`.
  ##
  ## See also:
  ## * `high(array) <#high,array[I,T]>`_
  ##
  ## .. code-block:: Nim
  ##  var arr = [1, 2, 3, 4, 5, 6, 7]
  ##  low(arr) # => 0
  ##  for i in low(arr)..high(arr):
  ##    echo arr[i]

proc low*[I, T](x: typedesc[array[I, T]]): I {.magic: "Low", noSideEffect.}
  ## Returns the lowest possible index of an array type.
  ##
  ## See also:
  ## * `high(typedesc[array]) <#high,typedesc[array[I,T]]>`_
  ##
  ## .. code-block:: Nim
  ##  low(array[7, int]) # => 0

proc low*(x: cstring): int {.magic: "Low", noSideEffect.}
  ## Returns the lowest possible index of a compatible string `x`.
  ##
  ## See also:
  ## * `high(cstring) <#high,cstring>`_

proc low*(x: string): int {.magic: "Low", noSideEffect.}
  ## Returns the lowest possible index of a string `x`.
  ##
  ## See also:
  ## * `high(string) <#high,string>`_
  ##
  ## .. code-block:: Nim
  ##  var str = "Hello world!"
  ##  low(str) # => 0

proc shallowCopy*[T](x: var T, y: T) {.noSideEffect, magic: "ShallowCopy".}
  ## Use this instead of `=` for a `shallow copy`:idx:.
  ##
  ## The shallow copy only changes the semantics for sequences and strings
  ## (and types which contain those).
  ##
  ## Be careful with the changed semantics though!
  ## There is a reason why the default assignment does a deep copy of sequences
  ## and strings.

when defined(nimArrIdx):
  # :array|openArray|string|seq|cstring|tuple
  proc `[]`*[I: Ordinal;T](a: T; i: I): T {.
    noSideEffect, magic: "ArrGet".}
  proc `[]=`*[I: Ordinal;T,S](a: T; i: I;
    x: S) {.noSideEffect, magic: "ArrPut".}
  proc `=`*[T](dest: var T; src: T) {.noSideEffect, magic: "Asgn".}

  proc arrGet[I: Ordinal;T](a: T; i: I): T {.
    noSideEffect, magic: "ArrGet".}
  proc arrPut[I: Ordinal;T,S](a: T; i: I;
    x: S) {.noSideEffect, magic: "ArrPut".}

  proc `=destroy`*[T](x: var T) {.inline, magic: "Destroy".} =
    ## Generic `destructor`:idx: implementation that can be overridden.
    discard
  proc `=sink`*[T](x: var T; y: T) {.inline, magic: "Asgn".} =
    ## Generic `sink`:idx: implementation that can be overridden.
    shallowCopy(x, y)

type
  HSlice*[T, U] = object   ## "Heterogeneous" slice type.
    a*: T                  ## The lower bound (inclusive).
    b*: U                  ## The upper bound (inclusive).
  Slice*[T] = HSlice[T, T] ## An alias for ``HSlice[T, T]``.

proc `..`*[T, U](a: T, b: U): HSlice[T, U] {.noSideEffect, inline, magic: "DotDot".} =
  ## Binary `slice`:idx: operator that constructs an interval ``[a, b]``, both `a`
  ## and `b` are inclusive.
  ##
  ## Slices can also be used in the set constructor and in ordinal case
  ## statements, but then they are special-cased by the compiler.
  ##
  ## .. code-block:: Nim
  ##   let a = [10, 20, 30, 40, 50]
  ##   echo a[2 .. 3] # @[30, 40]
  result = HSlice[T, U](a: a, b: b)

proc `..`*[T](b: T): HSlice[int, T] {.noSideEffect, inline, magic: "DotDot".} =
  ## Unary `slice`:idx: operator that constructs an interval ``[default(int), b]``.
  ##
  ## .. code-block:: Nim
  ##   let a = [10, 20, 30, 40, 50]
  ##   echo a[.. 2] # @[10, 20, 30]
  result = HSlice[int, T](a: 0, b: b)

when not defined(niminheritable):
  {.pragma: inheritable.}
when not defined(nimunion):
  {.pragma: unchecked.}
when not defined(nimHasHotCodeReloading):
  {.pragma: nonReloadable.}
when defined(hotCodeReloading):
  {.pragma: hcrInline, inline.}
else:
  {.pragma: hcrInline.}

# comparison operators:
proc `==`*[Enum: enum](x, y: Enum): bool {.magic: "EqEnum", noSideEffect.}
  ## Checks whether values within the *same enum* have the same underlying value.
  ##
  ## .. code-block:: Nim
  ##  type
  ##    Enum1 = enum
  ##      Field1 = 3, Field2
  ##    Enum2 = enum
  ##      Place1, Place2 = 3
  ##  var
  ##    e1 = Field1
  ##    e2 = Enum1(Place2)
  ##  echo (e1 == e2) # true
  ##  echo (e1 == Place2) # raises error
proc `==`*(x, y: pointer): bool {.magic: "EqRef", noSideEffect.}
  ## .. code-block:: Nim
  ##  var # this is a wildly dangerous example
  ##    a = cast[pointer](0)
  ##    b = cast[pointer](nil)
  ##  echo (a == b) # true due to the special meaning of `nil`/0 as a pointer
proc `==`*(x, y: string): bool {.magic: "EqStr", noSideEffect.}
  ## Checks for equality between two `string` variables.

proc `==`*(x, y: char): bool {.magic: "EqCh", noSideEffect.}
  ## Checks for equality between two `char` variables.
proc `==`*(x, y: bool): bool {.magic: "EqB", noSideEffect.}
  ## Checks for equality between two `bool` variables.
proc `==`*[T](x, y: set[T]): bool {.magic: "EqSet", noSideEffect.}
  ## Checks for equality between two variables of type `set`.
  ##
  ## .. code-block:: Nim
  ##  var a = {1, 2, 2, 3} # duplication in sets is ignored
  ##  var b = {1, 2, 3}
  ##  echo (a == b) # true
proc `==`*[T](x, y: ref T): bool {.magic: "EqRef", noSideEffect.}
  ## Checks that two `ref` variables refer to the same item.
proc `==`*[T](x, y: ptr T): bool {.magic: "EqRef", noSideEffect.}
  ## Checks that two `ptr` variables refer to the same item.
proc `==`*[T: proc](x, y: T): bool {.magic: "EqProc", noSideEffect.}
  ## Checks that two `proc` variables refer to the same procedure.

proc `<=`*[Enum: enum](x, y: Enum): bool {.magic: "LeEnum", noSideEffect.}
proc `<=`*(x, y: string): bool {.magic: "LeStr", noSideEffect.}
  ## Compares two strings and returns true if `x` is lexicographically
  ## before `y` (uppercase letters come before lowercase letters).
  ##
  ## .. code-block:: Nim
  ##     let
  ##       a = "abc"
  ##       b = "abd"
  ##       c = "ZZZ"
  ##     assert a <= b
  ##     assert a <= a
  ##     assert (a <= c) == false
proc `<=`*(x, y: char): bool {.magic: "LeCh", noSideEffect.}
  ## Compares two chars and returns true if `x` is lexicographically
  ## before `y` (uppercase letters come before lowercase letters).
  ##
  ## .. code-block:: Nim
  ##     let
  ##       a = 'a'
  ##       b = 'b'
  ##       c = 'Z'
  ##     assert a <= b
  ##     assert a <= a
  ##     assert (a <= c) == false
proc `<=`*[T](x, y: set[T]): bool {.magic: "LeSet", noSideEffect.}
  ## Returns true if `x` is a subset of `y`.
  ##
  ## A subset `x` has all of its members in `y` and `y` doesn't necessarily
  ## have more members than `x`. That is, `x` can be equal to `y`.
  ##
  ## .. code-block:: Nim
  ##   let
  ##     a = {3, 5}
  ##     b = {1, 3, 5, 7}
  ##     c = {2}
  ##   assert a <= b
  ##   assert a <= a
  ##   assert (a <= c) == false
proc `<=`*(x, y: bool): bool {.magic: "LeB", noSideEffect.}
proc `<=`*[T](x, y: ref T): bool {.magic: "LePtr", noSideEffect.}
proc `<=`*(x, y: pointer): bool {.magic: "LePtr", noSideEffect.}

proc `<`*[Enum: enum](x, y: Enum): bool {.magic: "LtEnum", noSideEffect.}
proc `<`*(x, y: string): bool {.magic: "LtStr", noSideEffect.}
  ## Compares two strings and returns true if `x` is lexicographically
  ## before `y` (uppercase letters come before lowercase letters).
  ##
  ## .. code-block:: Nim
  ##     let
  ##       a = "abc"
  ##       b = "abd"
  ##       c = "ZZZ"
  ##     assert a < b
  ##     assert (a < a) == false
  ##     assert (a < c) == false
proc `<`*(x, y: char): bool {.magic: "LtCh", noSideEffect.}
  ## Compares two chars and returns true if `x` is lexicographically
  ## before `y` (uppercase letters come before lowercase letters).
  ##
  ## .. code-block:: Nim
  ##     let
  ##       a = 'a'
  ##       b = 'b'
  ##       c = 'Z'
  ##     assert a < b
  ##     assert (a < a) == false
  ##     assert (a < c) == false
proc `<`*[T](x, y: set[T]): bool {.magic: "LtSet", noSideEffect.}
  ## Returns true if `x` is a strict or proper subset of `y`.
  ##
  ## A strict or proper subset `x` has all of its members in `y` but `y` has
  ## more elements than `y`.
  ##
  ## .. code-block:: Nim
  ##   let
  ##     a = {3, 5}
  ##     b = {1, 3, 5, 7}
  ##     c = {2}
  ##   assert a < b
  ##   assert (a < a) == false
  ##   assert (a < c) == false
proc `<`*(x, y: bool): bool {.magic: "LtB", noSideEffect.}
proc `<`*[T](x, y: ref T): bool {.magic: "LtPtr", noSideEffect.}
proc `<`*[T](x, y: ptr T): bool {.magic: "LtPtr", noSideEffect.}
proc `<`*(x, y: pointer): bool {.magic: "LtPtr", noSideEffect.}

template `!=`*(x, y: untyped): untyped =
  ## Unequals operator. This is a shorthand for ``not (x == y)``.
  not (x == y)

template `>=`*(x, y: untyped): untyped =
  ## "is greater or equals" operator. This is the same as ``y <= x``.
  y <= x

template `>`*(x, y: untyped): untyped =
  ## "is greater" operator. This is the same as ``y < x``.
  y < x

const
  appType* {.magic: "AppType"}: string = ""
    ## A string that describes the application type. Possible values:
    ## `"console"`, `"gui"`, `"lib"`.

include "system/inclrtl"

const NoFakeVars* = defined(nimscript) ## `true` if the backend doesn't support \
  ## "fake variables" like `var EBADF {.importc.}: cint`.

when not defined(JS) and not defined(nimSeqsV2):
  type
    TGenericSeq {.compilerproc, pure, inheritable.} = object
      len, reserved: int
      when defined(gogc):
        elemSize: int
    PGenericSeq {.exportc.} = ptr TGenericSeq
    # len and space without counting the terminating zero:
    NimStringDesc {.compilerproc, final.} = object of TGenericSeq
      data: UncheckedArray[char]
    NimString = ptr NimStringDesc

when not defined(JS) and not defined(nimscript):
  when not defined(nimSeqsV2):
    template space(s: PGenericSeq): int {.dirty.} =
      s.reserved and not (seqShallowFlag or strlitFlag)
  when not defined(nimV2):
    include "system/hti"

type
  byte* = uint8 ## This is an alias for ``uint8``, that is an unsigned
                ## integer, 8 bits wide.

  Natural* = range[0..high(int)]
    ## is an `int` type ranging from zero to the maximum value
    ## of an `int`. This type is often useful for documentation and debugging.

  Positive* = range[1..high(int)]
    ## is an `int` type ranging from one to the maximum value
    ## of an `int`. This type is often useful for documentation and debugging.

  RootObj* {.compilerproc, inheritable.} =
    object ## The root of Nim's object hierarchy.
           ##
           ## Objects should inherit from `RootObj` or one of its descendants.
           ## However, objects that have no ancestor are also allowed.
  RootRef* = ref RootObj ## Reference to `RootObj`.

  RootEffect* {.compilerproc.} = object of RootObj ## \
    ## Base effect class.
    ##
    ## Each effect should inherit from `RootEffect` unless you know what
    ## you're doing.
  TimeEffect* = object of RootEffect   ## Time effect.
  IOEffect* = object of RootEffect     ## IO effect.
  ReadIOEffect* = object of IOEffect   ## Effect describing a read IO operation.
  WriteIOEffect* = object of IOEffect  ## Effect describing a write IO operation.
  ExecIOEffect* = object of IOEffect   ## Effect describing an executing IO operation.

  StackTraceEntry* = object ## In debug mode exceptions store the stack trace that led
                            ## to them. A `StackTraceEntry` is a single entry of the
                            ## stack trace.
    procname*: cstring      ## Name of the proc that is currently executing.
    line*: int              ## Line number of the proc that is currently executing.
    filename*: cstring      ## Filename of the proc that is currently executing.

  Exception* {.compilerproc, magic: "Exception".} = object of RootObj ## \
    ## Base exception class.
    ##
    ## Each exception has to inherit from `Exception`. See the full `exception
    ## hierarchy <manual.html#exception-handling-exception-hierarchy>`_.
    parent*: ref Exception ## Parent exception (can be used as a stack).
    name*: cstring         ## The exception's name is its Nim identifier.
                           ## This field is filled automatically in the
                           ## ``raise`` statement.
    msg* {.exportc: "message".}: string ## The exception's message. Not
                                        ## providing an exception message
                                        ## is bad style.
    when defined(js):
      trace: string
    else:
      trace: seq[StackTraceEntry]
    when defined(nimBoostrapCsources0_19_0):
      # see #10315, bootstrap with `nim cpp` from csources gave error:
      # error: no member named 'raise_id' in 'Exception'
      raise_id: uint # set when exception is raised
    else:
      raiseId: uint # set when exception is raised
    up: ref Exception # used for stacking exceptions. Not exported!

  Defect* = object of Exception ## \
    ## Abstract base class for all exceptions that Nim's runtime raises
    ## but that are strictly uncatchable as they can also be mapped to
    ## a ``quit`` / ``trap`` / ``exit`` operation.

  CatchableError* = object of Exception ## \
    ## Abstract class for all exceptions that are catchable.
  IOError* = object of CatchableError ## \
    ## Raised if an IO error occurred.
  EOFError* = object of IOError ## \
    ## Raised if an IO "end of file" error occurred.
  OSError* = object of CatchableError ## \
    ## Raised if an operating system service failed.
    errorCode*: int32 ## OS-defined error code describing this error.
  LibraryError* = object of OSError ## \
    ## Raised if a dynamic library could not be loaded.
  ResourceExhaustedError* = object of CatchableError ## \
    ## Raised if a resource request could not be fulfilled.
  ArithmeticError* = object of Defect ## \
    ## Raised if any kind of arithmetic error occurred.
  DivByZeroError* = object of ArithmeticError ## \
    ## Raised for runtime integer divide-by-zero errors.

  OverflowError* = object of ArithmeticError ## \
    ## Raised for runtime integer overflows.
    ##
    ## This happens for calculations whose results are too large to fit in the
    ## provided bits.
  AccessViolationError* = object of Defect ## \
    ## Raised for invalid memory access errors
  AssertionError* = object of Defect ## \
    ## Raised when assertion is proved wrong.
    ##
    ## Usually the result of using the `assert() template
    ## <assertions.html#assert.t,untyped,string>`_.
  ValueError* = object of CatchableError ## \
    ## Raised for string and object conversion errors.
  KeyError* = object of ValueError ## \
    ## Raised if a key cannot be found in a table.
    ##
    ## Mostly used by the `tables <tables.html>`_ module, it can also be raised
    ## by other collection modules like `sets <sets.html>`_ or `strtabs
    ## <strtabs.html>`_.
  OutOfMemError* = object of Defect ## \
    ## Raised for unsuccessful attempts to allocate memory.
  IndexError* = object of Defect ## \
    ## Raised if an array index is out of bounds.

  FieldError* = object of Defect ## \
    ## Raised if a record field is not accessible because its discriminant's
    ## value does not fit.
  RangeError* = object of Defect ## \
    ## Raised if a range check error occurred.
  StackOverflowError* = object of Defect ## \
    ## Raised if the hardware stack used for subroutine calls overflowed.
  ReraiseError* = object of Defect ## \
    ## Raised if there is no exception to reraise.
  ObjectAssignmentError* = object of Defect ## \
    ## Raised if an object gets assigned to its parent's object.
  ObjectConversionError* = object of Defect ## \
    ## Raised if an object is converted to an incompatible object type.
    ## You can use ``of`` operator to check if conversion will succeed.
  FloatingPointError* = object of Defect ## \
    ## Base class for floating point exceptions.
  FloatInvalidOpError* = object of FloatingPointError ## \
    ## Raised by invalid operations according to IEEE.
    ##
    ## Raised by ``0.0/0.0``, for example.
  FloatDivByZeroError* = object of FloatingPointError ## \
    ## Raised by division by zero.
    ##
    ## Divisor is zero and dividend is a finite nonzero number.
  FloatOverflowError* = object of FloatingPointError ## \
    ## Raised for overflows.
    ##
    ## The operation produced a result that exceeds the range of the exponent.
  FloatUnderflowError* = object of FloatingPointError ## \
    ## Raised for underflows.
    ##
    ## The operation produced a result that is too small to be represented as a
    ## normal number.
  FloatInexactError* = object of FloatingPointError ## \
    ## Raised for inexact results.
    ##
    ## The operation produced a result that cannot be represented with infinite
    ## precision -- for example: ``2.0 / 3.0, log(1.1)``
    ##
    ## **Note**: Nim currently does not detect these!
  DeadThreadError* = object of Defect ## \
    ## Raised if it is attempted to send a message to a dead thread.
  NilAccessError* = object of Defect ## \
    ## Raised on dereferences of ``nil`` pointers.
    ##
    ## This is only raised if the `segfaults module <segfaults.html>`_ was imported!

when defined(js) or defined(nimdoc):
  type
    JsRoot* = ref object of RootObj
      ## Root type of the JavaScript object hierarchy

proc unsafeNew*[T](a: var ref T, size: Natural) {.magic: "New", noSideEffect.}
  ## Creates a new object of type ``T`` and returns a safe (traced)
  ## reference to it in ``a``.
  ##
  ## This is **unsafe** as it allocates an object of the passed ``size``.
  ## This should only be used for optimization purposes when you know
  ## what you're doing!
  ##
  ## See also:
  ## * `new <#new,ref.T,proc(ref.T)>`_

proc sizeof*[T](x: T): int {.magic: "SizeOf", noSideEffect.}
  ## Returns the size of ``x`` in bytes.
  ##
  ## Since this is a low-level proc,
  ## its usage is discouraged - using `new <#new,ref.T,proc(ref.T)>`_ for
  ## the most cases suffices that one never needs to know ``x``'s size.
  ##
  ## As a special semantic rule, ``x`` may also be a type identifier
  ## (``sizeof(int)`` is valid).
  ##
  ## Limitations: If used for types that are imported from C or C++,
  ## sizeof should fallback to the ``sizeof`` in the C compiler. The
  ## result isn't available for the Nim compiler and therefore can't
  ## be used inside of macros.
  ##
  ## .. code-block:: Nim
  ##  sizeof('A') # => 1
  ##  sizeof(2) # => 8

when defined(nimHasalignOf):
  proc alignof*[T](x: T): int {.magic: "AlignOf", noSideEffect.}
  proc alignof*(x: typedesc): int {.magic: "AlignOf", noSideEffect.}

  proc offsetOfDotExpr(typeAccess: typed): int {.magic: "OffsetOf", noSideEffect, compileTime.}

  template offsetOf*[T](t: typedesc[T]; member: untyped): int =
    var tmp {.noinit.}: ptr T
    offsetOfDotExpr(tmp[].member)

  template offsetOf*[T](value: T; member: untyped): int =
    offsetOfDotExpr(value.member)

  #proc offsetOf*(memberaccess: typed): int {.magic: "OffsetOf", noSideEffect.}

when defined(nimtypedescfixed):
  proc sizeof*(x: typedesc): int {.magic: "SizeOf", noSideEffect.}


proc succ*[T: Ordinal](x: T, y = 1): T {.magic: "Succ", noSideEffect.}
  ## Returns the ``y``-th successor (default: 1) of the value ``x``.
  ## ``T`` has to be an `ordinal type <#Ordinal>`_.
  ##
  ## If such a value does not exist, ``OverflowError`` is raised
  ## or a compile time error occurs.
  ##
  ## .. code-block:: Nim
  ##   let x = 5
  ##   echo succ(5)    # => 6
  ##   echo succ(5, 3) # => 8

proc pred*[T: Ordinal](x: T, y = 1): T {.magic: "Pred", noSideEffect.}
  ## Returns the ``y``-th predecessor (default: 1) of the value ``x``.
  ## ``T`` has to be an `ordinal type <#Ordinal>`_.
  ##
  ## If such a value does not exist, ``OverflowError`` is raised
  ## or a compile time error occurs.
  ##
  ## .. code-block:: Nim
  ##   let x = 5
  ##   echo pred(5)    # => 4
  ##   echo pred(5, 3) # => 2

proc inc*[T: Ordinal|uint|uint64](x: var T, y = 1) {.magic: "Inc", noSideEffect.}
  ## Increments the ordinal ``x`` by ``y``.
  ##
  ## If such a value does not exist, ``OverflowError`` is raised or a compile
  ## time error occurs. This is a short notation for: ``x = succ(x, y)``.
  ##
  ## .. code-block:: Nim
  ##  var i = 2
  ##  inc(i)    # i <- 3
  ##  inc(i, 3) # i <- 6

proc dec*[T: Ordinal|uint|uint64](x: var T, y = 1) {.magic: "Dec", noSideEffect.}
  ## Decrements the ordinal ``x`` by ``y``.
  ##
  ## If such a value does not exist, ``OverflowError`` is raised or a compile
  ## time error occurs. This is a short notation for: ``x = pred(x, y)``.
  ##
  ## .. code-block:: Nim
  ##  var i = 2
  ##  dec(i)    # i <- 1
  ##  dec(i, 3) # i <- -2

proc newSeq*[T](s: var seq[T], len: Natural) {.magic: "NewSeq", noSideEffect.}
  ## Creates a new sequence of type ``seq[T]`` with length ``len``.
  ##
  ## This is equivalent to ``s = @[]; setlen(s, len)``, but more
  ## efficient since no reallocation is needed.
  ##
  ## Note that the sequence will be filled with zeroed entries.
  ## After the creation of the sequence you should assign entries to
  ## the sequence instead of adding them. Example:
  ##
  ## .. code-block:: Nim
  ##   var inputStrings : seq[string]
  ##   newSeq(inputStrings, 3)
  ##   assert len(inputStrings) == 3
  ##   inputStrings[0] = "The fourth"
  ##   inputStrings[1] = "assignment"
  ##   inputStrings[2] = "would crash"
  ##   #inputStrings[3] = "out of bounds"

proc newSeq*[T](len = 0.Natural): seq[T] =
  ## Creates a new sequence of type ``seq[T]`` with length ``len``.
  ##
  ## Note that the sequence will be filled with zeroed entries.
  ## After the creation of the sequence you should assign entries to
  ## the sequence instead of adding them.
  ##
  ## See also:
  ## * `newSeqOfCap <#newSeqOfCap,Natural>`_
  ## * `newSeqUninitialized <#newSeqUninitialized,Natural>`_
  ##
  ## .. code-block:: Nim
  ##   var inputStrings = newSeq[string](3)
  ##   assert len(inputStrings) == 3
  ##   inputStrings[0] = "The fourth"
  ##   inputStrings[1] = "assignment"
  ##   inputStrings[2] = "would crash"
  ##   #inputStrings[3] = "out of bounds"
  newSeq(result, len)

proc newSeqOfCap*[T](cap: Natural): seq[T] {.
  magic: "NewSeqOfCap", noSideEffect.} =
  ## Creates a new sequence of type ``seq[T]`` with length zero and capacity
  ## ``cap``.
  ##
  ## .. code-block:: Nim
  ##   var x = newSeqOfCap[int](5)
  ##   assert len(x) == 0
  ##   x.add(10)
  ##   assert len(x) == 1
  discard

when not defined(JS):
  proc newSeqUninitialized*[T: SomeNumber](len: Natural): seq[T] =
    ## Creates a new sequence of type ``seq[T]`` with length ``len``.
    ##
    ## Only available for numbers types. Note that the sequence will be
    ## uninitialized. After the creation of the sequence you should assign
    ## entries to the sequence instead of adding them.
    ##
    ## .. code-block:: Nim
    ##   var x = newSeqUninitialized[int](3)
    ##   assert len(x) == 3
    ##   x[0] = 10
    result = newSeqOfCap[T](len)
    when defined(nimSeqsV2):
      cast[ptr int](addr result)[] = len
    else:
      var s = cast[PGenericSeq](result)
      s.len = len

proc len*[TOpenArray: openArray|varargs](x: TOpenArray): int {.
  magic: "LengthOpenArray", noSideEffect.}
  ## Returns the length of an openArray.
  ##
  ## .. code-block:: Nim
  ##   var s = [1, 1, 1, 1, 1]
  ##   echo len(s) # => 5

proc len*(x: string): int {.magic: "LengthStr", noSideEffect.}
  ## Returns the length of a string.
  ##
  ## .. code-block:: Nim
  ##   var str = "Hello world!"
  ##   echo len(str) # => 12

proc len*(x: cstring): int {.magic: "LengthStr", noSideEffect.}
  ## Returns the length of a compatible string. This is sometimes
  ## an O(n) operation.
  ##
  ## .. code-block:: Nim
  ##   var str: cstring = "Hello world!"
  ##   len(str) # => 12

proc len*(x: (type array)|array): int {.magic: "LengthArray", noSideEffect.}
  ## Returns the length of an array or an array type.
  ## This is roughly the same as ``high(T)-low(T)+1``.
  ##
  ## .. code-block:: Nim
  ##   var arr = [1, 1, 1, 1, 1]
  ##   echo len(arr) # => 5
  ##   echo len(array[3..8, int]) # => 6

proc len*[T](x: seq[T]): int {.magic: "LengthSeq", noSideEffect.}
  ## Returns the length of a sequence.
  ##
  ## .. code-block:: Nim
  ##   var s = @[1, 1, 1, 1, 1]
  ##   echo len(s) # => 5

# set routines:
proc incl*[T](x: var set[T], y: T) {.magic: "Incl", noSideEffect.}
  ## Includes element ``y`` in the set ``x``.
  ##
  ## This is the same as ``x = x + {y}``, but it might be more efficient.
  ##
  ## .. code-block:: Nim
  ##   var a = {1, 3, 5}
  ##   a.incl(2) # a <- {1, 2, 3, 5}
  ##   a.incl(4) # a <- {1, 2, 3, 4, 5}

template incl*[T](x: var set[T], y: set[T]) =
  ## Includes the set ``y`` in the set ``x``.
  ##
  ## .. code-block:: Nim
  ##   var a = {1, 3, 5, 7}
  ##   var b = {4, 5, 6}
  ##   a.incl(b)  # a <- {1, 3, 4, 5, 6, 7}
  x = x + y

proc excl*[T](x: var set[T], y: T) {.magic: "Excl", noSideEffect.}
  ## Excludes element ``y`` from the set ``x``.
  ##
  ## This is the same as ``x = x - {y}``, but it might be more efficient.
  ##
  ## .. code-block:: Nim
  ##   var b = {2, 3, 5, 6, 12, 545}
  ##   b.excl(5)  # b <- {2, 3, 6, 12, 545}

template excl*[T](x: var set[T], y: set[T]) =
  ## Excludes the set ``y`` from the set ``x``.
  ##
  ## .. code-block:: Nim
  ##   var a = {1, 3, 5, 7}
  ##   var b = {3, 4, 5}
  ##   a.excl(b)  # a <- {1, 7}
  x = x - y

proc card*[T](x: set[T]): int {.magic: "Card", noSideEffect.}
  ## Returns the cardinality of the set ``x``, i.e. the number of elements
  ## in the set.
  ##
  ## .. code-block:: Nim
  ##   var a = {1, 3, 5, 7}
  ##   echo card(a) # => 4

proc len*[T](x: set[T]): int {.magic: "Card", noSideEffect.}
  ## An alias for `card(x)`.

proc ord*[T: Ordinal|enum](x: T): int {.magic: "Ord", noSideEffect.}
  ## Returns the internal `int` value of an ordinal value ``x``.
  ##
  ## .. code-block:: Nim
  ##   echo ord('A') # => 65
  ##   echo ord('a') # => 97

proc chr*(u: range[0..255]): char {.magic: "Chr", noSideEffect.}
  ## Converts an `int` in the range `0..255` to a character.
  ##
  ## .. code-block:: Nim
  ##   echo chr(65) # => A
  ##   echo chr(97) # => a

# --------------------------------------------------------------------------
# built-in operators

when defined(nimNoZeroExtendMagic):
  proc ze*(x: int8): int {.deprecated.} =
    ## zero extends a smaller integer type to ``int``. This treats `x` as
    ## unsigned.
    ## **Deprecated since version 0.19.9**: Use unsigned integers instead.

    cast[int](uint(cast[uint8](x)))

  proc ze*(x: int16): int {.deprecated.} =
    ## zero extends a smaller integer type to ``int``. This treats `x` as
    ## unsigned.
    ## **Deprecated since version 0.19.9**: Use unsigned integers instead.
    cast[int](uint(cast[uint16](x)))

  proc ze64*(x: int8): int64 {.deprecated.} =
    ## zero extends a smaller integer type to ``int64``. This treats `x` as
    ## unsigned.
    ## **Deprecated since version 0.19.9**: Use unsigned integers instead.
    cast[int64](uint64(cast[uint8](x)))

  proc ze64*(x: int16): int64 {.deprecated.} =
    ## zero extends a smaller integer type to ``int64``. This treats `x` as
    ## unsigned.
    ## **Deprecated since version 0.19.9**: Use unsigned integers instead.
    cast[int64](uint64(cast[uint16](x)))

  proc ze64*(x: int32): int64 {.deprecated.} =
    ## zero extends a smaller integer type to ``int64``. This treats `x` as
    ## unsigned.
    ## **Deprecated since version 0.19.9**: Use unsigned integers instead.
    cast[int64](uint64(cast[uint32](x)))

  proc ze64*(x: int): int64 {.deprecated.} =
    ## zero extends a smaller integer type to ``int64``. This treats `x` as
    ## unsigned. Does nothing if the size of an ``int`` is the same as ``int64``.
    ## (This is the case on 64 bit processors.)
    ## **Deprecated since version 0.19.9**: Use unsigned integers instead.
    cast[int64](uint64(cast[uint](x)))

  proc toU8*(x: int): int8 {.deprecated.} =
    ## treats `x` as unsigned and converts it to a byte by taking the last 8 bits
    ## from `x`.
    ## **Deprecated since version 0.19.9**: Use unsigned integers instead.
    cast[int8](x)

  proc toU16*(x: int): int16 {.deprecated.} =
    ## treats `x` as unsigned and converts it to an ``int16`` by taking the last
    ## 16 bits from `x`.
    ## **Deprecated since version 0.19.9**: Use unsigned integers instead.
    cast[int16](x)

  proc toU32*(x: int64): int32 {.deprecated.} =
    ## treats `x` as unsigned and converts it to an ``int32`` by taking the
    ## last 32 bits from `x`.
    ## **Deprecated since version 0.19.9**: Use unsigned integers instead.
    cast[int32](x)

elif not defined(JS):
  proc ze*(x: int8): int {.magic: "Ze8ToI", noSideEffect, deprecated.}
    ## zero extends a smaller integer type to ``int``. This treats `x` as
    ## unsigned.
    ## **Deprecated since version 0.19.9**: Use unsigned integers instead.

  proc ze*(x: int16): int {.magic: "Ze16ToI", noSideEffect, deprecated.}
    ## zero extends a smaller integer type to ``int``. This treats `x` as
    ## unsigned.
    ## **Deprecated since version 0.19.9**: Use unsigned integers instead.

  proc ze64*(x: int8): int64 {.magic: "Ze8ToI64", noSideEffect, deprecated.}
    ## zero extends a smaller integer type to ``int64``. This treats `x` as
    ## unsigned.
    ## **Deprecated since version 0.19.9**: Use unsigned integers instead.

  proc ze64*(x: int16): int64 {.magic: "Ze16ToI64", noSideEffect, deprecated.}
    ## zero extends a smaller integer type to ``int64``. This treats `x` as
    ## unsigned.
    ## **Deprecated since version 0.19.9**: Use unsigned integers instead.

  proc ze64*(x: int32): int64 {.magic: "Ze32ToI64", noSideEffect, deprecated.}
    ## zero extends a smaller integer type to ``int64``. This treats `x` as
    ## unsigned.
    ## **Deprecated since version 0.19.9**: Use unsigned integers instead.

  proc ze64*(x: int): int64 {.magic: "ZeIToI64", noSideEffect, deprecated.}
    ## zero extends a smaller integer type to ``int64``. This treats `x` as
    ## unsigned. Does nothing if the size of an ``int`` is the same as ``int64``.
    ## (This is the case on 64 bit processors.)
    ## **Deprecated since version 0.19.9**: Use unsigned integers instead.

  proc toU8*(x: int): int8 {.magic: "ToU8", noSideEffect, deprecated.}
    ## treats `x` as unsigned and converts it to a byte by taking the last 8 bits
    ## from `x`.
    ## **Deprecated since version 0.19.9**: Use unsigned integers instead.

  proc toU16*(x: int): int16 {.magic: "ToU16", noSideEffect, deprecated.}
    ## treats `x` as unsigned and converts it to an ``int16`` by taking the last
    ## 16 bits from `x`.
    ## **Deprecated since version 0.19.9**: Use unsigned integers instead.

  proc toU32*(x: int64): int32 {.magic: "ToU32", noSideEffect, deprecated.}
    ## treats `x` as unsigned and converts it to an ``int32`` by taking the
    ## last 32 bits from `x`.
    ## **Deprecated since version 0.19.9**: Use unsigned integers instead.

# integer calculations:
proc `+`*(x: int): int {.magic: "UnaryPlusI", noSideEffect.}
  ## Unary `+` operator for an integer. Has no effect.
proc `+`*(x: int8): int8 {.magic: "UnaryPlusI", noSideEffect.}
proc `+`*(x: int16): int16 {.magic: "UnaryPlusI", noSideEffect.}
proc `+`*(x: int32): int32 {.magic: "UnaryPlusI", noSideEffect.}
proc `+`*(x: int64): int64 {.magic: "UnaryPlusI", noSideEffect.}

proc `-`*(x: int): int {.magic: "UnaryMinusI", noSideEffect.}
  ## Unary `-` operator for an integer. Negates `x`.
proc `-`*(x: int8): int8 {.magic: "UnaryMinusI", noSideEffect.}
proc `-`*(x: int16): int16 {.magic: "UnaryMinusI", noSideEffect.}
proc `-`*(x: int32): int32 {.magic: "UnaryMinusI", noSideEffect.}
proc `-`*(x: int64): int64 {.magic: "UnaryMinusI64", noSideEffect.}

proc `not`*(x: int): int {.magic: "BitnotI", noSideEffect.}
  ## Computes the `bitwise complement` of the integer `x`.
  ##
  ## .. code-block:: Nim
  ##   var
  ##     a = 0'u8
  ##     b = 0'i8
  ##     c = 1000'u16
  ##     d = 1000'i16
  ##
  ##   echo not a # => 255
  ##   echo not b # => -1
  ##   echo not c # => 64535
  ##   echo not d # => -1001
proc `not`*(x: int8): int8 {.magic: "BitnotI", noSideEffect.}
proc `not`*(x: int16): int16 {.magic: "BitnotI", noSideEffect.}
proc `not`*(x: int32): int32 {.magic: "BitnotI", noSideEffect.}
proc `not`*(x: int64): int64 {.magic: "BitnotI", noSideEffect.}

proc `+`*(x, y: int): int {.magic: "AddI", noSideEffect.}
  ## Binary `+` operator for an integer.
proc `+`*(x, y: int8): int8 {.magic: "AddI", noSideEffect.}
proc `+`*(x, y: int16): int16 {.magic: "AddI", noSideEffect.}
proc `+`*(x, y: int32): int32 {.magic: "AddI", noSideEffect.}
proc `+`*(x, y: int64): int64 {.magic: "AddI", noSideEffect.}

proc `-`*(x, y: int): int {.magic: "SubI", noSideEffect.}
  ## Binary `-` operator for an integer.
proc `-`*(x, y: int8): int8 {.magic: "SubI", noSideEffect.}
proc `-`*(x, y: int16): int16 {.magic: "SubI", noSideEffect.}
proc `-`*(x, y: int32): int32 {.magic: "SubI", noSideEffect.}
proc `-`*(x, y: int64): int64 {.magic: "SubI", noSideEffect.}

proc `*`*(x, y: int): int {.magic: "MulI", noSideEffect.}
  ## Binary `*` operator for an integer.
proc `*`*(x, y: int8): int8 {.magic: "MulI", noSideEffect.}
proc `*`*(x, y: int16): int16 {.magic: "MulI", noSideEffect.}
proc `*`*(x, y: int32): int32 {.magic: "MulI", noSideEffect.}
proc `*`*(x, y: int64): int64 {.magic: "MulI", noSideEffect.}

proc `div`*(x, y: int): int {.magic: "DivI", noSideEffect.}
  ## Computes the integer division.
  ##
  ## This is roughly the same as ``trunc(x/y)``.
  ##
  ## .. code-block:: Nim
  ##   ( 1 div  2) ==  0
  ##   ( 2 div  2) ==  1
  ##   ( 3 div  2) ==  1
  ##   ( 7 div  3) ==  2
  ##   (-7 div  3) == -2
  ##   ( 7 div -3) == -2
  ##   (-7 div -3) ==  2
proc `div`*(x, y: int8): int8 {.magic: "DivI", noSideEffect.}
proc `div`*(x, y: int16): int16 {.magic: "DivI", noSideEffect.}
proc `div`*(x, y: int32): int32 {.magic: "DivI", noSideEffect.}
proc `div`*(x, y: int64): int64 {.magic: "DivI", noSideEffect.}

proc `mod`*(x, y: int): int {.magic: "ModI", noSideEffect.}
  ## Computes the integer modulo operation (remainder).
  ##
  ## This is the same as ``x - (x div y) * y``.
  ##
  ## .. code-block:: Nim
  ##   ( 7 mod  5) ==  2
  ##   (-7 mod  5) == -2
  ##   ( 7 mod -5) ==  2
  ##   (-7 mod -5) == -2
proc `mod`*(x, y: int8): int8 {.magic: "ModI", noSideEffect.}
proc `mod`*(x, y: int16): int16 {.magic: "ModI", noSideEffect.}
proc `mod`*(x, y: int32): int32 {.magic: "ModI", noSideEffect.}
proc `mod`*(x, y: int64): int64 {.magic: "ModI", noSideEffect.}

when defined(nimOldShiftRight) or not defined(nimAshr):
  const shrDepMessage = "`shr` will become sign preserving."
  proc `shr`*(x: int, y: SomeInteger): int {.magic: "ShrI", noSideEffect, deprecated: shrDepMessage.}
  proc `shr`*(x: int8, y: SomeInteger): int8 {.magic: "ShrI", noSideEffect, deprecated: shrDepMessage.}
  proc `shr`*(x: int16, y: SomeInteger): int16 {.magic: "ShrI", noSideEffect, deprecated: shrDepMessage.}
  proc `shr`*(x: int32, y: SomeInteger): int32 {.magic: "ShrI", noSideEffect, deprecated: shrDepMessage.}
  proc `shr`*(x: int64, y: SomeInteger): int64 {.magic: "ShrI", noSideEffect, deprecated: shrDepMessage.}
else:
  proc `shr`*(x: int, y: SomeInteger): int {.magic: "AshrI", noSideEffect.}
    ## Computes the `shift right` operation of `x` and `y`, filling
    ## vacant bit positions with the sign bit.
    ##
    ## **Note**: `Operator precedence <manual.html#syntax-precedence>`_
    ## is different than in *C*.
    ##
    ## See also:
    ## * `ashr proc <#ashr,int,SomeInteger>`_ for arithmetic shift right
    ##
    ## .. code-block:: Nim
    ##   0b0001_0000'i8 shr 2 == 0b0000_0100'i8
    ##   0b0000_0001'i8 shr 1 == 0b0000_0000'i8
    ##   0b1000_0000'i8 shr 4 == 0b1111_1000'i8
    ##   -1 shr 5 == -1
    ##   1 shr 5 == 0
    ##   16 shr 2 == 4
    ##   -16 shr 2 == -4
  proc `shr`*(x: int8, y: SomeInteger): int8 {.magic: "AshrI", noSideEffect.}
  proc `shr`*(x: int16, y: SomeInteger): int16 {.magic: "AshrI", noSideEffect.}
  proc `shr`*(x: int32, y: SomeInteger): int32 {.magic: "AshrI", noSideEffect.}
  proc `shr`*(x: int64, y: SomeInteger): int64 {.magic: "AshrI", noSideEffect.}


proc `shl`*(x: int, y: SomeInteger): int {.magic: "ShlI", noSideEffect.}
  ## Computes the `shift left` operation of `x` and `y`.
  ##
  ## **Note**: `Operator precedence <manual.html#syntax-precedence>`_
  ## is different than in *C*.
  ##
  ## .. code-block:: Nim
  ##  1'i32 shl 4 == 0x0000_0010
  ##  1'i64 shl 4 == 0x0000_0000_0000_0010
proc `shl`*(x: int8, y: SomeInteger): int8 {.magic: "ShlI", noSideEffect.}
proc `shl`*(x: int16, y: SomeInteger): int16 {.magic: "ShlI", noSideEffect.}
proc `shl`*(x: int32, y: SomeInteger): int32 {.magic: "ShlI", noSideEffect.}
proc `shl`*(x: int64, y: SomeInteger): int64 {.magic: "ShlI", noSideEffect.}

when defined(nimAshr):
  proc ashr*(x: int, y: SomeInteger): int {.magic: "AshrI", noSideEffect.}
    ## Shifts right by pushing copies of the leftmost bit in from the left,
    ## and let the rightmost bits fall off.
    ##
    ## Note that `ashr` is not an operator so use the normal function
    ## call syntax for it.
    ##
    ## See also:
    ## * `shr proc <#shr,int,SomeInteger>`_
    ##
    ## .. code-block:: Nim
    ##   ashr(0b0001_0000'i8, 2) == 0b0000_0100'i8
    ##   ashr(0b1000_0000'i8, 8) == 0b1111_1111'i8
    ##   ashr(0b1000_0000'i8, 1) == 0b1100_0000'i8
  proc ashr*(x: int8, y: SomeInteger): int8 {.magic: "AshrI", noSideEffect.}
  proc ashr*(x: int16, y: SomeInteger): int16 {.magic: "AshrI", noSideEffect.}
  proc ashr*(x: int32, y: SomeInteger): int32 {.magic: "AshrI", noSideEffect.}
  proc ashr*(x: int64, y: SomeInteger): int64 {.magic: "AshrI", noSideEffect.}
else:
  # used for bootstrapping the compiler
  proc ashr*[T](x: T, y: SomeInteger): T = discard

proc `and`*(x, y: int): int {.magic: "BitandI", noSideEffect.}
  ## Computes the `bitwise and` of numbers `x` and `y`.
  ##
  ## .. code-block:: Nim
  ##   (0b0011 and 0b0101) == 0b0001
  ##   (0b0111 and 0b1100) == 0b0100
proc `and`*(x, y: int8): int8 {.magic: "BitandI", noSideEffect.}
proc `and`*(x, y: int16): int16 {.magic: "BitandI", noSideEffect.}
proc `and`*(x, y: int32): int32 {.magic: "BitandI", noSideEffect.}
proc `and`*(x, y: int64): int64 {.magic: "BitandI", noSideEffect.}

proc `or`*(x, y: int): int {.magic: "BitorI", noSideEffect.}
  ## Computes the `bitwise or` of numbers `x` and `y`.
  ##
  ## .. code-block:: Nim
  ##   (0b0011 or 0b0101) == 0b0111
  ##   (0b0111 or 0b1100) == 0b1111
proc `or`*(x, y: int8): int8 {.magic: "BitorI", noSideEffect.}
proc `or`*(x, y: int16): int16 {.magic: "BitorI", noSideEffect.}
proc `or`*(x, y: int32): int32 {.magic: "BitorI", noSideEffect.}
proc `or`*(x, y: int64): int64 {.magic: "BitorI", noSideEffect.}

proc `xor`*(x, y: int): int {.magic: "BitxorI", noSideEffect.}
  ## Computes the `bitwise xor` of numbers `x` and `y`.
  ##
  ## .. code-block:: Nim
  ##   (0b0011 xor 0b0101) == 0b0110
  ##   (0b0111 xor 0b1100) == 0b1011
proc `xor`*(x, y: int8): int8 {.magic: "BitxorI", noSideEffect.}
proc `xor`*(x, y: int16): int16 {.magic: "BitxorI", noSideEffect.}
proc `xor`*(x, y: int32): int32 {.magic: "BitxorI", noSideEffect.}
proc `xor`*(x, y: int64): int64 {.magic: "BitxorI", noSideEffect.}

proc `==`*(x, y: int): bool {.magic: "EqI", noSideEffect.}
  ## Compares two integers for equality.
proc `==`*(x, y: int8): bool {.magic: "EqI", noSideEffect.}
proc `==`*(x, y: int16): bool {.magic: "EqI", noSideEffect.}
proc `==`*(x, y: int32): bool {.magic: "EqI", noSideEffect.}
proc `==`*(x, y: int64): bool {.magic: "EqI", noSideEffect.}

proc `<=`*(x, y: int): bool {.magic: "LeI", noSideEffect.}
  ## Returns true if `x` is less than or equal to `y`.
proc `<=`*(x, y: int8): bool {.magic: "LeI", noSideEffect.}
proc `<=`*(x, y: int16): bool {.magic: "LeI", noSideEffect.}
proc `<=`*(x, y: int32): bool {.magic: "LeI", noSideEffect.}
proc `<=`*(x, y: int64): bool {.magic: "LeI", noSideEffect.}

proc `<`*(x, y: int): bool {.magic: "LtI", noSideEffect.}
  ## Returns true if `x` is less than `y`.
proc `<`*(x, y: int8): bool {.magic: "LtI", noSideEffect.}
proc `<`*(x, y: int16): bool {.magic: "LtI", noSideEffect.}
proc `<`*(x, y: int32): bool {.magic: "LtI", noSideEffect.}
proc `<`*(x, y: int64): bool {.magic: "LtI", noSideEffect.}

type
  IntMax32 = int|int8|int16|int32

proc `+%`*(x, y: IntMax32): IntMax32 {.magic: "AddU", noSideEffect.}
proc `+%`*(x, y: int64): int64 {.magic: "AddU", noSideEffect.}
  ## Treats `x` and `y` as unsigned and adds them.
  ##
  ## The result is truncated to fit into the result.
  ## This implements modulo arithmetic. No overflow errors are possible.

proc `-%`*(x, y: IntMax32): IntMax32 {.magic: "SubU", noSideEffect.}
proc `-%`*(x, y: int64): int64 {.magic: "SubU", noSideEffect.}
  ## Treats `x` and `y` as unsigned and subtracts them.
  ##
  ## The result is truncated to fit into the result.
  ## This implements modulo arithmetic. No overflow errors are possible.

proc `*%`*(x, y: IntMax32): IntMax32 {.magic: "MulU", noSideEffect.}
proc `*%`*(x, y: int64): int64 {.magic: "MulU", noSideEffect.}
  ## Treats `x` and `y` as unsigned and multiplies them.
  ##
  ## The result is truncated to fit into the result.
  ## This implements modulo arithmetic. No overflow errors are possible.

proc `/%`*(x, y: IntMax32): IntMax32 {.magic: "DivU", noSideEffect.}
proc `/%`*(x, y: int64): int64 {.magic: "DivU", noSideEffect.}
  ## Treats `x` and `y` as unsigned and divides them.
  ##
  ## The result is truncated to fit into the result.
  ## This implements modulo arithmetic. No overflow errors are possible.

proc `%%`*(x, y: IntMax32): IntMax32 {.magic: "ModU", noSideEffect.}
proc `%%`*(x, y: int64): int64 {.magic: "ModU", noSideEffect.}
  ## Treats `x` and `y` as unsigned and compute the modulo of `x` and `y`.
  ##
  ## The result is truncated to fit into the result.
  ## This implements modulo arithmetic. No overflow errors are possible.

proc `<=%`*(x, y: IntMax32): bool {.magic: "LeU", noSideEffect.}
proc `<=%`*(x, y: int64): bool {.magic: "LeU64", noSideEffect.}
  ## Treats `x` and `y` as unsigned and compares them.
  ## Returns true if ``unsigned(x) <= unsigned(y)``.

proc `<%`*(x, y: IntMax32): bool {.magic: "LtU", noSideEffect.}
proc `<%`*(x, y: int64): bool {.magic: "LtU64", noSideEffect.}
  ## Treats `x` and `y` as unsigned and compares them.
  ## Returns true if ``unsigned(x) < unsigned(y)``.

template `>=%`*(x, y: untyped): untyped = y <=% x
  ## Treats `x` and `y` as unsigned and compares them.
  ## Returns true if ``unsigned(x) >= unsigned(y)``.

template `>%`*(x, y: untyped): untyped = y <% x
  ## Treats `x` and `y` as unsigned and compares them.
  ## Returns true if ``unsigned(x) > unsigned(y)``.


# unsigned integer operations:
proc `not`*(x: uint): uint {.magic: "BitnotI", noSideEffect.}
  ## Computes the `bitwise complement` of the integer `x`.
proc `not`*(x: uint8): uint8 {.magic: "BitnotI", noSideEffect.}
proc `not`*(x: uint16): uint16 {.magic: "BitnotI", noSideEffect.}
proc `not`*(x: uint32): uint32 {.magic: "BitnotI", noSideEffect.}
proc `not`*(x: uint64): uint64 {.magic: "BitnotI", noSideEffect.}

proc `shr`*(x: uint, y: SomeInteger): uint {.magic: "ShrI", noSideEffect.}
  ## Computes the `shift right` operation of `x` and `y`.
proc `shr`*(x: uint8, y: SomeInteger): uint8 {.magic: "ShrI", noSideEffect.}
proc `shr`*(x: uint16, y: SomeInteger): uint16 {.magic: "ShrI", noSideEffect.}
proc `shr`*(x: uint32, y: SomeInteger): uint32 {.magic: "ShrI", noSideEffect.}
proc `shr`*(x: uint64, y: SomeInteger): uint64 {.magic: "ShrI", noSideEffect.}

proc `shl`*(x: uint, y: SomeInteger): uint {.magic: "ShlI", noSideEffect.}
  ## Computes the `shift left` operation of `x` and `y`.
proc `shl`*(x: uint8, y: SomeInteger): uint8 {.magic: "ShlI", noSideEffect.}
proc `shl`*(x: uint16, y: SomeInteger): uint16 {.magic: "ShlI", noSideEffect.}
proc `shl`*(x: uint32, y: SomeInteger): uint32 {.magic: "ShlI", noSideEffect.}
proc `shl`*(x: uint64, y: SomeInteger): uint64 {.magic: "ShlI", noSideEffect.}

proc `and`*(x, y: uint): uint {.magic: "BitandI", noSideEffect.}
  ## Computes the `bitwise and` of numbers `x` and `y`.
proc `and`*(x, y: uint8): uint8 {.magic: "BitandI", noSideEffect.}
proc `and`*(x, y: uint16): uint16 {.magic: "BitandI", noSideEffect.}
proc `and`*(x, y: uint32): uint32 {.magic: "BitandI", noSideEffect.}
proc `and`*(x, y: uint64): uint64 {.magic: "BitandI", noSideEffect.}

proc `or`*(x, y: uint): uint {.magic: "BitorI", noSideEffect.}
  ## Computes the `bitwise or` of numbers `x` and `y`.
proc `or`*(x, y: uint8): uint8 {.magic: "BitorI", noSideEffect.}
proc `or`*(x, y: uint16): uint16 {.magic: "BitorI", noSideEffect.}
proc `or`*(x, y: uint32): uint32 {.magic: "BitorI", noSideEffect.}
proc `or`*(x, y: uint64): uint64 {.magic: "BitorI", noSideEffect.}

proc `xor`*(x, y: uint): uint {.magic: "BitxorI", noSideEffect.}
  ## Computes the `bitwise xor` of numbers `x` and `y`.
proc `xor`*(x, y: uint8): uint8 {.magic: "BitxorI", noSideEffect.}
proc `xor`*(x, y: uint16): uint16 {.magic: "BitxorI", noSideEffect.}
proc `xor`*(x, y: uint32): uint32 {.magic: "BitxorI", noSideEffect.}
proc `xor`*(x, y: uint64): uint64 {.magic: "BitxorI", noSideEffect.}

proc `==`*(x, y: uint): bool {.magic: "EqI", noSideEffect.}
  ## Compares two unsigned integers for equality.
proc `==`*(x, y: uint8): bool {.magic: "EqI", noSideEffect.}
proc `==`*(x, y: uint16): bool {.magic: "EqI", noSideEffect.}
proc `==`*(x, y: uint32): bool {.magic: "EqI", noSideEffect.}
proc `==`*(x, y: uint64): bool {.magic: "EqI", noSideEffect.}

proc `+`*(x, y: uint): uint {.magic: "AddU", noSideEffect.}
  ## Binary `+` operator for unsigned integers.
proc `+`*(x, y: uint8): uint8 {.magic: "AddU", noSideEffect.}
proc `+`*(x, y: uint16): uint16 {.magic: "AddU", noSideEffect.}
proc `+`*(x, y: uint32): uint32 {.magic: "AddU", noSideEffect.}
proc `+`*(x, y: uint64): uint64 {.magic: "AddU", noSideEffect.}

proc `-`*(x, y: uint): uint {.magic: "SubU", noSideEffect.}
  ## Binary `-` operator for unsigned integers.
proc `-`*(x, y: uint8): uint8 {.magic: "SubU", noSideEffect.}
proc `-`*(x, y: uint16): uint16 {.magic: "SubU", noSideEffect.}
proc `-`*(x, y: uint32): uint32 {.magic: "SubU", noSideEffect.}
proc `-`*(x, y: uint64): uint64 {.magic: "SubU", noSideEffect.}

proc `*`*(x, y: uint): uint {.magic: "MulU", noSideEffect.}
  ## Binary `*` operator for unsigned integers.
proc `*`*(x, y: uint8): uint8 {.magic: "MulU", noSideEffect.}
proc `*`*(x, y: uint16): uint16 {.magic: "MulU", noSideEffect.}
proc `*`*(x, y: uint32): uint32 {.magic: "MulU", noSideEffect.}
proc `*`*(x, y: uint64): uint64 {.magic: "MulU", noSideEffect.}

proc `div`*(x, y: uint): uint {.magic: "DivU", noSideEffect.}
  ## Computes the integer division for unsigned integers.
  ## This is roughly the same as ``trunc(x/y)``.
proc `div`*(x, y: uint8): uint8 {.magic: "DivU", noSideEffect.}
proc `div`*(x, y: uint16): uint16 {.magic: "DivU", noSideEffect.}
proc `div`*(x, y: uint32): uint32 {.magic: "DivU", noSideEffect.}
proc `div`*(x, y: uint64): uint64 {.magic: "DivU", noSideEffect.}

proc `mod`*(x, y: uint): uint {.magic: "ModU", noSideEffect.}
  ## Computes the integer modulo operation (remainder) for unsigned integers.
  ## This is the same as ``x - (x div y) * y``.
proc `mod`*(x, y: uint8): uint8 {.magic: "ModU", noSideEffect.}
proc `mod`*(x, y: uint16): uint16 {.magic: "ModU", noSideEffect.}
proc `mod`*(x, y: uint32): uint32 {.magic: "ModU", noSideEffect.}
proc `mod`*(x, y: uint64): uint64 {.magic: "ModU", noSideEffect.}

proc `<=`*(x, y: uint): bool {.magic: "LeU", noSideEffect.}
  ## Returns true if ``x <= y``.
proc `<=`*(x, y: uint8): bool {.magic: "LeU", noSideEffect.}
proc `<=`*(x, y: uint16): bool {.magic: "LeU", noSideEffect.}
proc `<=`*(x, y: uint32): bool {.magic: "LeU", noSideEffect.}
proc `<=`*(x, y: uint64): bool {.magic: "LeU", noSideEffect.}

proc `<`*(x, y: uint): bool {.magic: "LtU", noSideEffect.}
  ## Returns true if ``unsigned(x) < unsigned(y)``.
proc `<`*(x, y: uint8): bool {.magic: "LtU", noSideEffect.}
proc `<`*(x, y: uint16): bool {.magic: "LtU", noSideEffect.}
proc `<`*(x, y: uint32): bool {.magic: "LtU", noSideEffect.}
proc `<`*(x, y: uint64): bool {.magic: "LtU", noSideEffect.}

# floating point operations:
proc `+`*(x: float32): float32 {.magic: "UnaryPlusF64", noSideEffect.}
proc `-`*(x: float32): float32 {.magic: "UnaryMinusF64", noSideEffect.}
proc `+`*(x, y: float32): float32 {.magic: "AddF64", noSideEffect.}
proc `-`*(x, y: float32): float32 {.magic: "SubF64", noSideEffect.}
proc `*`*(x, y: float32): float32 {.magic: "MulF64", noSideEffect.}
proc `/`*(x, y: float32): float32 {.magic: "DivF64", noSideEffect.}

proc `+`*(x: float): float {.magic: "UnaryPlusF64", noSideEffect.}
proc `-`*(x: float): float {.magic: "UnaryMinusF64", noSideEffect.}
proc `+`*(x, y: float): float {.magic: "AddF64", noSideEffect.}
proc `-`*(x, y: float): float {.magic: "SubF64", noSideEffect.}
proc `*`*(x, y: float): float {.magic: "MulF64", noSideEffect.}
proc `/`*(x, y: float): float {.magic: "DivF64", noSideEffect.}

proc `==`*(x, y: float32): bool {.magic: "EqF64", noSideEffect.}
proc `<=`*(x, y: float32): bool {.magic: "LeF64", noSideEffect.}
proc `<`  *(x, y: float32): bool {.magic: "LtF64", noSideEffect.}

proc `==`*(x, y: float): bool {.magic: "EqF64", noSideEffect.}
proc `<=`*(x, y: float): bool {.magic: "LeF64", noSideEffect.}
proc `<`*(x, y: float): bool {.magic: "LtF64", noSideEffect.}

# set operators
proc `*`*[T](x, y: set[T]): set[T] {.magic: "MulSet", noSideEffect.}
  ## This operator computes the intersection of two sets.
  ##
  ## .. code-block:: Nim
  ##   let
  ##     a = {1, 2, 3}
  ##     b = {2, 3, 4}
  ##   echo a * b # => {2, 3}
proc `+`*[T](x, y: set[T]): set[T] {.magic: "PlusSet", noSideEffect.}
  ## This operator computes the union of two sets.
  ##
  ## .. code-block:: Nim
  ##   let
  ##     a = {1, 2, 3}
  ##     b = {2, 3, 4}
  ##   echo a + b # => {1, 2, 3, 4}
proc `-`*[T](x, y: set[T]): set[T] {.magic: "MinusSet", noSideEffect.}
  ## This operator computes the difference of two sets.
  ##
  ## .. code-block:: Nim
  ##   let
  ##     a = {1, 2, 3}
  ##     b = {2, 3, 4}
  ##   echo a - b # => {1}

proc contains*[T](x: set[T], y: T): bool {.magic: "InSet", noSideEffect.}
  ## One should overload this proc if one wants to overload the ``in`` operator.
  ##
  ## The parameters are in reverse order! ``a in b`` is a template for
  ## ``contains(b, a)``.
  ## This is because the unification algorithm that Nim uses for overload
  ## resolution works from left to right.
  ## But for the ``in`` operator that would be the wrong direction for this
  ## piece of code:
  ##
  ## .. code-block:: Nim
  ##   var s: set[range['a'..'z']] = {'a'..'c'}
  ##   assert s.contains('c')
  ##   assert 'b' in s
  ##
  ## If ``in`` had been declared as ``[T](elem: T, s: set[T])`` then ``T`` would
  ## have been bound to ``char``. But ``s`` is not compatible to type
  ## ``set[char]``! The solution is to bind ``T`` to ``range['a'..'z']``. This
  ## is achieved by reversing the parameters for ``contains``; ``in`` then
  ## passes its arguments in reverse order.

proc contains*[U, V, W](s: HSlice[U, V], value: W): bool {.noSideEffect, inline.} =
  ## Checks if `value` is within the range of `s`; returns true if
  ## `value >= s.a and value <= s.b`
  ##
  ## .. code-block:: Nim
  ##   assert((1..3).contains(1) == true)
  ##   assert((1..3).contains(2) == true)
  ##   assert((1..3).contains(4) == false)
  result = s.a <= value and value <= s.b

template `in`*(x, y: untyped): untyped {.dirty.} = contains(y, x)
  ## Sugar for `contains`.
  ##
  ## .. code-block:: Nim
  ##   assert(1 in (1..3) == true)
  ##   assert(5 in (1..3) == false)
template `notin`*(x, y: untyped): untyped {.dirty.} = not contains(y, x)
  ## Sugar for `not contains`.
  ##
  ## .. code-block:: Nim
  ##   assert(1 notin (1..3) == false)
  ##   assert(5 notin (1..3) == true)

proc `is`*[T, S](x: T, y: S): bool {.magic: "Is", noSideEffect.}
  ## Checks if `T` is of the same type as `S`.
  ##
  ## For a negated version, use `isnot <#isnot.t,untyped,untyped>`_.
  ##
  ## .. code-block:: Nim
  ##   assert 42 is int
  ##   assert @[1, 2] is seq
  ##
  ##   proc test[T](a: T): int =
  ##     when (T is int):
  ##       return a
  ##     else:
  ##       return 0
  ##
  ##   assert(test[int](3) == 3)
  ##   assert(test[string]("xyz") == 0)
template `isnot`*(x, y: untyped): untyped = not (x is y)
  ## Negated version of `is <#is,T,S>`_. Equivalent to ``not(x is y)``.
  ##
  ## .. code-block:: Nim
  ##   assert 42 isnot float
  ##   assert @[1, 2] isnot enum

when (defined(nimOwnedEnabled) and not defined(nimscript)) or defined(nimFixedOwned):
  type owned*[T]{.magic: "BuiltinType".} ## type constructor to mark a ref/ptr or a closure as `owned`.
else:
  template owned*(t: typedesc): typedesc = t

when defined(nimOwnedEnabled) and not defined(nimscript):
  proc new*[T](a: var owned(ref T)) {.magic: "New", noSideEffect.}
    ## Creates a new object of type ``T`` and returns a safe (traced)
    ## reference to it in ``a``.

  proc new*(t: typedesc): auto =
    ## Creates a new object of type ``T`` and returns a safe (traced)
    ## reference to it as result value.
    ##
    ## When ``T`` is a ref type then the resulting type will be ``T``,
    ## otherwise it will be ``ref T``.
    when (t is ref):
      var r: owned t
    else:
      var r: owned(ref t)
    new(r)
    return r

  proc unown*[T](x: T): T {.magic: "Unown", noSideEffect.}
    ## Use the expression ``x`` ignoring its ownership attribute.

  # This is only required to make 0.20 compile with the 0.19 line.
  template `<//>`*(t: untyped): untyped = owned(t)

else:
  template unown*(x: typed): untyped = x

  proc new*[T](a: var ref T) {.magic: "New", noSideEffect.}
    ## Creates a new object of type ``T`` and returns a safe (traced)
    ## reference to it in ``a``.

  proc new*(t: typedesc): auto =
    ## Creates a new object of type ``T`` and returns a safe (traced)
    ## reference to it as result value.
    ##
    ## When ``T`` is a ref type then the resulting type will be ``T``,
    ## otherwise it will be ``ref T``.
    when (t is ref):
      var r: t
    else:
      var r: ref t
    new(r)
    return r

  # This is only required to make 0.20 compile with the 0.19 line.
  template `<//>`*(t: untyped): untyped = t

template disarm*(x: typed) =
  ## Useful for ``disarming`` dangling pointers explicitly for the
  ## --newruntime. Regardless of whether --newruntime is used or not
  ## this sets the pointer or callback ``x`` to ``nil``. This is an
  ## experimental API!
  x = nil

proc `of`*[T, S](x: typedesc[T], y: typedesc[S]): bool {.magic: "Of", noSideEffect.}
proc `of`*[T, S](x: T, y: typedesc[S]): bool {.magic: "Of", noSideEffect.}
proc `of`*[T, S](x: T, y: S): bool {.magic: "Of", noSideEffect.}
  ## Checks if `x` has a type of `y`.
  ##
  ## .. code-block:: Nim
  ##   assert(FloatingPointError of Exception)
  ##   assert(DivByZeroError of Exception)

proc cmp*[T](x, y: T): int {.procvar.} =
  ## Generic compare proc.
  ##
  ## Returns:
  ## * a value less than zero, if `x < y`
  ## * a value greater than zero, if `x > y`
  ## * zero, if `x == y`
  ##
  ## This is useful for writing generic algorithms without performance loss.
  ## This generic implementation uses the `==` and `<` operators.
  ##
  ## .. code-block:: Nim
  ##  import algorithm
  ##  echo sorted(@[4, 2, 6, 5, 8, 7], cmp[int])
  if x == y: return 0
  if x < y: return -1
  return 1

proc cmp*(x, y: string): int {.noSideEffect, procvar.}
  ## Compare proc for strings. More efficient than the generic version.
  ##
  ## **Note**: The precise result values depend on the used C runtime library and
  ## can differ between operating systems!

when defined(nimHasDefault):
  proc `@`* [IDX, T](a: sink array[IDX, T]): seq[T] {.
    magic: "ArrToSeq", noSideEffect.}
    ## Turns an array into a sequence.
    ##
    ## This most often useful for constructing
    ## sequences with the array constructor: ``@[1, 2, 3]`` has the type
    ## ``seq[int]``, while ``[1, 2, 3]`` has the type ``array[0..2, int]``.
    ##
    ## .. code-block:: Nim
    ##   let
    ##     a = [1, 3, 5]
    ##     b = "foo"
    ##
    ##   echo @a # => @[1, 3, 5]
    ##   echo @b # => @['f', 'o', 'o']
else:
  proc `@`* [IDX, T](a: array[IDX, T]): seq[T] {.
    magic: "ArrToSeq", noSideEffect.}

when defined(nimHasDefault):
  proc default*(T: typedesc): T {.magic: "Default", noSideEffect.}
    ## returns the default value of the type ``T``.

  proc reset*[T](obj: var T) {.noSideEffect.} =
    ## Resets an object `obj` to its default value.
    obj = default(typeof(obj))
else:
  when defined(nimV2):
    proc reset*[T](obj: var T) {.magic: "Destroy", noSideEffect.}
  else:
    proc reset*[T](obj: var T) {.magic: "Reset", noSideEffect.}

proc setLen*[T](s: var seq[T], newlen: Natural) {.
  magic: "SetLengthSeq", noSideEffect.}
  ## Sets the length of seq `s` to `newlen`. ``T`` may be any sequence type.
  ##
  ## If the current length is greater than the new length,
  ## ``s`` will be truncated.
  ##
  ## .. code-block:: Nim
  ##   var x = @[10, 20]
  ##   x.setLen(5)
  ##   x[4] = 50
  ##   assert x == @[10, 20, 0, 0, 50]
  ##   x.setLen(1)
  ##   assert x == @[10]

proc setLen*(s: var string, newlen: Natural) {.
  magic: "SetLengthStr", noSideEffect.}
  ## Sets the length of string `s` to `newlen`.
  ##
  ## If the current length is greater than the new length,
  ## ``s`` will be truncated.
  ##
  ## .. code-block:: Nim
  ##  var myS = "Nim is great!!"
  ##  myS.setLen(3) # myS <- "Nim"
  ##  echo myS, " is fantastic!!"

proc newString*(len: Natural): string {.
  magic: "NewString", importc: "mnewString", noSideEffect.}
  ## Returns a new string of length ``len`` but with uninitialized
  ## content. One needs to fill the string character after character
  ## with the index operator ``s[i]``.
  ##
  ## This procedure exists only for optimization purposes;
  ## the same effect can be achieved with the ``&`` operator or with ``add``.

proc newStringOfCap*(cap: Natural): string {.
  magic: "NewStringOfCap", importc: "rawNewString", noSideEffect.}
  ## Returns a new string of length ``0`` but with capacity `cap`.
  ##
  ## This procedure exists only for optimization purposes; the same effect can
  ## be achieved with the ``&`` operator or with ``add``.

proc `&`*(x: string, y: char): string {.
  magic: "ConStrStr", noSideEffect, merge.}
  ## Concatenates `x` with `y`.
  ##
  ## .. code-block:: Nim
  ##   assert("ab" & 'c' == "abc")
proc `&`*(x, y: char): string {.
  magic: "ConStrStr", noSideEffect, merge.}
  ## Concatenates characters `x` and `y` into a string.
  ##
  ## .. code-block:: Nim
  ##   assert('a' & 'b' == "ab")
proc `&`*(x, y: string): string {.
  magic: "ConStrStr", noSideEffect, merge.}
  ## Concatenates strings `x` and `y`.
  ##
  ## .. code-block:: Nim
  ##   assert("ab" & "cd" == "abcd")
proc `&`*(x: char, y: string): string {.
  magic: "ConStrStr", noSideEffect, merge.}
  ## Concatenates `x` with `y`.
  ##
  ## .. code-block:: Nim
  ##   assert('a' & "bc" == "abc")

# implementation note: These must all have the same magic value "ConStrStr" so
# that the merge optimization works properly.

proc add*(x: var string, y: char) {.magic: "AppendStrCh", noSideEffect.}
  ## Appends `y` to `x` in place.
  ##
  ## .. code-block:: Nim
  ##   var tmp = ""
  ##   tmp.add('a')
  ##   tmp.add('b')
  ##   assert(tmp == "ab")
proc add*(x: var string, y: string) {.magic: "AppendStrStr", noSideEffect.}
  ## Concatenates `x` and `y` in place.
  ##
  ## .. code-block:: Nim
  ##   var tmp = ""
  ##   tmp.add("ab")
  ##   tmp.add("cd")
  ##   assert(tmp == "abcd")


type
  Endianness* = enum ## Type describing the endianness of a processor.
    littleEndian, bigEndian

const
  isMainModule* {.magic: "IsMainModule".}: bool = false
    ## True only when accessed in the main module. This works thanks to
    ## compiler magic. It is useful to embed testing code in a module.

  CompileDate* {.magic: "CompileDate"}: string = "0000-00-00"
    ## The date (in UTC) of compilation as a string of the form
    ## ``YYYY-MM-DD``. This works thanks to compiler magic.

  CompileTime* {.magic: "CompileTime"}: string = "00:00:00"
    ## The time (in UTC) of compilation as a string of the form
    ## ``HH:MM:SS``. This works thanks to compiler magic.

  cpuEndian* {.magic: "CpuEndian"}: Endianness = littleEndian
    ## The endianness of the target CPU. This is a valuable piece of
    ## information for low-level code only. This works thanks to compiler
    ## magic.

  hostOS* {.magic: "HostOS".}: string = ""
    ## A string that describes the host operating system.
    ##
    ## Possible values:
    ## `"windows"`, `"macosx"`, `"linux"`, `"netbsd"`, `"freebsd"`,
    ## `"openbsd"`, `"solaris"`, `"aix"`, `"haiku"`, `"standalone"`.

  hostCPU* {.magic: "HostCPU".}: string = ""
    ## A string that describes the host CPU.
    ##
    ## Possible values:
    ## `"i386"`, `"alpha"`, `"powerpc"`, `"powerpc64"`, `"powerpc64el"`,
    ## `"sparc"`, `"amd64"`, `"mips"`, `"mipsel"`, `"arm"`, `"arm64"`,
    ## `"mips64"`, `"mips64el"`, `"riscv64"`.

  seqShallowFlag = low(int)
  strlitFlag = 1 shl (sizeof(int)*8 - 2) # later versions of the codegen \
  # emit this flag
  # for string literals, it allows for some optimizations.

{.push profiler: off.}
let nimvm* {.magic: "Nimvm", compileTime.}: bool = false
  ## May be used only in `when` expression.
  ## It is true in Nim VM context and false otherwise.
{.pop.}

proc compileOption*(option: string): bool {.
  magic: "CompileOption", noSideEffect.}
  ## Can be used to determine an `on|off` compile-time option. Example:
  ##
  ## .. code-block:: Nim
  ##   when compileOption("floatchecks"):
  ##     echo "compiled with floating point NaN and Inf checks"

proc compileOption*(option, arg: string): bool {.
  magic: "CompileOptionArg", noSideEffect.}
  ## Can be used to determine an enum compile-time option. Example:
  ##
  ## .. code-block:: Nim
  ##   when compileOption("opt", "size") and compileOption("gc", "boehm"):
  ##     echo "compiled with optimization for size and uses Boehm's GC"

const
  hasThreadSupport = compileOption("threads") and not defined(nimscript)
  hasSharedHeap = defined(boehmgc) or defined(gogc) # don't share heaps; every thread has its own
  taintMode = compileOption("taintmode")
  nimEnableCovariance* = defined(nimEnableCovariance) # or true

when hasThreadSupport and defined(tcc) and not compileOption("tlsEmulation"):
  # tcc doesn't support TLS
  {.error: "``--tlsEmulation:on`` must be used when using threads with tcc backend".}

when defined(boehmgc):
  when defined(windows):
    when sizeof(int) == 8:
      const boehmLib = "boehmgc64.dll"
    else:
      const boehmLib = "boehmgc.dll"
  elif defined(macosx):
    const boehmLib = "libgc.dylib"
  elif defined(openbsd):
    const boehmLib = "libgc.so.4.0"
  elif defined(freebsd):
    const boehmLib = "libgc-threaded.so.1"
  else:
    const boehmLib = "libgc.so.1"
  {.pragma: boehmGC, noconv, dynlib: boehmLib.}

when taintMode:
  type TaintedString* = distinct string ## A distinct string type that
                                        ## is `tainted`:idx:, see `taint mode
                                        ## <manual_experimental.html#taint-mode>`_
                                        ## for details. It is an alias for
                                        ## ``string`` if the taint mode is not
                                        ## turned on.

  proc len*(s: TaintedString): int {.borrow.}
else:
  type TaintedString* = string          ## A distinct string type that
                                        ## is `tainted`:idx:, see `taint mode
                                        ## <manual_experimental.html#taint-mode>`_
                                        ## for details. It is an alias for
                                        ## ``string`` if the taint mode is not
                                        ## turned on.

when defined(profiler) and not defined(nimscript):
  proc nimProfile() {.compilerproc, noinline.}
when hasThreadSupport:
  {.pragma: rtlThreadVar, threadvar.}
else:
  {.pragma: rtlThreadVar.}

const
  QuitSuccess* = 0
    ## is the value that should be passed to `quit <#quit,int>`_ to indicate
    ## success.

  QuitFailure* = 1
    ## is the value that should be passed to `quit <#quit,int>`_ to indicate
    ## failure.

when defined(js) and defined(nodejs) and not defined(nimscript):
  var programResult* {.importc: "process.exitCode".}: int
  programResult = 0
elif hostOS != "standalone":
  var programResult* {.compilerproc, exportc: "nim_program_result".}: int
    ## deprecated, prefer ``quit``

when defined(nimdoc):
  proc quit*(errorcode: int = QuitSuccess) {.magic: "Exit", noreturn.}
    ## Stops the program immediately with an exit code.
    ##
    ## Before stopping the program the "quit procedures" are called in the
    ## opposite order they were added with `addQuitProc <#addQuitProc,proc>`_.
    ## ``quit`` never returns and ignores any exception that may have been raised
    ## by the quit procedures.  It does *not* call the garbage collector to free
    ## all the memory, unless a quit procedure calls `GC_fullCollect
    ## <#GC_fullCollect>`_.
    ##
    ## The proc ``quit(QuitSuccess)`` is called implicitly when your nim
    ## program finishes without incident for platforms where this is the
    ## expected behavior. A raised unhandled exception is
    ## equivalent to calling ``quit(QuitFailure)``.
    ##
    ## Note that this is a *runtime* call and using ``quit`` inside a macro won't
    ## have any compile time effect. If you need to stop the compiler inside a
    ## macro, use the `error <manual.html#pragmas-error-pragma>`_ or `fatal
    ## <manual.html#pragmas-fatal-pragma>`_ pragmas.

elif defined(genode):
  include genode/env

  var systemEnv {.exportc: runtimeEnvSym.}: GenodeEnvPtr

  type GenodeEnv* = GenodeEnvPtr
    ## Opaque type representing Genode environment.

  proc quit*(env: GenodeEnv; errorcode: int) {.magic: "Exit", noreturn,
    importcpp: "#->parent().exit(@); Genode::sleep_forever()", header: "<base/sleep.h>".}

  proc quit*(errorcode: int = QuitSuccess) =
    systemEnv.quit(errorcode)



elif defined(js) and defined(nodejs) and not defined(nimscript):
  proc quit*(errorcode: int = QuitSuccess) {.magic: "Exit",
    importc: "process.exit", noreturn.}

else:
  proc quit*(errorcode: int = QuitSuccess) {.
    magic: "Exit", importc: "exit", header: "<stdlib.h>", noreturn.}

template sysAssert(cond: bool, msg: string) =
  when defined(useSysAssert):
    if not cond:
      cstderr.rawWrite "[SYSASSERT] "
      cstderr.rawWrite msg
      cstderr.rawWrite "\n"
      quit 1

const hasAlloc = (hostOS != "standalone" or not defined(nogc)) and not defined(nimscript)

when not defined(JS) and not defined(nimscript) and hostOS != "standalone":
  include "system/cgprocs"
when not defined(JS) and not defined(nimscript) and hasAlloc and not defined(nimSeqsV2):
  proc addChar(s: NimString, c: char): NimString {.compilerproc, benign.}

when not defined(nimSeqsV2) or defined(nimscript):
  proc add*[T](x: var seq[T], y: T) {.magic: "AppendSeqElem", noSideEffect.}
    ## Generic proc for adding a data item `y` to a container `x`.
    ##
    ## For containers that have an order, `add` means *append*. New generic
    ## containers should also call their adding proc `add` for consistency.
    ## Generic code becomes much easier to write if the Nim naming scheme is
    ## respected.

proc add*[T](x: var seq[T], y: openArray[T]) {.noSideEffect.} =
  ## Generic proc for adding a container `y` to a container `x`.
  ##
  ## For containers that have an order, `add` means *append*. New generic
  ## containers should also call their adding proc `add` for consistency.
  ## Generic code becomes much easier to write if the Nim naming scheme is
  ## respected.
  ##
  ## See also:
  ## * `& proc <#&,seq[T][T],seq[T][T]>`_
  ##
  ## .. code-block:: Nim
  ##   var s: seq[string] = @["test2","test2"]
  ##   s.add("test") # s <- @[test2, test2, test]
  let xl = x.len
  setLen(x, xl + y.len)
  for i in 0..high(y): x[xl+i] = y[i]

when defined(nimSeqsV2):
  template movingCopy(a, b) =
    a = move(b)
else:
  template movingCopy(a, b) =
    shallowCopy(a, b)

proc del*[T](x: var seq[T], i: Natural) {.noSideEffect.} =
  ## Deletes the item at index `i` by putting ``x[high(x)]`` into position `i`.
  ##
  ## This is an `O(1)` operation.
  ##
  ## See also:
  ## * `delete <#delete,seq[T][T],Natural>`_ for preserving the order
  ##
  ## .. code-block:: Nim
  ##  var i = @[1, 2, 3, 4, 5]
  ##  i.del(2) # => @[1, 2, 5, 4]
  let xl = x.len - 1
  movingCopy(x[i], x[xl])
  setLen(x, xl)

proc delete*[T](x: var seq[T], i: Natural) {.noSideEffect.} =
  ## Deletes the item at index `i` by moving all ``x[i+1..]`` items by one position.
  ##
  ## This is an `O(n)` operation.
  ##
  ## See also:
  ## * `del <#delete,seq[T][T],Natural>`_ for O(1) operation
  ##
  ## .. code-block:: Nim
  ##  var i = @[1, 2, 3, 4, 5]
  ##  i.delete(2) # => @[1, 2, 4, 5]
  template defaultImpl =
    let xl = x.len
    for j in i.int..xl-2: movingCopy(x[j], x[j+1])
    setLen(x, xl-1)

  when nimvm:
    defaultImpl()
  else:
    when defined(js):
      {.emit: "`x`.splice(`i`, 1);".}
    else:
      defaultImpl()

proc insert*[T](x: var seq[T], item: T, i = 0.Natural) {.noSideEffect.} =
  ## Inserts `item` into `x` at position `i`.
  ##
  ## .. code-block:: Nim
  ##  var i = @[1, 3, 5]
  ##  i.insert(99, 0) # i <- @[99, 1, 3, 5]
  template defaultImpl =
    let xl = x.len
    setLen(x, xl+1)
    var j = xl-1
    while j >= i:
      movingCopy(x[j+1], x[j])
      dec(j)
  when nimvm:
    defaultImpl()
  else:
    when defined(js):
      var it : T
      {.emit: "`x` = `x` || []; `x`.splice(`i`, 0, `it`);".}
    else:
      defaultImpl()
  x[i] = item

proc repr*[T](x: T): string {.magic: "Repr", noSideEffect.}
  ## Takes any Nim variable and returns its string representation.
  ##
  ## It works even for complex data graphs with cycles. This is a great
  ## debugging tool.
  ##
  ## .. code-block:: Nim
  ##  var s: seq[string] = @["test2", "test2"]
  ##  var i = @[1, 2, 3, 4, 5]
  ##  echo repr(s) # => 0x1055eb050[0x1055ec050"test2", 0x1055ec078"test2"]
  ##  echo repr(i) # => 0x1055ed050[1, 2, 3, 4, 5]

type
  ByteAddress* = int
    ## is the signed integer type that should be used for converting
    ## pointers to integer addresses for readability.

  BiggestInt* = int64
    ## is an alias for the biggest signed integer type the Nim compiler
    ## supports. Currently this is ``int64``, but it is platform-dependent
    ## in general.

  BiggestFloat* = float64
    ## is an alias for the biggest floating point type the Nim
    ## compiler supports. Currently this is ``float64``, but it is
    ## platform-dependent in general.

when defined(JS):
  type BiggestUInt* = uint32
    ## is an alias for the biggest unsigned integer type the Nim compiler
    ## supports. Currently this is ``uint32`` for JS and ``uint64`` for other
    ## targets.
else:
  type BiggestUInt* = uint64
    ## is an alias for the biggest unsigned integer type the Nim compiler
    ## supports. Currently this is ``uint32`` for JS and ``uint64`` for other
    ## targets.

when defined(windows):
  type
    clong* {.importc: "long", nodecl.} = int32
      ## This is the same as the type ``long`` in *C*.
    culong* {.importc: "unsigned long", nodecl.} = uint32
      ## This is the same as the type ``unsigned long`` in *C*.
else:
  type
    clong* {.importc: "long", nodecl.} = int
      ## This is the same as the type ``long`` in *C*.
    culong* {.importc: "unsigned long", nodecl.} = uint
      ## This is the same as the type ``unsigned long`` in *C*.

type # these work for most platforms:
  cchar* {.importc: "char", nodecl.} = char
    ## This is the same as the type ``char`` in *C*.
  cschar* {.importc: "signed char", nodecl.} = int8
    ## This is the same as the type ``signed char`` in *C*.
  cshort* {.importc: "short", nodecl.} = int16
    ## This is the same as the type ``short`` in *C*.
  cint* {.importc: "int", nodecl.} = int32
    ## This is the same as the type ``int`` in *C*.
  csize* {.importc: "size_t", nodecl, deprecated: "use `csize_t` instead".} = int
    ## This isn't the same as ``size_t`` in *C*. Don't use it.
  csize_t* {.importc: "size_t", nodecl.} = uint
    ## This is the same as the type ``size_t`` in *C*.
  clonglong* {.importc: "long long", nodecl.} = int64
    ## This is the same as the type ``long long`` in *C*.
  cfloat* {.importc: "float", nodecl.} = float32
    ## This is the same as the type ``float`` in *C*.
  cdouble* {.importc: "double", nodecl.} = float64
    ## This is the same as the type ``double`` in *C*.
  clongdouble* {.importc: "long double", nodecl.} = BiggestFloat
    ## This is the same as the type ``long double`` in *C*.
    ## This C type is not supported by Nim's code generator.

  cuchar* {.importc: "unsigned char", nodecl.} = char
    ## This is the same as the type ``unsigned char`` in *C*.
  cushort* {.importc: "unsigned short", nodecl.} = uint16
    ## This is the same as the type ``unsigned short`` in *C*.
  cuint* {.importc: "unsigned int", nodecl.} = uint32
    ## This is the same as the type ``unsigned int`` in *C*.
  culonglong* {.importc: "unsigned long long", nodecl.} = uint64
    ## This is the same as the type ``unsigned long long`` in *C*.

  cstringArray* {.importc: "char**", nodecl.} = ptr UncheckedArray[cstring]
    ## This is binary compatible to the type ``char**`` in *C*. The array's
    ## high value is large enough to disable bounds checking in practice.
    ## Use `cstringArrayToSeq proc <#cstringArrayToSeq,cstringArray,Natural>`_
    ## to convert it into a ``seq[string]``.

  PFloat32* = ptr float32    ## An alias for ``ptr float32``.
  PFloat64* = ptr float64    ## An alias for ``ptr float64``.
  PInt64* = ptr int64        ## An alias for ``ptr int64``.
  PInt32* = ptr int32        ## An alias for ``ptr int32``.

proc toFloat*(i: int): float {.noSideEffect, inline.} =
  ## Converts an integer `i` into a ``float``.
  ##
  ## If the conversion fails, `ValueError` is raised.
  ## However, on most platforms the conversion cannot fail.
  ##
  ## .. code-block:: Nim
  ##   let
  ##     a = 2
  ##     b = 3.7
  ##
  ##   echo a.toFloat + b # => 5.7
  float(i)

proc toBiggestFloat*(i: BiggestInt): BiggestFloat {.noSideEffect, inline.} =
  ## Same as `toFloat <#toFloat,int>`_ but for ``BiggestInt`` to ``BiggestFloat``.
  BiggestFloat(i)

proc toInt*(f: float): int {.noSideEffect.} =
  ## Converts a floating point number `f` into an ``int``.
  ##
  ## Conversion rounds `f` half away from 0, see
  ## `Round half away from zero
  ## <https://en.wikipedia.org/wiki/Rounding#Round_half_away_from_zero>`_.
  ##
  ## Note that some floating point numbers (e.g. infinity or even 1e19)
  ## cannot be accurately converted.
  ##
  ## .. code-block:: Nim
  ##   doAssert toInt(0.49) == 0
  ##   doAssert toInt(0.5) == 1
  ##   doAssert toInt(-0.5) == -1 # rounding is symmetrical
  if f >= 0: int(f+0.5) else: int(f-0.5)

proc toBiggestInt*(f: BiggestFloat): BiggestInt {.noSideEffect.} =
  ## Same as `toInt <#toInt,float>`_ but for ``BiggestFloat`` to ``BiggestInt``.
  if f >= 0: BiggestInt(f+0.5) else: BiggestInt(f-0.5)

proc addQuitProc*(quitProc: proc() {.noconv.}) {.
  importc: "atexit", header: "<stdlib.h>".}
  ## Adds/registers a quit procedure.
  ##
  ## Each call to ``addQuitProc`` registers another quit procedure. Up to 30
  ## procedures can be registered. They are executed on a last-in, first-out
  ## basis (that is, the last function registered is the first to be executed).
  ## ``addQuitProc`` raises an EOutOfIndex exception if ``quitProc`` cannot be
  ## registered.

# Support for addQuitProc() is done by Ansi C's facilities here.
# In case of an unhandled exception the exit handlers should
# not be called explicitly! The user may decide to do this manually though.

when not defined(nimscript) and not defined(JS):
  proc zeroMem*(p: pointer, size: Natural) {.inline, noSideEffect,
    tags: [], locks: 0, raises: [].}
    ## Overwrites the contents of the memory at ``p`` with the value 0.
    ##
    ## Exactly ``size`` bytes will be overwritten. Like any procedure
    ## dealing with raw memory this is **unsafe**.

  proc copyMem*(dest, source: pointer, size: Natural) {.inline, benign,
    tags: [], locks: 0, raises: [].}
    ## Copies the contents from the memory at ``source`` to the memory
    ## at ``dest``.
    ## Exactly ``size`` bytes will be copied. The memory
    ## regions may not overlap. Like any procedure dealing with raw
    ## memory this is **unsafe**.

  proc moveMem*(dest, source: pointer, size: Natural) {.inline, benign,
    tags: [], locks: 0, raises: [].}
    ## Copies the contents from the memory at ``source`` to the memory
    ## at ``dest``.
    ##
    ## Exactly ``size`` bytes will be copied. The memory
    ## regions may overlap, ``moveMem`` handles this case appropriately
    ## and is thus somewhat more safe than ``copyMem``. Like any procedure
    ## dealing with raw memory this is still **unsafe**, though.

  proc equalMem*(a, b: pointer, size: Natural): bool {.inline, noSideEffect,
    tags: [], locks: 0, raises: [].}
    ## Compares the memory blocks ``a`` and ``b``. ``size`` bytes will
    ## be compared.
    ##
    ## If the blocks are equal, `true` is returned, `false`
    ## otherwise. Like any procedure dealing with raw memory this is
    ## **unsafe**.

when not defined(nimscript):
  when hasAlloc:
    proc alloc*(size: Natural): pointer {.noconv, rtl, tags: [], benign, raises: [].}
      ## Allocates a new memory block with at least ``size`` bytes.
      ##
      ## The block has to be freed with `realloc(block, 0) <#realloc,pointer,Natural>`_
      ## or `dealloc(block) <#dealloc,pointer>`_.
      ## The block is not initialized, so reading
      ## from it before writing to it is undefined behaviour!
      ##
      ## The allocated memory belongs to its allocating thread!
      ## Use `allocShared <#allocShared,Natural>`_ to allocate from a shared heap.
      ##
      ## See also:
      ## * `alloc0 <#alloc0,Natural>`_
    proc createU*(T: typedesc, size = 1.Positive): ptr T {.inline, benign, raises: [].} =
      ## Allocates a new memory block with at least ``T.sizeof * size`` bytes.
      ##
      ## The block has to be freed with `resize(block, 0) <#resize,ptr.T,Natural>`_
      ## or `dealloc(block) <#dealloc,pointer>`_.
      ## The block is not initialized, so reading
      ## from it before writing to it is undefined behaviour!
      ##
      ## The allocated memory belongs to its allocating thread!
      ## Use `createSharedU <#createSharedU,typedesc>`_ to allocate from a shared heap.
      ##
      ## See also:
      ## * `create <#create,typedesc>`_
      cast[ptr T](alloc(T.sizeof * size))

    proc alloc0*(size: Natural): pointer {.noconv, rtl, tags: [], benign, raises: [].}
      ## Allocates a new memory block with at least ``size`` bytes.
      ##
      ## The block has to be freed with `realloc(block, 0) <#realloc,pointer,Natural>`_
      ## or `dealloc(block) <#dealloc,pointer>`_.
      ## The block is initialized with all bytes containing zero, so it is
      ## somewhat safer than  `alloc <#alloc,Natural>`_.
      ##
      ## The allocated memory belongs to its allocating thread!
      ## Use `allocShared0 <#allocShared0,Natural>`_ to allocate from a shared heap.
    proc create*(T: typedesc, size = 1.Positive): ptr T {.inline, benign, raises: [].} =
      ## Allocates a new memory block with at least ``T.sizeof * size`` bytes.
      ##
      ## The block has to be freed with `resize(block, 0) <#resize,ptr.T,Natural>`_
      ## or `dealloc(block) <#dealloc,pointer>`_.
      ## The block is initialized with all bytes containing zero, so it is
      ## somewhat safer than `createU <#createU,typedesc>`_.
      ##
      ## The allocated memory belongs to its allocating thread!
      ## Use `createShared <#createShared,typedesc>`_ to allocate from a shared heap.
      cast[ptr T](alloc0(sizeof(T) * size))

    proc realloc*(p: pointer, newSize: Natural): pointer {.noconv, rtl, tags: [],
                                                           benign, raises: [].}
      ## Grows or shrinks a given memory block.
      ##
      ## If `p` is **nil** then a new memory block is returned.
      ## In either way the block has at least ``newSize`` bytes.
      ## If ``newSize == 0`` and `p` is not **nil** ``realloc`` calls ``dealloc(p)``.
      ## In other cases the block has to be freed with
      ## `dealloc(block) <#dealloc,pointer>`_.
      ##
      ## The allocated memory belongs to its allocating thread!
      ## Use `reallocShared <#reallocShared,pointer,Natural>`_ to reallocate
      ## from a shared heap.
    proc resize*[T](p: ptr T, newSize: Natural): ptr T {.inline, benign, raises: [].} =
      ## Grows or shrinks a given memory block.
      ##
      ## If `p` is **nil** then a new memory block is returned.
      ## In either way the block has at least ``T.sizeof * newSize`` bytes.
      ## If ``newSize == 0`` and `p` is not **nil** ``resize`` calls ``dealloc(p)``.
      ## In other cases the block has to be freed with ``free``.
      ##
      ## The allocated memory belongs to its allocating thread!
      ## Use `resizeShared <#resizeShared,ptr.T,Natural>`_ to reallocate
      ## from a shared heap.
      cast[ptr T](realloc(p, T.sizeof * newSize))

    proc dealloc*(p: pointer) {.noconv, rtl, tags: [], benign, raises: [].}
      ## Frees the memory allocated with ``alloc``, ``alloc0`` or
      ## ``realloc``.
      ##
      ## **This procedure is dangerous!**
      ## If one forgets to free the memory a leak occurs; if one tries to
      ## access freed memory (or just freeing it twice!) a core dump may happen
      ## or other memory may be corrupted.
      ##
      ## The freed memory must belong to its allocating thread!
      ## Use `deallocShared <#deallocShared,pointer>`_ to deallocate from a shared heap.

    proc allocShared*(size: Natural): pointer {.noconv, rtl, benign, raises: [], tags: [].}
      ## Allocates a new memory block on the shared heap with at
      ## least ``size`` bytes.
      ##
      ## The block has to be freed with
      ## `reallocShared(block, 0) <#reallocShared,pointer,Natural>`_
      ## or `deallocShared(block) <#deallocShared,pointer>`_.
      ##
      ## The block is not initialized, so reading from it before writing
      ## to it is undefined behaviour!
      ##
      ## See also:
      ## `allocShared0 <#allocShared0,Natural>`_.
    proc createSharedU*(T: typedesc, size = 1.Positive): ptr T {.inline, tags: [],
                                                                 benign, raises: [].} =
      ## Allocates a new memory block on the shared heap with at
      ## least ``T.sizeof * size`` bytes.
      ##
      ## The block has to be freed with
      ## `resizeShared(block, 0) <#resizeShared,ptr.T,Natural>`_ or
      ## `freeShared(block) <#freeShared,ptr.T>`_.
      ##
      ## The block is not initialized, so reading from it before writing
      ## to it is undefined behaviour!
      ##
      ## See also:
      ## * `createShared <#createShared,typedesc>`_
      cast[ptr T](allocShared(T.sizeof * size))

    proc allocShared0*(size: Natural): pointer {.noconv, rtl, benign, raises: [], tags: [].}
      ## Allocates a new memory block on the shared heap with at
      ## least ``size`` bytes.
      ##
      ## The block has to be freed with
      ## `reallocShared(block, 0) <#reallocShared,pointer,Natural>`_
      ## or `deallocShared(block) <#deallocShared,pointer>`_.
      ##
      ## The block is initialized with all bytes
      ## containing zero, so it is somewhat safer than
      ## `allocShared <#allocShared,Natural>`_.
    proc createShared*(T: typedesc, size = 1.Positive): ptr T {.inline.} =
      ## Allocates a new memory block on the shared heap with at
      ## least ``T.sizeof * size`` bytes.
      ##
      ## The block has to be freed with
      ## `resizeShared(block, 0) <#resizeShared,ptr.T,Natural>`_ or
      ## `freeShared(block) <#freeShared,ptr.T>`_.
      ##
      ## The block is initialized with all bytes
      ## containing zero, so it is somewhat safer than
      ## `createSharedU <#createSharedU,typedesc>`_.
      cast[ptr T](allocShared0(T.sizeof * size))

    proc reallocShared*(p: pointer, newSize: Natural): pointer {.noconv, rtl, tags: [],
                                                                 benign, raises: [].}
      ## Grows or shrinks a given memory block on the heap.
      ##
      ## If `p` is **nil** then a new memory block is returned.
      ## In either way the block has at least ``newSize`` bytes.
      ## If ``newSize == 0`` and `p` is not **nil** ``reallocShared`` calls
      ## ``deallocShared(p)``.
      ## In other cases the block has to be freed with
      ## `deallocShared <#deallocShared,pointer>`_.
    proc resizeShared*[T](p: ptr T, newSize: Natural): ptr T {.inline, raises: [].} =
      ## Grows or shrinks a given memory block on the heap.
      ##
      ## If `p` is **nil** then a new memory block is returned.
      ## In either way the block has at least ``T.sizeof * newSize`` bytes.
      ## If ``newSize == 0`` and `p` is not **nil** ``resizeShared`` calls
      ## ``freeShared(p)``.
      ## In other cases the block has to be freed with
      ## `freeShared <#freeShared,ptr.T>`_.
      cast[ptr T](reallocShared(p, T.sizeof * newSize))

    proc deallocShared*(p: pointer) {.noconv, rtl, benign, raises: [], tags: [].}
      ## Frees the memory allocated with ``allocShared``, ``allocShared0`` or
      ## ``reallocShared``.
      ##
      ## **This procedure is dangerous!**
      ## If one forgets to free the memory a leak occurs; if one tries to
      ## access freed memory (or just freeing it twice!) a core dump may happen
      ## or other memory may be corrupted.
    proc freeShared*[T](p: ptr T) {.inline, benign, raises: [].} =
      ## Frees the memory allocated with ``createShared``, ``createSharedU`` or
      ## ``resizeShared``.
      ##
      ## **This procedure is dangerous!**
      ## If one forgets to free the memory a leak occurs; if one tries to
      ## access freed memory (or just freeing it twice!) a core dump may happen
      ## or other memory may be corrupted.
      deallocShared(p)

proc swap*[T](a, b: var T) {.magic: "Swap", noSideEffect.}
  ## Swaps the values `a` and `b`.
  ##
  ## This is often more efficient than ``tmp = a; a = b; b = tmp``.
  ## Particularly useful for sorting algorithms.
  ##
  ## .. code-block:: Nim
  ##   var
  ##     a = 5
  ##     b = 9
  ##
  ##   swap(a, b)
  ##
  ##   assert a == 9
  ##   assert b == 5

when not defined(js) and not defined(booting) and defined(nimTrMacros):
  template swapRefsInArray*{swap(arr[a], arr[b])}(arr: openArray[ref], a, b: int) =
    # Optimize swapping of array elements if they are refs. Default swap
    # implementation will cause unsureAsgnRef to be emitted which causes
    # unnecessary slow down in this case.
    swap(cast[ptr pointer](addr arr[a])[], cast[ptr pointer](addr arr[b])[])

const
  Inf* = 0x7FF0000000000000'f64
    ## Contains the IEEE floating point value of positive infinity.
  NegInf* = 0xFFF0000000000000'f64
    ## Contains the IEEE floating point value of negative infinity.
  NaN* = 0x7FF7FFFFFFFFFFFF'f64
    ## Contains an IEEE floating point value of *Not A Number*.
    ##
    ## Note that you cannot compare a floating point value to this value
    ## and expect a reasonable result - use the `classify` procedure
    ## in the `math module <math.html>`_ for checking for NaN.

# GC interface:

when not defined(nimscript) and hasAlloc:
  proc getOccupiedMem*(): int {.rtl.}
    ## Returns the number of bytes that are owned by the process and hold data.

  proc getFreeMem*(): int {.rtl.}
    ## Returns the number of bytes that are owned by the process, but do not
    ## hold any meaningful data.

  proc getTotalMem*(): int {.rtl.}
    ## Returns the number of bytes that are owned by the process.

  when hasThreadSupport:
    proc getOccupiedSharedMem*(): int {.rtl.}
      ## Returns the number of bytes that are owned by the process
      ## on the shared heap and hold data. This is only available when
      ## threads are enabled.

    proc getFreeSharedMem*(): int {.rtl.}
      ## Returns the number of bytes that are owned by the
      ## process on the shared heap, but do not hold any meaningful data.
      ## This is only available when threads are enabled.

    proc getTotalSharedMem*(): int {.rtl.}
      ## Returns the number of bytes on the shared heap that are owned by the
      ## process. This is only available when threads are enabled.

proc `|`*(a, b: typedesc): typedesc = discard

when sizeof(int) <= 2:
  type IntLikeForCount = int|int8|int16|char|bool|uint8|enum
else:
  type IntLikeForCount = int|int8|int16|int32|char|bool|uint8|uint16|enum

iterator countdown*[T](a, b: T, step: Positive = 1): T {.inline.} =
  ## Counts from ordinal value `a` down to `b` (inclusive) with the given
  ## step count.
  ##
  ## `T` may be any ordinal type, `step` may only be positive.
  ##
  ## **Note**: This fails to count to ``low(int)`` if T = int for
  ## efficiency reasons.
  ##
  ## .. code-block:: Nim
  ##   for i in countdown(7, 3):
  ##     echo i # => 7; 6; 5; 4; 3
  ##
  ##   for i in countdown(9, 2, 3):
  ##     echo i # => 9; 6; 3
  when T is (uint|uint64):
    var res = a
    while res >= b:
      yield res
      if res == b: break
      dec(res, step)
  elif T is IntLikeForCount:
    var res = int(a)
    while res >= int(b):
      yield T(res)
      dec(res, step)
  else:
    var res = a
    while res >= b:
      yield res
      dec(res, step)

when defined(nimNewRoof):
  iterator countup*[T](a, b: T, step: Positive = 1): T {.inline.} =
    ## Counts from ordinal value `a` to `b` (inclusive) with the given
    ## step count.
    ##
    ## `T` may be any ordinal type, `step` may only be positive.
    ##
    ## **Note**: This fails to count to ``high(int)`` if T = int for
    ## efficiency reasons.
    ##
    ## .. code-block:: Nim
    ##   for i in countup(3, 7):
    ##     echo i # => 3; 4; 5; 6; 7
    ##
    ##   for i in countup(2, 9, 3):
    ##     echo i # => 2; 5; 8
    mixin inc
    when T is IntLikeForCount:
      var res = int(a)
      while res <= int(b):
        yield T(res)
        inc(res, step)
    else:
      var res = a
      while res <= b:
        yield res
        inc(res, step)

  iterator `..`*[T](a, b: T): T {.inline.} =
    ## An alias for `countup(a, b, 1)`.
    ##
    ## See also:
    ## * [..<](#..<.i,T,T)
    ##
    ## .. code-block:: Nim
    ##   for i in 3 .. 7:
    ##     echo i # => 3; 4; 5; 6; 7
    mixin inc
    when T is IntLikeForCount:
      var res = int(a)
      while res <= int(b):
        yield T(res)
        inc(res)
    else:
      var res = a
      while res <= b:
        yield res
        inc(res)

  template dotdotImpl(t) {.dirty.} =
    iterator `..`*(a, b: t): t {.inline.} =
      ## A type specialized version of ``..`` for convenience so that
      ## mixing integer types works better.
      ##
      ## See also:
      ## * [..<](#..<.i,T,T)
      var res = a
      while res <= b:
        yield res
        inc(res)

  dotdotImpl(int64)
  dotdotImpl(int32)
  dotdotImpl(uint64)
  dotdotImpl(uint32)

  iterator `..<`*[T](a, b: T): T {.inline.} =
    mixin inc
    var i = a
    while i < b:
      yield i
      inc i

  template dotdotLessImpl(t) {.dirty.} =
    iterator `..<`*(a, b: t): t {.inline.} =
      ## A type specialized version of ``..<`` for convenience so that
      ## mixing integer types works better.
      var res = a
      while res < b:
        yield res
        inc(res)

  dotdotLessImpl(int64)
  dotdotLessImpl(int32)
  dotdotLessImpl(uint64)
  dotdotLessImpl(uint32)

else:
  iterator countup*[S, T](a: S, b: T, step = 1): T {.inline.} =
    ## Counts from ordinal value `a` up to `b` (inclusive) with the given
    ## step count.
    ##
    ## `S`, `T` may be any ordinal type, `step` may only be positive.
    ##
    ## **Note**: This fails to count to ``high(int)`` if T = int for
    ## efficiency reasons.
    ##
    ## .. code-block:: Nim
    ##   for i in countup(3, 7):
    ##     echo i # => 3; 4; 5; 6; 7
    ##
    ##   for i in countup(2, 9, 3):
    ##     echo i # => 2; 5; 8
    when T is IntLikeForCount:
      var res = int(a)
      while res <= int(b):
        yield T(res)
        inc(res, step)
    else:
      var res = T(a)
      while res <= b:
        yield res
        inc(res, step)

  iterator `..`*[S, T](a: S, b: T): T {.inline.} =
    ## An alias for `countup(a, b, 1)`.
    ##
    ## See also:
    ## * [..<](#..<.i,T,T)
    ##
    ## .. code-block:: Nim
    ##   for i in 3 .. 7:
    ##     echo i # => 3; 4; 5; 6; 7
    mixin inc
    when T is IntLikeForCount:
      var res = int(a)
      while res <= int(b):
        yield T(res)
        inc(res)
    else:
      var res = T(a)
      while res <= b:
        yield res
        inc(res)

  iterator `..<`*[S, T](a: S, b: T): T {.inline.} =
    mixin inc
    var i = T(a)
    while i < b:
      yield i
      inc i


iterator `||`*[S, T](a: S, b: T, annotation: static string = "parallel for"): T {.
  inline, magic: "OmpParFor", sideEffect.} =
  ## OpenMP parallel loop iterator. Same as `..` but the loop may run in parallel.
  ##
  ## `annotation` is an additional annotation for the code generator to use.
  ## The default annotation is `parallel for`.
  ## Please refer to the `OpenMP Syntax Reference
  ## <https://www.openmp.org/wp-content/uploads/OpenMP-4.5-1115-CPP-web.pdf>`_
  ## for further information.
  ##
  ## Note that the compiler maps that to
  ## the ``#pragma omp parallel for`` construct of `OpenMP`:idx: and as
  ## such isn't aware of the parallelism in your code! Be careful! Later
  ## versions of ``||`` will get proper support by Nim's code generator
  ## and GC.
  discard

iterator `||`*[S, T](a: S, b: T, step: Positive, annotation: static string = "parallel for"): T {.
  inline, magic: "OmpParFor", sideEffect.} =
  ## OpenMP parallel loop iterator with stepping.
  ## Same as `countup` but the loop may run in parallel.
  ##
  ## `annotation` is an additional annotation for the code generator to use.
  ## The default annotation is `parallel for`.
  ## Please refer to the `OpenMP Syntax Reference
  ## <https://www.openmp.org/wp-content/uploads/OpenMP-4.5-1115-CPP-web.pdf>`_
  ## for further information.
  ##
  ## Note that the compiler maps that to
  ## the ``#pragma omp parallel for`` construct of `OpenMP`:idx: and as
  ## such isn't aware of the parallelism in your code! Be careful! Later
  ## versions of ``||`` will get proper support by Nim's code generator
  ## and GC.
  discard

{.push stackTrace:off.}
proc min*(x, y: int): int {.magic: "MinI", noSideEffect.} =
  if x <= y: x else: y
proc min*(x, y: int8): int8 {.magic: "MinI", noSideEffect.} =
  if x <= y: x else: y
proc min*(x, y: int16): int16 {.magic: "MinI", noSideEffect.} =
  if x <= y: x else: y
proc min*(x, y: int32): int32 {.magic: "MinI", noSideEffect.} =
  if x <= y: x else: y
proc min*(x, y: int64): int64 {.magic: "MinI", noSideEffect.} =
  ## The minimum value of two integers.
  if x <= y: x else: y

proc min*[T](x: openArray[T]): T =
  ## The minimum value of `x`. ``T`` needs to have a ``<`` operator.
  result = x[0]
  for i in 1..high(x):
    if x[i] < result: result = x[i]

proc idxmin*[T](x: openArray[T]): T =
  ## The index of the minimum value of `x`. ``T`` needs to have a ``<`` operator.
  result = 0
  for i in 1..high(x):
    if x[i] < x[result]: result = i

proc max*(x, y: int): int {.magic: "MaxI", noSideEffect.} =
  if y <= x: x else: y
proc max*(x, y: int8): int8 {.magic: "MaxI", noSideEffect.} =
  if y <= x: x else: y
proc max*(x, y: int16): int16 {.magic: "MaxI", noSideEffect.} =
  if y <= x: x else: y
proc max*(x, y: int32): int32 {.magic: "MaxI", noSideEffect.} =
  if y <= x: x else: y
proc max*(x, y: int64): int64 {.magic: "MaxI", noSideEffect.} =
  ## The maximum value of two integers.
  if y <= x: x else: y

proc max*[T](x: openArray[T]): T =
  ## The maximum value of `x`. ``T`` needs to have a ``<`` operator.
  result = x[0]
  for i in 1..high(x):
    if result < x[i]: result = x[i]

<<<<<<< HEAD
proc idxmax*[T](x: openArray[T]): T =
  ## The index of the maximum value of `x`. ``T`` needs to have a ``<`` operator.
  result = 0
  for i in 1..high(x):
    if x[result] < x[i]: result = i

proc abs*(x: float): float {.magic: "AbsF64", noSideEffect.} =
=======
proc abs*(x: float64): float64 {.noSideEffect, inline.} =
>>>>>>> 1917ebf0
  if x < 0.0: -x else: x
proc abs*(x: float32): float32 {.noSideEffect, inline.} =
  if x < 0.0: -x else: x
proc min*(x, y: float32): float32 {.noSideEffect, inline.} =
  if x <= y or y != y: x else: y
proc min*(x, y: float64): float64 {.noSideEffect, inline.} =
  if x <= y or y != y: x else: y
proc max*(x, y: float32): float32 {.noSideEffect, inline.} =
  if y <= x or y != y: x else: y
proc max*(x, y: float64): float64 {.noSideEffect, inline.} =
  if y <= x or y != y: x else: y
proc min*[T: not SomeFloat](x, y: T): T {.inline.} =
  if x <= y: x else: y
proc max*[T: not SomeFloat](x, y: T): T {.inline.} =
  if y <= x: x else: y
{.pop.}

proc high*(T: typedesc[SomeFloat]): T = Inf
proc low*(T: typedesc[SomeFloat]): T = NegInf

proc clamp*[T](x, a, b: T): T =
  ## Limits the value ``x`` within the interval [a, b].
  ##
  ## .. code-block:: Nim
  ##   assert((1.4).clamp(0.0, 1.0) == 1.0)
  ##   assert((0.5).clamp(0.0, 1.0) == 0.5)
  if x < a: return a
  if x > b: return b
  return x

proc len*[U: Ordinal; V: Ordinal](x: HSlice[U, V]): int {.noSideEffect, inline.} =
  ## Length of ordinal slice. When x.b < x.a returns zero length.
  ##
  ## .. code-block:: Nim
  ##   assert((0..5).len == 6)
  ##   assert((5..2).len == 0)
  result = max(0, ord(x.b) - ord(x.a) + 1)

when defined(nimNoNilSeqs2):
  when not compileOption("nilseqs"):
    {.pragma: nilError, error.}
  else:
    {.pragma: nilError.}
else:
  {.pragma: nilError.}

proc isNil*[T](x: seq[T]): bool {.noSideEffect, magic: "IsNil", nilError.}
proc isNil*[T](x: ref T): bool {.noSideEffect, magic: "IsNil".}
proc isNil*(x: string): bool {.noSideEffect, magic: "IsNil", nilError.}

proc isNil*[T](x: ptr T): bool {.noSideEffect, magic: "IsNil".}
proc isNil*(x: pointer): bool {.noSideEffect, magic: "IsNil".}
proc isNil*(x: cstring): bool {.noSideEffect, magic: "IsNil".}
proc isNil*[T: proc](x: T): bool {.noSideEffect, magic: "IsNil".}
  ## Fast check whether `x` is nil. This is sometimes more efficient than
  ## ``== nil``.

proc `==`*[I, T](x, y: array[I, T]): bool =
  for f in low(x)..high(x):
    if x[f] != y[f]:
      return
  result = true

proc `==`*[T](x, y: openArray[T]): bool =
  if x.len != y.len:
    return false

  for f in low(x)..high(x):
    if x[f] != y[f]:
      return false

  result = true

proc `@`*[T](a: openArray[T]): seq[T] =
  ## Turns an *openArray* into a sequence.
  ##
  ## This is not as efficient as turning a fixed length array into a sequence
  ## as it always copies every element of `a`.
  newSeq(result, a.len)
  for i in 0..a.len-1: result[i] = a[i]

proc `&`*[T](x, y: seq[T]): seq[T] {.noSideEffect.} =
  ## Concatenates two sequences.
  ##
  ## Requires copying of the sequences.
  ##
  ## See also:
  ## * `add(var seq[T], openArray[T]) <#add,seq[T][T],openArray[T]>`_
  ##
  ## .. code-block:: Nim
  ##   assert(@[1, 2, 3, 4] & @[5, 6] == @[1, 2, 3, 4, 5, 6])
  newSeq(result, x.len + y.len)
  for i in 0..x.len-1:
    result[i] = x[i]
  for i in 0..y.len-1:
    result[i+x.len] = y[i]

proc `&`*[T](x: seq[T], y: T): seq[T] {.noSideEffect.} =
  ## Appends element y to the end of the sequence.
  ##
  ## Requires copying of the sequence.
  ##
  ## See also:
  ## * `add(var seq[T], T) <#add,seq[T][T],T>`_
  ##
  ## .. code-block:: Nim
  ##   assert(@[1, 2, 3] & 4 == @[1, 2, 3, 4])
  newSeq(result, x.len + 1)
  for i in 0..x.len-1:
    result[i] = x[i]
  result[x.len] = y

proc `&`*[T](x: T, y: seq[T]): seq[T] {.noSideEffect.} =
  ## Prepends the element x to the beginning of the sequence.
  ##
  ## Requires copying of the sequence.
  ##
  ## .. code-block:: Nim
  ##   assert(1 & @[2, 3, 4] == @[1, 2, 3, 4])
  newSeq(result, y.len + 1)
  result[0] = x
  for i in 0..y.len-1:
    result[i+1] = y[i]

proc `==`*[T](x, y: seq[T]): bool {.noSideEffect.} =
  ## Generic equals operator for sequences: relies on a equals operator for
  ## the element type `T`.
  when nimvm:
    when not defined(nimNoNil):
      if x.isNil and y.isNil:
        return true
    else:
      if x.len == 0 and y.len == 0:
        return true
  else:
    when not defined(JS):
      proc seqToPtr[T](x: seq[T]): pointer {.inline, noSideEffect.} =
        when defined(nimSeqsV2):
          result = cast[NimSeqV2[T]](x).p
        else:
          result = cast[pointer](x)

      if seqToPtr(x) == seqToPtr(y):
        return true
    else:
      var sameObject = false
      asm """`sameObject` = `x` === `y`"""
      if sameObject: return true

  when not defined(nimNoNil):
    if x.isNil or y.isNil:
      return false

  if x.len != y.len:
    return false

  for i in 0..x.len-1:
    if x[i] != y[i]:
      return false

  return true

proc astToStr*[T](x: T): string {.magic: "AstToStr", noSideEffect.}
  ## Converts the AST of `x` into a string representation. This is very useful
  ## for debugging.

proc instantiationInfo*(index = -1, fullPaths = false): tuple[
  filename: string, line: int, column: int] {.magic: "InstantiationInfo", noSideEffect.}
  ## Provides access to the compiler's instantiation stack line information
  ## of a template.
  ##
  ## While similar to the `caller info`:idx: of other languages, it is determined
  ## at compile time.
  ##
  ## This proc is mostly useful for meta programming (eg. ``assert`` template)
  ## to retrieve information about the current filename and line number.
  ## Example:
  ##
  ## .. code-block:: nim
  ##   import strutils
  ##
  ##   template testException(exception, code: untyped): typed =
  ##     try:
  ##       let pos = instantiationInfo()
  ##       discard(code)
  ##       echo "Test failure at $1:$2 with '$3'" % [pos.filename,
  ##         $pos.line, astToStr(code)]
  ##       assert false, "A test expecting failure succeeded?"
  ##     except exception:
  ##       discard
  ##
  ##   proc tester(pos: int): int =
  ##     let
  ##       a = @[1, 2, 3]
  ##     result = a[pos]
  ##
  ##   when isMainModule:
  ##     testException(IndexError, tester(30))
  ##     testException(IndexError, tester(1))
  ##     # --> Test failure at example.nim:20 with 'tester(1)'

proc compiles*(x: untyped): bool {.magic: "Compiles", noSideEffect, compileTime.} =
  ## Special compile-time procedure that checks whether `x` can be compiled
  ## without any semantic error.
  ## This can be used to check whether a type supports some operation:
  ##
  ## .. code-block:: Nim
  ##   when compiles(3 + 4):
  ##     echo "'+' for integers is available"
  discard

when not defined(js) and not defined(nimscript):
  import "system/ansi_c"
  import "system/memory"

when not defined(js):
  {.push stackTrace:off.}

  when hasThreadSupport and hostOS != "standalone":
    const insideRLocksModule = false
    include "system/syslocks"
    include "system/threadlocalstorage"

  when defined(nimV2):
    type
      TNimNode {.compilerproc.} = object # to keep the code generator simple
      DestructorProc = proc (p: pointer) {.nimcall, benign.}
      TNimType {.compilerproc.} = object
        destructor: pointer
        size: int
        name: cstring
        traceImpl: pointer
        disposeImpl: pointer
      PNimType = ptr TNimType

  when defined(nimSeqsV2) and not defined(nimscript):
    include "system/strs_v2"
    include "system/seqs_v2"

  {.pop.}

when not declared(sysFatal):
  include "system/fatal"

when not defined(JS) and not defined(nimscript):
  {.push stackTrace: off, profiler:off.}

  proc atomicInc*(memLoc: var int, x: int = 1): int {.inline,
    discardable, benign.}
    ## Atomic increment of `memLoc`. Returns the value after the operation.

  proc atomicDec*(memLoc: var int, x: int = 1): int {.inline,
    discardable, benign.}
    ## Atomic decrement of `memLoc`. Returns the value after the operation.

  include "system/atomics"

  {.pop.}

when defined(nimV2):
  include system/refs_v2

import system/assertions
export assertions

import system/iterators
export iterators


proc find*[T, S](a: T, item: S): int {.inline.}=
  ## Returns the first index of `item` in `a` or -1 if not found. This requires
  ## appropriate `items` and `==` operations to work.
  for i in items(a):
    if i == item: return
    inc(result)
  result = -1

proc contains*[T](a: openArray[T], item: T): bool {.inline.}=
  ## Returns true if `item` is in `a` or false if not found. This is a shortcut
  ## for ``find(a, item) >= 0``.
  ##
  ## This allows the `in` operator: `a.contains(item)` is the same as
  ## `item in a`.
  ##
  ## .. code-block:: Nim
  ##   var a = @[1, 3, 5]
  ##   assert a.contains(5)
  ##   assert 3 in a
  ##   assert 99 notin a
  return find(a, item) >= 0

proc pop*[T](s: var seq[T]): T {.inline, noSideEffect.} =
  ## Returns the last item of `s` and decreases ``s.len`` by one. This treats
  ## `s` as a stack and implements the common *pop* operation.
  runnableExamples:
    var a = @[1, 3, 5, 7]
    let b = pop(a)
    assert b == 7
    assert a == @[1, 3, 5]

  var L = s.len-1
  when defined(nimV2):
    result = move s[L]
    shrink(s, L)
  else:
    result = s[L]
    setLen(s, L)

proc `==`*[T: tuple|object](x, y: T): bool =
  ## Generic ``==`` operator for tuples that is lifted from the components.
  ## of `x` and `y`.
  for a, b in fields(x, y):
    if a != b: return false
  return true

proc `<=`*[T: tuple](x, y: T): bool =
  ## Generic lexicographic ``<=`` operator for tuples that is lifted from the
  ## components of `x` and `y`. This implementation uses `cmp`.
  for a, b in fields(x, y):
    var c = cmp(a, b)
    if c < 0: return true
    if c > 0: return false
  return true

proc `<`*[T: tuple](x, y: T): bool =
  ## Generic lexicographic ``<`` operator for tuples that is lifted from the
  ## components of `x` and `y`. This implementation uses `cmp`.
  for a, b in fields(x, y):
    var c = cmp(a, b)
    if c < 0: return true
    if c > 0: return false
  return false



# ----------------- GC interface ---------------------------------------------
const
  usesDestructors = defined(gcDestructors) or defined(gcHooks)

when not usesDestructors:
  {.pragma: nodestroy.}

when not defined(nimscript) and hasAlloc:
  type
    GC_Strategy* = enum  ## The strategy the GC should use for the application.
      gcThroughput,      ## optimize for throughput
      gcResponsiveness,  ## optimize for responsiveness (default)
      gcOptimizeTime,    ## optimize for speed
      gcOptimizeSpace    ## optimize for memory footprint

  when not defined(JS) and not usesDestructors:
    proc GC_disable*() {.rtl, inl, benign.}
      ## Disables the GC. If called `n` times, `n` calls to `GC_enable`
      ## are needed to reactivate the GC.
      ##
      ## Note that in most circumstances one should only disable
      ## the mark and sweep phase with
      ## `GC_disableMarkAndSweep <#GC_disableMarkAndSweep>`_.

    proc GC_enable*() {.rtl, inl, benign.}
      ## Enables the GC again.

    proc GC_fullCollect*() {.rtl, benign.}
      ## Forces a full garbage collection pass.
      ## Ordinary code does not need to call this (and should not).

    proc GC_enableMarkAndSweep*() {.rtl, benign.}
    proc GC_disableMarkAndSweep*() {.rtl, benign.}
      ## The current implementation uses a reference counting garbage collector
      ## with a seldomly run mark and sweep phase to free cycles. The mark and
      ## sweep phase may take a long time and is not needed if the application
      ## does not create cycles. Thus the mark and sweep phase can be deactivated
      ## and activated separately from the rest of the GC.

    proc GC_getStatistics*(): string {.rtl, benign.}
      ## Returns an informative string about the GC's activity. This may be useful
      ## for tweaking.

    proc GC_ref*[T](x: ref T) {.magic: "GCref", benign.}
    proc GC_ref*[T](x: seq[T]) {.magic: "GCref", benign.}
    proc GC_ref*(x: string) {.magic: "GCref", benign.}
      ## Marks the object `x` as referenced, so that it will not be freed until
      ## it is unmarked via `GC_unref`.
      ## If called n-times for the same object `x`,
      ## n calls to `GC_unref` are needed to unmark `x`.

    proc GC_unref*[T](x: ref T) {.magic: "GCunref", benign.}
    proc GC_unref*[T](x: seq[T]) {.magic: "GCunref", benign.}
    proc GC_unref*(x: string) {.magic: "GCunref", benign.}
      ## See the documentation of `GC_ref <#GC_ref,string>`_.

    when not defined(JS) and not defined(nimscript) and hasAlloc:
      proc nimGC_setStackBottom*(theStackBottom: pointer) {.compilerRtl, noinline, benign.}
        ## Expands operating GC stack range to `theStackBottom`. Does nothing
        ## if current stack bottom is already lower than `theStackBottom`.

  elif defined(JS):
    template GC_disable* =
      {.warning: "GC_disable is a no-op in JavaScript".}

    template GC_enable* =
      {.warning: "GC_enable is a no-op in JavaScript".}

    template GC_fullCollect* =
      {.warning: "GC_fullCollect is a no-op in JavaScript".}

    template GC_setStrategy* =
      {.warning: "GC_setStrategy is a no-op in JavaScript".}

    template GC_enableMarkAndSweep* =
      {.warning: "GC_enableMarkAndSweep is a no-op in JavaScript".}

    template GC_disableMarkAndSweep* =
      {.warning: "GC_disableMarkAndSweep is a no-op in JavaScript".}

    template GC_ref*[T](x: ref T) =
      {.warning: "GC_ref is a no-op in JavaScript".}

    template GC_ref*[T](x: seq[T]) =
      {.warning: "GC_ref is a no-op in JavaScript".}

    template GC_ref*(x: string) =
      {.warning: "GC_ref is a no-op in JavaScript".}

    template GC_unref*[T](x: ref T) =
      {.warning: "GC_unref is a no-op in JavaScript".}

    template GC_unref*[T](x: seq[T]) =
      {.warning: "GC_unref is a no-op in JavaScript".}

    template GC_unref*(x: string) =
      {.warning: "GC_unref is a no-op in JavaScript".}

    template GC_getStatistics*(): string =
      {.warning: "GC_getStatistics is a no-op in JavaScript".}
      ""

# we have to compute this here before turning it off in except.nim anyway ...
const NimStackTrace = compileOption("stacktrace")

template coroutinesSupportedPlatform(): bool =
  when defined(sparc) or defined(ELATE) or compileOption("gc", "v2") or
    defined(boehmgc) or defined(gogc) or defined(nogc) or defined(gcRegions) or
    defined(gcMarkAndSweep):
    false
  else:
    true

when defined(nimCoroutines):
  # Explicit opt-in.
  when not coroutinesSupportedPlatform():
    {.error: "Coroutines are not supported on this architecture and/or garbage collector.".}
  const nimCoroutines* = true
elif defined(noNimCoroutines):
  # Explicit opt-out.
  const nimCoroutines* = false
else:
  # Autodetect coroutine support.
  const nimCoroutines* = false

{.push checks: off.}
# obviously we cannot generate checking operations here :-)
# because it would yield into an endless recursion
# however, stack-traces are available for most parts
# of the code

var
  globalRaiseHook*: proc (e: ref Exception): bool {.nimcall, benign.}
    ## With this hook you can influence exception handling on a global level.
    ## If not nil, every 'raise' statement ends up calling this hook.
    ##
    ## **Warning**: Ordinary application code should never set this hook!
    ## You better know what you do when setting this.
    ##
    ## If ``globalRaiseHook`` returns false, the exception is caught and does
    ## not propagate further through the call stack.

  localRaiseHook* {.threadvar.}: proc (e: ref Exception): bool {.nimcall, benign.}
    ## With this hook you can influence exception handling on a
    ## thread local level.
    ## If not nil, every 'raise' statement ends up calling this hook.
    ##
    ## **Warning**: Ordinary application code should never set this hook!
    ## You better know what you do when setting this.
    ##
    ## If ``localRaiseHook`` returns false, the exception
    ## is caught and does not propagate further through the call stack.

  outOfMemHook*: proc () {.nimcall, tags: [], benign, raises: [].}
    ## Set this variable to provide a procedure that should be called
    ## in case of an `out of memory`:idx: event. The standard handler
    ## writes an error message and terminates the program.
    ##
    ## `outOfMemHook` can be used to raise an exception in case of OOM like so:
    ##
    ## .. code-block:: Nim
    ##
    ##   var gOutOfMem: ref EOutOfMemory
    ##   new(gOutOfMem) # need to be allocated *before* OOM really happened!
    ##   gOutOfMem.msg = "out of memory"
    ##
    ##   proc handleOOM() =
    ##     raise gOutOfMem
    ##
    ##   system.outOfMemHook = handleOOM
    ##
    ## If the handler does not raise an exception, ordinary control flow
    ## continues and the program is terminated.

type
  PFrame* = ptr TFrame  ## Represents a runtime frame of the call stack;
                        ## part of the debugger API.
  TFrame* {.importc, nodecl, final.} = object ## The frame itself.
    prev*: PFrame       ## Previous frame; used for chaining the call stack.
    procname*: cstring  ## Name of the proc that is currently executing.
    line*: int          ## Line number of the proc that is currently executing.
    filename*: cstring  ## Filename of the proc that is currently executing.
    len*: int16         ## Length of the inspectable slots.
    calldepth*: int16   ## Used for max call depth checking.

when defined(JS):
  proc add*(x: var string, y: cstring) {.asmNoStackFrame.} =
    asm """
      if (`x` === null) { `x` = []; }
      var off = `x`.length;
      `x`.length += `y`.length;
      for (var i = 0; i < `y`.length; ++i) {
        `x`[off+i] = `y`.charCodeAt(i);
      }
    """
  proc add*(x: var cstring, y: cstring) {.magic: "AppendStrStr".}

elif hasAlloc:
  {.push stack_trace:off, profiler:off.}
  proc add*(x: var string, y: cstring) =
    var i = 0
    if y != nil:
      while y[i] != '\0':
        add(x, y[i])
        inc(i)
  {.pop.}

when defined(nimvarargstyped):
  proc echo*(x: varargs[typed, `$`]) {.magic: "Echo", tags: [WriteIOEffect],
    benign, sideEffect.}
    ## Writes and flushes the parameters to the standard output.
    ##
    ## Special built-in that takes a variable number of arguments. Each argument
    ## is converted to a string via ``$``, so it works for user-defined
    ## types that have an overloaded ``$`` operator.
    ## It is roughly equivalent to ``writeLine(stdout, x); flushFile(stdout)``, but
    ## available for the JavaScript target too.
    ##
    ## Unlike other IO operations this is guaranteed to be thread-safe as
    ## ``echo`` is very often used for debugging convenience. If you want to use
    ## ``echo`` inside a `proc without side effects
    ## <manual.html#pragmas-nosideeffect-pragma>`_ you can use `debugEcho
    ## <#debugEcho,varargs[typed,]>`_ instead.

  proc debugEcho*(x: varargs[typed, `$`]) {.magic: "Echo", noSideEffect,
                                            tags: [], raises: [].}
    ## Same as `echo <#echo,varargs[typed,]>`_, but as a special semantic rule,
    ## ``debugEcho`` pretends to be free of side effects, so that it can be used
    ## for debugging routines marked as `noSideEffect
    ## <manual.html#pragmas-nosideeffect-pragma>`_.
else:
  proc echo*(x: varargs[untyped, `$`]) {.magic: "Echo", tags: [WriteIOEffect],
    benign, sideEffect.}
  proc debugEcho*(x: varargs[untyped, `$`]) {.magic: "Echo", noSideEffect,
                                             tags: [], raises: [].}

template newException*(exceptn: typedesc, message: string;
                       parentException: ref Exception = nil): untyped =
  ## Creates an exception object of type ``exceptn`` and sets its ``msg`` field
  ## to `message`. Returns the new exception object.
  when declared(owned):
    var e: owned(ref exceptn)
  else:
    var e: ref exceptn
  new(e)
  e.msg = message
  e.parent = parentException
  e

when hostOS == "standalone" and defined(nogc):
  proc nimToCStringConv(s: NimString): cstring {.compilerproc, inline.} =
    if s == nil or s.len == 0: result = cstring""
    else: result = cstring(addr s.data)

proc getTypeInfo*[T](x: T): pointer {.magic: "GetTypeInfo", benign.}
  ## Get type information for `x`.
  ##
  ## Ordinary code should not use this, but the `typeinfo module
  ## <typeinfo.html>`_ instead.

{.push stackTrace: off.}
proc abs*(x: int): int {.magic: "AbsI", noSideEffect.} =
  if x < 0: -x else: x
proc abs*(x: int8): int8 {.magic: "AbsI", noSideEffect.} =
  if x < 0: -x else: x
proc abs*(x: int16): int16 {.magic: "AbsI", noSideEffect.} =
  if x < 0: -x else: x
proc abs*(x: int32): int32 {.magic: "AbsI", noSideEffect.} =
  if x < 0: -x else: x
proc abs*(x: int64): int64 {.magic: "AbsI", noSideEffect.} =
  ## Returns the absolute value of `x`.
  ##
  ## If `x` is ``low(x)`` (that is -MININT for its type),
  ## an overflow exception is thrown (if overflow checking is turned on).
  result = if x < 0: -x else: x
{.pop.}


when not defined(JS):
  proc likelyProc(val: bool): bool {.importc: "NIM_LIKELY", nodecl, noSideEffect.}
  proc unlikelyProc(val: bool): bool {.importc: "NIM_UNLIKELY", nodecl, noSideEffect.}

template likely*(val: bool): bool =
  ## Hints the optimizer that `val` is likely going to be true.
  ##
  ## You can use this template to decorate a branch condition. On certain
  ## platforms this can help the processor predict better which branch is
  ## going to be run. Example:
  ##
  ## .. code-block:: Nim
  ##   for value in inputValues:
  ##     if likely(value <= 100):
  ##       process(value)
  ##     else:
  ##       echo "Value too big!"
  ##
  ## On backends without branch prediction (JS and the nimscript VM), this
  ## template will not affect code execution.
  when nimvm:
    val
  else:
    when defined(JS):
      val
    else:
      likelyProc(val)

template unlikely*(val: bool): bool =
  ## Hints the optimizer that `val` is likely going to be false.
  ##
  ## You can use this proc to decorate a branch condition. On certain
  ## platforms this can help the processor predict better which branch is
  ## going to be run. Example:
  ##
  ## .. code-block:: Nim
  ##   for value in inputValues:
  ##     if unlikely(value > 100):
  ##       echo "Value too big!"
  ##     else:
  ##       process(value)
  ##
  ## On backends without branch prediction (JS and the nimscript VM), this
  ## template will not affect code execution.
  when nimvm:
    val
  else:
    when defined(JS):
      val
    else:
      unlikelyProc(val)


import system/dollars
export dollars


const
  NimMajor* {.intdefine.}: int = 1
    ## is the major number of Nim's version.

  NimMinor* {.intdefine.}: int = 1
    ## is the minor number of Nim's version.

  NimPatch* {.intdefine.}: int = 1
    ## is the patch number of Nim's version.

  NimVersion*: string = $NimMajor & "." & $NimMinor & "." & $NimPatch
    ## is the version of Nim as a string.


type
  FileSeekPos* = enum ## Position relative to which seek should happen.
                      # The values are ordered so that they match with stdio
                      # SEEK_SET, SEEK_CUR and SEEK_END respectively.
    fspSet            ## Seek to absolute value
    fspCur            ## Seek relative to current position
    fspEnd            ## Seek relative to end


when not defined(JS): #and not defined(nimscript):
  {.push stack_trace: off, profiler:off.}

  when hasAlloc:
    when not defined(gcRegions) and not usesDestructors:
      proc initGC() {.gcsafe.}

    proc initStackBottom() {.inline, compilerproc.} =
      # WARNING: This is very fragile! An array size of 8 does not work on my
      # Linux 64bit system. -- That's because the stack direction is the other
      # way around.
      when declared(nimGC_setStackBottom):
        var locals {.volatile.}: pointer
        locals = addr(locals)
        nimGC_setStackBottom(locals)

    proc initStackBottomWith(locals: pointer) {.inline, compilerproc.} =
      # We need to keep initStackBottom around for now to avoid
      # bootstrapping problems.
      when declared(nimGC_setStackBottom):
        nimGC_setStackBottom(locals)

    when not usesDestructors:
      {.push profiler: off.}
      var
        strDesc = TNimType(size: sizeof(string), kind: tyString, flags: {ntfAcyclic})
      {.pop.}

  when not defined(nimscript):
    proc zeroMem(p: pointer, size: Natural) =
      nimZeroMem(p, size)
      when declared(memTrackerOp):
        memTrackerOp("zeroMem", p, size)
    proc copyMem(dest, source: pointer, size: Natural) =
      nimCopyMem(dest, source, size)
      when declared(memTrackerOp):
        memTrackerOp("copyMem", dest, size)
    proc moveMem(dest, source: pointer, size: Natural) =
      c_memmove(dest, source, csize_t(size))
      when declared(memTrackerOp):
        memTrackerOp("moveMem", dest, size)
    proc equalMem(a, b: pointer, size: Natural): bool =
      nimCmpMem(a, b, size) == 0

  proc cmp(x, y: string): int =
    when defined(nimscript):
      if x < y: result = -1
      elif x > y: result = 1
      else: result = 0
    else:
      when nimvm:
        if x < y: result = -1
        elif x > y: result = 1
        else: result = 0
      else:
        let minlen = min(x.len, y.len)
        result = int(nimCmpMem(x.cstring, y.cstring, cast[csize_t](minlen)))
        if result == 0:
          result = x.len - y.len

  when declared(newSeq):
    proc cstringArrayToSeq*(a: cstringArray, len: Natural): seq[string] =
      ## Converts a ``cstringArray`` to a ``seq[string]``. `a` is supposed to be
      ## of length ``len``.
      newSeq(result, len)
      for i in 0..len-1: result[i] = $a[i]

    proc cstringArrayToSeq*(a: cstringArray): seq[string] =
      ## Converts a ``cstringArray`` to a ``seq[string]``. `a` is supposed to be
      ## terminated by ``nil``.
      var L = 0
      while a[L] != nil: inc(L)
      result = cstringArrayToSeq(a, L)

  # -------------------------------------------------------------------------

  when declared(alloc0) and declared(dealloc):
    proc allocCStringArray*(a: openArray[string]): cstringArray =
      ## Creates a NULL terminated cstringArray from `a`. The result has to
      ## be freed with `deallocCStringArray` after it's not needed anymore.
      result = cast[cstringArray](alloc0((a.len+1) * sizeof(cstring)))

      let x = cast[ptr UncheckedArray[string]](a)
      for i in 0 .. a.high:
        result[i] = cast[cstring](alloc0(x[i].len+1))
        copyMem(result[i], addr(x[i][0]), x[i].len)

    proc deallocCStringArray*(a: cstringArray) =
      ## Frees a NULL terminated cstringArray.
      var i = 0
      while a[i] != nil:
        dealloc(a[i])
        inc(i)
      dealloc(a)

  when not defined(nimscript):
    type
      PSafePoint = ptr TSafePoint
      TSafePoint {.compilerproc, final.} = object
        prev: PSafePoint # points to next safe point ON THE STACK
        status: int
        context: C_JmpBuf
      SafePoint = TSafePoint

  when declared(initAllocator):
    initAllocator()
  when hasThreadSupport:
    when hostOS != "standalone": include "system/threads"
  elif not defined(nogc) and not defined(nimscript):
    when not defined(useNimRtl) and not defined(createNimRtl): initStackBottom()
    when declared(initGC): initGC()

  when not defined(nimscript):
    proc setControlCHook*(hook: proc () {.noconv.})
      ## Allows you to override the behaviour of your application when CTRL+C
      ## is pressed. Only one such hook is supported.

    when not defined(noSignalHandler) and not defined(useNimRtl):
      proc unsetControlCHook*()
        ## Reverts a call to setControlCHook.

    proc writeStackTrace*() {.tags: [], gcsafe.}
      ## Writes the current stack trace to ``stderr``. This is only works
      ## for debug builds. Since it's usually used for debugging, this
      ## is proclaimed to have no IO effect!
    when hostOS != "standalone":
      proc getStackTrace*(): string {.gcsafe.}
        ## Gets the current stack trace. This only works for debug builds.

      proc getStackTrace*(e: ref Exception): string {.gcsafe.}
        ## Gets the stack trace associated with `e`, which is the stack that
        ## lead to the ``raise`` statement. This only works for debug builds.

    {.push stackTrace: off, profiler:off.}
    when defined(memtracker):
      include "system/memtracker"

    when hostOS == "standalone":
      include "system/embedded"
    else:
      include "system/excpt"
    include "system/chcks"

    # we cannot compile this with stack tracing on
    # as it would recurse endlessly!
    include "system/arithm"
    {.pop.} # stack trace
  {.pop.} # stack trace

  when hostOS != "standalone" and not defined(nimscript):
    include "system/dyncalls"
  when not defined(nimscript):
    include "system/sets"

    when defined(gogc):
      const GenericSeqSize = (3 * sizeof(int))
    else:
      const GenericSeqSize = (2 * sizeof(int))

    when not defined(nimV2):
      proc getDiscriminant(aa: pointer, n: ptr TNimNode): uint =
        sysAssert(n.kind == nkCase, "getDiscriminant: node != nkCase")
        var d: uint
        var a = cast[uint](aa)
        case n.typ.size
        of 1: d = uint(cast[ptr uint8](a + uint(n.offset))[])
        of 2: d = uint(cast[ptr uint16](a + uint(n.offset))[])
        of 4: d = uint(cast[ptr uint32](a + uint(n.offset))[])
        of 8: d = uint(cast[ptr uint64](a + uint(n.offset))[])
        else: sysAssert(false, "getDiscriminant: invalid n.typ.size")
        return d

      proc selectBranch(aa: pointer, n: ptr TNimNode): ptr TNimNode =
        var discr = getDiscriminant(aa, n)
        if discr < cast[uint](n.len):
          result = n.sons[discr]
          if result == nil: result = n.sons[n.len]
          # n.sons[n.len] contains the ``else`` part (but may be nil)
        else:
          result = n.sons[n.len]

    {.push profiler:off.}
    when hasAlloc: include "system/mmdisp"
    {.pop.}
    {.push stack_trace: off, profiler:off.}
    when hasAlloc:
      when not defined(nimSeqsV2):
        include "system/sysstr"
    {.pop.}
    when hasAlloc: include "system/strmantle"

    when hasThreadSupport:
      when hostOS != "standalone": include "system/channels"

  when not defined(nimscript) and hasAlloc:
    when not usesDestructors:
      include "system/assign"
    when not defined(nimV2):
      include "system/repr"

  when hostOS != "standalone" and not defined(nimscript):
    proc getCurrentException*(): ref Exception {.compilerRtl, inl, benign.} =
      ## Retrieves the current exception; if there is none, `nil` is returned.
      result = currException

    proc nimBorrowCurrentException(): ref Exception {.compilerRtl, inl, benign, nodestroy.} =
      # .nodestroy here so that we do not produce a write barrier as the
      # C codegen only uses it in a borrowed way:
      result = currException

    proc getCurrentExceptionMsg*(): string {.inline, benign.} =
      ## Retrieves the error message that was attached to the current
      ## exception; if there is none, `""` is returned.
      return if currException == nil: "" else: currException.msg

    proc setCurrentException*(exc: ref Exception) {.inline, benign.} =
      ## Sets the current exception.
      ##
      ## **Warning**: Only use this if you know what you are doing.
      currException = exc

  {.push stack_trace: off, profiler:off.}
  when (defined(profiler) or defined(memProfiler)) and not defined(nimscript):
    include "system/profiler"
  {.pop.} # stacktrace

  when not defined(nimscript):
    proc rawProc*[T: proc](x: T): pointer {.noSideEffect, inline.} =
      ## Retrieves the raw proc pointer of the closure `x`. This is
      ## useful for interfacing closures with C.
      {.emit: """
      `result` = `x`.ClP_0;
      """.}

    proc rawEnv*[T: proc](x: T): pointer {.noSideEffect, inline.} =
      ## Retrieves the raw environment pointer of the closure `x`. This is
      ## useful for interfacing closures with C.
      {.emit: """
      `result` = `x`.ClE_0;
      """.}

    proc finished*[T: proc](x: T): bool {.noSideEffect, inline.} =
      ## can be used to determine if a first class iterator has finished.
      {.emit: """
      `result` = ((NI*) `x`.ClE_0)[1] < 0;
      """.}

elif defined(JS):
  # Stubs:
  proc getOccupiedMem(): int = return -1
  proc getFreeMem(): int = return -1
  proc getTotalMem(): int = return -1

  proc dealloc(p: pointer) = discard
  proc alloc(size: Natural): pointer = discard
  proc alloc0(size: Natural): pointer = discard
  proc realloc(p: pointer, newsize: Natural): pointer = discard

  proc allocShared(size: Natural): pointer = discard
  proc allocShared0(size: Natural): pointer = discard
  proc deallocShared(p: pointer) = discard
  proc reallocShared(p: pointer, newsize: Natural): pointer = discard


  when defined(JS) and not defined(nimscript):
    include "system/jssys"
    include "system/reprjs"
  elif defined(nimscript):
    proc cmp(x, y: string): int =
      if x == y: return 0
      if x < y: return -1
      return 1

when defined(JS) or defined(nimscript):
  proc addInt*(result: var string; x: int64) =
    result.add $x

  proc addFloat*(result: var string; x: float) =
    result.add $x

proc quit*(errormsg: string, errorcode = QuitFailure) {.noreturn.} =
  ## A shorthand for ``echo(errormsg); quit(errorcode)``.
  when defined(nimscript) or defined(js) or (hostOS == "standalone"):
    echo errormsg
  else:
    when nimvm:
      echo errormsg
    else:
      cstderr.rawWrite(errormsg)
      cstderr.rawWrite("\n")
  quit(errorcode)

{.pop.} # checks
{.pop.} # hints

proc `/`*(x, y: int): float {.inline, noSideEffect.} =
  ## Division of integers that results in a float.
  ##
  ## See also:
  ## * `div <#div,int,int>`_
  ## * `mod <#mod,int,int>`_
  ##
  ## .. code-block:: Nim
  ##   echo 7 / 5 # => 1.4
  result = toFloat(x) / toFloat(y)

type
  BackwardsIndex* = distinct int ## Type that is constructed by ``^`` for
                                 ## reversed array accesses.
                                 ## (See `^ template <#^.t,int>`_)

template `^`*(x: int): BackwardsIndex = BackwardsIndex(x)
  ## Builtin `roof`:idx: operator that can be used for convenient array access.
  ## ``a[^x]`` is a shortcut for ``a[a.len-x]``.
  ##
  ## .. code-block:: Nim
  ##   let
  ##     a = [1, 3, 5, 7, 9]
  ##     b = "abcdefgh"
  ##
  ##   echo a[^1] # => 9
  ##   echo b[^2] # => g

template `..^`*(a, b: untyped): untyped =
  ## A shortcut for `.. ^` to avoid the common gotcha that a space between
  ## '..' and '^' is required.
  a .. ^b

template `..<`*(a, b: untyped): untyped =
  ## A shortcut for `a .. pred(b)`.
  ##
  ## .. code-block:: Nim
  ##   for i in 5 ..< 9:
  ##     echo i # => 5; 6; 7; 8
  a .. (when b is BackwardsIndex: succ(b) else: pred(b))

template spliceImpl(s, a, L, b: untyped): untyped =
  # make room for additional elements or cut:
  var shift = b.len - max(0,L)  # ignore negative slice size
  var newLen = s.len + shift
  if shift > 0:
    # enlarge:
    setLen(s, newLen)
    for i in countdown(newLen-1, a+b.len): movingCopy(s[i], s[i-shift])
  else:
    for i in countup(a+b.len, newLen-1): movingCopy(s[i], s[i-shift])
    # cut down:
    setLen(s, newLen)
  # fill the hole:
  for i in 0 ..< b.len: s[a+i] = b[i]

template `^^`(s, i: untyped): untyped =
  (when i is BackwardsIndex: s.len - int(i) else: int(i))

template `[]`*(s: string; i: int): char = arrGet(s, i)
template `[]=`*(s: string; i: int; val: char) = arrPut(s, i, val)

proc `[]`*[T, U](s: string, x: HSlice[T, U]): string {.inline.} =
  ## Slice operation for strings.
  ## Returns the inclusive range `[s[x.a], s[x.b]]`:
  ##
  ## .. code-block:: Nim
  ##    var s = "abcdef"
  ##    assert s[1..3] == "bcd"
  let a = s ^^ x.a
  let L = (s ^^ x.b) - a + 1
  result = newString(L)
  for i in 0 ..< L: result[i] = s[i + a]

proc `[]=`*[T, U](s: var string, x: HSlice[T, U], b: string) =
  ## Slice assignment for strings.
  ##
  ## If ``b.len`` is not exactly the number of elements that are referred to
  ## by `x`, a `splice`:idx: is performed:
  ##
  runnableExamples:
    var s = "abcdefgh"
    s[1 .. ^2] = "xyz"
    assert s == "axyzh"

  var a = s ^^ x.a
  var L = (s ^^ x.b) - a + 1
  if L == b.len:
    for i in 0..<L: s[i+a] = b[i]
  else:
    spliceImpl(s, a, L, b)

proc `[]`*[Idx, T, U, V](a: array[Idx, T], x: HSlice[U, V]): seq[T] =
  ## Slice operation for arrays.
  ## Returns the inclusive range `[a[x.a], a[x.b]]`:
  ##
  ## .. code-block:: Nim
  ##    var a = [1, 2, 3, 4]
  ##    assert a[0..2] == @[1, 2, 3]
  let xa = a ^^ x.a
  let L = (a ^^ x.b) - xa + 1
  result = newSeq[T](L)
  for i in 0..<L: result[i] = a[Idx(i + xa)]

proc `[]=`*[Idx, T, U, V](a: var array[Idx, T], x: HSlice[U, V], b: openArray[T]) =
  ## Slice assignment for arrays.
  ##
  ## .. code-block:: Nim
  ##   var a = [10, 20, 30, 40, 50]
  ##   a[1..2] = @[99, 88]
  ##   assert a == [10, 99, 88, 40, 50]
  let xa = a ^^ x.a
  let L = (a ^^ x.b) - xa + 1
  if L == b.len:
    for i in 0..<L: a[Idx(i + xa)] = b[i]
  else:
    sysFatal(RangeError, "different lengths for slice assignment")

proc `[]`*[T, U, V](s: openArray[T], x: HSlice[U, V]): seq[T] =
  ## Slice operation for sequences.
  ## Returns the inclusive range `[s[x.a], s[x.b]]`:
  ##
  ## .. code-block:: Nim
  ##    var s = @[1, 2, 3, 4]
  ##    assert s[0..2] == @[1, 2, 3]
  let a = s ^^ x.a
  let L = (s ^^ x.b) - a + 1
  newSeq(result, L)
  for i in 0 ..< L: result[i] = s[i + a]

proc `[]=`*[T, U, V](s: var seq[T], x: HSlice[U, V], b: openArray[T]) =
  ## Slice assignment for sequences.
  ##
  ## If ``b.len`` is not exactly the number of elements that are referred to
  ## by `x`, a `splice`:idx: is performed.
  runnableExamples:
    var s = @"abcdefgh"
    s[1 .. ^2] = @"xyz"
    assert s == @"axyzh"

  let a = s ^^ x.a
  let L = (s ^^ x.b) - a + 1
  if L == b.len:
    for i in 0 ..< L: s[i+a] = b[i]
  else:
    spliceImpl(s, a, L, b)

proc `[]`*[T](s: openArray[T]; i: BackwardsIndex): T {.inline.} =
  system.`[]`(s, s.len - int(i))

proc `[]`*[Idx, T](a: array[Idx, T]; i: BackwardsIndex): T {.inline.} =
  a[Idx(a.len - int(i) + int low(a))]
proc `[]`*(s: string; i: BackwardsIndex): char {.inline.} = s[s.len - int(i)]

proc `[]`*[T](s: var openArray[T]; i: BackwardsIndex): var T {.inline.} =
  system.`[]`(s, s.len - int(i))
proc `[]`*[Idx, T](a: var array[Idx, T]; i: BackwardsIndex): var T {.inline.} =
  a[Idx(a.len - int(i) + int low(a))]

proc `[]=`*[T](s: var openArray[T]; i: BackwardsIndex; x: T) {.inline.} =
  system.`[]=`(s, s.len - int(i), x)
proc `[]=`*[Idx, T](a: var array[Idx, T]; i: BackwardsIndex; x: T) {.inline.} =
  a[Idx(a.len - int(i) + int low(a))] = x
proc `[]=`*(s: var string; i: BackwardsIndex; x: char) {.inline.} =
  s[s.len - int(i)] = x

proc slurp*(filename: string): string {.magic: "Slurp".}
  ## This is an alias for `staticRead <#staticRead,string>`_.

proc staticRead*(filename: string): string {.magic: "Slurp".}
  ## Compile-time `readFile <io.html#readFile,string>`_ proc for easy
  ## `resource`:idx: embedding:
  ##
  ## .. code-block:: Nim
  ##     const myResource = staticRead"mydatafile.bin"
  ##
  ## `slurp <#slurp,string>`_ is an alias for ``staticRead``.

proc gorge*(command: string, input = "", cache = ""): string {.
  magic: "StaticExec".} = discard
  ## This is an alias for `staticExec <#staticExec,string,string,string>`_.

proc staticExec*(command: string, input = "", cache = ""): string {.
  magic: "StaticExec".} = discard
  ## Executes an external process at compile-time and returns its text output
  ## (stdout + stderr).
  ##
  ## If `input` is not an empty string, it will be passed as a standard input
  ## to the executed program.
  ##
  ## .. code-block:: Nim
  ##     const buildInfo = "Revision " & staticExec("git rev-parse HEAD") &
  ##                       "\nCompiled on " & staticExec("uname -v")
  ##
  ## `gorge <#gorge,string,string,string>`_ is an alias for ``staticExec``.
  ##
  ## Note that you can use this proc inside a pragma like
  ## `passc <manual.html#implementation-specific-pragmas-passc-pragma>`_ or
  ## `passl <manual.html#implementation-specific-pragmas-passl-pragma>`_.
  ##
  ## If ``cache`` is not empty, the results of ``staticExec`` are cached within
  ## the ``nimcache`` directory. Use ``--forceBuild`` to get rid of this caching
  ## behaviour then. ``command & input & cache`` (the concatenated string) is
  ## used to determine whether the entry in the cache is still valid. You can
  ## use versioning information for ``cache``:
  ##
  ## .. code-block:: Nim
  ##     const stateMachine = staticExec("dfaoptimizer", "input", "0.8.0")

proc gorgeEx*(command: string, input = "", cache = ""): tuple[output: string,
                                                              exitCode: int] =
  ## Similar to `gorge <#gorge,string,string,string>`_ but also returns the
  ## precious exit code.
  discard

proc `+=`*[T: SomeInteger](x: var T, y: T) {.
  magic: "Inc", noSideEffect.}
  ## Increments an integer.

proc `+=`*[T: enum|bool](x: var T, y: T) {.
  magic: "Inc", noSideEffect, deprecated: "use `inc` instead".}
  ## **Deprecated since v0.20**: use `inc` instead.

proc `-=`*[T: SomeInteger](x: var T, y: T) {.
  magic: "Dec", noSideEffect.}
  ## Decrements an integer.

proc `-=`*[T: enum|bool](x: var T, y: T) {.
  magic: "Dec", noSideEffect, deprecated: "0.20.0, use `dec` instead".}
  ## **Deprecated since v0.20**: use `dec` instead.

proc `*=`*[T: SomeInteger](x: var T, y: T) {.
  inline, noSideEffect.} =
  ## Binary `*=` operator for integers.
  x = x * y

proc `+=`*[T: float|float32|float64] (x: var T, y: T) {.
  inline, noSideEffect.} =
  ## Increments in place a floating point number.
  x = x + y

proc `-=`*[T: float|float32|float64] (x: var T, y: T) {.
  inline, noSideEffect.} =
  ## Decrements in place a floating point number.
  x = x - y

proc `*=`*[T: float|float32|float64] (x: var T, y: T) {.
  inline, noSideEffect.} =
  ## Multiplies in place a floating point number.
  x = x * y

proc `/=`*(x: var float64, y: float64) {.inline, noSideEffect.} =
  ## Divides in place a floating point number.
  x = x / y

proc `/=`*[T: float|float32](x: var T, y: T) {.inline, noSideEffect.} =
  ## Divides in place a floating point number.
  x = x / y

proc `&=`*(x: var string, y: string) {.magic: "AppendStrStr", noSideEffect.}
  ## Appends in place to a string.
  ##
  ## .. code-block:: Nim
  ##   var a = "abc"
  ##   a &= "de" # a <- "abcde"

template `&=`*(x, y: typed) =
  ## Generic 'sink' operator for Nim.
  ##
  ## For files an alias for ``write``.
  ## If not specialized further, an alias for ``add``.
  add(x, y)
when declared(File):
  template `&=`*(f: File, x: typed) = write(f, x)

template currentSourcePath*: string = instantiationInfo(-1, true).filename
  ## Returns the full file-system path of the current source.
  ##
  ## To get the directory containing the current source, use it with
  ## `os.parentDir() <os.html#parentDir%2Cstring>`_ as ``currentSourcePath.parentDir()``.
  ##
  ## The path returned by this template is set at compile time.
  ##
  ## See the docstring of `macros.getProjectPath() <macros.html#getProjectPath>`_
  ## for an example to see the distinction between the ``currentSourcePath``
  ## and ``getProjectPath``.
  ##
  ## See also:
  ## * `getCurrentDir proc <os.html#getCurrentDir>`_

when compileOption("rangechecks"):
  template rangeCheck*(cond) =
    ## Helper for performing user-defined range checks.
    ## Such checks will be performed only when the ``rangechecks``
    ## compile-time option is enabled.
    if not cond: sysFatal(RangeError, "range check failed")
else:
  template rangeCheck*(cond) = discard

when not defined(nimhygiene):
  {.pragma: inject.}

proc shallow*[T](s: var seq[T]) {.noSideEffect, inline.} =
  ## Marks a sequence `s` as `shallow`:idx:. Subsequent assignments will not
  ## perform deep copies of `s`.
  ##
  ## This is only useful for optimization purposes.
  if s.len == 0: return
  when not defined(JS) and not defined(nimscript) and not defined(nimSeqsV2):
    var s = cast[PGenericSeq](s)
    s.reserved = s.reserved or seqShallowFlag

proc shallow*(s: var string) {.noSideEffect, inline.} =
  ## Marks a string `s` as `shallow`:idx:. Subsequent assignments will not
  ## perform deep copies of `s`.
  ##
  ## This is only useful for optimization purposes.
  when not defined(JS) and not defined(nimscript) and not defined(nimSeqsV2):
    var s = cast[PGenericSeq](s)
    if s == nil:
      s = cast[PGenericSeq](newString(0))
    # string literals cannot become 'shallow':
    if (s.reserved and strlitFlag) == 0:
      s.reserved = s.reserved or seqShallowFlag

type
  NimNodeObj = object

  NimNode* {.magic: "PNimrodNode".} = ref NimNodeObj
    ## Represents a Nim AST node. Macros operate on this type.

macro lenVarargs*(x: varargs[untyped]): int {.since: (1, 1).} =
  ## returns number of variadic arguments in `x`
  proc lenVarargsImpl(x: NimNode): NimNode {.magic: "LengthOpenArray", noSideEffect.}
  lenVarargsImpl(x)

when false:
  template eval*(blk: typed): typed =
    ## Executes a block of code at compile time just as if it was a macro.
    ##
    ## Optionally, the block can return an AST tree that will replace the
    ## eval expression.
    macro payload: typed {.gensym.} = blk
    payload()

when hasAlloc or defined(nimscript):
  proc insert*(x: var string, item: string, i = 0.Natural) {.noSideEffect.} =
    ## Inserts `item` into `x` at position `i`.
    ##
    ## .. code-block:: Nim
    ##   var a = "abc"
    ##   a.insert("zz", 0) # a <- "zzabc"
    var xl = x.len
    setLen(x, xl+item.len)
    var j = xl-1
    while j >= i:
      shallowCopy(x[j+item.len], x[j])
      dec(j)
    j = 0
    while j < item.len:
      x[j+i] = item[j]
      inc(j)

when declared(initDebugger):
  initDebugger()

proc addEscapedChar*(s: var string, c: char) {.noSideEffect, inline.} =
  ## Adds a char to string `s` and applies the following escaping:
  ##
  ## * replaces any ``\`` by ``\\``
  ## * replaces any ``'`` by ``\'``
  ## * replaces any ``"`` by ``\"``
  ## * replaces any ``\a`` by ``\\a``
  ## * replaces any ``\b`` by ``\\b``
  ## * replaces any ``\t`` by ``\\t``
  ## * replaces any ``\n`` by ``\\n``
  ## * replaces any ``\v`` by ``\\v``
  ## * replaces any ``\f`` by ``\\f``
  ## * replaces any ``\c`` by ``\\c``
  ## * replaces any ``\e`` by ``\\e``
  ## * replaces any other character not in the set ``{'\21..'\126'}
  ##   by ``\xHH`` where ``HH`` is its hexadecimal value.
  ##
  ## The procedure has been designed so that its output is usable for many
  ## different common syntaxes.
  ##
  ## **Note**: This is **not correct** for producing Ansi C code!
  case c
  of '\a': s.add "\\a" # \x07
  of '\b': s.add "\\b" # \x08
  of '\t': s.add "\\t" # \x09
  of '\L': s.add "\\n" # \x0A
  of '\v': s.add "\\v" # \x0B
  of '\f': s.add "\\f" # \x0C
  of '\c': s.add "\\c" # \x0D
  of '\e': s.add "\\e" # \x1B
  of '\\': s.add("\\\\")
  of '\'': s.add("\\'")
  of '\"': s.add("\\\"")
  of {'\32'..'\126'} - {'\\', '\'', '\"'}: s.add(c)
  else:
    s.add("\\x")
    const HexChars = "0123456789ABCDEF"
    let n = ord(c)
    s.add(HexChars[int((n and 0xF0) shr 4)])
    s.add(HexChars[int(n and 0xF)])

proc addQuoted*[T](s: var string, x: T) =
  ## Appends `x` to string `s` in place, applying quoting and escaping
  ## if `x` is a string or char.
  ##
  ## See `addEscapedChar <#addEscapedChar,string,char>`_
  ## for the escaping scheme. When `x` is a string, characters in the
  ## range ``{\128..\255}`` are never escaped so that multibyte UTF-8
  ## characters are untouched (note that this behavior is different from
  ## ``addEscapedChar``).
  ##
  ## The Nim standard library uses this function on the elements of
  ## collections when producing a string representation of a collection.
  ## It is recommended to use this function as well for user-side collections.
  ## Users may overload `addQuoted` for custom (string-like) types if
  ## they want to implement a customized element representation.
  ##
  ## .. code-block:: Nim
  ##   var tmp = ""
  ##   tmp.addQuoted(1)
  ##   tmp.add(", ")
  ##   tmp.addQuoted("string")
  ##   tmp.add(", ")
  ##   tmp.addQuoted('c')
  ##   assert(tmp == """1, "string", 'c'""")
  when T is string or T is cstring:
    s.add("\"")
    for c in x:
      # Only ASCII chars are escaped to avoid butchering
      # multibyte UTF-8 characters.
      if c <= 127.char:
        s.addEscapedChar(c)
      else:
        s.add c
    s.add("\"")
  elif T is char:
    s.add("'")
    s.addEscapedChar(x)
    s.add("'")
  # prevent temporary string allocation
  elif T is SomeSignedInt:
    s.addInt(x)
  elif T is SomeFloat:
    s.addFloat(x)
  elif compiles(s.add(x)):
    s.add(x)
  else:
    s.add($x)

proc locals*(): RootObj {.magic: "Plugin", noSideEffect.} =
  ## Generates a tuple constructor expression listing all the local variables
  ## in the current scope.
  ##
  ## This is quite fast as it does not rely
  ## on any debug or runtime information. Note that in contrast to what
  ## the official signature says, the return type is *not* ``RootObj`` but a
  ## tuple of a structure that depends on the current scope. Example:
  ##
  ## .. code-block:: Nim
  ##   proc testLocals() =
  ##     var
  ##       a = "something"
  ##       b = 4
  ##       c = locals()
  ##       d = "super!"
  ##
  ##     b = 1
  ##     for name, value in fieldPairs(c):
  ##       echo "name ", name, " with value ", value
  ##     echo "B is ", b
  ##   # -> name a with value something
  ##   # -> name b with value 4
  ##   # -> B is 1
  discard

when hasAlloc and not defined(nimscript) and not defined(JS) and
    not usesDestructors:
  # XXX how to implement 'deepCopy' is an open problem.
  proc deepCopy*[T](x: var T, y: T) {.noSideEffect, magic: "DeepCopy".} =
    ## Performs a deep copy of `y` and copies it into `x`.
    ##
    ## This is also used by the code generator
    ## for the implementation of ``spawn``.
    discard

  proc deepCopy*[T](y: T): T =
    ## Convenience wrapper around `deepCopy` overload.
    deepCopy(result, y)

  include "system/deepcopy"

proc procCall*(x: untyped) {.magic: "ProcCall", compileTime.} =
  ## Special magic to prohibit dynamic binding for `method`:idx: calls.
  ## This is similar to `super`:idx: in ordinary OO languages.
  ##
  ## .. code-block:: Nim
  ##   # 'someMethod' will be resolved fully statically:
  ##   procCall someMethod(a, b)
  discard


proc `==`*(x, y: cstring): bool {.magic: "EqCString", noSideEffect,
                                   inline.} =
  ## Checks for equality between two `cstring` variables.
  proc strcmp(a, b: cstring): cint {.noSideEffect,
    importc, header: "<string.h>".}
  if pointer(x) == pointer(y): result = true
  elif x.isNil or y.isNil: result = false
  else: result = strcmp(x, y) == 0

when defined(nimNoNilSeqs2):
  when not compileOption("nilseqs"):
    when defined(nimHasUserErrors):
      # bug #9149; ensure that 'type(nil)' does not match *too* well by using 'type(nil) | type(nil)'.
      # Eventually (in 0.20?) we will be able to remove this hack completely.
      proc `==`*(x: string; y: type(nil) | type(nil)): bool {.
          error: "'nil' is now invalid for 'string'; compile with --nilseqs:on for a migration period".} =
        discard
      proc `==`*(x: type(nil) | type(nil); y: string): bool {.
          error: "'nil' is now invalid for 'string'; compile with --nilseqs:on for a migration period".} =
        discard
    else:
      proc `==`*(x: string; y: type(nil) | type(nil)): bool {.error.} = discard
      proc `==`*(x: type(nil) | type(nil); y: string): bool {.error.} = discard

template closureScope*(body: untyped): untyped =
  ## Useful when creating a closure in a loop to capture local loop variables by
  ## their current iteration values.
  ##
  ## Note: This template may not work in some cases, use
  ## `capture <sugar.html#capture.m,openArray[typed],untyped>`_ instead.
  ##
  ## Example:
  ##
  ## .. code-block:: Nim
  ##   var myClosure : proc()
  ##   # without closureScope:
  ##   for i in 0 .. 5:
  ##     let j = i
  ##     if j == 3:
  ##       myClosure = proc() = echo j
  ##   myClosure() # outputs 5. `j` is changed after closure creation
  ##   # with closureScope:
  ##   for i in 0 .. 5:
  ##     closureScope: # Everything in this scope is locked after closure creation
  ##       let j = i
  ##       if j == 3:
  ##         myClosure = proc() = echo j
  ##   myClosure() # outputs 3
  (proc() = body)()

template once*(body: untyped): untyped =
  ## Executes a block of code only once (the first time the block is reached).
  ##
  ## .. code-block:: Nim
  ##
  ##  proc draw(t: Triangle) =
  ##    once:
  ##      graphicsInit()
  ##    line(t.p1, t.p2)
  ##    line(t.p2, t.p3)
  ##    line(t.p3, t.p1)
  ##
  var alreadyExecuted {.global.} = false
  if not alreadyExecuted:
    alreadyExecuted = true
    body

{.pop.} #{.push warning[GcMem]: off, warning[Uninit]: off.}

proc substr*(s: string, first, last: int): string =
  ## Copies a slice of `s` into a new string and returns this new
  ## string.
  ##
  ## The bounds `first` and `last` denote the indices of
  ## the first and last characters that shall be copied. If ``last``
  ## is omitted, it is treated as ``high(s)``. If ``last >= s.len``, ``s.len``
  ## is used instead: This means ``substr`` can also be used to `cut`:idx:
  ## or `limit`:idx: a string's length.
  runnableExamples:
    let a = "abcdefgh"
    assert a.substr(2, 5) == "cdef"
    assert a.substr(2) == "cdefgh"
    assert a.substr(5, 99) == "fgh"

  let first = max(first, 0)
  let L = max(min(last, high(s)) - first + 1, 0)
  result = newString(L)
  for i in 0 .. L-1:
    result[i] = s[i+first]

proc substr*(s: string, first = 0): string =
  result = substr(s, first, high(s))

when defined(nimconfig):
  include "system/nimscript"

when not defined(js):
  proc toOpenArray*[T](x: ptr UncheckedArray[T]; first, last: int): openArray[T] {.
    magic: "Slice".}
  when defined(nimToOpenArrayCString):
    proc toOpenArray*(x: cstring; first, last: int): openArray[char] {.
      magic: "Slice".}
    proc toOpenArrayByte*(x: cstring; first, last: int): openArray[byte] {.
      magic: "Slice".}

proc toOpenArray*[T](x: seq[T]; first, last: int): openArray[T] {.
  magic: "Slice".}
proc toOpenArray*[T](x: openArray[T]; first, last: int): openArray[T] {.
  magic: "Slice".}
proc toOpenArray*[I, T](x: array[I, T]; first, last: I): openArray[T] {.
  magic: "Slice".}
proc toOpenArray*(x: string; first, last: int): openArray[char] {.
  magic: "Slice".}

proc toOpenArrayByte*(x: string; first, last: int): openArray[byte] {.
  magic: "Slice".}
proc toOpenArrayByte*(x: openArray[char]; first, last: int): openArray[byte] {.
  magic: "Slice".}
proc toOpenArrayByte*(x: seq[char]; first, last: int): openArray[byte] {.
  magic: "Slice".}

type
  ForLoopStmt* {.compilerproc.} = object ## \
    ## A special type that marks a macro as a `for-loop macro`:idx:.
    ## See `"For Loop Macro" <manual.html#macros-for-loop-macro>`_.

when defined(genode):
  var componentConstructHook*: proc (env: GenodeEnv) {.nimcall.}
    ## Hook into the Genode component bootstrap process.
    ##
    ## This hook is called after all globals are initialized.
    ## When this hook is set the component will not automatically exit,
    ## call ``quit`` explicitly to do so. This is the only available method
    ## of accessing the initial Genode environment.

  proc nim_component_construct(env: GenodeEnv) {.exportc.} =
    ## Procedure called during ``Component::construct`` by the loader.
    if componentConstructHook.isNil:
      env.quit(programResult)
        # No native Genode application initialization,
        # exit as would POSIX.
    else:
      componentConstructHook(env)
        # Perform application initialization
        # and return to thread entrypoint.


import system/widestrs
export widestrs

import system/io
export io

when not defined(createNimHcr):
  include nimhcr<|MERGE_RESOLUTION|>--- conflicted
+++ resolved
@@ -2884,17 +2884,13 @@
   for i in 1..high(x):
     if result < x[i]: result = x[i]
 
-<<<<<<< HEAD
 proc idxmax*[T](x: openArray[T]): T =
   ## The index of the maximum value of `x`. ``T`` needs to have a ``<`` operator.
   result = 0
   for i in 1..high(x):
     if x[result] < x[i]: result = i
 
-proc abs*(x: float): float {.magic: "AbsF64", noSideEffect.} =
-=======
 proc abs*(x: float64): float64 {.noSideEffect, inline.} =
->>>>>>> 1917ebf0
   if x < 0.0: -x else: x
 proc abs*(x: float32): float32 {.noSideEffect, inline.} =
   if x < 0.0: -x else: x
