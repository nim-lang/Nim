--- conflicted
+++ resolved
@@ -296,15 +296,11 @@
         for val in fields(a):
           tupleSize.inc
 
-      checkJson b.len == tupleSize, $(b.len, tupleSize, $T, b) # could customize
+      checkJson b.len == tupleSize, fmt"Json doesn't match expected length of {tupleSize}, got {b.pretty()}"
       var i = 0
       for val in fields(a):
         fromJson(val, b[i], opt)
         i.inc
-<<<<<<< HEAD
-      checkJson b.len == i, fmt"Json doesn't match expected length of {i}, got {b.pretty()}"
-=======
->>>>>>> d261135c
   else:
     # checkJson not appropriate here
     static: doAssert false, "not yet implemented: " & $T
