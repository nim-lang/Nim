--- conflicted
+++ resolved
@@ -791,56 +791,6 @@
   when declared(stdin):
     discard c_setvbuf(stdin, nil, IONBF, 0)
 
-<<<<<<< HEAD
-when declared(stdout):
-  when defined(windows) and compileOption("threads"):
-    proc addSysExitProc(quitProc: proc() {.noconv.}) {.importc: "atexit", header: "<stdlib.h>".}
-
-    const insideRLocksModule = false
-    include "system/syslocks"
-
-
-    var echoLock: SysLock
-    initSysLock echoLock
-    addSysExitProc(proc() {.noconv.} = deinitSys(echoLock))
-
-  const stdOutLock = not defined(windows) and
-                     not defined(dos) and
-                     not defined(android) and
-                     not defined(nintendoswitch) and
-                     not defined(freertos) and
-                     not defined(zephyr) and
-                     hostOS != "any"
-
-  proc echoBinSafe(args: openArray[string]) {.compilerproc.} =
-    when defined(androidNDK):
-      var s = ""
-      for arg in args:
-        s.add arg
-      android_log_print(ANDROID_LOG_VERBOSE, "nim", s)
-    else:
-      # flockfile deadlocks some versions of Android 5.x.x
-      when stdOutLock:
-        proc flockfile(f: File) {.importc, nodecl.}
-        proc funlockfile(f: File) {.importc, nodecl.}
-        flockfile(stdout)
-      when defined(windows) and compileOption("threads"):
-        acquireSys echoLock
-      for s in args:
-        when defined(windows):
-          writeWindows(stdout, s)
-        else:
-          discard c_fwrite(s.cstring, cast[csize_t](s.len), 1, stdout)
-      const linefeed = "\n"
-      discard c_fwrite(linefeed.cstring, linefeed.len, 1, stdout)
-      discard c_fflush(stdout)
-      when stdOutLock:
-        funlockfile(stdout)
-      when defined(windows) and compileOption("threads"):
-        releaseSys echoLock
-
-=======
->>>>>>> f56085f2
 
 when defined(windows) and not defined(nimscript) and not defined(js):
   # work-around C's sucking abstraction:
