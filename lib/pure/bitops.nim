#
#
#            Nim's Runtime Library
#        (c) Copyright 2017 Nim Authors
#
#    See the file "copying.txt", included in this
#    distribution, for details about the copyright.
#

## This module implements a series of low level methods for bit manipulation.
##
## By default, compiler intrinsics are used where possible to improve performance
## on supported compilers: `GCC`, `LLVM_GCC`, `CLANG`, `VCC`, `ICC`.
##
## The module will fallback to pure nim procs in case the backend is not supported.
## You can also use the flag `noIntrinsicsBitOpts` to disable compiler intrinsics.
##
## This module is also compatible with other backends: `JavaScript`, `NimScript`
## as well as the `compiletime VM`.
##
## As a result of using optimized functions/intrinsics, some functions can return
## undefined results if the input is invalid. You can use the flag `noUndefinedBitOpts`
## to force predictable behaviour for all input, causing a small performance hit.
##
## At this time only `fastLog2`, `firstSetBit`, `countLeadingZeroBits` and `countTrailingZeroBits`
## may return undefined and/or platform dependent values if given invalid input.

import macros
import std/private/since
from std/private/vmutils import forwardImpl, toUnsigned


# sets.nim cannot import bitops, but bitops can use include
# system/sets to eliminate code duplication. sets.nim defines
# countBits32 and countBits64.
import system/sets

func bitnot*[T: SomeInteger](x: T): T {.magic: "BitnotI".}
  ## Computes the `bitwise complement` of the integer `x`.

func internalBitand[T: SomeInteger](x, y: T): T {.magic: "BitandI".}

func internalBitor[T: SomeInteger](x, y: T): T {.magic: "BitorI".}

func internalBitxor[T: SomeInteger](x, y: T): T {.magic: "BitxorI".}

macro bitand*[T: SomeInteger](x, y: T; z: varargs[T]): T =
  ## Computes the `bitwise and` of all arguments collectively.
  let fn = bindSym("internalBitand")
  result = newCall(fn, x, y)
  for extra in z:
    result = newCall(fn, result, extra)

macro bitor*[T: SomeInteger](x, y: T; z: varargs[T]): T =
  ## Computes the `bitwise or` of all arguments collectively.
  let fn = bindSym("internalBitor")
  result = newCall(fn, x, y)
  for extra in z:
    result = newCall(fn, result, extra)

macro bitxor*[T: SomeInteger](x, y: T; z: varargs[T]): T =
  ## Computes the `bitwise xor` of all arguments collectively.
  let fn = bindSym("internalBitxor")
  result = newCall(fn, x, y)
  for extra in z:
    result = newCall(fn, result, extra)


const arch64 = sizeof(int) == 8
const useBuiltinsRotate = (defined(amd64) or defined(i386)) and
                          (defined(gcc) or defined(clang) or defined(vcc) or
                           (defined(icl) and not defined(cpp))) and useBuiltins


type BitsRange*[T] = range[0..sizeof(T)*8-1]
  ## A range with all bit positions for type `T`.

func bitsliced*[T: SomeInteger](v: T; slice: Slice[int]): T {.inline, since: (1, 3).} =
  ## Returns an extracted (and shifted) slice of bits from `v`.
  runnableExamples:
    doAssert 0b10111.bitsliced(2 .. 4) == 0b101
    doAssert 0b11100.bitsliced(0 .. 2) == 0b100
    doAssert 0b11100.bitsliced(0 ..< 3) == 0b100

  let
    upmost = sizeof(T) * 8 - 1
    uv     = when v is SomeUnsignedInt: v else: v.toUnsigned
  (uv shl (upmost - slice.b) shr (upmost - slice.b + slice.a)).T

proc bitslice*[T: SomeInteger](v: var T; slice: Slice[int]) {.inline, since: (1, 3).} =
  ## Mutates `v` into an extracted (and shifted) slice of bits from `v`.
  runnableExamples:
    var x = 0b101110
    x.bitslice(2 .. 4)
    doAssert x == 0b011

  let
    upmost = sizeof(T) * 8 - 1
    uv     = when v is SomeUnsignedInt: v else: v.toUnsigned
  v = (uv shl (upmost - slice.b) shr (upmost - slice.b + slice.a)).T

func toMask*[T: SomeInteger](slice: Slice[int]): T {.inline, since: (1, 3).} =
  ## Creates a bitmask based on a slice of bits.
  runnableExamples:
    doAssert toMask[int32](1 .. 3) == 0b1110'i32
    doAssert toMask[int32](0 .. 3) == 0b1111'i32

  let
    upmost = sizeof(T) * 8 - 1
    bitmask = when T is SomeUnsignedInt:
                bitnot(0.T)
              else:
                bitnot(0.T).toUnsigned
  (bitmask shl (upmost - slice.b + slice.a) shr (upmost - slice.b)).T

proc masked*[T: SomeInteger](v, mask :T): T {.inline, since: (1, 3).} =
  ## Returns `v`, with only the `1` bits from `mask` matching those of
  ## `v` set to 1.
  ##
  ## Effectively maps to a `bitand <#bitand.m,T,T,varargs[T]>`_ operation.
  runnableExamples:
    let v = 0b0000_0011'u8
    doAssert v.masked(0b0000_1010'u8) == 0b0000_0010'u8

  bitand(v, mask)

func masked*[T: SomeInteger](v: T; slice: Slice[int]): T {.inline, since: (1, 3).} =
  ## Returns `v`, with only the `1` bits in the range of `slice`
  ## matching those of `v` set to 1.
  ##
  ## Effectively maps to a `bitand <#bitand.m,T,T,varargs[T]>`_ operation.
  runnableExamples:
    let v = 0b0000_1011'u8
    doAssert v.masked(1 .. 3) == 0b0000_1010'u8

  bitand(v, toMask[T](slice))

proc mask*[T: SomeInteger](v: var T; mask: T) {.inline, since: (1, 3).} =
  ## Mutates `v`, with only the `1` bits from `mask` matching those of
  ## `v` set to 1.
  ##
  ## Effectively maps to a `bitand <#bitand.m,T,T,varargs[T]>`_ operation.
  runnableExamples:
    var v = 0b0000_0011'u8
    v.mask(0b0000_1010'u8)
    doAssert v == 0b0000_0010'u8

  v = bitand(v, mask)

proc mask*[T: SomeInteger](v: var T; slice: Slice[int]) {.inline, since: (1, 3).} =
  ## Mutates `v`, with only the `1` bits in the range of `slice`
  ## matching those of `v` set to 1.
  ##
  ## Effectively maps to a `bitand <#bitand.m,T,T,varargs[T]>`_ operation.
  runnableExamples:
    var v = 0b0000_1011'u8
    v.mask(1 .. 3)
    doAssert v == 0b0000_1010'u8

  v = bitand(v, toMask[T](slice))

func setMasked*[T: SomeInteger](v, mask :T): T {.inline, since: (1, 3).} =
  ## Returns `v`, with all the `1` bits from `mask` set to 1.
  ##
  ## Effectively maps to a `bitor <#bitor.m,T,T,varargs[T]>`_ operation.
  runnableExamples:
    let v = 0b0000_0011'u8
    doAssert v.setMasked(0b0000_1010'u8) == 0b0000_1011'u8

  bitor(v, mask)

func setMasked*[T: SomeInteger](v: T; slice: Slice[int]): T {.inline, since: (1, 3).} =
  ## Returns `v`, with all the `1` bits in the range of `slice` set to 1.
  ##
  ## Effectively maps to a `bitor <#bitor.m,T,T,varargs[T]>`_ operation.
  runnableExamples:
    let v = 0b0000_0011'u8
    doAssert v.setMasked(2 .. 3) == 0b0000_1111'u8

  bitor(v, toMask[T](slice))

proc setMask*[T: SomeInteger](v: var T; mask: T) {.inline.} =
  ## Mutates `v`, with all the `1` bits from `mask` set to 1.
  ##
  ## Effectively maps to a `bitor <#bitor.m,T,T,varargs[T]>`_ operation.
  runnableExamples:
    var v = 0b0000_0011'u8
    v.setMask(0b0000_1010'u8)
    doAssert v == 0b0000_1011'u8

  v = bitor(v, mask)

proc setMask*[T: SomeInteger](v: var T; slice: Slice[int]) {.inline, since: (1, 3).} =
  ## Mutates `v`, with all the `1` bits in the range of `slice` set to 1.
  ##
  ## Effectively maps to a `bitor <#bitor.m,T,T,varargs[T]>`_ operation.
  runnableExamples:
    var v = 0b0000_0011'u8
    v.setMask(2 .. 3)
    doAssert v == 0b0000_1111'u8

  v = bitor(v, toMask[T](slice))

func clearMasked*[T: SomeInteger](v, mask :T): T {.inline, since: (1, 3).} =
  ## Returns `v`, with all the `1` bits from `mask` set to 0.
  ##
  ## Effectively maps to a `bitand <#bitand.m,T,T,varargs[T]>`_ operation
  ## with an *inverted mask*.
  runnableExamples:
    let v = 0b0000_0011'u8
    doAssert v.clearMasked(0b0000_1010'u8) == 0b0000_0001'u8

  bitand(v, bitnot(mask))

func clearMasked*[T: SomeInteger](v: T; slice: Slice[int]): T {.inline, since: (1, 3).} =
  ## Returns `v`, with all the `1` bits in the range of `slice` set to 0.
  ##
  ## Effectively maps to a `bitand <#bitand.m,T,T,varargs[T]>`_ operation
  ## with an *inverted mask*.
  runnableExamples:
    let v = 0b0000_0011'u8
    doAssert v.clearMasked(1 .. 3) == 0b0000_0001'u8

  bitand(v, bitnot(toMask[T](slice)))

proc clearMask*[T: SomeInteger](v: var T; mask: T) {.inline.} =
  ## Mutates `v`, with all the `1` bits from `mask` set to 0.
  ##
  ## Effectively maps to a `bitand <#bitand.m,T,T,varargs[T]>`_ operation
  ## with an *inverted mask*.
  runnableExamples:
    var v = 0b0000_0011'u8
    v.clearMask(0b0000_1010'u8)
    doAssert v == 0b0000_0001'u8

  v = bitand(v, bitnot(mask))

proc clearMask*[T: SomeInteger](v: var T; slice: Slice[int]) {.inline, since: (1, 3).} =
  ## Mutates `v`, with all the `1` bits in the range of `slice` set to 0.
  ##
  ## Effectively maps to a `bitand <#bitand.m,T,T,varargs[T]>`_ operation
  ## with an *inverted mask*.
  runnableExamples:
    var v = 0b0000_0011'u8
    v.clearMask(1 .. 3)
    doAssert v == 0b0000_0001'u8

  v = bitand(v, bitnot(toMask[T](slice)))

func flipMasked*[T: SomeInteger](v, mask :T): T {.inline, since: (1, 3).} =
  ## Returns `v`, with all the `1` bits from `mask` flipped.
  ##
  ## Effectively maps to a `bitxor <#bitxor.m,T,T,varargs[T]>`_ operation.
  runnableExamples:
    let v = 0b0000_0011'u8
    doAssert v.flipMasked(0b0000_1010'u8) == 0b0000_1001'u8

  bitxor(v, mask)

func flipMasked*[T: SomeInteger](v: T; slice: Slice[int]): T {.inline, since: (1, 3).} =
  ## Returns `v`, with all the `1` bits in the range of `slice` flipped.
  ##
  ## Effectively maps to a `bitxor <#bitxor.m,T,T,varargs[T]>`_ operation.
  runnableExamples:
    let v = 0b0000_0011'u8
    doAssert v.flipMasked(1 .. 3) == 0b0000_1101'u8

  bitxor(v, toMask[T](slice))

proc flipMask*[T: SomeInteger](v: var T; mask: T) {.inline.} =
  ## Mutates `v`, with all the `1` bits from `mask` flipped.
  ##
  ## Effectively maps to a `bitxor <#bitxor.m,T,T,varargs[T]>`_ operation.
  runnableExamples:
    var v = 0b0000_0011'u8
    v.flipMask(0b0000_1010'u8)
    doAssert v == 0b0000_1001'u8

  v = bitxor(v, mask)

proc flipMask*[T: SomeInteger](v: var T; slice: Slice[int]) {.inline, since: (1, 3).} =
  ## Mutates `v`, with all the `1` bits in the range of `slice` flipped.
  ##
  ## Effectively maps to a `bitxor <#bitxor.m,T,T,varargs[T]>`_ operation.
  runnableExamples:
    var v = 0b0000_0011'u8
    v.flipMask(1 .. 3)
    doAssert v == 0b0000_1101'u8

  v = bitxor(v, toMask[T](slice))

proc setBit*[T: SomeInteger](v: var T; bit: BitsRange[T]) {.inline.} =
  ## Mutates `v`, with the bit at position `bit` set to 1.
  runnableExamples:
    var v = 0b0000_0011'u8
    v.setBit(5'u8)
    doAssert v == 0b0010_0011'u8

  v.setMask(1.T shl bit)

proc clearBit*[T: SomeInteger](v: var T; bit: BitsRange[T]) {.inline.} =
  ## Mutates `v`, with the bit at position `bit` set to 0.
  runnableExamples:
    var v = 0b0000_0011'u8
    v.clearBit(1'u8)
    doAssert v == 0b0000_0001'u8

  v.clearMask(1.T shl bit)

proc flipBit*[T: SomeInteger](v: var T; bit: BitsRange[T]) {.inline.} =
  ## Mutates `v`, with the bit at position `bit` flipped.
  runnableExamples:
    var v = 0b0000_0011'u8
    v.flipBit(1'u8)
    doAssert v == 0b0000_0001'u8

    v = 0b0000_0011'u8
    v.flipBit(2'u8)
    doAssert v == 0b0000_0111'u8

  v.flipMask(1.T shl bit)

macro setBits*(v: typed; bits: varargs[typed]): untyped =
  ## Mutates `v`, with the bits at positions `bits` set to 1.
  runnableExamples:
    var v = 0b0000_0011'u8
    v.setBits(3, 5, 7)
    doAssert v == 0b1010_1011'u8

  bits.expectKind(nnkBracket)
  result = newStmtList()
  for bit in bits:
    result.add newCall("setBit", v, bit)

macro clearBits*(v: typed; bits: varargs[typed]): untyped =
  ## Mutates `v`, with the bits at positions `bits` set to 0.
  runnableExamples:
    var v = 0b1111_1111'u8
    v.clearBits(1, 3, 5, 7)
    doAssert v == 0b0101_0101'u8

  bits.expectKind(nnkBracket)
  result = newStmtList()
  for bit in bits:
    result.add newCall("clearBit", v, bit)

macro flipBits*(v: typed; bits: varargs[typed]): untyped =
  ## Mutates `v`, with the bits at positions `bits` set to 0.
  runnableExamples:
    var v = 0b0000_1111'u8
    v.flipBits(1, 3, 5, 7)
    doAssert v == 0b1010_0101'u8

  bits.expectKind(nnkBracket)
  result = newStmtList()
  for bit in bits:
    result.add newCall("flipBit", v, bit)


proc testBit*[T: SomeInteger](v: T; bit: BitsRange[T]): bool {.inline.} =
  ## Returns true if the bit in `v` at positions `bit` is set to 1.
  runnableExamples:
    let v = 0b0000_1111'u8
    doAssert v.testBit(0)
    doAssert not v.testBit(7)

  let mask = 1.T shl bit
  return (v and mask) == mask

# #### Pure Nim version ####

func firstSetBitNim(x: uint32): int {.inline.} =
  ## Returns the 1-based index of the least significant set bit of x, or if x is zero, returns zero.
  # https://graphics.stanford.edu/%7Eseander/bithacks.html#ZerosOnRightMultLookup
  const lookup: array[32, uint8] = [0'u8, 1, 28, 2, 29, 14, 24, 3, 30, 22, 20, 15,
    25, 17, 4, 8, 31, 27, 13, 23, 21, 19, 16, 7, 26, 12, 18, 6, 11, 5, 10, 9]
  let v = x.uint32
  let k = not v + 1 # get two's complement # cast[uint32](-cast[int32](v))
  result = 1 + lookup[uint32((v and k) * 0x077CB531'u32) shr 27].int

func firstSetBitNim(x: uint64): int {.inline.} =
  ## Returns the 1-based index of the least significant set bit of x, or if x is zero, returns zero.
  # https://graphics.stanford.edu/%7Eseander/bithacks.html#ZerosOnRightMultLookup
  let v = uint64(x)
  var k = uint32(v and 0xFFFFFFFF'u32)
  if k == 0:
    k = uint32(v shr 32'u32) and 0xFFFFFFFF'u32
    result = 32
  else:
    result = 0
  result += firstSetBitNim(k)

func fastlog2Nim(x: uint32): int {.inline.} =
  ## Quickly find the log base 2 of a 32-bit or less integer.
  # https://graphics.stanford.edu/%7Eseander/bithacks.html#IntegerLogDeBruijn
  # https://stackoverflow.com/questions/11376288/fast-computing-of-log2-for-64-bit-integers
  const lookup: array[32, uint8] = [0'u8, 9, 1, 10, 13, 21, 2, 29, 11, 14, 16, 18,
    22, 25, 3, 30, 8, 12, 20, 28, 15, 17, 24, 7, 19, 27, 23, 6, 26, 5, 4, 31]
  var v = x.uint32
  v = v or v shr 1 # first round down to one less than a power of 2
  v = v or v shr 2
  v = v or v shr 4
  v = v or v shr 8
  v = v or v shr 16
  result = lookup[uint32(v * 0x07C4ACDD'u32) shr 27].int

func fastlog2Nim(x: uint64): int {.inline.} =
  ## Quickly find the log base 2 of a 64-bit integer.
  # https://graphics.stanford.edu/%7Eseander/bithacks.html#IntegerLogDeBruijn
  # https://stackoverflow.com/questions/11376288/fast-computing-of-log2-for-64-bit-integers
  const lookup: array[64, uint8] = [0'u8, 58, 1, 59, 47, 53, 2, 60, 39, 48, 27, 54,
    33, 42, 3, 61, 51, 37, 40, 49, 18, 28, 20, 55, 30, 34, 11, 43, 14, 22, 4, 62,
    57, 46, 52, 38, 26, 32, 41, 50, 36, 17, 19, 29, 10, 13, 21, 56, 45, 25, 31,
    35, 16, 9, 12, 44, 24, 15, 8, 23, 7, 6, 5, 63]
  var v = x.uint64
  v = v or v shr 1 # first round down to one less than a power of 2
  v = v or v shr 2
  v = v or v shr 4
  v = v or v shr 8
  v = v or v shr 16
  v = v or v shr 32
  result = lookup[(v * 0x03F6EAF2CD271461'u64) shr 58].int

<<<<<<< HEAD
=======
# sets.nim cannot import bitops, but bitops can use include
# system/sets to eliminate code duplication. sets.nim defines
# countBits32 and countBits64.
import system/countbits_impl

template countSetBitsNim(n: uint32): int = countBits32(n)
template countSetBitsNim(n: uint64): int = countBits64(n)

>>>>>>> 9997b42c
template parityImpl[T](value: T): int =
  # formula id from: https://graphics.stanford.edu/%7Eseander/bithacks.html#ParityParallel
  var v = value
  when sizeof(T) == 8:
    v = v xor (v shr 32)
  when sizeof(T) >= 4:
    v = v xor (v shr 16)
  when sizeof(T) >= 2:
    v = v xor (v shr 8)
  v = v xor (v shr 4)
  v = v and 0xf
  ((0x6996'u shr v) and 1).int


when useGCC_builtins:
  # Returns the bit parity in value
  proc builtin_parity(x: cuint): cint {.importc: "__builtin_parity", cdecl.}
  proc builtin_parityll(x: culonglong): cint {.importc: "__builtin_parityll", cdecl.}

  # Returns one plus the index of the least significant 1-bit of x, or if x is zero, returns zero.
  proc builtin_ffs(x: cint): cint {.importc: "__builtin_ffs", cdecl.}
  proc builtin_ffsll(x: clonglong): cint {.importc: "__builtin_ffsll", cdecl.}

  # Returns the number of leading 0-bits in x, starting at the most significant bit position. If x is 0, the result is undefined.
  proc builtin_clz(x: cuint): cint {.importc: "__builtin_clz", cdecl.}
  proc builtin_clzll(x: culonglong): cint {.importc: "__builtin_clzll", cdecl.}

  # Returns the number of trailing 0-bits in x, starting at the least significant bit position. If x is 0, the result is undefined.
  proc builtin_ctz(x: cuint): cint {.importc: "__builtin_ctz", cdecl.}
  proc builtin_ctzll(x: culonglong): cint {.importc: "__builtin_ctzll", cdecl.}

elif useVCC_builtins:
  # Search the mask data from most significant bit (MSB) to least significant bit (LSB) for a set bit (1).
  func bitScanReverse(index: ptr culong, mask: culong): cuchar {.
      importc: "_BitScanReverse", header: "<intrin.h>".}
  func bitScanReverse64(index: ptr culong, mask: uint64): cuchar {.
      importc: "_BitScanReverse64", header: "<intrin.h>".}

  # Search the mask data from least significant bit (LSB) to the most significant bit (MSB) for a set bit (1).
  func bitScanForward(index: ptr culong, mask: culong): cuchar {.
      importc: "_BitScanForward", header: "<intrin.h>".}
  func bitScanForward64(index: ptr culong, mask: uint64): cuchar {.
      importc: "_BitScanForward64", header: "<intrin.h>".}

  template vcc_scan_impl(fnc: untyped; v: untyped): int =
    var index: culong
    discard fnc(index.addr, v)
    index.int

elif useICC_builtins:
  # Returns the number of trailing 0-bits in x, starting at the least significant bit position. If x is 0, the result is undefined.
  func bitScanForward(p: ptr uint32, b: uint32): cuchar {.
      importc: "_BitScanForward", header: "<immintrin.h>".}
  func bitScanForward64(p: ptr uint32, b: uint64): cuchar {.
      importc: "_BitScanForward64", header: "<immintrin.h>".}

  # Returns the number of leading 0-bits in x, starting at the most significant bit position. If x is 0, the result is undefined.
  func bitScanReverse(p: ptr uint32, b: uint32): cuchar {.
      importc: "_BitScanReverse", header: "<immintrin.h>".}
  func bitScanReverse64(p: ptr uint32, b: uint64): cuchar {.
      importc: "_BitScanReverse64", header: "<immintrin.h>".}

  template icc_scan_impl(fnc: untyped; v: untyped): int =
    var index: uint32
    discard fnc(index.addr, v)
    index.int

func countSetBits*(x: SomeInteger): int {.inline.} =
  ## Counts the set bits in an integer (also called `Hamming weight`:idx:).
  result = countSetBitsImpl(x)

func popcount*(x: SomeInteger): int {.inline.} =
  ## Alias for `countSetBits <#countSetBits,SomeInteger>`_ (Hamming weight).
  result = countSetBits(x)

func parityBits*(x: SomeInteger): int {.inline.} =
  ## Calculate the bit parity in an integer. If the number of 1-bits
  ## is odd, the parity is 1, otherwise 0.
  runnableExamples:
    doAssert parityBits(0b0000_0000'u8) == 0
    doAssert parityBits(0b0101_0001'u8) == 1
    doAssert parityBits(0b0110_1001'u8) == 0
    doAssert parityBits(0b0111_1111'u8) == 1

  # Can be used a base if creating ASM version.
  # https://stackoverflow.com/questions/21617970/how-to-check-if-value-has-even-parity-of-bits-or-odd
  when x is SomeSignedInt:
    let x = x.toUnsigned
  when nimvm:
    result = forwardImpl(parityImpl, x)
  else:
    when useGCC_builtins:
      when sizeof(x) <= 4: result = builtin_parity(x.uint32).int
      else: result = builtin_parityll(x.uint64).int
    else:
      when sizeof(x) <= 4: result = parityImpl(x.uint32)
      else: result = parityImpl(x.uint64)

func firstSetBit*(x: SomeInteger): int {.inline.} =
  ## Returns the 1-based index of the least significant set bit of `x`.
  ## If `x` is zero, when `noUndefinedBitOpts` is set, the result is 0,
  ## otherwise the result is undefined.
  runnableExamples:
    doAssert firstSetBit(0b0000_0001'u8) == 1
    doAssert firstSetBit(0b0000_0010'u8) == 2
    doAssert firstSetBit(0b0000_0100'u8) == 3
    doAssert firstSetBit(0b0000_1000'u8) == 4
    doAssert firstSetBit(0b0000_1111'u8) == 1

  # GCC builtin 'builtin_ffs' already handle zero input.
  when x is SomeSignedInt:
    let x = x.toUnsigned
  when nimvm:
    when noUndefined:
      if x == 0:
        return 0
    result = forwardImpl(firstSetBitNim, x)
  else:
    when noUndefined and not useGCC_builtins:
      if x == 0:
        return 0
    when useGCC_builtins:
      when sizeof(x) <= 4: result = builtin_ffs(cast[cint](x.cuint)).int
      else: result = builtin_ffsll(cast[clonglong](x.culonglong)).int
    elif useVCC_builtins:
      when sizeof(x) <= 4:
        result = 1 + vcc_scan_impl(bitScanForward, x.culong)
      elif arch64:
        result = 1 + vcc_scan_impl(bitScanForward64, x.uint64)
      else:
        result = firstSetBitNim(x.uint64)
    elif useICC_builtins:
      when sizeof(x) <= 4:
        result = 1 + icc_scan_impl(bitScanForward, x.uint32)
      elif arch64:
        result = 1 + icc_scan_impl(bitScanForward64, x.uint64)
      else:
        result = firstSetBitNim(x.uint64)
    else:
      when sizeof(x) <= 4: result = firstSetBitNim(x.uint32)
      else: result = firstSetBitNim(x.uint64)

func fastLog2*(x: SomeInteger): int {.inline.} =
  ## Quickly find the log base 2 of an integer.
  ## If `x` is zero, when `noUndefinedBitOpts` is set, the result is -1,
  ## otherwise the result is undefined.
  runnableExamples:
    doAssert fastLog2(0b0000_0001'u8) == 0
    doAssert fastLog2(0b0000_0010'u8) == 1
    doAssert fastLog2(0b0000_0100'u8) == 2
    doAssert fastLog2(0b0000_1000'u8) == 3
    doAssert fastLog2(0b0000_1111'u8) == 3

  when x is SomeSignedInt:
    let x = x.toUnsigned
  when noUndefined:
    if x == 0:
      return -1
  when nimvm:
    result = forwardImpl(fastlog2Nim, x)
  else:
    when useGCC_builtins:
      when sizeof(x) <= 4: result = 31 - builtin_clz(x.uint32).int
      else: result = 63 - builtin_clzll(x.uint64).int
    elif useVCC_builtins:
      when sizeof(x) <= 4:
        result = vcc_scan_impl(bitScanReverse, x.culong)
      elif arch64:
        result = vcc_scan_impl(bitScanReverse64, x.uint64)
      else:
        result = fastlog2Nim(x.uint64)
    elif useICC_builtins:
      when sizeof(x) <= 4:
        result = icc_scan_impl(bitScanReverse, x.uint32)
      elif arch64:
        result = icc_scan_impl(bitScanReverse64, x.uint64)
      else:
        result = fastlog2Nim(x.uint64)
    else:
      when sizeof(x) <= 4: result = fastlog2Nim(x.uint32)
      else: result = fastlog2Nim(x.uint64)

func countLeadingZeroBits*(x: SomeInteger): int {.inline.} =
  ## Returns the number of leading zero bits in an integer.
  ## If `x` is zero, when `noUndefinedBitOpts` is set, the result is 0,
  ## otherwise the result is undefined.
  ##
  ## **See also:**
  ## * `countTrailingZeroBits proc <#countTrailingZeroBits,SomeInteger>`_
  runnableExamples:
    doAssert countLeadingZeroBits(0b0000_0001'u8) == 7
    doAssert countLeadingZeroBits(0b0000_0010'u8) == 6
    doAssert countLeadingZeroBits(0b0000_0100'u8) == 5
    doAssert countLeadingZeroBits(0b0000_1000'u8) == 4
    doAssert countLeadingZeroBits(0b0000_1111'u8) == 4

  when x is SomeSignedInt:
    let x = x.toUnsigned
  when noUndefined:
    if x == 0:
      return 0
  when nimvm:
    result = sizeof(x)*8 - 1 - forwardImpl(fastlog2Nim, x)
  else:
    when useGCC_builtins:
      when sizeof(x) <= 4: result = builtin_clz(x.uint32).int - (32 - sizeof(x)*8)
      else: result = builtin_clzll(x.uint64).int
    else:
      when sizeof(x) <= 4: result = sizeof(x)*8 - 1 - fastlog2Nim(x.uint32)
      else: result = sizeof(x)*8 - 1 - fastlog2Nim(x.uint64)

func countTrailingZeroBits*(x: SomeInteger): int {.inline.} =
  ## Returns the number of trailing zeros in an integer.
  ## If `x` is zero, when `noUndefinedBitOpts` is set, the result is 0,
  ## otherwise the result is undefined.
  ##
  ## **See also:**
  ## * `countLeadingZeroBits proc <#countLeadingZeroBits,SomeInteger>`_
  runnableExamples:
    doAssert countTrailingZeroBits(0b0000_0001'u8) == 0
    doAssert countTrailingZeroBits(0b0000_0010'u8) == 1
    doAssert countTrailingZeroBits(0b0000_0100'u8) == 2
    doAssert countTrailingZeroBits(0b0000_1000'u8) == 3
    doAssert countTrailingZeroBits(0b0000_1111'u8) == 0

  when x is SomeSignedInt:
    let x = x.toUnsigned
  when noUndefined:
    if x == 0:
      return 0
  when nimvm:
    result = firstSetBit(x) - 1
  else:
    when useGCC_builtins:
      when sizeof(x) <= 4: result = builtin_ctz(x.uint32).int
      else: result = builtin_ctzll(x.uint64).int
    else:
      result = firstSetBit(x) - 1

when useBuiltinsRotate:
  when defined(gcc):
    # GCC was tested until version 4.8.1 and intrinsics were present. Not tested
    # in previous versions.
    func builtin_rotl8(value: cuchar, shift: cint): cuchar
                      {.importc: "__rolb", header: "<x86intrin.h>".}
    func builtin_rotl16(value: cushort, shift: cint): cushort
                       {.importc: "__rolw", header: "<x86intrin.h>".}
    func builtin_rotl32(value: cuint, shift: cint): cuint
                       {.importc: "__rold", header: "<x86intrin.h>".}
    when defined(amd64):
      func builtin_rotl64(value: culonglong, shift: cint): culonglong
                         {.importc: "__rolq", header: "<x86intrin.h>".}

    func builtin_rotr8(value: cuchar, shift: cint): cuchar
                      {.importc: "__rorb", header: "<x86intrin.h>".}
    func builtin_rotr16(value: cushort, shift: cint): cushort
                       {.importc: "__rorw", header: "<x86intrin.h>".}
    func builtin_rotr32(value: cuint, shift: cint): cuint
                       {.importc: "__rord", header: "<x86intrin.h>".}
    when defined(amd64):
      func builtin_rotr64(value: culonglong, shift: cint): culonglong
                         {.importc: "__rorq", header: "<x86intrin.h>".}
  elif defined(clang):
    # In CLANG, builtins have been present since version 8.0.0 and intrinsics
    # since version 9.0.0. This implementation chose the builtins, as they have
    # been around for longer.
    # https://releases.llvm.org/8.0.0/tools/clang/docs/ReleaseNotes.html#non-comprehensive-list-of-changes-in-this-release
    # https://releases.llvm.org/8.0.0/tools/clang/docs/LanguageExtensions.html#builtin-rotateleft
    # source for correct declarations: https://github.com/llvm/llvm-project/blob/main/clang/include/clang/Basic/Builtins.def
    func builtin_rotl8(value: cuchar, shift: cuchar): cuchar
                      {.importc: "__builtin_rotateleft8", nodecl.}
    func builtin_rotl16(value: cushort, shift: cushort): cushort
                       {.importc: "__builtin_rotateleft16", nodecl.}
    func builtin_rotl32(value: cuint, shift: cuint): cuint
                       {.importc: "__builtin_rotateleft32", nodecl.}
    when defined(amd64):
      func builtin_rotl64(value: culonglong, shift: culonglong): culonglong
                         {.importc: "__builtin_rotateleft64", nodecl.}

    func builtin_rotr8(value: cuchar, shift: cuchar): cuchar
                      {.importc: "__builtin_rotateright8", nodecl.}
    func builtin_rotr16(value: cushort, shift: cushort): cushort
                       {.importc: "__builtin_rotateright16", nodecl.}
    func builtin_rotr32(value: cuint, shift: cuint): cuint
                       {.importc: "__builtin_rotateright32", nodecl.}
    when defined(amd64):
      # shift is unsigned, refs https://github.com/llvm-mirror/clang/commit/892de415b7fde609dafc4e6c1643b7eaa0150a4d
      func builtin_rotr64(value: culonglong, shift: culonglong): culonglong
                         {.importc: "__builtin_rotateright64", nodecl.}
  elif defined(vcc):
    # Tested on Microsoft (R) C/C++ Optimizing Compiler 19.28.29335 x64 and x86.
    # Not tested in previous versions.
    # https://docs.microsoft.com/en-us/cpp/intrinsics/rotl8-rotl16?view=msvc-160
    # https://docs.microsoft.com/en-us/cpp/intrinsics/rotr8-rotr16?view=msvc-160
    # https://docs.microsoft.com/en-us/cpp/c-runtime-library/reference/rotl-rotl64-rotr-rotr64?view=msvc-160
    func builtin_rotl8(value: cuchar, shift: cuchar): cuchar
                      {.importc: "_rotl8", header: "<intrin.h>".}
    func builtin_rotl16(value: cushort, shift: cuchar): cushort
                       {.importc: "_rotl16", header: "<intrin.h>".}
    func builtin_rotl32(value: cuint, shift: cint): cuint
                       {.importc: "_rotl", header: "<stdlib.h>".}
    when defined(amd64):
      func builtin_rotl64(value: culonglong, shift: cint): culonglong
                         {.importc: "_rotl64", header: "<stdlib.h>".}

    func builtin_rotr8(value: cuchar, shift: cuchar): cuchar
                      {.importc: "_rotr8", header: "<intrin.h>".}
    func builtin_rotr16(value: cushort, shift: cuchar): cushort
                       {.importc: "_rotr16", header: "<intrin.h>".}
    func builtin_rotr32(value: cuint, shift: cint): cuint
                       {.importc: "_rotr", header: "<stdlib.h>".}
    when defined(amd64):
      func builtin_rotr64(value: culonglong, shift: cint): culonglong
                         {.importc: "_rotr64", header: "<stdlib.h>".}
  elif defined(icl):
    # Tested on Intel(R) C++ Intel(R) 64 Compiler Classic Version 2021.1.2 Build
    # 20201208_000000 x64 and x86. Not tested in previous versions.
    func builtin_rotl8(value: cuchar, shift: cint): cuchar
                      {.importc: "__rolb", header: "<immintrin.h>".}
    func builtin_rotl16(value: cushort, shift: cint): cushort
                       {.importc: "__rolw", header: "<immintrin.h>".}
    func builtin_rotl32(value: cuint, shift: cint): cuint
                       {.importc: "__rold", header: "<immintrin.h>".}
    when defined(amd64):
      func builtin_rotl64(value: culonglong, shift: cint): culonglong
                         {.importc: "__rolq", header: "<immintrin.h>".}

    func builtin_rotr8(value: cuchar, shift: cint): cuchar
                      {.importc: "__rorb", header: "<immintrin.h>".}
    func builtin_rotr16(value: cushort, shift: cint): cushort
                       {.importc: "__rorw", header: "<immintrin.h>".}
    func builtin_rotr32(value: cuint, shift: cint): cuint
                       {.importc: "__rord", header: "<immintrin.h>".}
    when defined(amd64):
      func builtin_rotr64(value: culonglong, shift: cint): culonglong
                         {.importc: "__rorq", header: "<immintrin.h>".}

func rotl[T: SomeUnsignedInt](value: T, rot: int32): T {.inline.} =
  ## Left-rotate bits in a `value`.
  # https://stackoverflow.com/a/776523
  const mask = 8 * sizeof(value) - 1
  let rot = rot and mask
  (value shl rot) or (value shr ((-rot) and mask))

func rotr[T: SomeUnsignedInt](value: T, rot: int32): T {.inline.} =
  ## Right-rotate bits in a `value`.
  const mask = 8 * sizeof(value) - 1
  let rot = rot and mask
  (value shr rot) or (value shl ((-rot) and mask))

func shiftTypeToImpl(size: static int, shift: int): auto {.inline.} =
  when (defined(vcc) and (size in [4, 8])) or defined(gcc) or defined(icl):
    cint(shift)
  elif (defined(vcc) and (size in [1, 2])) or (defined(clang) and size == 1):
    cuchar(shift)
  elif defined(clang):
    when size == 2:
      cushort(shift)
    elif size == 4:
      cuint(shift)
    elif size == 8:
      culonglong(shift)

template shiftTypeTo[T](value: T, shift: int): auto =
  ## Returns the `shift` for the rotation according to the compiler and the size
  ## of the` value`.
  shiftTypeToImpl(sizeof(value), shift)

func rotateLeftBits*(value: uint8, shift: range[0..8]): uint8 {.inline.} =
  ## Left-rotate bits in a 8-bits value.
  runnableExamples:
    doAssert rotateLeftBits(0b0110_1001'u8, 4) == 0b1001_0110'u8

  when nimvm:
    rotl(value, shift.int32)
  else:
    when useBuiltinsRotate:
      builtin_rotl8(value.cuchar, shiftTypeTo(value, shift)).uint8
    else:
      rotl(value, shift.int32)

func rotateLeftBits*(value: uint16, shift: range[0..16]): uint16 {.inline.} =
  ## Left-rotate bits in a 16-bits value.
  runnableExamples:
    doAssert rotateLeftBits(0b00111100_11000011'u16, 8) ==
      0b11000011_00111100'u16

  when nimvm:
    rotl(value, shift.int32)
  else:
    when useBuiltinsRotate:
      builtin_rotl16(value.cushort, shiftTypeTo(value, shift)).uint16
    else:
      rotl(value, shift.int32)

func rotateLeftBits*(value: uint32, shift: range[0..32]): uint32 {.inline.} =
  ## Left-rotate bits in a 32-bits value.
  runnableExamples:
    doAssert rotateLeftBits(0b0000111111110000_1111000000001111'u32, 16) ==
      0b1111000000001111_0000111111110000'u32

  when nimvm:
    rotl(value, shift.int32)
  else:
    when useBuiltinsRotate:
      builtin_rotl32(value.cuint, shiftTypeTo(value, shift)).uint32
    else:
      rotl(value, shift.int32)

func rotateLeftBits*(value: uint64, shift: range[0..64]): uint64 {.inline.} =
  ## Left-rotate bits in a 64-bits value.
  runnableExamples:
    doAssert rotateLeftBits(0b00000000111111111111111100000000_11111111000000000000000011111111'u64, 32) ==
      0b11111111000000000000000011111111_00000000111111111111111100000000'u64

  when nimvm:
    rotl(value, shift.int32)
  else:
    when useBuiltinsRotate and defined(amd64):
      builtin_rotl64(value.culonglong, shiftTypeTo(value, shift)).uint64
    else:
      rotl(value, shift.int32)

func rotateRightBits*(value: uint8, shift: range[0..8]): uint8 {.inline.} =
  ## Right-rotate bits in a 8-bits value.
  runnableExamples:
    doAssert rotateRightBits(0b0110_1001'u8, 4) == 0b1001_0110'u8

  when nimvm:
    rotr(value, shift.int32)
  else:
    when useBuiltinsRotate:
      builtin_rotr8(value.cuchar, shiftTypeTo(value, shift)).uint8
    else:
      rotr(value, shift.int32)

func rotateRightBits*(value: uint16, shift: range[0..16]): uint16 {.inline.} =
  ## Right-rotate bits in a 16-bits value.
  runnableExamples:
    doAssert rotateRightBits(0b00111100_11000011'u16, 8) ==
      0b11000011_00111100'u16

  when nimvm:
    rotr(value, shift.int32)
  else:
    when useBuiltinsRotate:
      builtin_rotr16(value.cushort, shiftTypeTo(value, shift)).uint16
    else:
      rotr(value, shift.int32)

func rotateRightBits*(value: uint32, shift: range[0..32]): uint32 {.inline.} =
  ## Right-rotate bits in a 32-bits value.
  runnableExamples:
    doAssert rotateRightBits(0b0000111111110000_1111000000001111'u32, 16) ==
      0b1111000000001111_0000111111110000'u32

  when nimvm:
    rotr(value, shift.int32)
  else:
    when useBuiltinsRotate:
      builtin_rotr32(value.cuint, shiftTypeTo(value, shift)).uint32
    else:
      rotr(value, shift.int32)

func rotateRightBits*(value: uint64, shift: range[0..64]): uint64 {.inline.} =
  ## Right-rotate bits in a 64-bits value.
  runnableExamples:
    doAssert rotateRightBits(0b00000000111111111111111100000000_11111111000000000000000011111111'u64, 32) ==
      0b11111111000000000000000011111111_00000000111111111111111100000000'u64

  when nimvm:
    rotr(value, shift.int32)
  else:
    when useBuiltinsRotate and defined(amd64):
      builtin_rotr64(value.culonglong, shiftTypeTo(value, shift)).uint64
    else:
      rotr(value, shift.int32)

func repeatBits[T: SomeUnsignedInt](x: SomeUnsignedInt; retType: type[T]): T  =
  result = x
  var i = 1
  while i != (sizeof(T) div sizeof(x)):
    result = (result shl (sizeof(x)*8*i)) or result
    i *= 2

func reverseBits*[T: SomeUnsignedInt](x: T): T =
  ## Return the bit reversal of x.
  runnableExamples:
    doAssert reverseBits(0b10100100'u8) == 0b00100101'u8
    doAssert reverseBits(0xdd'u8) == 0xbb'u8
    doAssert reverseBits(0xddbb'u16) == 0xddbb'u16
    doAssert reverseBits(0xdeadbeef'u32) == 0xf77db57b'u32

  template repeat(x: SomeUnsignedInt): T = repeatBits(x, T)

  result = x
  result =
    ((repeat(0x55u8) and result) shl 1) or
    ((repeat(0xaau8) and result) shr 1)
  result =
    ((repeat(0x33u8) and result) shl 2) or
    ((repeat(0xccu8) and result) shr 2)
  when sizeof(T) == 1:
    result = (result shl 4) or (result shr 4)
  when sizeof(T) >= 2:
    result =
      ((repeat(0x0fu8) and result) shl 4) or
      ((repeat(0xf0u8) and result) shr 4)
  when sizeof(T) == 2:
    result = (result shl 8) or (result shr 8)
  when sizeof(T) >= 4:
    result =
      ((repeat(0x00ffu16) and result) shl 8) or
      ((repeat(0xff00u16) and result) shr 8)
  when sizeof(T) == 4:
    result = (result shl 16) or (result shr 16)
  when sizeof(T) == 8:
    result =
      ((repeat(0x0000ffffu32) and result) shl 16) or
      ((repeat(0xffff0000u32) and result) shr 16)
    result = (result shl 32) or (result shr 32)<|MERGE_RESOLUTION|>--- conflicted
+++ resolved
@@ -421,17 +421,9 @@
   v = v or v shr 32
   result = lookup[(v * 0x03F6EAF2CD271461'u64) shr 58].int
 
-<<<<<<< HEAD
-=======
-# sets.nim cannot import bitops, but bitops can use include
-# system/sets to eliminate code duplication. sets.nim defines
-# countBits32 and countBits64.
 import system/countbits_impl
 
-template countSetBitsNim(n: uint32): int = countBits32(n)
-template countSetBitsNim(n: uint64): int = countBits64(n)
-
->>>>>>> 9997b42c
+
 template parityImpl[T](value: T): int =
   # formula id from: https://graphics.stanford.edu/%7Eseander/bithacks.html#ParityParallel
   var v = value
