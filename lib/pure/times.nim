#
#
#            Nim's Runtime Library
#        (c) Copyright 2017 Nim contributors
#
#    See the file "copying.txt", included in this
#    distribution, for details about the copyright.
#


## This module contains routines and types for dealing with time using a proleptic Gregorian calendar.
## This module is available for the `JavaScript target
## <backends.html#the-javascript-target>`_.
##
## The module uses nanosecond time resolution, but the precision of ``getTime()`` on the platform and backend
## (JS is limited to millisecond precision).
##
## Examples:
##
## .. code-block:: nim
##
##  import times, os
##  let time = cpuTime()
##
##  sleep(100)   # replace this with something to be timed
##  echo "Time taken: ",cpuTime() - time
##
##  echo "My formatted time: ", format(now(), "d MMMM yyyy HH:mm")
##  echo "Using predefined formats: ", getClockStr(), " ", getDateStr()
##
##  echo "cpuTime()   float value: ", cpuTime()
##  echo "An hour from now      : ", now() + 1.hours
##  echo "An hour from (UTC) now: ", getTime().utc + initDuration(hours = 1)

{.push debugger:off.} # the user does not want to trace a part
                      # of the standard library!

import
  strutils, parseutils

include "system/inclrtl"

# This is really bad, but overflow checks are broken badly for
# ints on the JS backend. See #6752.
when defined(JS):
  {.push overflowChecks: off.}  
  proc `*`(a, b: int64): int64 =
    system.`* `(a, b)
  proc `*`(a, b: int): int =
    system.`* `(a, b)
  proc `+`(a, b: int64): int64 =
    system.`+ `(a, b)
  proc `+`(a, b: int): int =
    system.`+ `(a, b)
  proc `-`(a, b: int64): int64 =
    system.`- `(a, b)
  proc `-`(a, b: int): int =
    system.`- `(a, b)
  {.pop.}

when defined(posix):
  import posix

  type CTime = posix.Time

  var CLOCK_REALTIME {.importc: "CLOCK_REALTIME", header: "<time.h>".}: Clockid

  proc gettimeofday(tp: var Timeval, unused: pointer = nil) {.
    importc: "gettimeofday", header: "<sys/time.h>".}

  when not defined(freebsd) and not defined(netbsd) and not defined(openbsd):
    var timezone {.importc, header: "<time.h>".}: int
    tzset()

elif defined(windows):
  import winlean

  # newest version of Visual C++ defines time_t to be of 64 bits
  type CTime {.importc: "time_t", header: "<time.h>".} = distinct int64
  # visual c's c runtime exposes these under a different name
  var timezone {.importc: "_timezone", header: "<time.h>".}: int

type
  Month* = enum ## Represents a month. Note that the enum starts at ``1``, so ``ord(month)`` will give
                ## the month number in the range ``[1..12]``.
    mJan = 1, mFeb, mMar, mApr, mMay, mJun, mJul, mAug, mSep, mOct, mNov, mDec

  WeekDay* = enum ## Represents a weekday.
    dMon, dTue, dWed, dThu, dFri, dSat, dSun

  MonthdayRange* = range[1..31]
  HourRange* = range[0..23]
  MinuteRange* = range[0..59]
  SecondRange* = range[0..60]
  YeardayRange* = range[0..365]
  NanosecondRange* = range[0..999_999_999]

  TimeImpl = object
    seconds: int64
    nanoseconds: NanosecondRange

  DurationImpl = object
    seconds: int64
    nanoseconds: NanosecondRange

  Time* = TimeImpl ## Represents a point in time.
    
  DateTime* = object of RootObj ## Represents a time in different parts.
                                ## Although this type can represent leap
                                ## seconds, they are generally not supported
                                ## in this module. They are not ignored,
                                ## but the ``DateTime``'s returned by
                                ## procedures in this module will never have
                                ## a leap second.
    nanosecond*: NanosecondRange ## The number of nanoseconds after the second,
                                 ## in the range 0 to 999_999_999.
    second*: SecondRange      ## The number of seconds after the minute,
                              ## normally in the range 0 to 59, but can
                              ## be up to 60 to allow for a leap second.
    minute*: MinuteRange      ## The number of minutes after the hour,
                              ## in the range 0 to 59.
    hour*: HourRange          ## The number of hours past midnight,
                              ## in the range 0 to 23.
    monthday*: MonthdayRange  ## The day of the month, in the range 1 to 31.
    month*: Month             ## The current month.
    year*: int                ## The current year, using astronomical year numbering
                              ## (meaning that before year 1 is year 0, then year -1 and so on).
    weekday*: WeekDay         ## The current day of the week.
    yearday*: YeardayRange    ## The number of days since January 1,
                              ## in the range 0 to 365.
    isDst*: bool              ## Determines whether DST is in effect.
                              ## Always false for the JavaScript backend.
    timezone*: Timezone       ## The timezone represented as an implementation of ``Timezone``.
    utcOffset*: int           ## The offset in seconds west of UTC, including any offset due to DST.
                              ## Note that the sign of this number is the opposite
                              ## of the one in a formatted offset string like ``+01:00``
                              ## (which would be parsed into the UTC offset ``-3600``).

  TimeInterval* = object ## Represents a non-fixed duration of time. Can be used to add and subtract
                         ## non-fixed time units from a ``DateTime`` or ``Time``.
                         ## ``TimeInterval`` doesn't represent a fixed duration of time,
                         ## since the duration of some units depend on the context (e.g a year
                         ## can be either 365 or 366 days long). The non-fixed time units are years,
                         ## months and days.
    nanoseconds*: int
    microseconds*: int
    milliseconds*: int
    seconds*: int     ## The number of seconds
    minutes*: int     ## The number of minutes
    hours*: int       ## The number of hours
    days*: int        ## The number of days
    weeks*: int
    months*: int      ## The number of months
    years*: int       ## The number of years

  Duration* = DurationImpl ## Represents a fixed duration of time.
                           ## Uses the same time resolution as ``Time``.
                           ## This type should be prefered over ``TimeInterval`` unless
                           ## non-static time units is needed.

  DurationUnit* = enum ## Different units used for durations.
    Week, Day, Hour, Minute, Second, Millisecond, Microsecond, Nanosecond

  Timezone* = object ## Timezone interface for supporting ``DateTime``'s of arbritary timezones.
                     ## The ``times`` module only supplies implementations for the systems local time and UTC.
                     ## The members ``zoneInfoFromUtc`` and ``zoneInfoFromTz`` should not be accessed directly
                     ## and are only exported so that ``Timezone`` can be implemented by other modules.
    zoneInfoFromUtc*: proc (time: Time): ZonedTime {.nimcall, tags: [], raises: [], benign .}
    zoneInfoFromTz*:  proc (adjTime: Time): ZonedTime {.nimcall, tags: [], raises: [], benign .}
    name*: string ## The name of the timezone, f.ex 'Europe/Stockholm' or 'Etc/UTC'. Used for checking equality.
                  ## Se also: https://en.wikipedia.org/wiki/List_of_tz_database_time_zones
  ZonedTime* = object ## Represents a zooned instant in time that is not associated with any calendar.
                      ## This type is only used for implementing timezones.
    adjTime*: Time ## Time adjusted to a timezone.
    utcOffset*: int
    isDst*: bool

{.deprecated: [TMonth: Month, TWeekDay: WeekDay, TTime: Time,
    TTimeInterval: TimeInterval, TTimeInfo: DateTime, TimeInfo: DateTime].}

const
  secondsInMin = 60
  secondsInHour = 60*60
  secondsInDay = 60*60*24
  minutesInHour = 60
  # The number of hectonanoseconds between 1601/01/01 (windows epoch)
  # and 1970/01/01 (unix epoch).
  epochDiff = 116444736000000000'i64

const unitWeights: array[DurationUnit, int64] = [
  7 * secondsInDay * 1e9.int64, secondsInDay * 1e9.int64,
  secondsInHour * 1e9.int64, secondsInMin * 1e9.int64,
  1e9.int64, 1_000_000, 1000, 1
]

proc convert*[T: SomeInteger](unitFrom, unitTo: DurationUnit, quantity: T): T {.inline.} =
  ## Convert a quantity of some duration unit to another duration unit.
  runnableExamples:
    doAssert convert(Day, Hour, 2) == 48
    doAssert convert(Day, Week, 13) == 1 # Truncated
    doAssert convert(Second, Millisecond, -1) == -1000
  if unitFrom.ord > unitTo.ord:
    (quantity div (unitWeights[unitTo] div unitWeights[unitFrom])).T
  else:
    ((unitWeights[unitFrom] div unitWeights[unitTo]) * quantity).T

proc initTime*(seconds: int64, nanoseconds: int): Time =
  result.seconds = seconds
  result.nanoseconds = nanoseconds

proc nanoseconds*(time: Time): NanosecondRange =
  ## Get the fractional part of a ``Time`` as the number
  ## of nanoseconds of the second.
  time.nanoseconds

proc initDuration*(weeks, days, hours, minutes, seconds,
                   milliseconds, microseconds, nanoseconds: int64 = 0): Duration =
  result.seconds = convert(Week, Second, weeks) +
    convert(Day, Second, days) +
    convert(Minute, Second, minutes) +
    convert(Hour, Second, hours) +
    convert(Second, Second, seconds) +
    convert(Millisecond, Second, milliseconds) +
    convert(Microsecond, Second, microseconds) +
    convert(Nanosecond, Second, nanoseconds)
  result.nanoseconds = (convert(Millisecond, Nanosecond, milliseconds mod 1000) +
    convert(Microsecond, Nanosecond, microseconds mod 1_000_000) +
    nanoseconds mod 1_000_000_000).int

proc weeks*(dur: Duration): int64 =
  ## Number of whole weeks represented by the duration.
  convert(Second, Week, dur.seconds)

proc days*(dur: Duration): int64 =
  ## Number of whole days represented by the duration.
  convert(Second, Day, dur.seconds)
  
proc minutes*(dur: Duration): int64 =
  ## Number of whole minutes represented by the duration.
  convert(Second, Minute, dur.seconds)

proc hours*(dur: Duration): int64 =
  ## Number of whole hours represented by the duration.
  convert(Second, Hour, dur.seconds)

proc seconds*(dur: Duration): int64 =
  ## Number of whole seconds represented by the duration.
  dur.seconds

const DurationZero* = initDuration() ## Zero value for durations. Useful for comparisons.
                                     ##
                                     ## .. code-block:: nim
                                     ## 
                                     ##   doAssert initDuration(seconds = 1) > DurationZero
                                     ##   doAssert 0.seconds == DurationZero

proc `$`*(dur: Duration): string =
  ## Human friendly string representation of ``dur``.
  runnableExamples:
    doAssert $(2.seconds) == "2 seconds"
    doAssert $(1.weeks + 2.days) == "1 week and 2 days"
    doAssert $(1.hours + 2.minutes + 3.seconds) == "1 hour, 2 minutes, and 3 seconds"

  var parts = newSeq[string]()
  var remS = dur.seconds
  var remNs = dur.nanoseconds

  const unitStrings: array[DurationUnit, string] = [
    "week", "day", "hour", "minute", "second", "millisecond", "microsecond", "hnsecond" 
  ]

  for unit in Week .. Second:
    let quantity = convert(Second, unit, remS)
    remS = remS mod convert(unit, Second, 1)

    if quantity == 1:
      parts.add $quantity & " " & unitStrings[unit]
    elif quantity > 1:
      parts.add $quantity & " " & unitStrings[unit] & "s"

  for unit in Millisecond .. Nanosecond:
    let quantity = convert(Nanosecond, unit, remNs)
    remNs = remNs mod convert(unit, Nanosecond, 1)

    if quantity == 1:
      parts.add $quantity & " " & unitStrings[unit]
    elif quantity > 1:
      parts.add $quantity & " " & unitStrings[unit] & "s"

  result = ""
  if parts.len == 1:
    result = parts[0]
  elif parts.len == 2:
    result = parts[0] & " and " & parts[1]
  else:
    for part in parts[0..high(parts)-1]:
      result.add part & ", "
    result.add "and " & parts[high(parts)]

proc fromUnix*(unix: int64): Time {.benign, tags: [], raises: [], noSideEffect.} =
  ## Convert a unix timestamp (seconds since ``1970-01-01T00:00:00Z``) to a ``Time``.
  initTime(unix, 0)

proc toUnix*(t: Time): int64 {.benign, tags: [], raises: [], noSideEffect.} =
  ## Convert ``t`` to a unix timestamp (seconds since ``1970-01-01T00:00:00Z``).
  t.seconds

proc isLeapYear*(year: int): bool =
  ## Returns true if ``year`` is a leap year.
  year mod 4 == 0 and (year mod 100 != 0 or year mod 400 == 0)

proc getDaysInMonth*(month: Month, year: int): int =
  ## Get the number of days in a ``month`` of a ``year``.
  # http://www.dispersiondesign.com/articles/time/number_of_days_in_a_month
  case month
  of mFeb: result = if isLeapYear(year): 29 else: 28
  of mApr, mJun, mSep, mNov: result = 30
  else: result = 31

proc getDaysInYear*(year: int): int =
  ## Get the number of days in a ``year``
  result = 365 + (if isLeapYear(year): 1 else: 0)

proc assertValidDate(monthday: MonthdayRange, month: Month, year: int) {.inline.} =
  assert monthday <= getDaysInMonth(month, year),
    $year & "-" & $ord(month) & "-" & $monthday & " is not a valid date"

proc toEpochDay*(monthday: MonthdayRange, month: Month, year: int): int64 =
  ## Get the epoch day from a year/month/day date.
  ## The epoch day is the number of days since 1970/01/01 (it might be negative).
  assertValidDate monthday, month, year
  # Based on http://howardhinnant.github.io/date_algorithms.html
  var (y, m, d) = (year, ord(month), monthday.int)
  if m <= 2:
    y.dec

  let era = (if y >= 0: y else: y-399) div 400
  let yoe = y - era * 400
  let doy = (153 * (m + (if m > 2: -3 else: 9)) + 2) div 5 + d-1
  let doe = yoe * 365 + yoe div 4 - yoe div 100 + doy
  return era * 146097 + doe - 719468

proc fromEpochDay*(epochday: int64): tuple[monthday: MonthdayRange, month: Month, year: int] =
  ## Get the year/month/day date from a epoch day.
  ## The epoch day is the number of days since 1970/01/01 (it might be negative).
  # Based on http://howardhinnant.github.io/date_algorithms.html
  var z = epochday
  z.inc 719468
  let era = (if z >= 0: z else: z - 146096) div 146097
  let doe = z - era * 146097
  let yoe = (doe - doe div 1460 + doe div 36524 - doe div 146096) div 365
  let y = yoe + era * 400;
  let doy = doe - (365 * yoe + yoe div 4 - yoe div 100)
  let mp = (5 * doy + 2) div 153
  let d = doy - (153 * mp + 2) div 5 + 1
  let m = mp + (if mp < 10: 3 else: -9)
  return (d.MonthdayRange, m.Month, (y + ord(m <= 2)).int)

proc getDayOfYear*(monthday: MonthdayRange, month: Month, year: int): YeardayRange {.tags: [], raises: [], benign .} =
  ## Returns the day of the year.
  ## Equivalent with ``initDateTime(day, month, year).yearday``.
  assertValidDate monthday, month, year
  const daysUntilMonth:     array[Month, int] = [0, 31, 59, 90, 120, 151, 181, 212, 243, 273, 304, 334]
  const daysUntilMonthLeap: array[Month, int] = [0, 31, 60, 91, 121, 152, 182, 213, 244, 274, 305, 335]

  if isLeapYear(year):
    result = daysUntilMonthLeap[month] + monthday - 1
  else:
    result = daysUntilMonth[month] + monthday - 1

proc getDayOfWeek*(monthday: MonthdayRange, month: Month, year: int): WeekDay {.tags: [], raises: [], benign .} =
  ## Returns the day of the week enum from day, month and year.
  ## Equivalent with ``initDateTime(day, month, year).weekday``.
  assertValidDate monthday, month, year
  # 1970-01-01 is a Thursday, we adjust to the previous Monday
  let days = toEpochday(monthday, month, year) - 3
  let weeks = (if days >= 0: days else: days - 6) div 7
  let wd = days - weeks * 7
  # The value of d is 0 for a Sunday, 1 for a Monday, 2 for a Tuesday, etc.
  # so we must correct for the WeekDay type.
  result = if wd == 0: dSun else: WeekDay(wd - 1)

# Forward declarations
proc utcZoneInfoFromUtc(time: Time): ZonedTime {.tags: [], raises: [], benign .}
proc utcZoneInfoFromTz(adjTime: Time): ZonedTime {.tags: [], raises: [], benign .}
proc localZoneInfoFromUtc(time: Time): ZonedTime {.tags: [], raises: [], benign .}
proc localZoneInfoFromTz(adjTime: Time): ZonedTime {.tags: [], raises: [], benign .}

{. pragma: operator, rtl, noSideEffect, benign .}

proc normalize[T: Duration|Time](seconds, nanoseconds: int64): T =
  result.seconds = seconds + convert(Nanosecond, Second, nanoseconds)
  var nanoseconds = nanoseconds mod convert(Second, Nanosecond, 1)
  if nanoseconds < 0:
    nanoseconds += convert(Second, Nanosecond, 1)
    result.seconds -= 1
  result.nanoseconds = nanoseconds.int

template subImpl[T: Duration|Time](a: Duration|Time, b: Duration|Time): T =
  normalize[T](a.seconds - b.seconds, a.nanoseconds - b.nanoseconds)

template addImpl[T: Duration|Time](a: Duration|Time, b: Duration|Time): T =
  normalize[T](a.seconds + b.seconds, a.nanoseconds + b.nanoseconds)

template ltImpl(a: Duration|Time, b: Duration|Time): bool =
  a.seconds < b.seconds or (
    a.seconds == b.seconds and a.nanoseconds < b.nanoseconds)

template lqImpl(a: Duration|Time, b: Duration|Time): bool =
  a.seconds <= b.seconds or (
    a.seconds == b.seconds and a.nanoseconds <= b.seconds)

template eqImpl(a: Duration|Time, b: Duration|Time): bool =
  a.seconds == b.seconds and a.nanoseconds == b.nanoseconds

proc `+`*(a, b: Duration): Duration {.operator.} =
  addImpl[Duration](a, b)

proc `-`*(a, b: Duration): Duration {.operator.} =
  subImpl[Duration](a, b)
  
proc `-`*(a: Duration): Duration {.operator.} =
  normalize[Duration](-a.seconds, -a.nanoseconds)
  
proc `<`*(a, b: Duration): bool {.operator.} =
  ltImpl(a, b)

proc `<=`*(a, b: Duration): bool {.operator.} =
  lqImpl(a, b)

proc `==`*(a, b: Duration): bool {.operator.} =
  eqImpl(a, b)

proc `*`*(a: SomeInteger, b: Duration): Duration {.operator} =
  normalize[Duration](a * b.seconds, a * b.nanoseconds)

proc `*`*(b: Duration, a: SomeInteger): Duration {.operator} =
  a * b

proc `div`*(a: Duration, b: SomeInteger): Duration {.operator} =
  let carryOver = convert(Second, Nanosecond, a.seconds mod b)
  normalize[Duration](a.seconds div b, (a.nanoseconds + carryOver) div b)

proc `+=`*(a: var Time, b: Duration) {.operator.} =
  a = addImpl[Time](a, b)

proc `-=`*(a: var Time, b: Duration) {.operator.} =
  a = subImpl[Time](a, b)

proc `-`*(a, b: Time): Duration {.operator, extern: "ntDiffTime".} =
  ## Computes the duration between two points in time.
  subImpl[Duration](a, b)

proc `+`*(a: Time, b: Duration): Time {.operator, extern: "ntAddTime".} =
  ## Add a duration of time to a ``Time``.
  addImpl[Time](a, b)

proc `-`*(a: Time, b: Duration): Time {.operator, extern: "ntSubTime".} =
  ## Subtracts a duration of time from a ``Time``.
  subImpl[Time](a, b)

proc `<`*(a, b: Time): bool {.operator, extern: "ntLtTime".} =
  ## Returns true iff ``a < b``, that is iff a happened before b.
  ltImpl(a, b)

proc `<=` * (a, b: Time): bool {.operator, extern: "ntLeTime".} =
  ## Returns true iff ``a <= b``.
  lqImpl(a, b)

proc `==`*(a, b: Time): bool {.operator, extern: "ntEqTime".} =
  ## Returns true if ``a == b``, that is if both times represent the same point in time.
  eqImpl(a, b)

proc high*(typ: typedesc[Time]): Time =
  initTime(high(int64), high(NanosecondRange))

proc low*(typ: typedesc[Time]): Time =
  initTime(low(int64), 0)

proc high*(typ: typedesc[Duration]): Duration =
  initDuration(seconds = high(int64), nanoseconds = high(NanosecondRange))

proc low*(typ: typedesc[Duration]): Duration =
  initDuration(seconds = low(int64))

proc toTime*(dt: DateTime): Time {.tags: [], raises: [], benign.} =
  ## Converts a broken-down time structure to
  ## calendar time representation.
  let epochDay = toEpochday(dt.monthday, dt.month, dt.year)
  var seconds = epochDay * secondsInDay
  seconds.inc dt.hour * secondsInHour
  seconds.inc dt.minute * 60
  seconds.inc dt.second
  # The code above ignores the UTC offset of `timeInfo`,
  # so we need to compensate for that here.
  seconds.inc dt.utcOffset
  result = initTime(seconds, dt.nanosecond)

proc initDateTime(zt: ZonedTime, zone: Timezone): DateTime =
  let s = zt.adjTime.seconds
  let epochday = (if s >= 0: s else: s - (secondsInDay - 1)) div secondsInDay
  var rem = s - epochday * secondsInDay
  let hour = rem div secondsInHour
  rem = rem - hour * secondsInHour
  let minute = rem div secondsInMin
  rem = rem - minute * secondsInMin
  let second = rem

  let (d, m, y) = fromEpochday(epochday)

  DateTime(
    year: y,
    month: m,
    monthday: d,
    hour: hour,
    minute: minute,
    second: second,
    nanosecond: zt.adjTime.nanoseconds,
    weekday: getDayOfWeek(d, m, y),
    yearday: getDayOfYear(d, m, y),
    isDst: zt.isDst,
    timezone: zone,
    utcOffset: zt.utcOffset
  )

proc inZone*(time: Time, zone: Timezone): DateTime {.tags: [], raises: [], benign.} =
  ## Break down ``time`` into a ``DateTime`` using ``zone`` as the timezone.
  let zoneInfo = zone.zoneInfoFromUtc(time)
  result = initDateTime(zoneInfo, zone)

proc inZone*(dt: DateTime, zone: Timezone): DateTime  {.tags: [], raises: [], benign.} =
  ## Convert ``dt`` into a ``DateTime`` using ``zone`` as the timezone.
  dt.toTime.inZone(zone)

proc `$`*(zone: Timezone): string =
  ## Returns the name of the timezone.
  zone.name

proc `==`*(zone1, zone2: Timezone): bool =
  ## Two ``Timezone``'s are considered equal if their name is equal.
  zone1.name == zone2.name

proc toAdjTime(dt: DateTime): Time =
  let epochDay = toEpochday(dt.monthday, dt.month, dt.year)
  var seconds = epochDay * secondsInDay
  seconds.inc dt.hour * secondsInHour
  seconds.inc dt.minute * secondsInMin
  seconds.inc dt.second
  result = initTime(seconds, dt.nanosecond)

when defined(JS):
    type JsDate = object
    proc newDate(year, month, date, hours, minutes, seconds, milliseconds: int): JsDate {.tags: [], raises: [], importc: "new Date".}
    proc newDate(): JsDate {.importc: "new Date".}
    proc newDate(value: float): JsDate {.importc: "new Date".}
    proc getTimezoneOffset(js: JsDate): int {.tags: [], raises: [], benign, importcpp.}
    proc getDay(js: JsDate): int {.tags: [], raises: [], benign, importcpp.}
    proc getFullYear(js: JsDate): int {.tags: [], raises: [], benign, importcpp.}
    proc getHours(js: JsDate): int {.tags: [], raises: [], benign, importcpp.}
    proc getMilliseconds(js: JsDate): int {.tags: [], raises: [], benign, importcpp.}
    proc getMinutes(js: JsDate): int {.tags: [], raises: [], benign, importcpp.}
    proc getMonth(js: JsDate): int {.tags: [], raises: [], benign, importcpp.}
    proc getSeconds(js: JsDate): int {.tags: [], raises: [], benign, importcpp.}
    proc getTime(js: JsDate): int {.tags: [], raises: [], noSideEffect, benign, importcpp.}
    proc getDate(js: JsDate): int {.tags: [], raises: [], benign, importcpp.}
    proc getUTCDate(js: JsDate): int {.tags: [], raises: [], benign, importcpp.}
    proc getUTCFullYear(js: JsDate): int {.tags: [], raises: [], benign, importcpp.}
    proc getUTCHours(js: JsDate): int {.tags: [], raises: [], benign, importcpp.}
    proc getUTCMilliseconds(js: JsDate): int {.tags: [], raises: [], benign, importcpp.}
    proc getUTCMinutes(js: JsDate): int {.tags: [], raises: [], benign, importcpp.}
    proc getUTCMonth(js: JsDate): int {.tags: [], raises: [], benign, importcpp.}
    proc getUTCSeconds(js: JsDate): int {.tags: [], raises: [], benign, importcpp.}
    proc getUTCDay(js: JsDate): int {.tags: [], raises: [], benign, importcpp.}
    proc getYear(js: JsDate): int {.tags: [], raises: [], benign, importcpp.}
    proc setFullYear(js: JsDate, year: int): void {.tags: [], raises: [], benign, importcpp.}

    proc localZoneInfoFromUtc(time: Time): ZonedTime =
      let jsDate = newDate(time.seconds.float * 1000)
      let offset = jsDate.getTimezoneOffset() * secondsInMin
      result.adjTime = time - initDuration(seconds = offset)
      result.utcOffset = offset
      result.isDst = false

    proc localZoneInfoFromTz(adjTime: Time): ZonedTime =
      let utcDate = newDate(adjTime.seconds.float * 1000)
      let localDate = newDate(utcDate.getUTCFullYear(), utcDate.getUTCMonth(), utcDate.getUTCDate(),
        utcDate.getUTCHours(), utcDate.getUTCMinutes(), utcDate.getUTCSeconds(), 0)

      # This is as dumb as it looks - JS doesn't support years in the range 0-99 in the constructor
      # because they are assumed to be 19xx...
      # Because JS doesn't support timezone history, it doesn't really matter in practice.
      if utcDate.getUTCFullYear() in 0 .. 99:
        localDate.setFullYear(utcDate.getUTCFullYear())

      result.adjTime = adjTime
      result.utcOffset = localDate.getTimezoneOffset() * secondsInMin
      result.isDst = false

else:
  when defined(freebsd) or defined(netbsd) or defined(openbsd) or
      defined(macosx):
    type
      StructTm {.importc: "struct tm".} = object
        second {.importc: "tm_sec".},
          minute {.importc: "tm_min".},
          hour {.importc: "tm_hour".},
          monthday {.importc: "tm_mday".},
          month {.importc: "tm_mon".},
          year {.importc: "tm_year".},
          weekday {.importc: "tm_wday".},
          yearday {.importc: "tm_yday".},
          isdst {.importc: "tm_isdst".}: cint
        gmtoff {.importc: "tm_gmtoff".}: clong
  else:
    type
      StructTm {.importc: "struct tm".} = object
        second {.importc: "tm_sec".},
          minute {.importc: "tm_min".},
          hour {.importc: "tm_hour".},
          monthday {.importc: "tm_mday".},
          month {.importc: "tm_mon".},
          year {.importc: "tm_year".},
          weekday {.importc: "tm_wday".},
          yearday {.importc: "tm_yday".},
          isdst {.importc: "tm_isdst".}: cint
        when defined(linux) and defined(amd64):
          gmtoff {.importc: "tm_gmtoff".}: clong
          zone {.importc: "tm_zone".}: cstring
  type
    StructTmPtr = ptr StructTm

  proc localtime(timer: ptr CTime): StructTmPtr {. importc: "localtime", header: "<time.h>", tags: [].}

  proc toAdjUnix(tm: StructTm): int64 =
    let epochDay = toEpochday(tm.monthday, (tm.month + 1).Month, tm.year.int + 1900)
    result = epochDay * secondsInDay
    result.inc tm.hour * secondsInHour
    result.inc tm.minute * 60
    result.inc tm.second

  proc getStructTm(unix: int64): StructTm =
    # XXX: This proc is an incorrect mess. Need to rethink this.
    when sizeof(CTime) == 4:
      const lowCTime = low(CTime).CTime
      const highCTime = high(CTime).CTime
    else:
      # Because the `year` field in `StructTm` is an int32,
      # we can't use `low(CTime)` as that can't be represented
      # by `StructTm`.
      const lowCTime = convert(Day, Second,
        toEpochDay(01, mJan, low(int32))).CTime
      const highCTime = convert(Day, Second,
        toEpochDay(31, mDec, high(int32))).CTime
    
    var a =
      if unix < lowCTime.int64:
        lowCTime
      elif unix > highCTime.int64:
        highCTime
      else:
        unix.CTime
    
    result = localtime(addr(a))[]

  proc localZoneInfoFromUtc(time: Time): ZonedTime =
    let tm = getStructTm(time.seconds)
    let adjUnix = tm.toAdjUnix
    result.adjTime = initTime(adjUnix, time.nanoseconds)
    result.utcOffset = (time.seconds - adjUnix).int
    result.isDst = tm.isdst > 0

  proc localZoneInfoFromTz(adjTime: Time): ZonedTime  =
    var adjUnix = adjTime.seconds
    let past = adjUnix - secondsInDay
    var tm = getStructTm(past)
    let pastOffset = past - tm.toAdjUnix

    let future = adjUnix + secondsInDay
    tm = getStructTm(future)
    let futureOffset = future - tm.toAdjUnix

    var utcOffset: int
    if pastOffset == futureOffset:
        utcOffset = pastOffset.int
    else:
      if pastOffset > futureOffset:
        adjUnix -= secondsInHour

      adjUnix += pastOffset
      utcOffset = (adjUnix - getStructTm(adjUnix).toAdjUnix).int

    # This extra roundtrip is needed to normalize any impossible datetimes
    # as a result of offset changes (normally due to dst)
    let utcTime = adjTime.seconds + utcOffset
    tm = getStructTm(utcTime)
    let finalUnix = tm.toAdjUnix
    result.adjTime = initTime(finalUnix, adjTime.nanoseconds)
    result.utcOffset = (utcTime - finalUnix).int
    result.isDst = tm.isdst > 0

proc utcZoneInfoFromUtc(time: Time): ZonedTime =
  result.adjTime = time
  result.utcOffset = 0
  result.isDst = false

proc utcZoneInfoFromTz(adjTime: Time): ZonedTime =
  utcZoneInfoFromUtc(adjTime) # adjTime == time since we are in UTC

proc utc*(): TimeZone =
  ## Get the ``Timezone`` implementation for the UTC timezone.
  ##
  ## .. code-block:: nim
  ##  doAssert now().utc.timezone == utc()
  ##  doAssert utc().name == "Etc/UTC"
  Timezone(zoneInfoFromUtc: utcZoneInfoFromUtc, zoneInfoFromTz: utcZoneInfoFromTz, name: "Etc/UTC")

proc local*(): TimeZone =
  ## Get the ``Timezone`` implementation for the local timezone.
  ##
  ## .. code-block:: nim
  ##  doAssert now().timezone == local()
  ##  doAssert local().name == "LOCAL"
  Timezone(zoneInfoFromUtc: localZoneInfoFromUtc, zoneInfoFromTz: localZoneInfoFromTz, name: "LOCAL")

proc utc*(dt: DateTime): DateTime =
  ## Shorthand for ``dt.inZone(utc())``.
  dt.inZone(utc())

proc local*(dt: DateTime): DateTime =
  ## Shorthand for ``dt.inZone(local())``.
  dt.inZone(local())

proc utc*(t: Time): DateTime =
  ## Shorthand for ``t.inZone(utc())``.
  t.inZone(utc())

proc local*(t: Time): DateTime =
  ## Shorthand for ``t.inZone(local())``.
  t.inZone(local())

proc getTime*(): Time {.tags: [TimeEffect], benign.} =
  ## Gets the current time as a ``Time`` with second resolution. Use epochTime for higher
  ## resolution.
  when defined(JS):
    let millis = newDate().getTime()
    let seconds = convert(Millisecond, Second, millis)
    let nanos = convert(Millisecond, Nanosecond,
      millis mod convert(Second, Millisecond, 1).int)
    result = initTime(seconds, nanos)
  # I'm not entirely certain if freebsd needs to use `gettimeofday`.
  elif defined(macosx) or defined(freebsd):
    var a: Timeval
    gettimeofday(a)
    result = initTime(a.tv_sec.int64, convert(Microsecond, Nanosecond, a.tv_usec.int))
  elif defined(posix):
    var ts: Timespec
    discard clock_gettime(CLOCK_REALTIME, ts)
    result = initTime(ts.tv_sec.int64, ts.tv_nsec.int)
  elif defined(windows):
    var f: FILETIME
    getSystemTimeAsFileTime(f)
    let nanos = (rdFileTime(f) - epochDiff) * 100
    let seconds = convert(Nanosecond, Second, nanos)
    let nanos = nanos mod convert(Second, Nanosecond, 1).int
    result = initTime(seconds, nanos)

proc now*(): DateTime {.tags: [TimeEffect], benign.} =
  ## Get the current time as a  ``DateTime`` in the local timezone.
  ##
  ## Shorthand for ``getTime().local``.
  getTime().local

proc initTimeInterval*(nanoseconds, microseconds, milliseconds,
                       seconds, minutes, hours,
                       days, weeks, months, years: int = 0): TimeInterval =
  ## Creates a new ``TimeInterval``.
  ##
  ## You can also use the convenience procedures called ``milliseconds``,
  ## ``seconds``, ``minutes``, ``hours``, ``days``, ``months``, and ``years``.
  ##
  runnableExamples:
    let day = initInterval(hours=24)
    let dt = initDateTime(01, mJan, 2000, 12, 00, 00, utc())
    doAssert $(dt + day) == "2000-01-02T12-00-00+00:00"
  result.nanoseconds = nanoseconds
  result.microseconds = microseconds
  result.milliseconds = milliseconds
  result.seconds = seconds
  result.minutes = minutes
  result.hours = hours
  result.days = days
  result.weeks = weeks
  result.months = months
  result.years = years

proc `+`*(ti1, ti2: TimeInterval): TimeInterval =
  ## Adds two ``TimeInterval`` objects together.
  result.nanoseconds = ti1.nanoseconds + ti2.nanoseconds
  result.microseconds = ti1.microseconds + ti2.microseconds
  result.milliseconds = ti1.milliseconds + ti2.milliseconds
  result.seconds = ti1.seconds + ti2.seconds
  result.minutes = ti1.minutes + ti2.minutes
  result.hours = ti1.hours + ti2.hours
  result.days = ti1.days + ti2.days
  result.weeks = ti1.weeks + ti2.weeks
  result.months = ti1.months + ti2.months
  result.years = ti1.years + ti2.years

proc `-`*(ti: TimeInterval): TimeInterval =
  ## Reverses a time interval
  ##
  ## .. code-block:: nim
  ##
  ##     let day = -initInterval(hours=24)
  ##     echo day  # -> (milliseconds: 0, seconds: 0, minutes: 0, hours: -24, days: 0, months: 0, years: 0)
  result = TimeInterval(
    nanoseconds: -ti.nanoseconds,
    microseconds: -ti.microseconds,
    milliseconds: -ti.milliseconds,
    seconds: -ti.seconds,
    minutes: -ti.minutes,
    hours: -ti.hours,
    days: -ti.days,
    weeks: -ti.weeks,
    months: -ti.months,
    years: -ti.years
  )

proc `-`*(ti1, ti2: TimeInterval): TimeInterval =
  ## Subtracts TimeInterval ``ti1`` from ``ti2``.
  ##
  ## Time components are added one-by-one, see output:
  ##
  ## .. code-block:: nim
  ##     let a = fromUnix(1_000_000_000)
  ##     let b = fromUnix(1_500_000_000)
  ##     echo b.toTimeInterval - a.toTimeInterval
  ##     # (nanoseconds: 0, microseconds: 0, milliseconds: 0, seconds: -40,
  ##        minutes: -6, hours: 1, days: 5, weeks: 0, months: -2, years: 16)

  result = ti1 + (-ti2)

proc getDateStr*(): string {.rtl, extern: "nt$1", tags: [TimeEffect].} =
  ## Gets the current date as a string of the format ``YYYY-MM-DD``.
  var ti = now()
  result = $ti.year & '-' & intToStr(ord(ti.month), 2) &
    '-' & intToStr(ti.monthday, 2)

proc getClockStr*(): string {.rtl, extern: "nt$1", tags: [TimeEffect].} =
  ## Gets the current clock time as a string of the format ``HH:MM:SS``.
  var ti = now()
  result = intToStr(ti.hour, 2) & ':' & intToStr(ti.minute, 2) &
    ':' & intToStr(ti.second, 2)

proc `$`*(day: WeekDay): string =
  ## Stringify operator for ``WeekDay``.
  const lookup: array[WeekDay, string] = ["Monday", "Tuesday", "Wednesday",
     "Thursday", "Friday", "Saturday", "Sunday"]
  return lookup[day]

proc `$`*(m: Month): string =
  ## Stringify operator for ``Month``.
  const lookup: array[Month, string] = ["January", "February", "March",
      "April", "May", "June", "July", "August", "September", "October",
      "November", "December"]
  return lookup[m]

proc nanoseconds*(nanoseconds: int): TimeInterval {.inline.} =
  ## TimeInterval of `hnseconds` hectonanoseconds
  initTimeInterval(nanoseconds = nanoseconds)

proc microseconds*(micros: int): TimeInterval {.inline.} =
  ## TimeInterval of `micros` microseconds
  initTimeInterval(microseconds = micros)

proc milliseconds*(ms: int): TimeInterval {.inline.} =
  ## TimeInterval of `ms` milliseconds
  initTimeInterval(milliseconds = ms)

proc seconds*(s: int): TimeInterval {.inline.} =
  ## TimeInterval of `s` seconds
  ##
  ## ``echo getTime() + 5.second``
  initTimeInterval(seconds = s)

proc minutes*(m: int): TimeInterval {.inline.} =
  ## TimeInterval of `m` minutes
  ##
  ## ``echo getTime() + 5.minutes``
  initTimeInterval(minutes = m)

proc hours*(h: int): TimeInterval {.inline.} =
  ## TimeInterval of `h` hours
  ##
  ## ``echo getTime() + 2.hours``
  initTimeInterval(hours = h)

proc days*(d: int): TimeInterval {.inline.} =
  ## TimeInterval of `d` days
  ##
  ## ``echo getTime() + 2.days``
  initTimeInterval(days = d)

proc weeks*(w: int): TimeInterval {.inline.} =
  ## TimeInterval of `w` wekks
  ##
  ## ``echo getTime() + 2.weeks``
  initTimeInterval(weeks = w)

proc months*(m: int): TimeInterval {.inline.} =
  ## TimeInterval of `m` months
  ##
  ## ``echo getTime() + 2.months``
  initTimeInterval(months = m)

proc years*(y: int): TimeInterval {.inline.} =
  ## TimeInterval of `y` years
  ##
  ## ``echo getTime() + 2.years``
  initTimeInterval(years = y)

proc evaluateInterval(dt: DateTime, interval: TimeInterval): tuple[adjDur, absDur: Duration] =
  ## Evaluates how many hnseconds the interval is worth
  ## in the context of ``dt``.
  ## The result in split into an adjusted diff and an absolute diff,
  ## both in hectonanosecond resolution.
  var months = interval.years * 12 + interval.months
  var curYear = dt.year
  var curMonth = dt.month
  # Subtracting
  if months < 0:
    for mth in countDown(-1 * months, 1):
      if curMonth == mJan:
        curMonth = mDec
        curYear.dec
      else:
        curMonth.dec()
      let days = getDaysInMonth(curMonth, curYear)
      result.adjDur = result.adjDur - initDuration(days = days)
  # Adding
  else:
    for mth in 1 .. months:
      let days = getDaysInMonth(curMonth, curYear)
      result.adjDur = result.adjDur + initDuration(days = days)
      if curMonth == mDec:
        curMonth = mJan
        curYear.inc
      else:
        curMonth.inc()

  result.adjDur = result.adjDur + initDuration(days = interval.days)
  result.absDur = initDuration(seconds = interval.seconds,
    minutes = interval.minutes, hours = interval.hours)

proc `+`*(dt: DateTime, interval: TimeInterval): DateTime =
  ## Adds ``interval`` to ``dt``. Components from ``interval`` are added
  ## in the order of their size, i.e first the ``years`` component, then the ``months``
  ## component and so on. The returned ``DateTime`` will have the same timezone as the input.
  ##
  ## Note that when adding months, monthday overflow is allowed. This means that if the resulting
  ## month doesn't have enough days it, the month will be incremented and the monthday will be
  ## set to the number of days overflowed. So adding one month to `31 October` will result in `31 November`,
  ## which will overflow and result in `1 December`.
  ##
  runnableExamples:
    let dt = initDateTime(30, mMar, 2017, 00, 00, 00, utc())
    doAssert $(dt + initInterval(months = 1)) == "2017-04-30T00:00:00+00:00"
    # This is correct and happens due to monthday overflow.
    doAssert $(dt - initInterval(months = 1)) == "2017-03-02T00:00:00+00:00"
  let (adjDur, absDur) = evaluateInterval(dt, interval)

  if adjDur != DurationZero:
    var zInfo = dt.timezone.zoneInfoFromTz(dt.toAdjTime + adjDur)
    if absDur != DurationZero:
      let offsetDur = initDuration(seconds = zInfo.utcOffset)
      zInfo = dt.timezone.zoneInfoFromUtc(zInfo.adjTime + offsetDur + absDur)
      result = initDateTime(zInfo, dt.timezone)
    else:
      result = initDateTime(zInfo, dt.timezone)
  else:
    var zInfo = dt.timezone.zoneInfoFromUtc(dt.toTime + absDur)
    result = initDateTime(zInfo, dt.timezone)

proc `-`*(dt: DateTime, interval: TimeInterval): DateTime =
  ## Subtract ``interval`` from ``dt``. Components from ``interval`` are subtracted
  ## in the order of their size, i.e first the ``years`` component, then the ``months``
  ## component and so on. The returned ``DateTime`` will have the same timezone as the input.
  dt + (-interval)

proc `+`*(dt: DateTime, dur: Duration): DateTime =
  (dt.toTime + dur).inZone(dt.timezone)

proc `-`*(dt: DateTime, dur: Duration): DateTime =
  (dt.toTime - dur).inZone(dt.timezone)

proc `+=`*(time: var Time, interval: TimeInterval) =
  ## Modifies `time` by adding `interval`.
  time = toTime(time.local + interval)

proc `+`*(time: Time, interval: TimeInterval): Time =
  ## Adds `interval` to `time`
  ## by converting to a ``DateTime`` in the local timezone,
  ## adding the interval, and converting back to ``Time``.
  ##
  ## ``echo getTime() + 1.day``
  result = toTime(time.local + interval)

proc `-=`*(time: var Time, interval: TimeInterval) =
  ## Modifies `time` by subtracting `interval`.
  time = toTime(time.local - interval)

proc `-`*(time: Time, interval: TimeInterval): Time =
  ## Subtracts `interval` from Time `time`.
  ##
  ## ``echo getTime() - 1.day``
  result = toTime(time.local - interval)

proc formatToken(dt: DateTime, token: string, buf: var string) =
  ## Helper of the format proc to parse individual tokens.
  ##
  ## Pass the found token in the user input string, and the buffer where the
  ## final string is being built. This has to be a var value because certain
  ## formatting tokens require modifying the previous characters.
  case token
  of "d":
    buf.add($dt.monthday)
  of "dd":
    if dt.monthday < 10:
      buf.add("0")
    buf.add($dt.monthday)
  of "ddd":
    buf.add(($dt.weekday)[0 .. 2])
  of "dddd":
    buf.add($dt.weekday)
  of "h":
    buf.add($(if dt.hour > 12: dt.hour - 12 else: dt.hour))
  of "hh":
    let amerHour = if dt.hour > 12: dt.hour - 12 else: dt.hour
    if amerHour < 10:
      buf.add('0')
    buf.add($amerHour)
  of "H":
    buf.add($dt.hour)
  of "HH":
    if dt.hour < 10:
      buf.add('0')
    buf.add($dt.hour)
  of "m":
    buf.add($dt.minute)
  of "mm":
    if dt.minute < 10:
      buf.add('0')
    buf.add($dt.minute)
  of "M":
    buf.add($ord(dt.month))
  of "MM":
    if dt.month < mOct:
      buf.add('0')
    buf.add($ord(dt.month))
  of "MMM":
    buf.add(($dt.month)[0..2])
  of "MMMM":
    buf.add($dt.month)
  of "s":
    buf.add($dt.second)
  of "ss":
    if dt.second < 10:
      buf.add('0')
    buf.add($dt.second)
  of "t":
    if dt.hour >= 12:
      buf.add('P')
    else: buf.add('A')
  of "tt":
    if dt.hour >= 12:
      buf.add("PM")
    else: buf.add("AM")
  of "y":
    var fr = ($dt.year).len()-1
    if fr < 0: fr = 0
    buf.add(($dt.year)[fr .. ($dt.year).len()-1])
  of "yy":
    var fr = ($dt.year).len()-2
    if fr < 0: fr = 0
    var fyear = ($dt.year)[fr .. ($dt.year).len()-1]
    if fyear.len != 2: fyear = repeat('0', 2-fyear.len()) & fyear
    buf.add(fyear)
  of "yyy":
    var fr = ($dt.year).len()-3
    if fr < 0: fr = 0
    var fyear = ($dt.year)[fr .. ($dt.year).len()-1]
    if fyear.len != 3: fyear = repeat('0', 3-fyear.len()) & fyear
    buf.add(fyear)
  of "yyyy":
    var fr = ($dt.year).len()-4
    if fr < 0: fr = 0
    var fyear = ($dt.year)[fr .. ($dt.year).len()-1]
    if fyear.len != 4: fyear = repeat('0', 4-fyear.len()) & fyear
    buf.add(fyear)
  of "yyyyy":
    var fr = ($dt.year).len()-5
    if fr < 0: fr = 0
    var fyear = ($dt.year)[fr .. ($dt.year).len()-1]
    if fyear.len != 5: fyear = repeat('0', 5-fyear.len()) & fyear
    buf.add(fyear)
  of "z":
    let
      nonDstTz = dt.utcOffset
      hours = abs(nonDstTz) div secondsInHour
    if nonDstTz <= 0: buf.add('+')
    else: buf.add('-')
    buf.add($hours)
  of "zz":
    let
      nonDstTz = dt.utcOffset
      hours = abs(nonDstTz) div secondsInHour
    if nonDstTz <= 0: buf.add('+')
    else: buf.add('-')
    if hours < 10: buf.add('0')
    buf.add($hours)
  of "zzz":
    let
      nonDstTz = dt.utcOffset
      hours = abs(nonDstTz) div secondsInHour
      minutes = (abs(nonDstTz) div secondsInMin) mod minutesInHour
    if nonDstTz <= 0: buf.add('+')
    else: buf.add('-')
    if hours < 10: buf.add('0')
    buf.add($hours)
    buf.add(':')
    if minutes < 10: buf.add('0')
    buf.add($minutes)
  of "":
    discard
  else:
    raise newException(ValueError, "Invalid format string: " & token)


proc format*(dt: DateTime, f: string): string {.tags: [].}=
  ## This procedure formats `dt` as specified by `f`. The following format
  ## specifiers are available:
  ##
  ## ==========  =================================================================================  ================================================
  ## Specifier   Description                                                                        Example
  ## ==========  =================================================================================  ================================================
  ##    d        Numeric value of the day of the month, it will be one or two digits long.          ``1/04/2012 -> 1``, ``21/04/2012 -> 21``
  ##    dd       Same as above, but always two digits.                                              ``1/04/2012 -> 01``, ``21/04/2012 -> 21``
  ##    ddd      Three letter string which indicates the day of the week.                           ``Saturday -> Sat``, ``Monday -> Mon``
  ##    dddd     Full string for the day of the week.                                               ``Saturday -> Saturday``, ``Monday -> Monday``
  ##    h        The hours in one digit if possible. Ranging from 0-12.                             ``5pm -> 5``, ``2am -> 2``
  ##    hh       The hours in two digits always. If the hour is one digit 0 is prepended.           ``5pm -> 05``, ``11am -> 11``
  ##    H        The hours in one digit if possible, randing from 0-24.                             ``5pm -> 17``, ``2am -> 2``
  ##    HH       The hours in two digits always. 0 is prepended if the hour is one digit.           ``5pm -> 17``, ``2am -> 02``
  ##    m        The minutes in 1 digit if possible.                                                ``5:30 -> 30``, ``2:01 -> 1``
  ##    mm       Same as above but always 2 digits, 0 is prepended if the minute is one digit.      ``5:30 -> 30``, ``2:01 -> 01``
  ##    M        The month in one digit if possible.                                                ``September -> 9``, ``December -> 12``
  ##    MM       The month in two digits always. 0 is prepended.                                    ``September -> 09``, ``December -> 12``
  ##    MMM      Abbreviated three-letter form of the month.                                        ``September -> Sep``, ``December -> Dec``
  ##    MMMM     Full month string, properly capitalized.                                           ``September -> September``
  ##    s        Seconds as one digit if possible.                                                  ``00:00:06 -> 6``
  ##    ss       Same as above but always two digits. 0 is prepended.                               ``00:00:06 -> 06``
  ##    t        ``A`` when time is in the AM. ``P`` when time is in the PM.
  ##    tt       Same as above, but ``AM`` and ``PM`` instead of ``A`` and ``P`` respectively.
  ##    y(yyyy)  This displays the year to different digits. You most likely only want 2 or 4 'y's
  ##    yy       Displays the year to two digits.                                                   ``2012 -> 12``
  ##    yyyy     Displays the year to four digits.                                                  ``2012 -> 2012``
  ##    z        Displays the timezone offset from UTC.                                             ``GMT+7 -> +7``, ``GMT-5 -> -5``
  ##    zz       Same as above but with leading 0.                                                  ``GMT+7 -> +07``, ``GMT-5 -> -05``
  ##    zzz      Same as above but with ``:mm`` where *mm* represents minutes.                      ``GMT+7 -> +07:00``, ``GMT-5 -> -05:00``
  ## ==========  =================================================================================  ================================================
  ##
  ## Other strings can be inserted by putting them in ``''``. For example
  ## ``hh'->'mm`` will give ``01->56``.  The following characters can be
  ## inserted without quoting them: ``:`` ``-`` ``(`` ``)`` ``/`` ``[`` ``]``
  ## ``,``. However you don't need to necessarily separate format specifiers, a
  ## unambiguous format string like ``yyyyMMddhhmmss`` is valid too.

  result = ""
  var i = 0
  var currentF = ""
  while true:
    case f[i]
    of ' ', '-', '/', ':', '\'', '\0', '(', ')', '[', ']', ',':
      formatToken(dt, currentF, result)

      currentF = ""
      if f[i] == '\0': break

      if f[i] == '\'':
        inc(i) # Skip '
        while f[i] != '\'' and f.len-1 > i:
          result.add(f[i])
          inc(i)
      else: result.add(f[i])

    else:
      # Check if the letter being added matches previous accumulated buffer.
      if currentF.len < 1 or currentF[high(currentF)] == f[i]:
        currentF.add(f[i])
      else:
        formatToken(dt, currentF, result)
        dec(i) # Move position back to re-process the character separately.
        currentF = ""

    inc(i)

proc `$`*(dt: DateTime): string {.tags: [], raises: [], benign.} =
  ## Converts a `DateTime` object to a string representation.
  ## It uses the format ``yyyy-MM-dd'T'HH-mm-sszzz``.
  try:
    result = format(dt, "yyyy-MM-dd'T'HH:mm:sszzz") # todo: optimize this
  except ValueError: assert false # cannot happen because format string is valid

proc `$`*(time: Time): string {.tags: [], raises: [], benign.} =
  ## converts a `Time` value to a string representation. It will use the local
  ## time zone and use the format ``yyyy-MM-dd'T'HH-mm-sszzz``.
  $time.local

proc parseToken(dt: var DateTime; token, value: string; j: var int) =
  ## Helper of the parse proc to parse individual tokens.
  var sv: int
  case token
  of "d":
    var pd = parseInt(value[j..j+1], sv)
    dt.monthday = sv
    j += pd
  of "dd":
    dt.monthday = value[j..j+1].parseInt()
    j += 2
  of "ddd":
    case value[j..j+2].toLowerAscii()
    of "sun": dt.weekday = dSun
    of "mon": dt.weekday = dMon
    of "tue": dt.weekday = dTue
    of "wed": dt.weekday = dWed
    of "thu": dt.weekday = dThu
    of "fri": dt.weekday = dFri
    of "sat": dt.weekday = dSat
    else:
      raise newException(ValueError,
        "Couldn't parse day of week (ddd), got: " & value[j..j+2])
    j += 3
  of "dddd":
    if value.len >= j+6 and value[j..j+5].cmpIgnoreCase("sunday") == 0:
      dt.weekday = dSun
      j += 6
    elif value.len >= j+6 and value[j..j+5].cmpIgnoreCase("monday") == 0:
      dt.weekday = dMon
      j += 6
    elif value.len >= j+7 and value[j..j+6].cmpIgnoreCase("tuesday") == 0:
      dt.weekday = dTue
      j += 7
    elif value.len >= j+9 and value[j..j+8].cmpIgnoreCase("wednesday") == 0:
      dt.weekday = dWed
      j += 9
    elif value.len >= j+8 and value[j..j+7].cmpIgnoreCase("thursday") == 0:
      dt.weekday = dThu
      j += 8
    elif value.len >= j+6 and value[j..j+5].cmpIgnoreCase("friday") == 0:
      dt.weekday = dFri
      j += 6
    elif value.len >= j+8 and value[j..j+7].cmpIgnoreCase("saturday") == 0:
      dt.weekday = dSat
      j += 8
    else:
      raise newException(ValueError,
        "Couldn't parse day of week (dddd), got: " & value)
  of "h", "H":
    var pd = parseInt(value[j..j+1], sv)
    dt.hour = sv
    j += pd
  of "hh", "HH":
    dt.hour = value[j..j+1].parseInt()
    j += 2
  of "m":
    var pd = parseInt(value[j..j+1], sv)
    dt.minute = sv
    j += pd
  of "mm":
    dt.minute = value[j..j+1].parseInt()
    j += 2
  of "M":
    var pd = parseInt(value[j..j+1], sv)
    dt.month = sv.Month
    j += pd
  of "MM":
    var month = value[j..j+1].parseInt()
    j += 2
    dt.month = month.Month
  of "MMM":
    case value[j..j+2].toLowerAscii():
    of "jan": dt.month =  mJan
    of "feb": dt.month =  mFeb
    of "mar": dt.month =  mMar
    of "apr": dt.month =  mApr
    of "may": dt.month =  mMay
    of "jun": dt.month =  mJun
    of "jul": dt.month =  mJul
    of "aug": dt.month =  mAug
    of "sep": dt.month =  mSep
    of "oct": dt.month =  mOct
    of "nov": dt.month =  mNov
    of "dec": dt.month =  mDec
    else:
      raise newException(ValueError,
        "Couldn't parse month (MMM), got: " & value)
    j += 3
  of "MMMM":
    if value.len >= j+7 and value[j..j+6].cmpIgnoreCase("january") == 0:
      dt.month =  mJan
      j += 7
    elif value.len >= j+8 and value[j..j+7].cmpIgnoreCase("february") == 0:
      dt.month =  mFeb
      j += 8
    elif value.len >= j+5 and value[j..j+4].cmpIgnoreCase("march") == 0:
      dt.month =  mMar
      j += 5
    elif value.len >= j+5 and value[j..j+4].cmpIgnoreCase("april") == 0:
      dt.month =  mApr
      j += 5
    elif value.len >= j+3 and value[j..j+2].cmpIgnoreCase("may") == 0:
      dt.month =  mMay
      j += 3
    elif value.len >= j+4 and value[j..j+3].cmpIgnoreCase("june") == 0:
      dt.month =  mJun
      j += 4
    elif value.len >= j+4 and value[j..j+3].cmpIgnoreCase("july") == 0:
      dt.month =  mJul
      j += 4
    elif value.len >= j+6 and value[j..j+5].cmpIgnoreCase("august") == 0:
      dt.month =  mAug
      j += 6
    elif value.len >= j+9 and value[j..j+8].cmpIgnoreCase("september") == 0:
      dt.month =  mSep
      j += 9
    elif value.len >= j+7 and value[j..j+6].cmpIgnoreCase("october") == 0:
      dt.month =  mOct
      j += 7
    elif value.len >= j+8 and value[j..j+7].cmpIgnoreCase("november") == 0:
      dt.month =  mNov
      j += 8
    elif value.len >= j+8 and value[j..j+7].cmpIgnoreCase("december") == 0:
      dt.month =  mDec
      j += 8
    else:
      raise newException(ValueError,
        "Couldn't parse month (MMMM), got: " & value)
  of "s":
    var pd = parseInt(value[j..j+1], sv)
    dt.second = sv
    j += pd
  of "ss":
    dt.second = value[j..j+1].parseInt()
    j += 2
  of "t":
    if value[j] == 'P' and dt.hour > 0 and dt.hour < 12:
      dt.hour += 12
    j += 1
  of "tt":
    if value[j..j+1] == "PM" and dt.hour > 0 and dt.hour < 12:
      dt.hour += 12
    j += 2
  of "yy":
    # Assumes current century
    var year = value[j..j+1].parseInt()
    var thisCen = now().year div 100
    dt.year = thisCen*100 + year
    j += 2
  of "yyyy":
    dt.year = value[j..j+3].parseInt()
    j += 4
  of "z":
    dt.isDst = false
    if value[j] == '+':
      dt.utcOffset = 0 - parseInt($value[j+1]) * secondsInHour
    elif value[j] == '-':
      dt.utcOffset = parseInt($value[j+1]) * secondsInHour
    elif value[j] == 'Z':
      dt.utcOffset = 0
      j += 1
      return
    else:
      raise newException(ValueError,
        "Couldn't parse timezone offset (z), got: " & value[j])
    j += 2
  of "zz":
    dt.isDst = false
    if value[j] == '+':
      dt.utcOffset = 0 - value[j+1..j+2].parseInt() * secondsInHour
    elif value[j] == '-':
      dt.utcOffset = value[j+1..j+2].parseInt() * secondsInHour
    elif value[j] == 'Z':
      dt.utcOffset = 0
      j += 1
      return
    else:
      raise newException(ValueError,
        "Couldn't parse timezone offset (zz), got: " & value[j])
    j += 3
  of "zzz":
    dt.isDst = false
    var factor = 0
    if value[j] == '+': factor = -1
    elif value[j] == '-': factor = 1
    elif value[j] == 'Z':
      dt.utcOffset = 0
      j += 1
      return
    else:
      raise newException(ValueError,
        "Couldn't parse timezone offset (zzz), got: " & value[j])
    dt.utcOffset = factor * value[j+1..j+2].parseInt() * secondsInHour
    j += 4
    dt.utcOffset += factor * value[j..j+1].parseInt() * 60
    j += 2
  else:
    # Ignore the token and move forward in the value string by the same length
    j += token.len

proc parse*(value, layout: string, zone: Timezone = local()): DateTime =
  ## This procedure parses a date/time string using the standard format
  ## identifiers as listed below. The procedure defaults information not provided
  ## in the format string from the running program (month, year, etc).
  ##
  ## The return value will always be in the `zone` timezone. If no UTC offset was
  ## parsed, then the input will be assumed to be specified in the `zone` timezone
  ## already, so no timezone conversion will be done in that case.
  ##
  ## ==========  =================================================================================  ================================================
  ## Specifier   Description                                                                        Example
  ## ==========  =================================================================================  ================================================
  ##    d        Numeric value of the day of the month, it will be one or two digits long.          ``1/04/2012 -> 1``, ``21/04/2012 -> 21``
  ##    dd       Same as above, but always two digits.                                              ``1/04/2012 -> 01``, ``21/04/2012 -> 21``
  ##    ddd      Three letter string which indicates the day of the week.                           ``Saturday -> Sat``, ``Monday -> Mon``
  ##    dddd     Full string for the day of the week.                                               ``Saturday -> Saturday``, ``Monday -> Monday``
  ##    h        The hours in one digit if possible. Ranging from 0-12.                             ``5pm -> 5``, ``2am -> 2``
  ##    hh       The hours in two digits always. If the hour is one digit 0 is prepended.           ``5pm -> 05``, ``11am -> 11``
  ##    H        The hours in one digit if possible, randing from 0-24.                             ``5pm -> 17``, ``2am -> 2``
  ##    HH       The hours in two digits always. 0 is prepended if the hour is one digit.           ``5pm -> 17``, ``2am -> 02``
  ##    m        The minutes in 1 digit if possible.                                                ``5:30 -> 30``, ``2:01 -> 1``
  ##    mm       Same as above but always 2 digits, 0 is prepended if the minute is one digit.      ``5:30 -> 30``, ``2:01 -> 01``
  ##    M        The month in one digit if possible.                                                ``September -> 9``, ``December -> 12``
  ##    MM       The month in two digits always. 0 is prepended.                                    ``September -> 09``, ``December -> 12``
  ##    MMM      Abbreviated three-letter form of the month.                                        ``September -> Sep``, ``December -> Dec``
  ##    MMMM     Full month string, properly capitalized.                                           ``September -> September``
  ##    s        Seconds as one digit if possible.                                                  ``00:00:06 -> 6``
  ##    ss       Same as above but always two digits. 0 is prepended.                               ``00:00:06 -> 06``
  ##    t        ``A`` when time is in the AM. ``P`` when time is in the PM.
  ##    tt       Same as above, but ``AM`` and ``PM`` instead of ``A`` and ``P`` respectively.
  ##    yy       Displays the year to two digits.                                                   ``2012 -> 12``
  ##    yyyy     Displays the year to four digits.                                                  ``2012 -> 2012``
  ##    z        Displays the timezone offset from UTC. ``Z`` is parsed as ``+0``                   ``GMT+7 -> +7``, ``GMT-5 -> -5``
  ##    zz       Same as above but with leading 0.                                                  ``GMT+7 -> +07``, ``GMT-5 -> -05``
  ##    zzz      Same as above but with ``:mm`` where *mm* represents minutes.                      ``GMT+7 -> +07:00``, ``GMT-5 -> -05:00``
  ## ==========  =================================================================================  ================================================
  ##
  ## Other strings can be inserted by putting them in ``''``. For example
  ## ``hh'->'mm`` will give ``01->56``.  The following characters can be
  ## inserted without quoting them: ``:`` ``-`` ``(`` ``)`` ``/`` ``[`` ``]``
  ## ``,``. However you don't need to necessarily separate format specifiers, a
  ## unambiguous format string like ``yyyyMMddhhmmss`` is valid too.
  var i = 0 # pointer for format string
  var j = 0 # pointer for value string
  var token = ""
  # Assumes current day of month, month and year, but time is reset to 00:00:00. Weekday will be reset after parsing.
  var dt = now()
  dt.hour = 0
  dt.minute = 0
  dt.second = 0
  dt.isDst = true # using this is flag for checking whether a timezone has \
      # been read (because DST is always false when a tz is parsed)
  while true:
    case layout[i]
    of ' ', '-', '/', ':', '\'', '\0', '(', ')', '[', ']', ',':
      if token.len > 0:
        parseToken(dt, token, value, j)
      # Reset token
      token = ""
      # Break if at end of line
      if layout[i] == '\0': break
      # Skip separator and everything between single quotes
      # These are literals in both the layout and the value string
      if layout[i] == '\'':
        inc(i)
        while layout[i] != '\'' and layout.len-1 > i:
          inc(i)
          inc(j)
        inc(i)
      else:
        inc(i)
        inc(j)
    else:
      # Check if the letter being added matches previous accumulated buffer.
      if token.len < 1 or token[high(token)] == layout[i]:
        token.add(layout[i])
        inc(i)
      else:
        parseToken(dt, token, value, j)
        token = ""

  dt.nanosecond = 0

  if dt.isDst:
    # No timezone parsed - assume timezone is `zone`
    result = initDateTime(zone.zoneInfoFromTz(dt.toAdjTime), zone)
  else:
    # Otherwise convert to `zone`
    result = dt.toTime.inZone(zone)

proc countLeapYears*(yearSpan: int): int =
  ## Returns the number of leap years spanned by a given number of years.
  ##
  ## **Note:** For leap years, start date is assumed to be 1 AD.
  ## counts the number of leap years up to January 1st of a given year.
  ## Keep in mind that if specified year is a leap year, the leap day
  ## has not happened before January 1st of that year.
  (yearSpan - 1) div 4 - (yearSpan - 1) div 100 + (yearSpan - 1) div 400

proc countDays*(yearSpan: int): int =
  ## Returns the number of days spanned by a given number of years.
  (yearSpan - 1) * 365 + countLeapYears(yearSpan)

proc countYears*(daySpan: int): int =
  ## Returns the number of years spanned by a given number of days.
  ((daySpan - countLeapYears(daySpan div 365)) div 365)

proc countYearsAndDays*(daySpan: int): tuple[years: int, days: int] =
  ## Returns the number of years spanned by a given number of days and the
  ## remainder as days.
  let days = daySpan - countLeapYears(daySpan div 365)
  result.years = days div 365
  result.days = days mod 365

proc toTimeInterval*(time: Time): TimeInterval =
  ## Converts a Time to a TimeInterval.
  ##
  ## To be used when diffing times.
  ##
  ## .. code-block:: nim
  ##     let a = fromSeconds(1_000_000_000)
  ##     let b = fromSeconds(1_500_000_000)
  ##     echo a, " ", b  # real dates
  ##     echo a.toTimeInterval  # meaningless value, don't use it by itself
  ##     echo b.toTimeInterval - a.toTimeInterval
  ##     # (nanoseconds: 0, microseconds: 0, milliseconds: 0, seconds: -40,
  ##        minutes: -6, hours: 1, days: 5, weeks: 0, months: -2, years: 16)
  var dt = time.local
  initTimeInterval(dt.nanosecond, 0, 0, dt.second, dt.minute, dt.hour,
    dt.monthday, 0, dt.month.ord - 1, dt.year)

proc initDateTime*(monthday: MonthdayRange, month: Month, year: int,
                   hour: HourRange, minute: MinuteRange, second: SecondRange,
                   nanosecond: NanosecondRange, zone: Timezone = local()): DateTime =
  ## Create a new ``DateTime`` in the specified timezone.
  assertValidDate monthday, month, year
  doAssert monthday <= getDaysInMonth(month, year), "Invalid date: " & $month & " " & $monthday & ", " & $year
  let dt = DateTime(
    monthday:  monthday,
    year:  year,
    month:  month,
    hour:  hour,
    minute:  minute,
    second:  second,
    nanosecond: nanosecond
  )
  result = initDateTime(zone.zoneInfoFromTz(dt.toAdjTime), zone)

proc initDateTime*(monthday: MonthdayRange, month: Month, year: int,
                   hour: HourRange, minute: MinuteRange, second: SecondRange,
                   zone: Timezone = local()): DateTime =
  initDateTime(monthday, month, year, hour, minute, second, 0, zone)

when not defined(JS):
  type
    Clock {.importc: "clock_t".} = distinct int

  proc getClock(): Clock {.importc: "clock", header: "<time.h>", tags: [TimeEffect].}

  var
    clocksPerSec {.importc: "CLOCKS_PER_SEC", nodecl.}: int

  const
    rateDiff = 10000000'i64 # 100 nsecs

  proc unixTimeToWinTime*(time: CTime): int64 =
    ## converts a UNIX `Time` (``time_t``) to a Windows file time
    result = int64(time) * rateDiff + epochDiff

  proc winTimeToUnixTime*(time: int64): CTime =
    ## converts a Windows time to a UNIX `Time` (``time_t``)
    result = CTime((time - epochDiff) div rateDiff)

  when not defined(useNimRtl):
    proc cpuTime*(): float {.rtl, extern: "nt$1", tags: [TimeEffect].} =
      ## gets time spent that the CPU spent to run the current process in
      ## seconds. This may be more useful for benchmarking than ``epochTime``.
      ## However, it may measure the real time instead (depending on the OS).
      ## The value of the result has no meaning.
      ## To generate useful timing values, take the difference between
      ## the results of two ``cpuTime`` calls:
      ##
      ## .. code-block:: nim
      ##   var t0 = cpuTime()
      ##   doWork()
      ##   echo "CPU time [s] ", cpuTime() - t0
      result = toFloat(int(getClock())) / toFloat(clocksPerSec)

# Deprecated procs

proc initInterval*(seconds, minutes, hours, days, months,
                   years: int = 0): TimeInterval {.deprecated.} =
  ## **Warning:** This procedure is deprecated since version 0.18.0.
  ## Use `initTimeInterval` instead.                   
  initTimeInterval(0, 0, 0, seconds, minutes, hours, days, 0, months, years)

when defined(JS):
  proc epochTime*(): float {.tags: [TimeEffect], deprecated.} =
    newDate().getTime() / 1000

elif not defined(useNimRtl):
  proc epochTime*(): float {.rtl, extern: "nt$1", tags: [TimeEffect], deprecated.} =
    ## gets time after the UNIX epoch (1970) in seconds. It is a float
    ## because sub-second resolution is likely to be supported (depending
    ## on the hardware/OS).
    ## **Warning:** This procedure is deprecated since version 0.18.0.
    ##
    ## Sub second resolution is now supported in the time types.
    when defined(posix):
      var a: Timeval
      gettimeofday(a)
      result = toFloat(a.tv_sec) + toFloat(a.tv_usec)*0.00_0001
    elif defined(windows):
      var f: winlean.FILETIME
      getSystemTimeAsFileTime(f)
      var i64 = rdFileTime(f) - epochDiff
      var secs = i64 div rateDiff
      var subsecs = i64 mod rateDiff
      result = toFloat(int(secs)) + toFloat(int(subsecs)) * 0.0000001
    else:
      {.error: "unknown OS".}

proc fromSeconds*(since1970: float): Time {.tags: [], raises: [], benign, deprecated.} =
  ## Takes a float which contains the number of seconds since the unix epoch and
  ## returns a time object.
<<<<<<< HEAD
  ## **Warning:** This procedure is deprecated since version 0.18.0.
  ## Use ``fromUnix`` instead.
  let nanos = ((since1970 - since1970.int64.float) * convert(Second, Nanosecond, 1).float).int
  initTime(since1970.int64, nanos)
=======
  ##
  ## **Deprecated since v0.18.0:** use ``fromUnix`` instead
  Time(since1970)
>>>>>>> b7e69e7c

proc fromSeconds*(since1970: int64): Time {.tags: [], raises: [], benign, deprecated.} =
  ## Takes an int which contains the number of seconds since the unix epoch and
  ## returns a time object.
<<<<<<< HEAD
  ## **Warning:** This procedure is deprecated since version 0.18.0.
  ## Use ``fromUnix`` instead.
  fromUnix(since1970)

proc toSeconds*(time: Time): float {.tags: [], raises: [], benign, deprecated.} =
  ## Returns the time in seconds since the unix epoch.
  ## **Warning:** This procedure is deprecated since version 0.18.0.
  ## Use ``toUnix`` instead.
  time.seconds.float + time.nanoseconds / convert(Second, Nanosecond, 1)
=======
  ##
  ## **Deprecated since v0.18.0:** use ``fromUnix`` instead
  Time(since1970)

proc toSeconds*(time: Time): float {.tags: [], raises: [], benign, deprecated.} =
  ## Returns the time in seconds since the unix epoch.
  ##
  ## **Deprecated since v0.18.0:** use ``toUnix`` instead
  float(time)
>>>>>>> b7e69e7c

proc getLocalTime*(time: Time): DateTime {.tags: [], raises: [], benign, deprecated.} =
  ## Converts the calendar time `time` to broken-time representation,
  ## expressed relative to the user's specified time zone.
<<<<<<< HEAD
  ## **Warning:** This procedure is deprecated since version 0.18.0.
  ## Use ``local`` instead.
=======
  ##
  ## **Deprecated since v0.18.0:** use ``local`` instead
>>>>>>> b7e69e7c
  time.local

proc getGMTime*(time: Time): DateTime {.tags: [], raises: [], benign, deprecated.} =
  ## Converts the calendar time `time` to broken-down time representation,
<<<<<<< HEAD
  ## expressed in Coordinated Universal Time (UTC).
  ## **Warning:** This procedure is deprecated since version 0.18.0.
  ## Use ``utc`` instead.
=======
  ## expressed in Coordinated Universal Time (UTC). 
  ##
  ## **Deprecated since v0.18.0:** use ``utc`` instead
>>>>>>> b7e69e7c
  time.utc

proc getTimezone*(): int {.tags: [TimeEffect], raises: [], benign, deprecated.} =
  ## Returns the offset of the local (non-DST) timezone in seconds west of UTC.
<<<<<<< HEAD
  ## **Warning:** This procedure is deprecated since version 0.18.0.
=======
  ##
  ## **Deprecated since v0.18.0:** use ``now().utcOffset`` to get the current
  ## utc offset (including DST).
>>>>>>> b7e69e7c
  when defined(JS):
    return newDate().getTimezoneOffset() * 60
  elif defined(freebsd) or defined(netbsd) or defined(openbsd):
    var a: CTime
    discard time(a)
    let lt = localtime(addr(a))
    # BSD stores in `gmtoff` offset east of UTC in seconds,
    # but posix systems using west of UTC in seconds
    return -(lt.gmtoff)
  else:
    return timezone

proc timeInfoToTime*(dt: DateTime): Time {.tags: [], benign, deprecated.} =
  ## Converts a broken-down time structure to calendar time representation.
  ##
  ## **Warning:** This procedure is deprecated since version 0.14.0.
  ## Use ``toTime`` instead.
  dt.toTime

when defined(JS):
  var start = getTime()
  proc getStartMilsecs*(): int {.deprecated, tags: [TimeEffect], benign.} =
    ## get the milliseconds from the start of the program. **Deprecated since
    ## version 0.8.10.** Use ``epochTime`` or ``cpuTime`` instead.
    let dur = getTime() - start
    result = (convert(Second, Millisecond, dur.seconds) +
      convert(Nanosecond, Millisecond, dur.nanoseconds)).int
else:
  proc getStartMilsecs*(): int {.deprecated, tags: [TimeEffect], benign.} =
    when defined(macosx):
      result = toInt(toFloat(int(getClock())) / (toFloat(clocksPerSec) / 1000.0))
    else:
      result = int(getClock()) div (clocksPerSec div 1000)

proc timeToTimeInterval*(t: Time): TimeInterval {.deprecated.} =
  ## Converts a Time to a TimeInterval.
  ##
  ## **Warning:** This procedure is deprecated since version 0.14.0.
  ## Use ``toTimeInterval`` instead.
  # Milliseconds not available from Time
  t.toTimeInterval()

proc timeToTimeInfo*(t: Time): DateTime {.deprecated.} =
  ## Converts a Time to DateTime.
  ##
  ## **Warning:** This procedure is deprecated since version 0.14.0.
  ## Use ``inZone`` instead.
  const epochStartYear = 1970

  let
    secs = t.toSeconds().int
    daysSinceEpoch = secs div secondsInDay
    (yearsSinceEpoch, daysRemaining) = countYearsAndDays(daysSinceEpoch)
    daySeconds = secs mod secondsInDay

    y = yearsSinceEpoch + epochStartYear

  var
    mon = mJan
    days = daysRemaining
    daysInMonth = getDaysInMonth(mon, y)

  # calculate month and day remainder
  while days > daysInMonth and mon <= mDec:
    days -= daysInMonth
    mon.inc
    daysInMonth = getDaysInMonth(mon, y)

  let
    yd = daysRemaining
    m = mon  # month is zero indexed enum
    md = days
    # NB: month is zero indexed but dayOfWeek expects 1 indexed.
    wd = getDayOfWeek(days, mon, y).Weekday
    h = daySeconds div secondsInHour + 1
    mi = (daySeconds mod secondsInHour) div secondsInMin
    s = daySeconds mod secondsInMin
  result = DateTime(year: y, yearday: yd, month: m, monthday: md, weekday: wd, hour: h, minute: mi, second: s)

proc getDayOfWeek*(day, month, year: int): WeekDay  {.tags: [], raises: [], benign, deprecated.} =
  ## **Warning:** This procedure is deprecated since version 0.18.0.
  getDayOfWeek(day, month.Month, year)

proc getDayOfWeekJulian*(day, month, year: int): WeekDay {.deprecated.} =
  ## Returns the day of the week enum from day, month and year,
  ## according to the Julian calendar.
  ## **Warning:** This procedure is deprecated since version 0.18.0.
  # Day & month start from one.
  let
    a = (14 - month) div 12
    y = year - a
    m = month + (12*a) - 2
    d = (5 + day + y + (y div 4) + (31*m) div 12) mod 7
  result = d.WeekDay<|MERGE_RESOLUTION|>--- conflicted
+++ resolved
@@ -1642,76 +1642,40 @@
 proc fromSeconds*(since1970: float): Time {.tags: [], raises: [], benign, deprecated.} =
   ## Takes a float which contains the number of seconds since the unix epoch and
   ## returns a time object.
-<<<<<<< HEAD
-  ## **Warning:** This procedure is deprecated since version 0.18.0.
-  ## Use ``fromUnix`` instead.
+  ## **Deprecated since v0.18.0:** use ``fromUnix`` instead
   let nanos = ((since1970 - since1970.int64.float) * convert(Second, Nanosecond, 1).float).int
   initTime(since1970.int64, nanos)
-=======
-  ##
-  ## **Deprecated since v0.18.0:** use ``fromUnix`` instead
-  Time(since1970)
->>>>>>> b7e69e7c
 
 proc fromSeconds*(since1970: int64): Time {.tags: [], raises: [], benign, deprecated.} =
   ## Takes an int which contains the number of seconds since the unix epoch and
   ## returns a time object.
-<<<<<<< HEAD
-  ## **Warning:** This procedure is deprecated since version 0.18.0.
-  ## Use ``fromUnix`` instead.
+  ## **Deprecated since v0.18.0:** use ``fromUnix`` instead
   fromUnix(since1970)
 
 proc toSeconds*(time: Time): float {.tags: [], raises: [], benign, deprecated.} =
   ## Returns the time in seconds since the unix epoch.
-  ## **Warning:** This procedure is deprecated since version 0.18.0.
-  ## Use ``toUnix`` instead.
+  ## **Deprecated since v0.18.0:** use ``fromUnix`` instead
   time.seconds.float + time.nanoseconds / convert(Second, Nanosecond, 1)
-=======
-  ##
-  ## **Deprecated since v0.18.0:** use ``fromUnix`` instead
-  Time(since1970)
-
-proc toSeconds*(time: Time): float {.tags: [], raises: [], benign, deprecated.} =
-  ## Returns the time in seconds since the unix epoch.
-  ##
-  ## **Deprecated since v0.18.0:** use ``toUnix`` instead
-  float(time)
->>>>>>> b7e69e7c
 
 proc getLocalTime*(time: Time): DateTime {.tags: [], raises: [], benign, deprecated.} =
   ## Converts the calendar time `time` to broken-time representation,
   ## expressed relative to the user's specified time zone.
-<<<<<<< HEAD
-  ## **Warning:** This procedure is deprecated since version 0.18.0.
-  ## Use ``local`` instead.
-=======
   ##
   ## **Deprecated since v0.18.0:** use ``local`` instead
->>>>>>> b7e69e7c
   time.local
 
 proc getGMTime*(time: Time): DateTime {.tags: [], raises: [], benign, deprecated.} =
   ## Converts the calendar time `time` to broken-down time representation,
-<<<<<<< HEAD
-  ## expressed in Coordinated Universal Time (UTC).
-  ## **Warning:** This procedure is deprecated since version 0.18.0.
-  ## Use ``utc`` instead.
-=======
   ## expressed in Coordinated Universal Time (UTC). 
   ##
   ## **Deprecated since v0.18.0:** use ``utc`` instead
->>>>>>> b7e69e7c
   time.utc
 
 proc getTimezone*(): int {.tags: [TimeEffect], raises: [], benign, deprecated.} =
   ## Returns the offset of the local (non-DST) timezone in seconds west of UTC.
-<<<<<<< HEAD
-  ## **Warning:** This procedure is deprecated since version 0.18.0.
-=======
   ##
   ## **Deprecated since v0.18.0:** use ``now().utcOffset`` to get the current
   ## utc offset (including DST).
->>>>>>> b7e69e7c
   when defined(JS):
     return newDate().getTimezoneOffset() * 60
   elif defined(freebsd) or defined(netbsd) or defined(openbsd):
