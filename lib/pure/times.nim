--- conflicted
+++ resolved
@@ -191,10 +191,7 @@
   secondsInHour = 60*60
   secondsInDay = 60*60*24
   minutesInHour = 60
-<<<<<<< HEAD
-  epochDiff = 116444736000000000'i64
   rateDiff = 10000000'i64 # 100 nsecs
-=======
   # The number of hectonanoseconds between 1601/01/01 (windows epoch)
   # and 1970/01/01 (unix epoch).
   epochDiff = 116444736000000000'i64
@@ -364,7 +361,6 @@
     for part in parts[0..high(parts)-1]:
       result.add part & ", "
     result.add "and " & parts[high(parts)]
->>>>>>> 116e984a
 
 proc fromUnix*(unix: int64): Time {.benign, tags: [], raises: [], noSideEffect.} =
   ## Convert a unix timestamp (seconds since ``1970-01-01T00:00:00Z``) to a ``Time``.
@@ -1697,13 +1693,8 @@
   var
     clocksPerSec {.importc: "CLOCKS_PER_SEC", nodecl.}: int
 
-<<<<<<< HEAD
-  proc getTime(): Time =
-    timec(nil).Time
-=======
   const
     rateDiff = 10000000'i64 # 100 nsecs
->>>>>>> 116e984a
 
   proc unixTimeToWinTime*(time: CTime): int64 =
     ## converts a UNIX `Time` (``time_t``) to a Windows file time
