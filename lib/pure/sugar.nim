#
#
#            Nim's Runtime Library
#        (c) Copyright 2015 Dominik Picheta
#
#    See the file "copying.txt", included in this
#    distribution, for details about the copyright.
#

## This module implements nice syntactic sugar based on Nim's
## macro system.

import std/private/since
import std/macros

proc checkPragma(ex, prag: var NimNode) =
  since (1, 3):
    if ex.kind == nnkPragmaExpr:
      prag = ex[1]
      ex = ex[0]

proc createProcType(p, b: NimNode): NimNode {.compileTime.} =
  result = newNimNode(nnkProcTy)
  var
    formalParams = newNimNode(nnkFormalParams).add(b)
    p = p
    prag = newEmptyNode()

  checkPragma(p, prag)

  case p.kind
  of nnkPar, nnkTupleConstr:
    for i in 0 ..< p.len:
      let ident = p[i]
      var identDefs = newNimNode(nnkIdentDefs)
      case ident.kind
      of nnkExprColonExpr:
        identDefs.add ident[0]
        identDefs.add ident[1]
      else:
        identDefs.add newIdentNode("i" & $i)
        identDefs.add(ident)
      identDefs.add newEmptyNode()
      formalParams.add identDefs
  else:
    var identDefs = newNimNode(nnkIdentDefs)
    identDefs.add newIdentNode("i0")
    identDefs.add(p)
    identDefs.add newEmptyNode()
    formalParams.add identDefs

  result.add formalParams
  result.add prag

macro `=>`*(p, b: untyped): untyped =
  ## Syntax sugar for anonymous procedures. It also supports pragmas.
  # TODO: xxx pending #13491: uncomment in runnableExamples
  runnableExamples:
<<<<<<< HEAD
    proc passTwoAndTwo(f: (int, int) -> int): int =
      f(2, 2)
=======
    proc passTwoAndTwo(f: (int, int) -> int): int = f(2, 2)
>>>>>>> ac82be07

    doAssert passTwoAndTwo((x, y) => x + y) == 4

    type
      Bot = object
        call: (string {.noSideEffect.} -> string)

    var myBot = Bot()

    myBot.call = (name: string) {.noSideEffect.} => "Hello " & name & ", I'm a bot."
    doAssert myBot.call("John") == "Hello John, I'm a bot."

    # let f = () => (discard) # simplest proc that returns void
    # f()

  var
    params = @[ident"auto"]
    name = newEmptyNode()
    kind = nnkLambda
    pragma = newEmptyNode()
    p = p

  checkPragma(p, pragma)

  if p.kind == nnkInfix and p[0].kind == nnkIdent and p[0].eqIdent"->":
    params[0] = p[2]
    p = p[1]

  checkPragma(p, pragma) # check again after -> transform

  since (1, 3):
    if p.kind in {nnkCall, nnkObjConstr}:
      # foo(x, y) => x + y
      kind = nnkProcDef
      name = p[0]
      let newP = newNimNode(nnkPar)
      for i in 1..<p.len:
        newP.add(p[i])
      p = newP

  case p.kind
  of nnkPar, nnkTupleConstr:
    var untypedBeforeColon = 0
    for i, c in p:
      var identDefs = newNimNode(nnkIdentDefs)
      case c.kind
      of nnkExprColonExpr:
        let t = c[1]
        since (1, 3):
          # + 1 here because of return type in params
          for j in (i - untypedBeforeColon + 1) .. i:
            params[j][1] = t
        untypedBeforeColon = 0
        identDefs.add(c[0])
        identDefs.add(t)
        identDefs.add(newEmptyNode())
      of nnkIdent:
        identDefs.add(c)
        identDefs.add(newIdentNode("auto"))
        identDefs.add(newEmptyNode())
        inc untypedBeforeColon
      of nnkInfix:
        if c[0].kind == nnkIdent and c[0].eqIdent"->":
          var procTy = createProcType(c[1], c[2])
          params[0] = procTy[0][0]
          for i in 1 ..< procTy[0].len:
            params.add(procTy[0][i])
        else:
          error("Expected proc type (->) got (" & c[0].strVal & ").", c)
        break
      else:
        error("Incorrect procedure parameter.", c)
      params.add(identDefs)
  of nnkIdent:
    var identDefs = newNimNode(nnkIdentDefs)
    identDefs.add(p)
    identDefs.add(ident"auto")
    identDefs.add(newEmptyNode())
    params.add(identDefs)
  else:
    error("Incorrect procedure parameter list.", p)
  result = newProc(body = b, params = params,
                   pragmas = pragma, name = name,
                   procType = kind)

macro `->`*(p, b: untyped): untyped =
  ## Syntax sugar for procedure types. It also supports pragmas.
  runnableExamples:
    proc passTwoAndTwo(f: (int, int) -> int): int = f(2, 2)
    # is the same as:
    # proc passTwoAndTwo(f: proc (x, y: int): int): int = f(2, 2)

    doAssert passTwoAndTwo((x, y) => x + y) == 4

    proc passOne(f: (int {.noSideEffect.} -> int)): int = f(1)
    # is the same as:
    # proc passOne(f: proc (x: int): int {.noSideEffect.}): int = f(1)

    doAssert passOne(x {.noSideEffect.} => x + 1) == 2

  result = createProcType(p, b)

macro dump*(x: untyped): untyped =
  ## Dumps the content of an expression, useful for debugging.
  ## It accepts any expression and prints a textual representation
  ## of the tree representing the expression - as it would appear in
  ## source code - together with the value of the expression.
  ##
  ## See also: `dumpToString` which is more convenient and useful since
  ## it expands intermediate templates/macros, returns a string instead of
  ## calling `echo`, and works with statements and expressions.
  runnableExamples:
    let
      x = 10
      y = 20
    if false: dump(x + y) # if true would print `x + y = 30`

  let s = x.toStrLit
  result = quote do:
    debugEcho `s`, " = ", `x`

macro dumpToStringImpl(s: static string, x: typed): string =
  let s2 = x.toStrLit
  if x.typeKind == ntyVoid:
    result = quote do:
      `s` & ": " & `s2`
  else:
    result = quote do:
      `s` & ": " & `s2` & " = " & $`x`

macro dumpToString*(x: untyped): string =
  ## Returns the content of a statement or expression `x` after semantic analysis,
  ## useful for debugging.
  runnableExamples:
    const a = 1
    let x = 10
    doAssert dumpToString(a + 2) == "a + 2: 3 = 3"
    doAssert dumpToString(a + x) == "a + x: 1 + x = 11"
    template square(x): untyped = x * x
    doAssert dumpToString(square(x)) == "square(x): x * x = 100"
    doAssert not compiles dumpToString(1 + nonexistant)
    import std/strutils
    doAssert "failedAssertImpl" in dumpToString(doAssert true) # example with a statement
  result = newCall(bindSym"dumpToStringImpl")
  result.add newLit repr(x)
  result.add x

macro capture*(locals: varargs[typed], body: untyped): untyped {.since: (1, 1).} =
  ## Useful when creating a closure in a loop to capture some local loop variables
  ## by their current iteration values.
  runnableExamples:
    import std/strformat

    var myClosure: () -> string
    for i in 5..7:
      for j in 7..9:
        if i * j == 42:
          capture i, j:
            myClosure = () => fmt"{i} * {j} = 42"
    doAssert myClosure() == "6 * 7 = 42"

  var params = @[newIdentNode("auto")]
  let locals = if locals.len == 1 and locals[0].kind == nnkBracket: locals[0]
               else: locals
  for arg in locals:
    if arg.strVal == "result":
      error("The variable name cannot be `result`!", arg)
    params.add(newIdentDefs(ident(arg.strVal), freshIdentNodes getTypeInst arg))
  result = newNimNode(nnkCall)
  result.add(newProc(newEmptyNode(), params, body, nnkLambda))
  for arg in locals: result.add(arg)

since (1, 1):
  import std/private/underscored_calls

  macro dup*[T](arg: T, calls: varargs[untyped]): T =
    ## Turns an `in-place`:idx: algorithm into one that works on
    ## a copy and returns this copy, without modifying its input.
    ##
    ## This macro also allows for (otherwise in-place) function chaining.
    ##
    ## **Since:** Version 1.2.
    runnableExamples:
      import std/algorithm

      let a = @[1, 2, 3, 4, 5, 6, 7, 8, 9]
      doAssert a.dup(sort) == sorted(a)

      # Chaining:
      var aCopy = a
      aCopy.insert(10)
      doAssert a.dup(insert(10), sort) == sorted(aCopy)

      let s1 = "abc"
      let s2 = "xyz"
      doAssert s1 & s2 == s1.dup(&= s2)

      # An underscore (_) can be used to denote the place of the argument you're passing:
      doAssert "".dup(addQuoted(_, "foo")) == "\"foo\""
      # but `_` is optional here since the substitution is in 1st position:
      doAssert "".dup(addQuoted("foo")) == "\"foo\""

      proc makePalindrome(s: var string) =
        for i in countdown(s.len-2, 0):
          s.add(s[i])

      let c = "xyz"

      # chaining:
      let d = dup c:
        makePalindrome # xyzyx
        sort(_, SortOrder.Descending) # zyyxx
        makePalindrome # zyyxxxyyz
      doAssert d == "zyyxxxyyz"

    result = newNimNode(nnkStmtListExpr, arg)
    let tmp = genSym(nskVar, "dupResult")
    result.add newVarStmt(tmp, arg)
    underscoredCalls(result, calls, tmp)
    result.add tmp

proc trans(n, res, bracketExpr: NimNode): (NimNode, NimNode, NimNode) {.since: (1, 1).} =
  # Looks for the last statement of the last statement, etc...
  case n.kind
  of nnkIfExpr, nnkIfStmt, nnkTryStmt, nnkCaseStmt, nnkWhenStmt:
    result[0] = copyNimTree(n)
    result[1] = copyNimTree(n)
    result[2] = copyNimTree(n)
    for i in ord(n.kind == nnkCaseStmt) ..< n.len:
      (result[0][i], result[1][^1], result[2][^1]) = trans(n[i], res, bracketExpr)
  of nnkStmtList, nnkStmtListExpr, nnkBlockStmt, nnkBlockExpr, nnkWhileStmt,
      nnkForStmt, nnkElifBranch, nnkElse, nnkElifExpr, nnkOfBranch, nnkExceptBranch:
    result[0] = copyNimTree(n)
    result[1] = copyNimTree(n)
    result[2] = copyNimTree(n)
    if n.len >= 1:
      (result[0][^1], result[1][^1], result[2][^1]) = trans(n[^1],
          res, bracketExpr)
  of nnkTableConstr:
    result[1] = n[0][0]
    result[2] = n[0][1]
    if bracketExpr.len == 0:
      bracketExpr.add(ident"initTable") # don't import tables
    if bracketExpr.len == 1:
      bracketExpr.add([newCall(bindSym"typeof",
          newEmptyNode()), newCall(bindSym"typeof", newEmptyNode())])
    template adder(res, k, v) = res[k] = v
    result[0] = getAst(adder(res, n[0][0], n[0][1]))
  of nnkCurly:
    result[2] = n[0]
    if bracketExpr.len == 0:
      bracketExpr.add(ident"initHashSet")
    if bracketExpr.len == 1:
      bracketExpr.add(newCall(bindSym"typeof", newEmptyNode()))
    template adder(res, v) = res.incl(v)
    result[0] = getAst(adder(res, n[0]))
  else:
    result[2] = n
    if bracketExpr.len == 0:
      bracketExpr.add(bindSym"newSeq")
    if bracketExpr.len == 1:
      bracketExpr.add(newCall(bindSym"typeof", newEmptyNode()))
    template adder(res, v) = res.add(v)
    result[0] = getAst(adder(res, n))

proc collectImpl(init, body: NimNode): NimNode {.since: (1, 1).} =
  let res = genSym(nskVar, "collectResult")
  var bracketExpr: NimNode
  if init != nil:
    expectKind init, {nnkCall, nnkIdent, nnkSym}
    bracketExpr = newTree(nnkBracketExpr,
      if init.kind == nnkCall: freshIdentNodes(init[0]) else: freshIdentNodes(init))
  else:
    bracketExpr = newTree(nnkBracketExpr)
  let (resBody, keyType, valueType) = trans(body, res, bracketExpr)
  if bracketExpr.len == 3:
    bracketExpr[1][1] = keyType
    bracketExpr[2][1] = valueType
  else:
    bracketExpr[1][1] = valueType
  let call = newTree(nnkCall, bracketExpr)
  if init != nil and init.kind == nnkCall:
    for i in 1 ..< init.len:
      call.add init[i]
  result = newTree(nnkStmtListExpr, newVarStmt(res, call), resBody, res)

macro collect*(init, body: untyped): untyped {.since: (1, 1).} =
  ## Comprehension for seqs/sets/tables.
  ##
  ## The last expression of `body` has special syntax that specifies
  ## the collection's add operation. Use `{e}` for set's `incl`,
  ## `{k: v}` for table's `[]=` and `e` for seq's `add`.
  # analyse the body, find the deepest expression 'it' and replace it via
  # 'result.add it'
  runnableExamples:
    import std/[sets, tables]

    let data = @["bird", "word"]

    ## seq:
    let k = collect(newSeq):
      for i, d in data.pairs:
        if i mod 2 == 0: d
    doAssert k == @["bird"]

    ## seq with initialSize:
    let x = collect(newSeqOfCap(4)):
      for i, d in data.pairs:
        if i mod 2 == 0: d
    doAssert x == @["bird"]

    ## HashSet:
    let y = collect(initHashSet()):
      for d in data.items: {d}
    doAssert y == data.toHashSet

    ## Table:
    let z = collect(initTable(2)):
      for i, d in data.pairs: {i: d}
    doAssert z == {0: "bird", 1: "word"}.toTable

  result = collectImpl(init, body)

macro collect*(body: untyped): untyped {.since: (1, 5).} =
  ## Same as `collect` but without an `init` parameter.
  runnableExamples:
    import std/[sets, tables]

    let data = @["bird", "word"]

    # seq:
    let k = collect:
      for i, d in data.pairs:
        if i mod 2 == 0: d
    doAssert k == @["bird"]

    ## HashSet:
    let n = collect:
      for d in data.items: {d}
    doAssert n == data.toHashSet

    ## Table:
    let m = collect:
      for i, d in data.pairs: {i: d}
    doAssert m == {0: "bird", 1: "word"}.toTable

  result = collectImpl(nil, body)<|MERGE_RESOLUTION|>--- conflicted
+++ resolved
@@ -56,12 +56,7 @@
   ## Syntax sugar for anonymous procedures. It also supports pragmas.
   # TODO: xxx pending #13491: uncomment in runnableExamples
   runnableExamples:
-<<<<<<< HEAD
-    proc passTwoAndTwo(f: (int, int) -> int): int =
-      f(2, 2)
-=======
     proc passTwoAndTwo(f: (int, int) -> int): int = f(2, 2)
->>>>>>> ac82be07
 
     doAssert passTwoAndTwo((x, y) => x + y) == 4
 
