--- conflicted
+++ resolved
@@ -125,74 +125,6 @@
 
   result = createProcType(p, b)
 
-<<<<<<< HEAD
-template `|`*(a,b: untyped): untyped =
-  ## This template should never expand. At some point in the future it
-  ## will be reved without replacement. When it causes problems,
-  ## unexport with ``import future except `|` ``. It is just a hack to
-  ## get useful error messages for the old `[]` brackeds based list
-  ## comprehension syntax.
-  {.error: "this should never expand. If it does use ``import future except `|` ``.".}
-
-template lc*: untyped =
-  {.error: "list comprehension syntax got changed. replace lc[ x | ... ] with lc( x | ... ) now!".}
-
-macro lc*(comp, typ: untyped): untyped =
-  ## List comprehension, returns a sequence. `comp` is the actual list
-  ## comprehension, for example ``x | (x <- 1..10, x mod 2 == 0)``. `typ` is
-  ## the type that will be stored inside the result seq.
-  ##
-  ## .. code-block:: nim
-  ##
-  ##   echo lc[x | (x <- 1..10, x mod 2 == 0), int]
-  ##
-  ##   const n = 20
-  ##   echo lc[(x,y,z) | (x <- 1..n, y <- x..n, z <- y..n, x*x + y*y == z*z),
-  ##           tuple[a,b,c: int]]
-  ## **Deprecated since version 0.19.9**
-
-  expectLen(comp, 3)
-  expectKind(comp, nnkInfix)
-  assert($comp[0] == "|")
-
-  result = newCall(
-    newDotExpr(
-      newIdentNode("result"),
-      newIdentNode("add")),
-    comp[1])
-
-  for i in countdown(comp[2].len-1, 0):
-    let x = comp[2][i]
-    expectMinLen(x, 1)
-    if x[0].kind == nnkIdent and $x[0].ident == "<-":
-      expectLen(x, 3)
-      result = newNimNode(nnkForStmt).add(x[1], x[2], result)
-    else:
-      result = newIfStmt((x, result))
-
-  result = newNimNode(nnkCall).add(
-    newNimNode(nnkPar).add(
-      newNimNode(nnkLambda).add(
-        newEmptyNode(),
-        newEmptyNode(),
-        newEmptyNode(),
-        newNimNode(nnkFormalParams).add(
-          newNimNode(nnkBracketExpr).add(
-            newIdentNode("seq"),
-            typ)),
-        newEmptyNode(),
-        newEmptyNode(),
-        newStmtList(
-          newAssignment(
-            newIdentNode("result"),
-            newNimNode(nnkPrefix).add(
-              newIdentNode("@"),
-              newNimNode(nnkBracket))),
-          result))))
-
-
-=======
->>>>>>> ceb3d5ad
 macro dump*(x: typed): untyped =
   ## Dumps the content of an expression, useful for debugging.
   ## It accepts any expression and prints a textual representation
