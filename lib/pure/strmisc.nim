#
#
#            Nim's Runtime Library
#        (c) Copyright 2016 Joey Payne
#
#    See the file "copying.txt", included in this
#    distribution, for details about the copyright.
#

## This module contains various string utility routines that are uncommonly
## used in comparison to `strutils <strutils.html>`_.

import strutils
import std/private/since

proc expandTabs*(s: string, tabSize: int = 8): string {.noSideEffect.} =
  ## Expand tab characters in `s` replacing them by spaces.
  ##
  ## The amount of inserted spaces for each tab character is the difference
  ## between the current column number and the next tab position. Tab positions
  ## occur every `tabSize` characters.
  ## The column number starts at 0 and is increased with every single character
  ## and inserted space, except for newline, which resets the column number
  ## back to 0.
  runnableExamples:
    doAssert expandTabs("\t", 4) == "    "
    doAssert expandTabs("\tfoo\t", 4) == "    foo "
    doAssert expandTabs("\tfoo\tbar", 4) == "    foo bar"
    doAssert expandTabs("\tfoo\tbar\t", 4) == "    foo bar "
    doAssert expandTabs("ab\tcd\n\txy\t", 3) == "ab cd\n   xy "

  result = newStringOfCap(s.len + s.len shr 2)
  var pos = 0

  template addSpaces(n) =
    for j in 0 ..< n:
      result.add(' ')
      pos += 1

  for i in 0 ..< len(s):
    let c = s[i]
    if c == '\t':
      let
        denominator = if tabSize > 0: tabSize else: 1
        numSpaces = tabSize - pos mod denominator

      addSpaces(numSpaces)
    else:
      result.add(c)
      pos += 1
    if c == '\l':
      pos = 0

proc partition*(s: string, sep: string,
                right: bool = false): (string, string, string)
                {.noSideEffect.} =
  ## Split the string at the first or last occurrence of `sep` into a 3-tuple
  ##
  ## Returns a 3 string tuple of (beforeSep, `sep`, afterSep) or
  ## (`s`, "", "") if `sep` is not found and `right` is false or
  ## ("", "", `s`) if `sep` is not found and `right` is true
  runnableExamples:
    doAssert partition("foo:bar", ":") == ("foo", ":", "bar")
    doAssert partition("foobarbar", "bar") == ("foo", "bar", "bar")
    doAssert partition("foobarbar", "bank") == ("foobarbar", "", "")
    doAssert partition("foobarbar", "foo") == ("", "foo", "barbar")
    doAssert partition("foofoobar", "bar") == ("foofoo", "bar", "")

  let position = if right: s.rfind(sep) else: s.find(sep)
  if position != -1:
    return (s[0 ..< position], sep, s[position + sep.len ..< s.len])
  return if right: ("", "", s) else: (s, "", "")

proc rpartition*(s: string, sep: string): (string, string, string)
                {.noSideEffect.} =
  ## Split the string at the last occurrence of `sep` into a 3-tuple
  ##
  ## Returns a 3 string tuple of (beforeSep, `sep`, afterSep) or
  ## ("", "", `s`) if `sep` is not found
  runnableExamples:
    doAssert rpartition("foo:bar", ":") == ("foo", ":", "bar")
    doAssert rpartition("foobarbar", "bar") == ("foobar", "bar", "")
    doAssert rpartition("foobarbar", "bank") == ("", "", "foobarbar")
    doAssert rpartition("foobarbar", "foo") == ("", "foo", "barbar")
    doAssert rpartition("foofoobar", "bar") == ("foofoo", "bar", "")

  return partition(s, sep, right = true)


<<<<<<< HEAD
func parseFloatThousandSep*(str: string; sep = ','; decimalDot = '.'): float {.since: (1, 3).} =
  ## Convenience func for `parseFloat` which allows for thousand separators,
  ## this is designed to parse floats as found in the wild formatted for humans.
  ##
  ## The following assumptions and requirements must be met:
  ## - String must not be empty.
  ## - String must be stripped of trailing and leading whitespaces.
  ## - `sep` must not be `'-'`.
  ## - `decimalDot` must not be `'-'` nor `' '`.
  ## - `sep` and `decimalDot` must be different.
  ## - No separator before a digit.
  ## - First separator can be anywhere after first digit, but no more than 3 characters.
  ## - There has to be 3 digits between successive separators.
  ## - There has to be 3 digits between the last separator and the decimal dot.
  ## - No separator after decimal dot.
  ## - No duplicate separators.
  ## - Floats without separator allowed.
  ##
  ## See also:
  ## * `strutils <strutils.html>`_
  runnableExamples:
    doAssert parseFloatThousandSep("0") == 0.0
    doAssert parseFloatThousandSep("-0") == -0.0
    doAssert parseFloatThousandSep("0.0") == 0.0
    doAssert parseFloatThousandSep("1.0") == 1.0
    doAssert parseFloatThousandSep("-0.0") == -0.0
    doAssert parseFloatThousandSep("-1.0") == -1.0
    doAssert parseFloatThousandSep("1.000") == 1.0
    doAssert parseFloatThousandSep("-1.000") == -1.0
    doAssert parseFloatThousandSep("1,000") == 1000.0
    doAssert parseFloatThousandSep("-1,000") == -1000.0
    doAssert parseFloatThousandSep("10,000.000") == 10000.0
    doAssert parseFloatThousandSep("1,000,000.000") == 1000000.0
    doAssert parseFloatThousandSep("10,000,000.000") == 10000000.0
    doAssert parseFloatThousandSep("10.000,0", '.', ',') == 10000.0
    doAssert parseFloatThousandSep("1'000'000,000", '\'', ',') == 1000000.0
  assert sep != '-' and decimalDot notin {'-', ' '} and sep != decimalDot
  if str.len > 1: # Allow "0" thats valid, is 0.0
    var s = newStringOfCap(str.len)
    var idx, successive: int
    var afterDot, lastWasDot, lastWasSep, hasAnySep, isNegative: bool
    for c in str:
      if c in '0' .. '9':  # Digits
        if hasAnySep and successive > 2:
          raise newException(ValueError,
            "Invalid float containing thousand separators, more than 3 digits between thousand separators.")
=======
since (1, 5):
  type ParseFloatOptions* = enum  ## Options for `parseFloatThousandSep`.
    pfLeadingDot,    ## Allow leading dot, like ".9" and similar.
    pfTrailingDot,   ## Allow trailing dot, like "9." and similar.
    pfSepAnywhere,   ## Allow separator anywhere in between, like "9,9", "9,99".
    pfDotOptional    ## Allow "9", "-0", integers literals, etc.

  func parseFloatThousandSep*(str: openArray[char]; options: set[ParseFloatOptions] = {};
      sep = ','; decimalDot = '.'): float =
    ## Convenience func for `parseFloat` which allows for thousand separators,
    ## this is designed to parse floats as found in the wild formatted for humans.
    ##
    ## Fine grained flexibility and strictness is up to the user,
    ## you can set the `options` using `ParseFloatOptions` enum.
    ##
    ## `parseFloatThousandSep` "prepares" `str` and then calls `parseFloat`,
    ## consequently `parseFloatThousandSep` by design is slower than `parseFloat`.
    ##
    ## The following assumptions and requirements must be met:
    ## - `sep` must not be `'-'`.
    ## - `decimalDot` must not be `'-'` nor `' '`.
    ## - `sep` and `decimalDot` must be different.
    ## - `str` must be stripped of trailing and leading whitespaces.
    ##
    ## See also:
    ## * `parseFloat <strutils.html#parseFloat,string>`_
    runnableExamples:
      doAssert parseFloatThousandSep("10,000,000.000") == 10000000.0
      doAssert parseFloatThousandSep("1,222.0001") == 1222.0001
      doAssert parseFloatThousandSep("10.000,0", {}, '.', ',') == 10000.0
      doAssert parseFloatThousandSep("1'000'000,000", {}, '\'', ',') == 1000000.0
      doAssert parseFloatThousandSep("1000000", {pfDotOptional}) == 1000000.0
      doAssert parseFloatThousandSep("-1,000", {pfDotOptional}) == -1000.0
      ## You can omit `sep`, but then all subsequent `sep` to the left must also be omitted:
      doAssert parseFloatThousandSep("1000,000", {pfDotOptional}) == 1000000.0
      ## Examples using different ParseFloatOptions:
      doAssert parseFloatThousandSep(".1", {pfLeadingDot}) == 0.1
      doAssert parseFloatThousandSep("1", {pfDotOptional}) == 1.0
      doAssert parseFloatThousandSep("1.", {pfTrailingDot}) == 1.0
      doAssert parseFloatThousandSep("10,0.0,0,0", {pfSepAnywhere}) == 100.0
      doAssert parseFloatThousandSep("01.00") == 1.0

    assert sep != '-' and decimalDot notin {'-', ' '} and sep != decimalDot

    proc parseFloatThousandSepRaise(i: int; c: char; s: openArray[char]) {.noinline, noreturn.} =
      raise newException(ValueError,
        "Invalid float containing thousand separators, invalid char $1 at index $2 for input $3" %
        [$c, $i, $s])

    # Fail fast, before looping.
    let strLen = str.len
    if strLen == 0: # Empty string.
      parseFloatThousandSepRaise(0, ' ', "empty string")
    if str[0] == sep:                                         # ",1"
      parseFloatThousandSepRaise(0, sep, str)
    if pfLeadingDot notin options and str[0] == decimalDot:   # ".1"
      parseFloatThousandSepRaise(0, decimalDot, str)
    if str[^1] == sep:                                        # "1,"
      parseFloatThousandSepRaise(strLen, sep, str)
    if pfTrailingDot notin options and str[^1] == decimalDot: # "1."
      parseFloatThousandSepRaise(strLen, decimalDot, str)
    if pfSepAnywhere notin options and (str.len <= 4 and sep in str):
      parseFloatThousandSepRaise(0, sep, str)                 # "1,1"

    var
      s = newStringOfCap(strLen)
      successive: int
      afterDot, lastWasDot, lastWasSep, hasAnySep, isNegative, hasAnyDot: bool

    for idx, c in str:
      if c in '0' .. '9':  # Digits
        if pfSepAnywhere notin options and hasAnySep and not afterDot and successive > 2:
          parseFloatThousandSepRaise(idx, c, str)
>>>>>>> 4bad51a7
        else:
          s.add c
          lastWasSep = false
          lastWasDot = false
          inc successive
<<<<<<< HEAD
          inc idx
      if c == sep:  # Thousands separator, this is NOT the dot
        if unlikely(isNegative and idx == 1 or idx == 0):
          raise newException(ValueError,
            "Invalid float containing thousand separators, string starts with thousand separator.")
        elif lastWasSep:
          raise newException(ValueError,
            "Invalid float containing thousand separators, two separators in a row.")
        elif afterDot:
          raise newException(ValueError,
            "Invalid float containing thousand separators, separator found after decimal dot.")
=======
      if c == sep:  # Thousands separator, this is NOT the dot
        if pfSepAnywhere notin options and (lastWasSep or afterDot) or
          (isNegative and idx == 1 or idx == 0):
          parseFloatThousandSepRaise(idx, c, str)
>>>>>>> 4bad51a7
        else:
          lastWasSep = true # Do NOT add the Thousands separator here.
          hasAnySep = true
          successive = 0
      if c == decimalDot:  # This is the dot
<<<<<<< HEAD
        if unlikely(isNegative and idx == 1 or idx == 0):  # Wont allow .1
          raise newException(ValueError,
            "Invalid float containing thousand separators, string starts with decimal dot.")
        elif hasAnySep and successive != 3:
          raise newException(ValueError,
            "Invalid float containing thousand separators, not 3 successive digits before decimal point, despite larger 1000.")
=======
        if pfLeadingDot notin options and (isNegative and idx == 1 or idx == 0) or
          pfLeadingDot in options and hasAnySep and successive != 3: # Disallow .1
          parseFloatThousandSepRaise(idx, c, str)
>>>>>>> 4bad51a7
        else:
          s.add '.' # Replace decimalDot to '.' so parseFloat can take it.
          successive = 0
          lastWasDot = true
          afterDot = true
<<<<<<< HEAD
          inc idx
      if c == '-':  # Allow negative float
        if unlikely(isNegative):  # Wont allow ---1.0
          raise newException(ValueError,
            "Invalid float containing thousand separators, string must not contain more than 1 '-' character.")
        elif unlikely(idx != 0):
          raise newException(ValueError,
            "Invalid float containing thousand separators, the '-' character can only be at the start of the string.")
        else:
          s.add '-'
          isNegative = true
          inc idx
    result = parseFloat(s)
  else:
    result = parseFloat(str)
=======
          hasAnyDot = true
      if c == '-':  # Allow negative float
        if isNegative or idx != 0:  # Disallow ---1.0
          parseFloatThousandSepRaise(idx, c, str)
        else:
          if idx == 0: s.add '-'
          isNegative = true

    if pfDotOptional notin options and not hasAnyDot:
      parseFloatThousandSepRaise(0, sep, str)
    result = parseFloat(s)
>>>>>>> 4bad51a7


when isMainModule:
  doAssert expandTabs("\t", 4) == "    "
  doAssert expandTabs("\tfoo\t", 4) == "    foo "
  doAssert expandTabs("\tfoo\tbar", 4) == "    foo bar"
  doAssert expandTabs("\tfoo\tbar\t", 4) == "    foo bar "
  doAssert expandTabs("", 4) == ""
  doAssert expandTabs("", 0) == ""
  doAssert expandTabs("\t\t\t", 0) == ""

  doAssert partition("foo:bar", ":") == ("foo", ":", "bar")
  doAssert partition("foobarbar", "bar") == ("foo", "bar", "bar")
  doAssert partition("foobarbar", "bank") == ("foobarbar", "", "")
  doAssert partition("foobarbar", "foo") == ("", "foo", "barbar")
  doAssert partition("foofoobar", "bar") == ("foofoo", "bar", "")

  doAssert rpartition("foo:bar", ":") == ("foo", ":", "bar")
  doAssert rpartition("foobarbar", "bar") == ("foobar", "bar", "")
  doAssert rpartition("foobarbar", "bank") == ("", "", "foobarbar")
  doAssert rpartition("foobarbar", "foo") == ("", "foo", "barbar")
  doAssert rpartition("foofoobar", "bar") == ("foofoo", "bar", "")<|MERGE_RESOLUTION|>--- conflicted
+++ resolved
@@ -87,54 +87,6 @@
   return partition(s, sep, right = true)
 
 
-<<<<<<< HEAD
-func parseFloatThousandSep*(str: string; sep = ','; decimalDot = '.'): float {.since: (1, 3).} =
-  ## Convenience func for `parseFloat` which allows for thousand separators,
-  ## this is designed to parse floats as found in the wild formatted for humans.
-  ##
-  ## The following assumptions and requirements must be met:
-  ## - String must not be empty.
-  ## - String must be stripped of trailing and leading whitespaces.
-  ## - `sep` must not be `'-'`.
-  ## - `decimalDot` must not be `'-'` nor `' '`.
-  ## - `sep` and `decimalDot` must be different.
-  ## - No separator before a digit.
-  ## - First separator can be anywhere after first digit, but no more than 3 characters.
-  ## - There has to be 3 digits between successive separators.
-  ## - There has to be 3 digits between the last separator and the decimal dot.
-  ## - No separator after decimal dot.
-  ## - No duplicate separators.
-  ## - Floats without separator allowed.
-  ##
-  ## See also:
-  ## * `strutils <strutils.html>`_
-  runnableExamples:
-    doAssert parseFloatThousandSep("0") == 0.0
-    doAssert parseFloatThousandSep("-0") == -0.0
-    doAssert parseFloatThousandSep("0.0") == 0.0
-    doAssert parseFloatThousandSep("1.0") == 1.0
-    doAssert parseFloatThousandSep("-0.0") == -0.0
-    doAssert parseFloatThousandSep("-1.0") == -1.0
-    doAssert parseFloatThousandSep("1.000") == 1.0
-    doAssert parseFloatThousandSep("-1.000") == -1.0
-    doAssert parseFloatThousandSep("1,000") == 1000.0
-    doAssert parseFloatThousandSep("-1,000") == -1000.0
-    doAssert parseFloatThousandSep("10,000.000") == 10000.0
-    doAssert parseFloatThousandSep("1,000,000.000") == 1000000.0
-    doAssert parseFloatThousandSep("10,000,000.000") == 10000000.0
-    doAssert parseFloatThousandSep("10.000,0", '.', ',') == 10000.0
-    doAssert parseFloatThousandSep("1'000'000,000", '\'', ',') == 1000000.0
-  assert sep != '-' and decimalDot notin {'-', ' '} and sep != decimalDot
-  if str.len > 1: # Allow "0" thats valid, is 0.0
-    var s = newStringOfCap(str.len)
-    var idx, successive: int
-    var afterDot, lastWasDot, lastWasSep, hasAnySep, isNegative: bool
-    for c in str:
-      if c in '0' .. '9':  # Digits
-        if hasAnySep and successive > 2:
-          raise newException(ValueError,
-            "Invalid float containing thousand separators, more than 3 digits between thousand separators.")
-=======
 since (1, 5):
   type ParseFloatOptions* = enum  ## Options for `parseFloatThousandSep`.
     pfLeadingDot,    ## Allow leading dot, like ".9" and similar.
@@ -208,69 +160,28 @@
       if c in '0' .. '9':  # Digits
         if pfSepAnywhere notin options and hasAnySep and not afterDot and successive > 2:
           parseFloatThousandSepRaise(idx, c, str)
->>>>>>> 4bad51a7
         else:
           s.add c
           lastWasSep = false
           lastWasDot = false
           inc successive
-<<<<<<< HEAD
-          inc idx
-      if c == sep:  # Thousands separator, this is NOT the dot
-        if unlikely(isNegative and idx == 1 or idx == 0):
-          raise newException(ValueError,
-            "Invalid float containing thousand separators, string starts with thousand separator.")
-        elif lastWasSep:
-          raise newException(ValueError,
-            "Invalid float containing thousand separators, two separators in a row.")
-        elif afterDot:
-          raise newException(ValueError,
-            "Invalid float containing thousand separators, separator found after decimal dot.")
-=======
       if c == sep:  # Thousands separator, this is NOT the dot
         if pfSepAnywhere notin options and (lastWasSep or afterDot) or
           (isNegative and idx == 1 or idx == 0):
           parseFloatThousandSepRaise(idx, c, str)
->>>>>>> 4bad51a7
         else:
           lastWasSep = true # Do NOT add the Thousands separator here.
           hasAnySep = true
           successive = 0
       if c == decimalDot:  # This is the dot
-<<<<<<< HEAD
-        if unlikely(isNegative and idx == 1 or idx == 0):  # Wont allow .1
-          raise newException(ValueError,
-            "Invalid float containing thousand separators, string starts with decimal dot.")
-        elif hasAnySep and successive != 3:
-          raise newException(ValueError,
-            "Invalid float containing thousand separators, not 3 successive digits before decimal point, despite larger 1000.")
-=======
         if pfLeadingDot notin options and (isNegative and idx == 1 or idx == 0) or
           pfLeadingDot in options and hasAnySep and successive != 3: # Disallow .1
           parseFloatThousandSepRaise(idx, c, str)
->>>>>>> 4bad51a7
         else:
           s.add '.' # Replace decimalDot to '.' so parseFloat can take it.
           successive = 0
           lastWasDot = true
           afterDot = true
-<<<<<<< HEAD
-          inc idx
-      if c == '-':  # Allow negative float
-        if unlikely(isNegative):  # Wont allow ---1.0
-          raise newException(ValueError,
-            "Invalid float containing thousand separators, string must not contain more than 1 '-' character.")
-        elif unlikely(idx != 0):
-          raise newException(ValueError,
-            "Invalid float containing thousand separators, the '-' character can only be at the start of the string.")
-        else:
-          s.add '-'
-          isNegative = true
-          inc idx
-    result = parseFloat(s)
-  else:
-    result = parseFloat(str)
-=======
           hasAnyDot = true
       if c == '-':  # Allow negative float
         if isNegative or idx != 0:  # Disallow ---1.0
@@ -282,7 +193,6 @@
     if pfDotOptional notin options and not hasAnyDot:
       parseFloatThousandSepRaise(0, sep, str)
     result = parseFloat(s)
->>>>>>> 4bad51a7
 
 
 when isMainModule:
