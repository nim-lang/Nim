#
#
#            Nim's Runtime Library
#        (c) Copyright 2010 Andreas Rumpf
#
#    See the file "copying.txt", included in this
#    distribution, for details about the copyright.
#



## This module implements complex numbers.
{.push checks:off, line_dir:off, stack_trace:off, debugger:off.}
# the user does not want to trace a part
# of the standard library!


import
  math

const
  EPS = 1.0e-7 ## Epsilon used for float comparisons.

type
  Complex* = tuple[re, im: float]
    ## a complex number, consisting of a real and an imaginary part

<<<<<<< HEAD
proc toComplex*(x: SomeFloat): Complex =
  ## Convert ``x`` to a complex number.
=======
const
  im*: Complex = (re: 0.0, im: 1.0)
    ## The imaginary unit. √-1.

proc toComplex*(x: SomeInteger): Complex =
  ## Convert some integer ``x`` to a complex number.
>>>>>>> 91765e58
  result.re = x
  result.im = 0.0

proc toComplex*(x: SomeInteger): Complex =
  result.re = float(x)
  result.im = 0.0

proc `==` *(x, y: Complex): bool =
  ## Compare two complex numbers `x` and `y` for equality.
  result = x.re == y.re and x.im == y.im

proc `=~` *(x, y: Complex): bool =
  ## Compare two complex numbers `x` and `y` approximately.
  result = abs(x.re-y.re)<EPS and abs(x.im-y.im)<EPS

proc `+` *(x, y: Complex): Complex =
  ## Add two complex numbers.
  result.re = x.re + y.re
  result.im = x.im + y.im

proc `+` *(x: Complex, y: float): Complex =
  ## Add complex `x` to float `y`.
  result.re = x.re + y
  result.im = x.im

proc `+` *(x: float, y: Complex): Complex =
  ## Add float `x` to complex `y`.
  result.re = x + y.re
  result.im = y.im


proc `-` *(z: Complex): Complex =
  ## Unary minus for complex numbers.
  result.re = -z.re
  result.im = -z.im

proc `-` *(x, y: Complex): Complex =
  ## Subtract two complex numbers.
  result.re = x.re - y.re
  result.im = x.im - y.im

proc `-` *(x: Complex, y: float): Complex =
  ## Subtracts float `y` from complex `x`.
  result = x + (-y)

proc `-` *(x: float, y: Complex): Complex =
  ## Subtracts complex `y` from float `x`.
  result = x + (-y)


proc `/` *(x, y: Complex): Complex =
  ## Divide `x` by `y`.
  var
    r, den: float
  if abs(y.re) < abs(y.im):
    r = y.re / y.im
    den = y.im + r * y.re
    result.re = (x.re * r + x.im) / den
    result.im = (x.im * r - x.re) / den
  else:
    r = y.im / y.re
    den = y.re + r * y.im
    result.re = (x.re + r * x.im) / den
    result.im = (x.im - r * x.re) / den

proc `/` *(x : Complex, y: float ): Complex =
  ## Divide complex `x` by float `y`.
  result.re = x.re/y
  result.im = x.im/y

proc `/` *(x : float, y: Complex ): Complex =
  ## Divide float `x` by complex `y`.
  var num : Complex = (x, 0.0)
  result = num/y


proc `*` *(x, y: Complex): Complex =
  ## Multiply `x` with `y`.
  result.re = x.re * y.re - x.im * y.im
  result.im = x.im * y.re + x.re * y.im

proc `*` *(x: float, y: Complex): Complex =
  ## Multiply float `x` with complex `y`.
  result.re = x * y.re
  result.im = x * y.im

proc `*` *(x: Complex, y: float): Complex =
  ## Multiply complex `x` with float `y`.
  result.re = x.re * y
  result.im = x.im * y


proc `+=` *(x: var Complex, y: Complex) =
  ## Add `y` to `x`.
  x.re += y.re
  x.im += y.im

proc `+=` *(x: var Complex, y: float) =
  ## Add `y` to the complex number `x`.
  x.re += y

proc `-=` *(x: var Complex, y: Complex) =
  ## Subtract `y` from `x`.
  x.re -= y.re
  x.im -= y.im

proc `-=` *(x: var Complex, y: float) =
  ## Subtract `y` from the complex number `x`.
  x.re -= y

proc `*=` *(x: var Complex, y: Complex) =
  ## Multiply `y` to `x`.
  let im = x.im * y.re + x.re * y.im
  x.re = x.re * y.re - x.im * y.im
  x.im = im

proc `*=` *(x: var Complex, y: float) =
  ## Multiply `y` to the complex number `x`.
  x.re *= y
  x.im *= y

proc `/=` *(x: var Complex, y: Complex) =
  ## Divide `x` by `y` in place.
  x = x / y

proc `/=` *(x : var Complex, y: float) =
  ## Divide complex `x` by float `y` in place.
  x.re /= y
  x.im /= y


proc abs*(z: Complex): float =
  ## Return the distance from (0,0) to `z`.

  # optimized by checking special cases (sqrt is expensive)
  var x, y, temp: float

  x = abs(z.re)
  y = abs(z.im)
  if x == 0.0:
    result = y
  elif y == 0.0:
    result = x
  elif x > y:
    temp = y / x
    result = x * sqrt(1.0 + temp * temp)
  else:
    temp = x / y
    result = y * sqrt(1.0 + temp * temp)


proc conjugate*(z: Complex): Complex =
  ## Conjugate of complex number `z`.
  result.re = z.re
  result.im = -z.im


proc sqrt*(z: Complex): Complex =
  ## Square root for a complex number `z`.
  var x, y, w, r: float

  if z.re == 0.0 and z.im == 0.0:
    result = z
  else:
    x = abs(z.re)
    y = abs(z.im)
    if x >= y:
      r = y / x
      w = sqrt(x) * sqrt(0.5 * (1.0 + sqrt(1.0 + r * r)))
    else:
      r = x / y
      w = sqrt(y) * sqrt(0.5 * (r + sqrt(1.0 + r * r)))
    if z.re >= 0.0:
      result.re = w
      result.im = z.im / (w * 2.0)
    else:
      if z.im >= 0.0: result.im = w
      else:           result.im = -w
      result.re = z.im / (result.im + result.im)


proc exp*(z: Complex): Complex =
  ## e raised to the power `z`.
  var rho   = exp(z.re)
  var theta = z.im
  result.re = rho*cos(theta)
  result.im = rho*sin(theta)


proc ln*(z: Complex): Complex =
  ## Returns the natural log of `z`.
  result.re = ln(abs(z))
  result.im = arctan2(z.im,z.re)

proc log10*(z: Complex): Complex =
  ## Returns the log base 10 of `z`.
  result = ln(z)/ln(10.0)

proc log2*(z: Complex): Complex =
  ## Returns the log base 2 of `z`.
  result = ln(z)/ln(2.0)


proc pow*(x, y: Complex): Complex =
  ## `x` raised to the power `y`.
  if x.re == 0.0  and  x.im == 0.0:
    if y.re == 0.0  and  y.im == 0.0:
      result.re = 1.0
      result.im = 0.0
    else:
      result.re = 0.0
      result.im = 0.0
  elif y.re == 1.0  and  y.im == 0.0:
    result = x
  elif y.re == -1.0  and  y.im == 0.0:
    result = 1.0/x
  else:
    var rho   = sqrt(x.re*x.re + x.im*x.im)
    var theta = arctan2(x.im,x.re)
    var s     = pow(rho,y.re) * exp(-y.im*theta)
    var r     = y.re*theta + y.im*ln(rho)
    result.re = s*cos(r)
    result.im = s*sin(r)


proc sin*(z: Complex): Complex =
  ## Returns the sine of `z`.
  result.re = sin(z.re)*cosh(z.im)
  result.im = cos(z.re)*sinh(z.im)

proc arcsin*(z: Complex): Complex =
  ## Returns the inverse sine of `z`.
  var i: Complex = (0.0,1.0)
  result = -i*ln(i*z + sqrt(1.0-z*z))

proc cos*(z: Complex): Complex =
  ## Returns the cosine of `z`.
  result.re = cos(z.re)*cosh(z.im)
  result.im = -sin(z.re)*sinh(z.im)

proc arccos*(z: Complex): Complex =
  ## Returns the inverse cosine of `z`.
  var i: Complex = (0.0,1.0)
  result = -i*ln(z + sqrt(z*z-1.0))

proc tan*(z: Complex): Complex =
  ## Returns the tangent of `z`.
  result = sin(z)/cos(z)

proc arctan*(z: Complex): Complex =
  ## Returns the inverse tangent of `z`.
  var i: Complex = (0.0,1.0)
  result = 0.5*i*(ln(1-i*z)-ln(1+i*z))

proc cot*(z: Complex): Complex =
  ## Returns the cotangent of `z`.
  result = cos(z)/sin(z)

proc arccot*(z: Complex): Complex =
  ## Returns the inverse cotangent of `z`.
  var i: Complex = (0.0,1.0)
  result = 0.5*i*(ln(1-i/z)-ln(1+i/z))

proc sec*(z: Complex): Complex =
  ## Returns the secant of `z`.
  result = 1.0/cos(z)

proc arcsec*(z: Complex): Complex =
  ## Returns the inverse secant of `z`.
  var i: Complex = (0.0,1.0)
  result = -i*ln(i*sqrt(1-1/(z*z))+1/z)

proc csc*(z: Complex): Complex =
  ## Returns the cosecant of `z`.
  result = 1.0/sin(z)

proc arccsc*(z: Complex): Complex =
  ## Returns the inverse cosecant of `z`.
  var i: Complex = (0.0,1.0)
  result = -i*ln(sqrt(1-1/(z*z))+i/z)


proc sinh*(z: Complex): Complex =
  ## Returns the hyperbolic sine of `z`.
  result = 0.5*(exp(z)-exp(-z))

proc arcsinh*(z: Complex): Complex =
  ## Returns the inverse hyperbolic sine of `z`.
  result = ln(z+sqrt(z*z+1))

proc cosh*(z: Complex): Complex =
  ## Returns the hyperbolic cosine of `z`.
  result = 0.5*(exp(z)+exp(-z))

proc arccosh*(z: Complex): Complex =
  ## Returns the inverse hyperbolic cosine of `z`.
  result = ln(z+sqrt(z*z-1))

proc tanh*(z: Complex): Complex =
  ## Returns the hyperbolic tangent of `z`.
  result = sinh(z)/cosh(z)

proc arctanh*(z: Complex): Complex =
  ## Returns the inverse hyperbolic tangent of `z`.
  result = 0.5*(ln((1+z)/(1-z)))

proc sech*(z: Complex): Complex =
  ## Returns the hyperbolic secant of `z`.
  result = 2/(exp(z)+exp(-z))

proc arcsech*(z: Complex): Complex =
  ## Returns the inverse hyperbolic secant of `z`.
  result = ln(1/z+sqrt(1/z+1)*sqrt(1/z-1))

proc csch*(z: Complex): Complex =
  ## Returns the hyperbolic cosecant of `z`.
  result = 2/(exp(z)-exp(-z))

proc arccsch*(z: Complex): Complex =
  ## Returns the inverse hyperbolic cosecant of `z`.
  result = ln(1/z+sqrt(1/(z*z)+1))

proc coth*(z: Complex): Complex =
  ## Returns the hyperbolic cotangent of `z`.
  result = cosh(z)/sinh(z)

proc arccoth*(z: Complex): Complex =
  ## Returns the inverse hyperbolic cotangent of `z`.
  result = 0.5*(ln(1+1/z)-ln(1-1/z))

proc phase*(z: Complex): float =
  ## Returns the phase of `z`.
  arctan2(z.im, z.re)

proc polar*(z: Complex): tuple[r, phi: float] =
  ## Returns `z` in polar coordinates.
  result.r = abs(z)
  result.phi = phase(z)

proc rect*(r: float, phi: float): Complex =
  ## Returns the complex number with polar coordinates `r` and `phi`.
  result.re = r * cos(phi)
  result.im = r * sin(phi)


proc `$`*(z: Complex): string =
  ## Returns `z`'s string representation as ``"(re, im)"``.
  result = "(" & $z.re & ", " & $z.im & ")"

{.pop.}


when isMainModule:
  var z = (0.0, 0.0)
  var oo = (1.0,1.0)
  var a = (1.0, 2.0)
  var b = (-1.0, -2.0)
  var m1 = (-1.0, 0.0)
  var i = (0.0,1.0)
  var one = (1.0,0.0)
  var tt = (10.0, 20.0)
  var ipi = (0.0, -PI)

  assert( a == a )
  assert( (a-a) == z )
  assert( (a+b) == z )
  assert( (a/b) == m1 )
  assert( (1.0/a) == (0.2, -0.4) )
  assert( (a*b) == (3.0, -4.0) )
  assert( 10.0*a == tt )
  assert( a*10.0 == tt )
  assert( tt/10.0 == a )
  assert( oo+(-1.0) == i )
  assert( (-1.0)+oo == i )
  assert( abs(oo) == sqrt(2.0) )
  assert( conjugate(a) == (1.0, -2.0) )
  assert( sqrt(m1) == i )
  assert( exp(ipi) =~ m1 )

  assert( pow(a,b) =~ (-3.72999124927876, -1.68815826725068) )
  assert( pow(z,a) =~ (0.0, 0.0) )
  assert( pow(z,z) =~ (1.0, 0.0) )
  assert( pow(a,one) =~ a )
  assert( pow(a,m1) =~ (0.2, -0.4) )

  assert( ln(a) =~ (0.804718956217050, 1.107148717794090) )
  assert( log10(a) =~ (0.349485002168009, 0.480828578784234) )
  assert( log2(a) =~ (1.16096404744368, 1.59727796468811) )

  assert( sin(a) =~ (3.16577851321617, 1.95960104142161) )
  assert( cos(a) =~ (2.03272300701967, -3.05189779915180) )
  assert( tan(a) =~ (0.0338128260798967, 1.0147936161466335) )
  assert( cot(a) =~ 1.0/tan(a) )
  assert( sec(a) =~ 1.0/cos(a) )
  assert( csc(a) =~ 1.0/sin(a) )
  assert( arcsin(a) =~ (0.427078586392476, 1.528570919480998) )
  assert( arccos(a) =~ (1.14371774040242, -1.52857091948100) )
  assert( arctan(a) =~ (1.338972522294494, 0.402359478108525) )

  assert( cosh(a) =~ (-0.642148124715520, 1.068607421382778) )
  assert( sinh(a) =~ (-0.489056259041294, 1.403119250622040) )
  assert( tanh(a) =~ (1.1667362572409199,-0.243458201185725) )
  assert( sech(a) =~ 1/cosh(a) )
  assert( csch(a) =~ 1/sinh(a) )
  assert( coth(a) =~ 1/tanh(a) )
  assert( arccosh(a) =~ (1.528570919480998, 1.14371774040242) )
  assert( arcsinh(a) =~ (1.469351744368185, 1.06344002357775) )
  assert( arctanh(a) =~ (0.173286795139986, 1.17809724509617) )
  assert( arcsech(a) =~ arccosh(1/a) )
  assert( arccsch(a) =~ arcsinh(1/a) )
  assert( arccoth(a) =~ arctanh(1/a) )

  assert( phase(a) == 1.1071487177940904 )
  var t = polar(a)
  assert( rect(t.r, t.phi) =~ a )
  assert( rect(1.0, 2.0) =~ (-0.4161468365471424, 0.9092974268256817) )<|MERGE_RESOLUTION|>--- conflicted
+++ resolved
@@ -25,17 +25,12 @@
   Complex* = tuple[re, im: float]
     ## a complex number, consisting of a real and an imaginary part
 
-<<<<<<< HEAD
-proc toComplex*(x: SomeFloat): Complex =
-  ## Convert ``x`` to a complex number.
-=======
 const
   im*: Complex = (re: 0.0, im: 1.0)
     ## The imaginary unit. √-1.
 
 proc toComplex*(x: SomeInteger): Complex =
   ## Convert some integer ``x`` to a complex number.
->>>>>>> 91765e58
   result.re = x
   result.im = 0.0
 
