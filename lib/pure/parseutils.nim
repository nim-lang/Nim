--- conflicted
+++ resolved
@@ -196,21 +196,6 @@
     while i < s.len and s[i] in IdentChars: inc(i)
     result = substr(s, start, i-1)
 
-<<<<<<< HEAD
-proc parseToken*(s: string, token: var string, validChars: set[char],
-                 start = 0): int {.inline, deprecated.} =
-  ## Parses a token and stores it in ``token``. Returns
-  ## the number of the parsed characters or 0 in case of an error. A token
-  ## consists of the characters in `validChars`.
-  ##
-  ## **Deprecated since version 0.8.12**: Use ``parseWhile`` instead.
-  var i = start
-  while i < s.len and s[i] in validChars: inc(i)
-  result = i-start
-  token = substr(s, start, i-1)
-
-=======
->>>>>>> f11f36e7
 proc skipWhitespace*(s: string, start = 0): int {.inline.} =
   ## Skips the whitespace starting at ``s[start]``. Returns the number of
   ## skipped characters.
