--- conflicted
+++ resolved
@@ -2054,11 +2054,7 @@
     extern: "nsuReplaceChar".} =
   ## Replaces `max` occurrences of the character `sub` in `s` with
   ## the character `by`.
-<<<<<<< HEAD
-  ## If `max` is set to `-1`, it replaces all occurrences.
-=======
   ## If `maxOccurrence == -1`, it replaces all occurrences.
->>>>>>> 60e44f63
   ##
   ## Optimized version of `replace <#replace,string,string,string>`_ for
   ## characters.
