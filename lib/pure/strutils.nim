--- conflicted
+++ resolved
@@ -1938,29 +1938,7 @@
   if sub.len > s.len - start: return -1
   if sub.len == 1: return find(s, sub[0], start, last)
 
-<<<<<<< HEAD
-  var a {.noinit.}: SkipTable
-  initSkipTable(a, sub)
-  result = find(a, s, sub, start, last)
-=======
-  template useSkipTable =
-    result = find(initSkipTable(sub), s, sub, start, last)
-
-  when nimvm:
-    useSkipTable()
-  else:
-    when hasCStringBuiltin:
-      if last < 0 and start < s.len:
-        let found = c_strstr(s[start].unsafeAddr, sub)
-        result = if not found.isNil:
-            cast[ByteAddress](found) -% cast[ByteAddress](s.cstring)
-          else:
-            -1
-      else:
-        useSkipTable()
-    else:
-      useSkipTable()
->>>>>>> 40464fa7
+  result = find(initSkipTable(sub), s, sub, start, last)
 
 func rfind*(s: string, sub: char, start: Natural = 0, last = -1): int {.rtl,
     extern: "nsuRFindChar".} =
