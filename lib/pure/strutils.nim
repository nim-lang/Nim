#
#
#            Nim's Runtime Library
#        (c) Copyright 2012 Andreas Rumpf
#
#    See the file "copying.txt", included in this
#    distribution, for details about the copyright.
#

## This module contains various string utility routines.
## See the module `re <re.html>`_ for regular expression support.
## See the module `pegs <pegs.html>`_ for PEG support.
## This module is available for the `JavaScript target
## <backends.html#the-javascript-target>`_.

import parseutils
from math import pow, round, floor, log10
from algorithm import reverse

{.deadCodeElim: on.}

{.push debugger:off .} # the user does not want to trace a part
                       # of the standard library!

include "system/inclrtl"

{.pop.}

# Support old split with set[char]
when defined(nimOldSplit):
  {.pragma: deprecatedSplit, deprecated.}
else:
  {.pragma: deprecatedSplit.}

type
  CharSet* {.deprecated.} = set[char] # for compatibility with Nim
{.deprecated: [TCharSet: CharSet].}

const
  Whitespace* = {' ', '\t', '\v', '\r', '\l', '\f'}
    ## All the characters that count as whitespace.

  Letters* = {'A'..'Z', 'a'..'z'}
    ## the set of letters

  Digits* = {'0'..'9'}
    ## the set of digits

  HexDigits* = {'0'..'9', 'A'..'F', 'a'..'f'}
    ## the set of hexadecimal digits

  IdentChars* = {'a'..'z', 'A'..'Z', '0'..'9', '_'}
    ## the set of characters an identifier can consist of

  IdentStartChars* = {'a'..'z', 'A'..'Z', '_'}
    ## the set of characters an identifier can start with

  NewLines* = {'\13', '\10'}
    ## the set of characters a newline terminator can start with

  AllChars* = {'\x00'..'\xFF'}
    ## A set with all the possible characters.
    ##
    ## Not very useful by its own, you can use it to create *inverted* sets to
    ## make the `find() proc <#find,string,set[char],int>`_ find **invalid**
    ## characters in strings.  Example:
    ##
    ## .. code-block:: nim
    ##   let invalid = AllChars - Digits
    ##   doAssert "01234".find(invalid) == -1
    ##   doAssert "01A34".find(invalid) == 2

proc isAlphaAscii*(c: char): bool {.noSideEffect, procvar,
  rtl, extern: "nsuIsAlphaAsciiChar".}=
  ## Checks whether or not `c` is alphabetical.
  ##
  ## This checks a-z, A-Z ASCII characters only.
  return c in Letters

proc isAlphaNumeric*(c: char): bool {.noSideEffect, procvar,
  rtl, extern: "nsuIsAlphaNumericChar".}=
  ## Checks whether or not `c` is alphanumeric.
  ##
  ## This checks a-z, A-Z, 0-9 ASCII characters only.
  return c in Letters or c in Digits

proc isDigit*(c: char): bool {.noSideEffect, procvar,
  rtl, extern: "nsuIsDigitChar".}=
  ## Checks whether or not `c` is a number.
  ##
  ## This checks 0-9 ASCII characters only.
  return c in Digits

proc isSpaceAscii*(c: char): bool {.noSideEffect, procvar,
  rtl, extern: "nsuIsSpaceAsciiChar".}=
  ## Checks whether or not `c` is a whitespace character.
  return c in Whitespace

proc isLowerAscii*(c: char): bool {.noSideEffect, procvar,
  rtl, extern: "nsuIsLowerAsciiChar".}=
  ## Checks whether or not `c` is a lower case character.
  ##
  ## This checks ASCII characters only.
  return c in {'a'..'z'}

proc isUpperAscii*(c: char): bool {.noSideEffect, procvar,
  rtl, extern: "nsuIsUpperAsciiChar".}=
  ## Checks whether or not `c` is an upper case character.
  ##
  ## This checks ASCII characters only.
  return c in {'A'..'Z'}

proc isAlphaAscii*(s: string): bool {.noSideEffect, procvar,
  rtl, extern: "nsuIsAlphaAsciiStr".}=
  ## Checks whether or not `s` is alphabetical.
  ##
  ## This checks a-z, A-Z ASCII characters only.
  ## Returns true if all characters in `s` are
  ## alphabetic and there is at least one character
  ## in `s`.
  if s.len() == 0:
    return false

  result = true
  for c in s:
    result = c.isAlphaAscii() and result

proc isAlphaNumeric*(s: string): bool {.noSideEffect, procvar,
  rtl, extern: "nsuIsAlphaNumericStr".}=
  ## Checks whether or not `s` is alphanumeric.
  ##
  ## This checks a-z, A-Z, 0-9 ASCII characters only.
  ## Returns true if all characters in `s` are
  ## alpanumeric and there is at least one character
  ## in `s`.
  if s.len() == 0:
    return false

  result = true
  for c in s:
    if not c.isAlphaNumeric():
      return false

proc isDigit*(s: string): bool {.noSideEffect, procvar,
  rtl, extern: "nsuIsDigitStr".}=
  ## Checks whether or not `s` is a numeric value.
  ##
  ## This checks 0-9 ASCII characters only.
  ## Returns true if all characters in `s` are
  ## numeric and there is at least one character
  ## in `s`.
  if s.len() == 0:
    return false

  result = true
  for c in s:
    if not c.isDigit():
      return false

proc isSpaceAscii*(s: string): bool {.noSideEffect, procvar,
  rtl, extern: "nsuIsSpaceAsciiStr".}=
  ## Checks whether or not `s` is completely whitespace.
  ##
  ## Returns true if all characters in `s` are whitespace
  ## characters and there is at least one character in `s`.
  if s.len() == 0:
    return false

  result = true
  for c in s:
    if not c.isSpaceAscii():
      return false

proc isLowerAscii*(s: string): bool {.noSideEffect, procvar,
  rtl, extern: "nsuIsLowerAsciiStr".}=
  ## Checks whether or not `s` contains all lower case characters.
  ##
  ## This checks ASCII characters only.
  ## Returns true if all characters in `s` are lower case
  ## and there is at least one character  in `s`.
  if s.len() == 0:
    return false

  for c in s:
    if not c.isLowerAscii():
      return false
  true

proc isUpperAscii*(s: string): bool {.noSideEffect, procvar,
  rtl, extern: "nsuIsUpperAsciiStr".}=
  ## Checks whether or not `s` contains all upper case characters.
  ##
  ## This checks ASCII characters only.
  ## Returns true if all characters in `s` are upper case
  ## and there is at least one character in `s`.
  if s.len() == 0:
    return false

  for c in s:
    if not c.isUpperAscii():
      return false
  true

proc toLowerAscii*(c: char): char {.noSideEffect, procvar,
  rtl, extern: "nsuToLowerAsciiChar".} =
  ## Converts `c` into lower case.
  ##
  ## This works only for the letters ``A-Z``. See `unicode.toLower
  ## <unicode.html#toLower>`_ for a version that works for any Unicode
  ## character.
  if c in {'A'..'Z'}:
    result = chr(ord(c) + (ord('a') - ord('A')))
  else:
    result = c

proc toLowerAscii*(s: string): string {.noSideEffect, procvar,
  rtl, extern: "nsuToLowerAsciiStr".} =
  ## Converts `s` into lower case.
  ##
  ## This works only for the letters ``A-Z``. See `unicode.toLower
  ## <unicode.html#toLower>`_ for a version that works for any Unicode
  ## character.
  result = newString(len(s))
  for i in 0..len(s) - 1:
    result[i] = toLowerAscii(s[i])

proc toUpperAscii*(c: char): char {.noSideEffect, procvar,
  rtl, extern: "nsuToUpperAsciiChar".} =
  ## Converts `c` into upper case.
  ##
  ## This works only for the letters ``A-Z``.  See `unicode.toUpper
  ## <unicode.html#toUpper>`_ for a version that works for any Unicode
  ## character.
  if c in {'a'..'z'}:
    result = chr(ord(c) - (ord('a') - ord('A')))
  else:
    result = c

proc toUpperAscii*(s: string): string {.noSideEffect, procvar,
  rtl, extern: "nsuToUpperAsciiStr".} =
  ## Converts `s` into upper case.
  ##
  ## This works only for the letters ``A-Z``.  See `unicode.toUpper
  ## <unicode.html#toUpper>`_ for a version that works for any Unicode
  ## character.
  result = newString(len(s))
  for i in 0..len(s) - 1:
    result[i] = toUpperAscii(s[i])

proc capitalizeAscii*(s: string): string {.noSideEffect, procvar,
  rtl, extern: "nsuCapitalizeAscii".} =
  ## Converts the first character of `s` into upper case.
  ##
  ## This works only for the letters ``A-Z``.
  result = toUpperAscii(s[0]) & substr(s, 1)

proc isSpace*(c: char): bool {.noSideEffect, procvar,
  rtl, deprecated, extern: "nsuIsSpaceChar".}=
  ## Checks whether or not `c` is a whitespace character.
  ##
  ## **Deprecated since version 0.15.0**: use ``isSpaceAscii`` instead.
  isSpaceAscii(c)

proc isLower*(c: char): bool {.noSideEffect, procvar,
  rtl, deprecated, extern: "nsuIsLowerChar".}=
  ## Checks whether or not `c` is a lower case character.
  ##
  ## This checks ASCII characters only.
  ##
  ## **Deprecated since version 0.15.0**: use ``isLowerAscii`` instead.
  isLowerAscii(c)

proc isUpper*(c: char): bool {.noSideEffect, procvar,
  rtl, deprecated, extern: "nsuIsUpperChar".}=
  ## Checks whether or not `c` is an upper case character.
  ##
  ## This checks ASCII characters only.
  ##
  ## **Deprecated since version 0.15.0**: use ``isUpperAscii`` instead.
  isUpperAscii(c)

proc isAlpha*(c: char): bool {.noSideEffect, procvar,
  rtl, deprecated, extern: "nsuIsAlphaChar".}=
  ## Checks whether or not `c` is alphabetical.
  ##
  ## This checks a-z, A-Z ASCII characters only.
  ##
  ## **Deprecated since version 0.15.0**: use ``isAlphaAscii`` instead.
  isAlphaAscii(c)

proc isAlpha*(s: string): bool {.noSideEffect, procvar,
  rtl, deprecated, extern: "nsuIsAlphaStr".}=
  ## Checks whether or not `s` is alphabetical.
  ##
  ## This checks a-z, A-Z ASCII characters only.
  ## Returns true if all characters in `s` are
  ## alphabetic and there is at least one character
  ## in `s`.
  ##
  ## **Deprecated since version 0.15.0**: use ``isAlphaAscii`` instead.
  isAlphaAscii(s)

proc isSpace*(s: string): bool {.noSideEffect, procvar,
  rtl, deprecated, extern: "nsuIsSpaceStr".}=
  ## Checks whether or not `s` is completely whitespace.
  ##
  ## Returns true if all characters in `s` are whitespace
  ## characters and there is at least one character in `s`.
  ##
  ## **Deprecated since version 0.15.0**: use ``isSpaceAscii`` instead.
  isSpaceAscii(s)

proc isLower*(s: string): bool {.noSideEffect, procvar,
  rtl, deprecated, extern: "nsuIsLowerStr".}=
  ## Checks whether or not `s` contains all lower case characters.
  ##
  ## This checks ASCII characters only.
  ## Returns true if all characters in `s` are lower case
  ## and there is at least one character  in `s`.
  ##
  ## **Deprecated since version 0.15.0**: use ``isLowerAscii`` instead.
  isLowerAscii(s)

proc isUpper*(s: string): bool {.noSideEffect, procvar,
  rtl, deprecated, extern: "nsuIsUpperStr".}=
  ## Checks whether or not `s` contains all upper case characters.
  ##
  ## This checks ASCII characters only.
  ## Returns true if all characters in `s` are upper case
  ## and there is at least one character in `s`.
  ##
  ## **Deprecated since version 0.15.0**: use ``isUpperAscii`` instead.
  isUpperAscii(s)

proc toLower*(c: char): char {.noSideEffect, procvar,
  rtl, deprecated, extern: "nsuToLowerChar".} =
  ## Converts `c` into lower case.
  ##
  ## This works only for the letters ``A-Z``. See `unicode.toLower
  ## <unicode.html#toLower>`_ for a version that works for any Unicode
  ## character.
  ##
  ## **Deprecated since version 0.15.0**: use ``toLowerAscii`` instead.
  toLowerAscii(c)

proc toLower*(s: string): string {.noSideEffect, procvar,
  rtl, deprecated, extern: "nsuToLowerStr".} =
  ## Converts `s` into lower case.
  ##
  ## This works only for the letters ``A-Z``. See `unicode.toLower
  ## <unicode.html#toLower>`_ for a version that works for any Unicode
  ## character.
  ##
  ## **Deprecated since version 0.15.0**: use ``toLowerAscii`` instead.
  toLowerAscii(s)

proc toUpper*(c: char): char {.noSideEffect, procvar,
  rtl, deprecated, extern: "nsuToUpperChar".} =
  ## Converts `c` into upper case.
  ##
  ## This works only for the letters ``A-Z``.  See `unicode.toUpper
  ## <unicode.html#toUpper>`_ for a version that works for any Unicode
  ## character.
  ##
  ## **Deprecated since version 0.15.0**: use ``toUpperAscii`` instead.
  toUpperAscii(c)

proc toUpper*(s: string): string {.noSideEffect, procvar,
  rtl, deprecated, extern: "nsuToUpperStr".} =
  ## Converts `s` into upper case.
  ##
  ## This works only for the letters ``A-Z``.  See `unicode.toUpper
  ## <unicode.html#toUpper>`_ for a version that works for any Unicode
  ## character.
  ##
  ## **Deprecated since version 0.15.0**: use ``toUpperAscii`` instead.
  toUpperAscii(s)

proc capitalize*(s: string): string {.noSideEffect, procvar,
  rtl, deprecated, extern: "nsuCapitalize".} =
  ## Converts the first character of `s` into upper case.
  ##
  ## This works only for the letters ``A-Z``.
  ##
  ## **Deprecated since version 0.15.0**: use ``capitalizeAscii`` instead.
  capitalizeAscii(s)

proc normalize*(s: string): string {.noSideEffect, procvar,
  rtl, extern: "nsuNormalize".} =
  ## Normalizes the string `s`.
  ##
  ## That means to convert it to lower case and remove any '_'. This is needed
  ## for Nim identifiers for example.
  result = newString(s.len)
  var j = 0
  for i in 0..len(s) - 1:
    if s[i] in {'A'..'Z'}:
      result[j] = chr(ord(s[i]) + (ord('a') - ord('A')))
      inc j
    elif s[i] != '_':
      result[j] = s[i]
      inc j
  if j != s.len: setLen(result, j)

proc cmpIgnoreCase*(a, b: string): int {.noSideEffect,
  rtl, extern: "nsuCmpIgnoreCase", procvar.} =
  ## Compares two strings in a case insensitive manner. Returns:
  ##
  ## | 0 iff a == b
  ## | < 0 iff a < b
  ## | > 0 iff a > b
  var i = 0
  var m = min(a.len, b.len)
  while i < m:
    result = ord(toLowerAscii(a[i])) - ord(toLowerAscii(b[i]))
    if result != 0: return
    inc(i)
  result = a.len - b.len

{.push checks: off, line_trace: off .} # this is a hot-spot in the compiler!
                                       # thus we compile without checks here

proc cmpIgnoreStyle*(a, b: string): int {.noSideEffect,
  rtl, extern: "nsuCmpIgnoreStyle", procvar.} =
  ## Compares two strings normalized (i.e. case and
  ## underscores do not matter). Returns:
  ##
  ## | 0 iff a == b
  ## | < 0 iff a < b
  ## | > 0 iff a > b
  var i = 0
  var j = 0
  while true:
    while a[i] == '_': inc(i)
    while b[j] == '_': inc(j) # BUGFIX: typo
    var aa = toLowerAscii(a[i])
    var bb = toLowerAscii(b[j])
    result = ord(aa) - ord(bb)
    if result != 0 or aa == '\0': break
    inc(i)
    inc(j)


proc strip*(s: string, leading = true, trailing = true,
            chars: set[char] = Whitespace): string
  {.noSideEffect, rtl, extern: "nsuStrip".} =
  ## Strips `chars` from `s` and returns the resulting string.
  ##
  ## If `leading` is true, leading `chars` are stripped.
  ## If `trailing` is true, trailing `chars` are stripped.
  var
    first = 0
    last = len(s)-1
  if leading:
    while s[first] in chars: inc(first)
  if trailing:
    while last >= 0 and s[last] in chars: dec(last)
  result = substr(s, first, last)

proc toOctal*(c: char): string {.noSideEffect, rtl, extern: "nsuToOctal".} =
  ## Converts a character `c` to its octal representation.
  ##
  ## The resulting string may not have a leading zero. Its length is always
  ## exactly 3.
  result = newString(3)
  var val = ord(c)
  for i in countdown(2, 0):
    result[i] = chr(val mod 8 + ord('0'))
    val = val div 8

proc isNilOrEmpty*(s: string): bool {.noSideEffect, procvar, rtl, extern: "nsuIsNilOrEmpty".} =
  ## Checks if `s` is nil or empty.
  result = len(s) == 0

proc isNilOrWhitespace*(s: string): bool {.noSideEffect, procvar, rtl, extern: "nsuIsNilOrWhitespace".} =
  ## Checks if `s` is nil or consists entirely of whitespace characters.
  if len(s) == 0:
    return true

  result = true
  for c in s:
    if not c.isSpaceAscii():
      return false

proc substrEq(s: string, pos: int, substr: string): bool =
  var i = 0
  var length = substr.len
  while i < length and s[pos+i] == substr[i]:
    inc i

  return i == length

# --------- Private templates for different split separators -----------

template stringHasSep(s: string, index: int, seps: set[char]): bool =
  s[index] in seps

template stringHasSep(s: string, index: int, sep: char): bool =
  s[index] == sep

template stringHasSep(s: string, index: int, sep: string): bool =
  s.substrEq(index, sep)

template splitCommon(s, sep, maxsplit, sepLen) =
  ## Common code for split procedures
  var last = 0
  var splits = maxsplit

  if len(s) > 0:
    while last <= len(s):
      var first = last
      while last < len(s) and not stringHasSep(s, last, sep):
        inc(last)
      if splits == 0: last = len(s)
      yield substr(s, first, last-1)
      if splits == 0: break
      dec(splits)
      inc(last, sepLen)

template oldSplit(s, seps, maxsplit) =
  var last = 0
  var splits = maxsplit
  assert(not ('\0' in seps))
  while last < len(s):
    while s[last] in seps: inc(last)
    var first = last
    while last < len(s) and s[last] notin seps: inc(last)
    if first <= last-1:
      if splits == 0: last = len(s)
      yield substr(s, first, last-1)
      if splits == 0: break
      dec(splits)

iterator split*(s: string, seps: set[char] = Whitespace,
                maxsplit: int = -1): string =
  ## Splits the string `s` into substrings using a group of separators.
  ##
  ## Substrings are separated by a substring containing only `seps`.
  ##
  ## .. code-block:: nim
  ##   for word in split("this\lis an\texample"):
  ##     writeLine(stdout, word)
  ##
  ## ...generates this output:
  ##
  ## .. code-block::
  ##   "this"
  ##   "is"
  ##   "an"
  ##   "example"
  ##
  ## And the following code:
  ##
  ## .. code-block:: nim
  ##   for word in split("this:is;an$example", {';', ':', '$'}):
  ##     writeLine(stdout, word)
  ##
  ## ...produces the same output as the first example. The code:
  ##
  ## .. code-block:: nim
  ##   let date = "2012-11-20T22:08:08.398990"
  ##   let separators = {' ', '-', ':', 'T'}
  ##   for number in split(date, separators):
  ##     writeLine(stdout, number)
  ##
  ## ...results in:
  ##
  ## .. code-block::
  ##   "2012"
  ##   "11"
  ##   "20"
  ##   "22"
  ##   "08"
  ##   "08.398990"
  ##
  when defined(nimOldSplit):
    oldSplit(s, seps, maxsplit)
  else:
    splitCommon(s, seps, maxsplit, 1)

iterator splitWhitespace*(s: string): string =
  ## Splits at whitespace.
  oldSplit(s, Whitespace, -1)

proc splitWhitespace*(s: string): seq[string] {.noSideEffect,
  rtl, extern: "nsuSplitWhitespace".} =
  ## The same as the `splitWhitespace <#splitWhitespace.i,string>`_
  ## iterator, but is a proc that returns a sequence of substrings.
  accumulateResult(splitWhitespace(s))

iterator split*(s: string, sep: char, maxsplit: int = -1): string =
  ## Splits the string `s` into substrings using a single separator.
  ##
  ## Substrings are separated by the character `sep`.
  ## The code:
  ##
  ## .. code-block:: nim
  ##   for word in split(";;this;is;an;;example;;;", ';'):
  ##     writeLine(stdout, word)
  ##
  ## Results in:
  ##
  ## .. code-block::
  ##   ""
  ##   ""
  ##   "this"
  ##   "is"
  ##   "an"
  ##   ""
  ##   "example"
  ##   ""
  ##   ""
  ##   ""
  ##
  splitCommon(s, sep, maxsplit, 1)

iterator split*(s: string, sep: string, maxsplit: int = -1): string =
  ## Splits the string `s` into substrings using a string separator.
  ##
  ## Substrings are separated by the string `sep`.
  ## The code:
  ##
  ## .. code-block:: nim
  ##   for word in split("thisDATAisDATAcorrupted", "DATA"):
  ##     writeLine(stdout, word)
  ##
  ## Results in:
  ##
  ## .. code-block::
  ##   "this"
  ##   "is"
  ##   "corrupted"
  ##

  splitCommon(s, sep, maxsplit, sep.len)

template rsplitCommon(s, sep, maxsplit, sepLen) =
  ## Common code for rsplit functions
  var
    last = s.len - 1
    first = last
    splits = maxsplit
    startPos = 0

  if len(s) > 0:
    # go to -1 in order to get separators at the beginning
    while first >= -1:
      while first >= 0 and not stringHasSep(s, first, sep):
        dec(first)

      if splits == 0:
        # No more splits means set first to the beginning
        first = -1

      if first == -1:
        startPos = 0
      else:
        startPos = first + sepLen

      yield substr(s, startPos, last)

      if splits == 0:
        break

      dec(splits)
      dec(first)

      last = first

iterator rsplit*(s: string, seps: set[char] = Whitespace,
                 maxsplit: int = -1): string =
  ## Splits the string `s` into substrings from the right using a
  ## string separator. Works exactly the same as `split iterator
  ## <#split.i,string,char>`_ except in reverse order.
  ##
  ## .. code-block:: nim
  ##   for piece in "foo bar".rsplit(WhiteSpace):
  ##     echo piece
  ##
  ## Results in:
  ##
  ## .. code-block:: nim
  ##   "bar"
  ##   "foo"
  ##
  ## Substrings are separated from the right by the set of chars `seps`

  rsplitCommon(s, seps, maxsplit, 1)

iterator rsplit*(s: string, sep: char,
                 maxsplit: int = -1): string =
  ## Splits the string `s` into substrings from the right using a
  ## string separator. Works exactly the same as `split iterator
  ## <#split.i,string,char>`_ except in reverse order.
  ##
  ## .. code-block:: nim
  ##   for piece in "foo:bar".rsplit(':'):
  ##     echo piece
  ##
  ## Results in:
  ##
  ## .. code-block:: nim
  ##   "bar"
  ##   "foo"
  ##
  ## Substrings are separated from the right by the char `sep`
  rsplitCommon(s, sep, maxsplit, 1)

iterator rsplit*(s: string, sep: string, maxsplit: int = -1,
                 keepSeparators: bool = false): string =
  ## Splits the string `s` into substrings from the right using a
  ## string separator. Works exactly the same as `split iterator
  ## <#split.i,string,string>`_ except in reverse order.
  ##
  ## .. code-block:: nim
  ##   for piece in "foothebar".rsplit("the"):
  ##     echo piece
  ##
  ## Results in:
  ##
  ## .. code-block:: nim
  ##   "bar"
  ##   "foo"
  ##
  ## Substrings are separated from the right by the string `sep`
  rsplitCommon(s, sep, maxsplit, sep.len)

iterator splitLines*(s: string): string =
  ## Splits the string `s` into its containing lines.
  ##
  ## Every `character literal <manual.html#character-literals>`_ newline
  ## combination (CR, LF, CR-LF) is supported. The result strings contain no
  ## trailing ``\n``.
  ##
  ## Example:
  ##
  ## .. code-block:: nim
  ##   for line in splitLines("\nthis\nis\nan\n\nexample\n"):
  ##     writeLine(stdout, line)
  ##
  ## Results in:
  ##
  ## .. code-block:: nim
  ##   ""
  ##   "this"
  ##   "is"
  ##   "an"
  ##   ""
  ##   "example"
  ##   ""
  var first = 0
  var last = 0
  while true:
    while s[last] notin {'\0', '\c', '\l'}: inc(last)
    yield substr(s, first, last-1)
    # skip newlines:
    if s[last] == '\l': inc(last)
    elif s[last] == '\c':
      inc(last)
      if s[last] == '\l': inc(last)
    else: break # was '\0'
    first = last

proc splitLines*(s: string): seq[string] {.noSideEffect,
  rtl, extern: "nsuSplitLines".} =
  ## The same as the `splitLines <#splitLines.i,string>`_ iterator, but is a
  ## proc that returns a sequence of substrings.
  accumulateResult(splitLines(s))

proc countLines*(s: string): int {.noSideEffect,
  rtl, extern: "nsuCountLines".} =
  ## Returns the number of lines in the string `s`.
  ##
  ## This is the same as ``len(splitLines(s))``, but much more efficient
  ## because it doesn't modify the string creating temporal objects. Every
  ## `character literal <manual.html#character-literals>`_ newline combination
  ## (CR, LF, CR-LF) is supported.
  ##
  ## In this context, a line is any string seperated by a newline combination.
  ## A line can be an empty string.
  result = 1
  var i = 0
  while i < s.len:
    case s[i]
    of '\c':
      if s[i+1] == '\l': inc i
      inc result
    of '\l': inc result
    else: discard
    inc i

proc split*(s: string, seps: set[char] = Whitespace, maxsplit: int = -1): seq[string] {.
  noSideEffect, rtl, extern: "nsuSplitCharSet".} =
  ## The same as the `split iterator <#split.i,string,set[char]>`_, but is a
  ## proc that returns a sequence of substrings.
  accumulateResult(split(s, seps, maxsplit))

proc split*(s: string, sep: char, maxsplit: int = -1): seq[string] {.noSideEffect,
  rtl, extern: "nsuSplitChar".} =
  ## The same as the `split iterator <#split.i,string,char>`_, but is a proc
  ## that returns a sequence of substrings.
  accumulateResult(split(s, sep, maxsplit))

proc split*(s: string, sep: string, maxsplit: int = -1): seq[string] {.noSideEffect,
  rtl, extern: "nsuSplitString".} =
  ## Splits the string `s` into substrings using a string separator.
  ##
  ## Substrings are separated by the string `sep`. This is a wrapper around the
  ## `split iterator <#split.i,string,string>`_.
  doAssert(sep.len > 0)

  accumulateResult(split(s, sep, maxsplit))

proc rsplit*(s: string, seps: set[char] = Whitespace,
             maxsplit: int = -1): seq[string]
             {.noSideEffect, rtl, extern: "nsuRSplitCharSet".} =
  ## The same as the `rsplit iterator <#rsplit.i,string,set[char]>`_, but is a
  ## proc that returns a sequence of substrings.
  ##
  ## A possible common use case for `rsplit` is path manipulation,
  ## particularly on systems that don't use a common delimiter.
  ##
  ## For example, if a system had `#` as a delimiter, you could
  ## do the following to get the tail of the path:
  ##
  ## .. code-block:: nim
  ##   var tailSplit = rsplit("Root#Object#Method#Index", {'#'}, maxsplit=1)
  ##
  ## Results in `tailSplit` containing:
  ##
  ## .. code-block:: nim
  ##   @["Root#Object#Method", "Index"]
  ##
  accumulateResult(rsplit(s, seps, maxsplit))
  result.reverse()

proc rsplit*(s: string, sep: char, maxsplit: int = -1): seq[string]
             {.noSideEffect, rtl, extern: "nsuRSplitChar".} =
  ## The same as the `split iterator <#rsplit.i,string,char>`_, but is a proc
  ## that returns a sequence of substrings.
  ##
  ## A possible common use case for `rsplit` is path manipulation,
  ## particularly on systems that don't use a common delimiter.
  ##
  ## For example, if a system had `#` as a delimiter, you could
  ## do the following to get the tail of the path:
  ##
  ## .. code-block:: nim
  ##   var tailSplit = rsplit("Root#Object#Method#Index", '#', maxsplit=1)
  ##
  ## Results in `tailSplit` containing:
  ##
  ## .. code-block:: nim
  ##   @["Root#Object#Method", "Index"]
  ##
  accumulateResult(rsplit(s, sep, maxsplit))
  result.reverse()

proc rsplit*(s: string, sep: string, maxsplit: int = -1): seq[string]
             {.noSideEffect, rtl, extern: "nsuRSplitString".} =
  ## The same as the `split iterator <#rsplit.i,string,string>`_, but is a proc
  ## that returns a sequence of substrings.
  ##
  ## A possible common use case for `rsplit` is path manipulation,
  ## particularly on systems that don't use a common delimiter.
  ##
  ## For example, if a system had `#` as a delimiter, you could
  ## do the following to get the tail of the path:
  ##
  ## .. code-block:: nim
  ##   var tailSplit = rsplit("Root#Object#Method#Index", "#", maxsplit=1)
  ##
  ## Results in `tailSplit` containing:
  ##
  ## .. code-block:: nim
  ##   @["Root#Object#Method", "Index"]
  ##
  accumulateResult(rsplit(s, sep, maxsplit))
  result.reverse()

proc toHex*(x: BiggestInt, len: Positive): string {.noSideEffect,
  rtl, extern: "nsuToHex".} =
  ## Converts `x` to its hexadecimal representation.
  ##
  ## The resulting string will be exactly `len` characters long. No prefix like
  ## ``0x`` is generated. `x` is treated as an unsigned value.
  const
    HexChars = "0123456789ABCDEF"
  var
    n = x
  result = newString(len)
  for j in countdown(len-1, 0):
    result[j] = HexChars[int(n and 0xF)]
    n = n shr 4
    # handle negative overflow
    if n == 0 and x < 0: n = -1

proc toHex*[T](x: T): string =
  ## Shortcut for ``toHex(x, T.sizeOf * 2)``
  toHex(BiggestInt(x), T.sizeOf * 2)

proc intToStr*(x: int, minchars: Positive = 1): string {.noSideEffect,
  rtl, extern: "nsuIntToStr".} =
  ## Converts `x` to its decimal representation.
  ##
  ## The resulting string will be minimally `minchars` characters long. This is
  ## achieved by adding leading zeros.
  result = $abs(x)
  for i in 1 .. minchars - len(result):
    result = '0' & result
  if x < 0:
    result = '-' & result

proc parseInt*(s: string): int {.noSideEffect, procvar,
  rtl, extern: "nsuParseInt".} =
  ## Parses a decimal integer value contained in `s`.
  ##
  ## If `s` is not a valid integer, `ValueError` is raised.
  var L = parseutils.parseInt(s, result, 0)
  if L != s.len or L == 0:
    raise newException(ValueError, "invalid integer: " & s)

proc parseBiggestInt*(s: string): BiggestInt {.noSideEffect, procvar,
  rtl, extern: "nsuParseBiggestInt".} =
  ## Parses a decimal integer value contained in `s`.
  ##
  ## If `s` is not a valid integer, `ValueError` is raised.
  var L = parseutils.parseBiggestInt(s, result, 0)
  if L != s.len or L == 0:
    raise newException(ValueError, "invalid integer: " & s)

proc parseUInt*(s: string): uint {.noSideEffect, procvar,
  rtl, extern: "nsuParseUInt".} =
  ## Parses a decimal unsigned integer value contained in `s`.
  ##
  ## If `s` is not a valid integer, `ValueError` is raised.
  var L = parseutils.parseUInt(s, result, 0)
  if L != s.len or L == 0:
    raise newException(ValueError, "invalid unsigned integer: " & s)

proc parseBiggestUInt*(s: string): BiggestUInt {.noSideEffect, procvar,
  rtl, extern: "nsuParseBiggestUInt".} =
  ## Parses a decimal unsigned integer value contained in `s`.
  ##
  ## If `s` is not a valid integer, `ValueError` is raised.
  var L = parseutils.parseBiggestUInt(s, result, 0)
  if L != s.len or L == 0:
    raise newException(ValueError, "invalid unsigned integer: " & s)

proc parseFloat*(s: string): float {.noSideEffect, procvar,
  rtl, extern: "nsuParseFloat".} =
  ## Parses a decimal floating point value contained in `s`. If `s` is not
  ## a valid floating point number, `ValueError` is raised. ``NAN``,
  ## ``INF``, ``-INF`` are also supported (case insensitive comparison).
  var L = parseutils.parseFloat(s, result, 0)
  if L != s.len or L == 0:
    raise newException(ValueError, "invalid float: " & s)

proc parseHexInt*(s: string): int {.noSideEffect, procvar,
  rtl, extern: "nsuParseHexInt".} =
  ## Parses a hexadecimal integer value contained in `s`.
  ##
  ## If `s` is not a valid integer, `ValueError` is raised. `s` can have one
  ## of the following optional prefixes: ``0x``, ``0X``, ``#``.  Underscores
  ## within `s` are ignored.
  var i = 0
  if s[i] == '0' and (s[i+1] == 'x' or s[i+1] == 'X'): inc(i, 2)
  elif s[i] == '#': inc(i)
  while true:
    case s[i]
    of '_': inc(i)
    of '0'..'9':
      result = result shl 4 or (ord(s[i]) - ord('0'))
      inc(i)
    of 'a'..'f':
      result = result shl 4 or (ord(s[i]) - ord('a') + 10)
      inc(i)
    of 'A'..'F':
      result = result shl 4 or (ord(s[i]) - ord('A') + 10)
      inc(i)
    of '\0': break
    else: raise newException(ValueError, "invalid integer: " & s)

proc parseBool*(s: string): bool =
  ## Parses a value into a `bool`.
  ##
  ## If ``s`` is one of the following values: ``y, yes, true, 1, on``, then
  ## returns `true`. If ``s`` is one of the following values: ``n, no, false,
  ## 0, off``, then returns `false`.  If ``s`` is something else a
  ## ``ValueError`` exception is raised.
  case normalize(s)
  of "y", "yes", "true", "1", "on": result = true
  of "n", "no", "false", "0", "off": result = false
  else: raise newException(ValueError, "cannot interpret as a bool: " & s)

proc parseEnum*[T: enum](s: string): T =
  ## Parses an enum ``T``.
  ##
  ## Raises ``ValueError`` for an invalid value in `s`. The comparison is
  ## done in a style insensitive way.
  for e in low(T)..high(T):
    if cmpIgnoreStyle(s, $e) == 0:
      return e
  raise newException(ValueError, "invalid enum value: " & s)

proc parseEnum*[T: enum](s: string, default: T): T =
  ## Parses an enum ``T``.
  ##
  ## Uses `default` for an invalid value in `s`. The comparison is done in a
  ## style insensitive way.
  for e in low(T)..high(T):
    if cmpIgnoreStyle(s, $e) == 0:
      return e
  result = default

proc repeat*(c: char, count: Natural): string {.noSideEffect,
  rtl, extern: "nsuRepeatChar".} =
  ## Returns a string of length `count` consisting only of
  ## the character `c`. You can use this proc to left align strings. Example:
  ##
  ## .. code-block:: nim
  ##   proc tabexpand(indent: int, text: string, tabsize: int = 4) =
  ##     echo '\t'.repeat(indent div tabsize), ' '.repeat(indent mod tabsize),
  ##         text
  ##
  ##   tabexpand(4, "At four")
  ##   tabexpand(5, "At five")
  ##   tabexpand(6, "At six")
  result = newString(count)
  for i in 0..count-1: result[i] = c

proc repeat*(s: string, n: Natural): string {.noSideEffect,
  rtl, extern: "nsuRepeatStr".} =
  ## Returns String `s` concatenated `n` times.  Example:
  ##
  ## .. code-block:: nim
  ##   echo "+++ STOP ".repeat(4), "+++"
  result = newStringOfCap(n * s.len)
  for i in 1..n: result.add(s)

template spaces*(n: Natural): string = repeat(' ', n)
  ## Returns a String with `n` space characters. You can use this proc
  ## to left align strings. Example:
  ##
  ## .. code-block:: nim
  ##   let
  ##     width = 15
  ##     text1 = "Hello user!"
  ##     text2 = "This is a very long string"
  ##   echo text1 & spaces(max(0, width - text1.len)) & "|"
  ##   echo text2 & spaces(max(0, width - text2.len)) & "|"

proc repeatChar*(count: Natural, c: char = ' '): string {.deprecated.} =
  ## deprecated: use repeat() or spaces()
  repeat(c, count)

proc repeatStr*(count: Natural, s: string): string {.deprecated.} =
  ## deprecated: use repeat(string, count) or string.repeat(count)
  repeat(s, count)

proc align*(s: string, count: Natural, padding = ' '): string {.
  noSideEffect, rtl, extern: "nsuAlignString".} =
  ## Aligns a string `s` with `padding`, so that it is of length `count`.
  ##
  ## `padding` characters (by default spaces) are added before `s` resulting in
  ## right alignment. If ``s.len >= count``, no spaces are added and `s` is
  ## returned unchanged. If you need to left align a string use the `alignLeft
  ## proc <#alignLeft>`_. Example:
  ##
  ## .. code-block:: nim
  ##   assert align("abc", 4) == " abc"
  ##   assert align("a", 0) == "a"
  ##   assert align("1232", 6) == "  1232"
  ##   assert align("1232", 6, '#') == "##1232"
  if s.len < count:
    result = newString(count)
    let spaces = count - s.len
    for i in 0..spaces-1: result[i] = padding
    for i in spaces..count-1: result[i] = s[i-spaces]
  else:
    result = s

proc alignLeft*(s: string, count: Natural, padding = ' '): string {.noSideEffect.} =
  ## Left-Aligns a string `s` with `padding`, so that it is of length `count`.
  ##
  ## `padding` characters (by default spaces) are added after `s` resulting in
  ## left alignment. If ``s.len >= count``, no spaces are added and `s` is
  ## returned unchanged. If you need to right align a string use the `align
  ## proc <#align>`_. Example:
  ##
  ## .. code-block:: nim
  ##   assert alignLeft("abc", 4) == "abc "
  ##   assert alignLeft("a", 0) == "a"
  ##   assert alignLeft("1232", 6) == "1232  "
  ##   assert alignLeft("1232", 6, '#') == "1232##"
  if s.len < count:
    result = newString(count)
    if s.len > 0:
      result[0 .. (s.len - 1)] = s
    for i in s.len ..< count:
      result[i] = padding
  else:
    result = s

iterator tokenize*(s: string, seps: set[char] = Whitespace): tuple[
  token: string, isSep: bool] =
  ## Tokenizes the string `s` into substrings.
  ##
  ## Substrings are separated by a substring containing only `seps`.
  ## Examples:
  ##
  ## .. code-block:: nim
  ##   for word in tokenize("  this is an  example  "):
  ##     writeLine(stdout, word)
  ##
  ## Results in:
  ##
  ## .. code-block:: nim
  ##   ("  ", true)
  ##   ("this", false)
  ##   (" ", true)
  ##   ("is", false)
  ##   (" ", true)
  ##   ("an", false)
  ##   ("  ", true)
  ##   ("example", false)
  ##   ("  ", true)
  var i = 0
  while true:
    var j = i
    var isSep = s[j] in seps
    while j < s.len and (s[j] in seps) == isSep: inc(j)
    if j > i:
      yield (substr(s, i, j-1), isSep)
    else:
      break
    i = j

proc wordWrap*(s: string, maxLineWidth = 80,
               splitLongWords = true,
               seps: set[char] = Whitespace,
               newLine = "\n"): string {.
               noSideEffect, rtl, extern: "nsuWordWrap".} =
  ## Word wraps `s`.
  result = newStringOfCap(s.len + s.len shr 6)
  var spaceLeft = maxLineWidth
  var lastSep = ""
  for word, isSep in tokenize(s, seps):
    if isSep:
      lastSep = word
      spaceLeft = spaceLeft - len(word)
      continue
    if len(word) > spaceLeft:
      if splitLongWords and len(word) > maxLineWidth:
        result.add(substr(word, 0, spaceLeft-1))
        var w = spaceLeft+1
        var wordLeft = len(word) - spaceLeft
        while wordLeft > 0:
          result.add(newLine)
          var L = min(maxLineWidth, wordLeft)
          spaceLeft = maxLineWidth - L
          result.add(substr(word, w, w+L-1))
          inc(w, L)
          dec(wordLeft, L)
      else:
        spaceLeft = maxLineWidth - len(word)
        result.add(newLine)
        result.add(word)
    else:
      spaceLeft = spaceLeft - len(word)
      result.add(lastSep & word)
      lastSep.setLen(0)

proc indent*(s: string, count: Natural, padding: string = " "): string
    {.noSideEffect, rtl, extern: "nsuIndent".} =
  ## Indents each line in ``s`` by ``count`` amount of ``padding``.
  ##
  ## **Note:** This does not preserve the new line characters used in ``s``.
  result = ""
  var i = 0
  for line in s.splitLines():
    if i != 0:
      result.add("\n")
    for j in 1..count:
      result.add(padding)
    result.add(line)
    i.inc

proc unindent*(s: string, count: Natural, padding: string = " "): string
    {.noSideEffect, rtl, extern: "nsuUnindent".} =
  ## Unindents each line in ``s`` by ``count`` amount of ``padding``.
  ##
  ## **Note:** This does not preserve the new line characters used in ``s``.
  result = ""
  var i = 0
  for line in s.splitLines():
    if i != 0:
      result.add("\n")
    var indentCount = 0
    for j in 0..<count.int:
      indentCount.inc
      if line[j .. j + <padding.len] != padding:
        indentCount = j
        break
    result.add(line[indentCount*padding.len .. ^1])
    i.inc

proc unindent*(s: string): string
    {.noSideEffect, rtl, extern: "nsuUnindentAll".} =
  ## Removes all indentation composed of whitespace from each line in ``s``.
  ##
  ## For example:
  ##
  ## .. code-block:: nim
  ##   const x = """
  ##     Hello
  ##     There
  ##   """.unindent()
  ##
  ##   doAssert x == "Hello\nThere\n"
  unindent(s, 1000) # TODO: Passing a 1000 is a bit hackish.

proc startsWith*(s, prefix: string): bool {.noSideEffect,
  rtl, extern: "nsuStartsWith".} =
  ## Returns true iff ``s`` starts with ``prefix``.
  ##
  ## If ``prefix == ""`` true is returned.
  var i = 0
  while true:
    if prefix[i] == '\0': return true
    if s[i] != prefix[i]: return false
    inc(i)

proc startsWith*(s: string, prefix: char): bool {.noSideEffect, inline.} =
  ## Returns true iff ``s`` starts with ``prefix``.
  result = s[0] == prefix

proc endsWith*(s, suffix: string): bool {.noSideEffect,
  rtl, extern: "nsuEndsWith".} =
  ## Returns true iff ``s`` ends with ``suffix``.
  ##
  ## If ``suffix == ""`` true is returned.
  var i = 0
  var j = len(s) - len(suffix)
  while i+j <% s.len:
    if s[i+j] != suffix[i]: return false
    inc(i)
  if suffix[i] == '\0': return true

proc endsWith*(s: string, suffix: char): bool {.noSideEffect, inline.} =
  ## Returns true iff ``s`` ends with ``suffix``.
  result = s[s.high] == suffix

proc continuesWith*(s, substr: string, start: Natural): bool {.noSideEffect,
  rtl, extern: "nsuContinuesWith".} =
  ## Returns true iff ``s`` continues with ``substr`` at position ``start``.
  ##
  ## If ``substr == ""`` true is returned.
  var i = 0
  while true:
    if substr[i] == '\0': return true
    if s[i+start] != substr[i]: return false
    inc(i)

proc addSep*(dest: var string, sep = ", ", startLen: Natural = 0)
  {.noSideEffect, inline.} =
  ## Adds a separator to `dest` only if its length is bigger than `startLen`.
  ##
  ## A shorthand for:
  ##
  ## .. code-block:: nim
  ##   if dest.len > startLen: add(dest, sep)
  ##
  ## This is often useful for generating some code where the items need to
  ## be *separated* by `sep`. `sep` is only added if `dest` is longer than
  ## `startLen`. The following example creates a string describing
  ## an array of integers:
  ##
  ## .. code-block:: nim
  ##   var arr = "["
  ##   for x in items([2, 3, 5, 7, 11]):
  ##     addSep(arr, startLen=len("["))
  ##     add(arr, $x)
  ##   add(arr, "]")
  if dest.len > startLen: add(dest, sep)

proc allCharsInSet*(s: string, theSet: set[char]): bool =
  ## Returns true iff each character of `s` is in the set `theSet`.
  for c in items(s):
    if c notin theSet: return false
  return true

proc abbrev*(s: string, possibilities: openArray[string]): int =
  ## Returns the index of the first item in `possibilities` if not ambiguous.
  ##
  ## Returns -1 if no item has been found and -2 if multiple items match.
  result = -1 # none found
  for i in 0..possibilities.len-1:
    if possibilities[i].startsWith(s):
      if possibilities[i] == s:
        # special case: exact match shouldn't be ambiguous
        return i
      if result >= 0: return -2 # ambiguous
      result = i

# ---------------------------------------------------------------------------

proc join*(a: openArray[string], sep: string = ""): string {.
  noSideEffect, rtl, extern: "nsuJoinSep".} =
  ## Concatenates all strings in `a` separating them with `sep`.
  if len(a) > 0:
    var L = sep.len * (a.len-1)
    for i in 0..high(a): inc(L, a[i].len)
    result = newStringOfCap(L)
    add(result, a[0])
    for i in 1..high(a):
      add(result, sep)
      add(result, a[i])
  else:
    result = ""

proc join*[T: not string](a: openArray[T], sep: string = ""): string {.
  noSideEffect, rtl.} =
  ## Converts all elements in `a` to strings using `$` and concatenates them
  ## with `sep`.
  result = ""
  for i, x in a:
    if i > 0:
      add(result, sep)
    add(result, $x)

type
  SkipTable = array[char, int]

{.push profiler: off.}
proc preprocessSub(sub: string, a: var SkipTable) =
  var m = len(sub)
  for i in 0..0xff: a[chr(i)] = m+1
  for i in 0..m-1: a[sub[i]] = m-i
{.pop.}

proc findAux(s, sub: string, start, last: int, a: SkipTable): int =
  # Fast "quick search" algorithm:
  var
    m = len(sub)
    n = last + 1
  # search:
  var j = start
  while j <= n - m:
    block match:
      for k in 0..m-1:
        if sub[k] != s[k+j]: break match
      return j
    inc(j, a[s[j+m]])
  return -1

when not (defined(js) or defined(nimdoc) or defined(nimscript)):
  proc c_memchr(cstr: pointer, c: char, n: csize): pointer {.
                importc: "memchr", header: "<string.h>" .}
  const hasCStringBuiltin = true
else:
  const hasCStringBuiltin = false

proc find*(s, sub: string, start: Natural = 0, last: Natural = 0): int {.noSideEffect,
  rtl, extern: "nsuFindStr".} =
  ## Searches for `sub` in `s` inside range `start`..`last`.
  ## If `last` is unspecified, it defaults to `s.high`.
  ##
  ## Searching is case-sensitive. If `sub` is not in `s`, -1 is returned.
  var a {.noinit.}: SkipTable
  let last = if last==0: s.high else: last
  preprocessSub(sub, a)
  result = findAux(s, sub, start, last, a)

proc find*(s: string, sub: char, start: Natural = 0, last: Natural = 0): int {.noSideEffect,
  rtl, extern: "nsuFindChar".} =
  ## Searches for `sub` in `s` inside range `start`..`last`.
  ## If `last` is unspecified, it defaults to `s.high`.
  ##
  ## Searching is case-sensitive. If `sub` is not in `s`, -1 is returned.
  let last = if last==0: s.high else: last
  when nimvm:
    for i in start..last:
      if sub == s[i]: return i
  else:
    when hasCStringBuiltin:
      let found = c_memchr(s[start].unsafeAddr, sub, last-start+1)
      if not found.isNil:
        return cast[ByteAddress](found) -% cast[ByteAddress](s.cstring)
    else:
      for i in start..last:
        if sub == s[i]: return i

  return -1

proc find*(s: string, chars: set[char], start: Natural = 0, last: Natural = 0): int {.noSideEffect,
  rtl, extern: "nsuFindCharSet".} =
  ## Searches for `chars` in `s` inside range `start`..`last`.
  ## If `last` is unspecified, it defaults to `s.high`.
  ##
  ## If `s` contains none of the characters in `chars`, -1 is returned.
  let last = if last==0: s.high else: last
  for i in start..last:
    if s[i] in chars: return i
  return -1

proc rfind*(s, sub: string, start: int = -1): int {.noSideEffect.} =
  ## Searches for `sub` in `s` in reverse, starting at `start` and going
  ## backwards to 0.
  ##
  ## Searching is case-sensitive. If `sub` is not in `s`, -1 is returned.
  let realStart = if start == -1: s.len else: start
  for i in countdown(realStart-sub.len, 0):
    for j in 0..sub.len-1:
      result = i
      if sub[j] != s[i+j]:
        result = -1
        break
    if result != -1: return
  return -1

proc rfind*(s: string, sub: char, start: int = -1): int {.noSideEffect,
  rtl.} =
  ## Searches for `sub` in `s` in reverse starting at position `start`.
  ##
  ## Searching is case-sensitive. If `sub` is not in `s`, -1 is returned.
  let realStart = if start == -1: s.len-1 else: start
  for i in countdown(realStart, 0):
    if sub == s[i]: return i
  return -1

proc rfind*(s: string, chars: set[char], start: int = -1): int {.noSideEffect.} =
  ## Searches for `chars` in `s` in reverse starting at position `start`.
  ##
  ## Searching is case-sensitive. If `sub` is not in `s`, -1 is returned.
  let realStart = if start == -1: s.len-1 else: start
  for i in countdown(realStart, 0):
    if s[i] in chars: return i
  return -1

proc center*(s: string, width: int, fillChar: char = ' '): string {.
  noSideEffect, rtl, extern: "nsuCenterString".} =
  ## Return the contents of `s` centered in a string `width` long using
  ## `fillChar` as padding.
  ##
  ## The original string is returned if `width` is less than or equal
  ## to `s.len`.
  if width <= s.len:
    return s

  result = newString(width)

  # Left padding will be one fillChar
  # smaller if there are an odd number
  # of characters
  let
    charsLeft = (width - s.len)
    leftPadding = charsLeft div 2

  for i in 0 ..< width:
    if i >= leftPadding and i < leftPadding + s.len:
      # we are where the string should be located
      result[i] = s[i-leftPadding]
    else:
      # we are either before or after where
      # the string s should go
      result[i] = fillChar

proc count*(s: string, sub: string, overlapping: bool = false): int {.
  noSideEffect, rtl, extern: "nsuCountString".} =
  ## Count the occurrences of a substring `sub` in the string `s`.
  ## Overlapping occurrences of `sub` only count when `overlapping`
  ## is set to true.
  var i = 0
  while true:
    i = s.find(sub, i)
    if i < 0:
      break
    if overlapping:
      inc i
    else:
      i += sub.len
    inc result

proc count*(s: string, sub: char): int {.noSideEffect,
  rtl, extern: "nsuCountChar".} =
  ## Count the occurrences of the character `sub` in the string `s`.
  for c in s:
    if c == sub:
      inc result

proc count*(s: string, subs: set[char]): int {.noSideEffect,
  rtl, extern: "nsuCountCharSet".} =
  ## Count the occurrences of the group of character `subs` in the string `s`.
  for c in s:
    if c in subs:
      inc result

proc quoteIfContainsWhite*(s: string): string {.deprecated.} =
  ## Returns ``'"' & s & '"'`` if `s` contains a space and does not
  ## start with a quote, else returns `s`.
  ##
  ## **DEPRECATED** as it was confused for shell quoting function.  For this
  ## application use `osproc.quoteShell <osproc.html#quoteShell>`_.
  if find(s, {' ', '\t'}) >= 0 and s[0] != '"':
    result = '"' & s & '"'
  else:
    result = s

proc contains*(s: string, c: char): bool {.noSideEffect.} =
  ## Same as ``find(s, c) >= 0``.
  return find(s, c) >= 0

proc contains*(s, sub: string): bool {.noSideEffect.} =
  ## Same as ``find(s, sub) >= 0``.
  return find(s, sub) >= 0

proc contains*(s: string, chars: set[char]): bool {.noSideEffect.} =
  ## Same as ``find(s, chars) >= 0``.
  return find(s, chars) >= 0

proc replace*(s, sub: string, by = ""): string {.noSideEffect,
  rtl, extern: "nsuReplaceStr".} =
  ## Replaces `sub` in `s` by the string `by`.
  var a {.noinit.}: SkipTable
  result = ""
  preprocessSub(sub, a)
  let last = s.high
  var i = 0
  while true:
    var j = findAux(s, sub, i, last, a)
    if j < 0: break
    add result, substr(s, i, j - 1)
    add result, by
    i = j + len(sub)
  # copy the rest:
  add result, substr(s, i)

proc replace*(s: string, sub, by: char): string {.noSideEffect,
  rtl, extern: "nsuReplaceChar".} =
  ## Replaces `sub` in `s` by the character `by`.
  ##
  ## Optimized version of `replace <#replace,string,string>`_ for characters.
  result = newString(s.len)
  var i = 0
  while i < s.len:
    if s[i] == sub: result[i] = by
    else: result[i] = s[i]
    inc(i)

proc replaceWord*(s, sub: string, by = ""): string {.noSideEffect,
  rtl, extern: "nsuReplaceWord".} =
  ## Replaces `sub` in `s` by the string `by`.
  ##
  ## Each occurrence of `sub` has to be surrounded by word boundaries
  ## (comparable to ``\\w`` in regular expressions), otherwise it is not
  ## replaced.
  const wordChars = {'a'..'z', 'A'..'Z', '0'..'9', '_', '\128'..'\255'}
  var a {.noinit.}: SkipTable
  result = ""
  preprocessSub(sub, a)
  var i = 0
  let last = s.high
  while true:
    var j = findAux(s, sub, i, last, a)
    if j < 0: break
    # word boundary?
    if (j == 0 or s[j-1] notin wordChars) and
        (j+sub.len >= s.len or s[j+sub.len] notin wordChars):
      add result, substr(s, i, j - 1)
      add result, by
      i = j + len(sub)
    else:
      add result, substr(s, i, j)
      i = j + 1
  # copy the rest:
  add result, substr(s, i)

proc multiReplace*(s: string, replacements: varargs[(string, string)]): string {.noSideEffect.} =
  ## Same as replace, but specialized for doing multiple replacements in a single
  ## pass through the input string.
  ##
  ## Calling replace multiple times after each other is inefficient and result in too many allocations
  ## follwed by immediate deallocations as portions of the string gets replaced.
  ## multiReplace performs all replacements in a single pass.
  ##
  ## If the resulting string is not longer than the original input string, only a single
  ## memory allocation is required.
  ##
  ## The order of the replacements does matter. Earlier replacements are preferred over later
  ## replacements in the argument list.
  result = newStringOfCap(s.len)
  var i = 0
  var fastChk: set[char] = {}
  for tup in replacements: fastChk.incl(tup[0][0]) # Include first character of all replacements
  while i < s.len:
    block sIteration:
      # Assume most chars in s are not candidates for any replacement operation
      if s[i] in fastChk:
        for tup in replacements:
          if s.continuesWith(tup[0], i):
            add result, tup[1]
            inc(i, tup[0].len)
            break sIteration
      # No matching replacement found
      # copy current character from s
      add result, s[i]
      inc(i)

proc delete*(s: var string, first, last: int) {.noSideEffect,
  rtl, extern: "nsuDelete".} =
  ## Deletes in `s` the characters at position `first` .. `last`.
  ##
  ## This modifies `s` itself, it does not return a copy.
  var i = first
  var j = last+1
  var newLen = len(s)-j+i
  while i < newLen:
    s[i] = s[j]
    inc(i)
    inc(j)
  setLen(s, newLen)

proc parseOctInt*(s: string): int {.noSideEffect,
  rtl, extern: "nsuParseOctInt".} =
  ## Parses an octal integer value contained in `s`.
  ##
  ## If `s` is not a valid integer, `ValueError` is raised. `s` can have one
  ## of the following optional prefixes: ``0o``, ``0O``.  Underscores within
  ## `s` are ignored.
  var i = 0
  if s[i] == '0' and (s[i+1] == 'o' or s[i+1] == 'O'): inc(i, 2)
  while true:
    case s[i]
    of '_': inc(i)
    of '0'..'7':
      result = result shl 3 or (ord(s[i]) - ord('0'))
      inc(i)
    of '\0': break
    else: raise newException(ValueError, "invalid integer: " & s)

proc toOct*(x: BiggestInt, len: Positive): string {.noSideEffect,
  rtl, extern: "nsuToOct".} =
  ## Converts `x` into its octal representation.
  ##
  ## The resulting string is always `len` characters long. No leading ``0o``
  ## prefix is generated.
  var
    mask: BiggestInt = 7
    shift: BiggestInt = 0
  assert(len > 0)
  result = newString(len)
  for j in countdown(len-1, 0):
    result[j] = chr(int((x and mask) shr shift) + ord('0'))
    shift = shift + 3
    mask = mask shl 3

proc toBin*(x: BiggestInt, len: Positive): string {.noSideEffect,
  rtl, extern: "nsuToBin".} =
  ## Converts `x` into its binary representation.
  ##
  ## The resulting string is always `len` characters long. No leading ``0b``
  ## prefix is generated.
  var
    mask: BiggestInt = 1
    shift: BiggestInt = 0
  assert(len > 0)
  result = newString(len)
  for j in countdown(len-1, 0):
    result[j] = chr(int((x and mask) shr shift) + ord('0'))
    shift = shift + 1
    mask = mask shl 1

proc insertSep*(s: string, sep = '_', digits = 3): string {.noSideEffect,
  rtl, extern: "nsuInsertSep".} =
  ## Inserts the separator `sep` after `digits` digits from right to left.
  ##
  ## Even though the algorithm works with any string `s`, it is only useful
  ## if `s` contains a number.
  ## Example: ``insertSep("1000000") == "1_000_000"``
  var L = (s.len-1) div digits + s.len
  result = newString(L)
  var j = 0
  dec(L)
  for i in countdown(len(s)-1, 0):
    if j == digits:
      result[L] = sep
      dec(L)
      j = 0
    result[L] = s[i]
    inc(j)
    dec(L)

proc escape*(s: string, prefix = "\"", suffix = "\""): string {.noSideEffect,
  rtl, extern: "nsuEscape".} =
  ## Escapes a string `s`.
  ##
  ## This does these operations (at the same time):
  ## * replaces any ``\`` by ``\\``
  ## * replaces any ``'`` by ``\'``
  ## * replaces any ``"`` by ``\"``
  ## * replaces any other character in the set ``{'\0'..'\31', '\127'..'\255'}``
  ##   by ``\xHH`` where ``HH`` is its hexadecimal value.
  ## The procedure has been designed so that its output is usable for many
  ## different common syntaxes. The resulting string is prefixed with
  ## `prefix` and suffixed with `suffix`. Both may be empty strings.
  ## **Note**: This is not correct for producing Ansi C code!
  result = newStringOfCap(s.len + s.len shr 2)
  result.add(prefix)
  for c in items(s):
    case c
    of '\0'..'\31', '\127'..'\255':
      add(result, "\\x")
      add(result, toHex(ord(c), 2))
    of '\\': add(result, "\\\\")
    of '\'': add(result, "\\'")
    of '\"': add(result, "\\\"")
    else: add(result, c)
  add(result, suffix)

proc unescape*(s: string, prefix = "\"", suffix = "\""): string {.noSideEffect,
  rtl, extern: "nsuUnescape".} =
  ## Unescapes a string `s`.
  ##
  ## This complements `escape <#escape>`_ as it performs the opposite
  ## operations.
  ##
  ## If `s` does not begin with ``prefix`` and end with ``suffix`` a
  ## ValueError exception will be raised.
  result = newStringOfCap(s.len)
  var i = prefix.len
  if not s.startsWith(prefix):
    raise newException(ValueError,
                       "String does not start with a prefix of: " & prefix)
  while true:
    if i == s.len-suffix.len: break
    case s[i]
    of '\\':
      case s[i+1]:
      of 'x':
        inc i, 2
        var c: int
        i += parseutils.parseHex(s, c, i, maxLen=2)
        result.add(chr(c))
        dec i, 2
      of '\\':
        result.add('\\')
      of '\'':
        result.add('\'')
      of '\"':
        result.add('\"')
      else: result.add("\\" & s[i+1])
      inc(i)
    of '\0': break
    else:
      result.add(s[i])
    inc(i)
  if not s.endsWith(suffix):
    raise newException(ValueError,
                       "String does not end with a suffix of: " & suffix)

proc validIdentifier*(s: string): bool {.noSideEffect,
  rtl, extern: "nsuValidIdentifier".} =
  ## Returns true if `s` is a valid identifier.
  ##
  ## A valid identifier starts with a character of the set `IdentStartChars`
  ## and is followed by any number of characters of the set `IdentChars`.
  if s[0] in IdentStartChars:
    for i in 1..s.len-1:
      if s[i] notin IdentChars: return false
    return true

proc editDistance*(a, b: string): int {.noSideEffect,
  rtl, extern: "nsuEditDistance".} =
  ## Returns the edit distance between `a` and `b`.
  ##
  ## This uses the `Levenshtein`:idx: distance algorithm with only a linear
  ## memory overhead.  This implementation is highly optimized!
  var len1 = a.len
  var len2 = b.len
  if len1 > len2:
    # make `b` the longer string
    return editDistance(b, a)

  # strip common prefix:
  var s = 0
  while a[s] == b[s] and a[s] != '\0':
    inc(s)
    dec(len1)
    dec(len2)
  # strip common suffix:
  while len1 > 0 and len2 > 0 and a[s+len1-1] == b[s+len2-1]:
    dec(len1)
    dec(len2)
  # trivial cases:
  if len1 == 0: return len2
  if len2 == 0: return len1

  # another special case:
  if len1 == 1:
    for j in s..s+len2-1:
      if a[s] == b[j]: return len2 - 1
    return len2

  inc(len1)
  inc(len2)
  var half = len1 shr 1
  # initalize first row:
  #var row = cast[ptr array[0..high(int) div 8, int]](alloc(len2*sizeof(int)))
  var row: seq[int]
  newSeq(row, len2)
  var e = s + len2 - 1 # end marker
  for i in 1..len2 - half - 1: row[i] = i
  row[0] = len1 - half - 1
  for i in 1 .. len1 - 1:
    var char1 = a[i + s - 1]
    var char2p: int
    var D, x: int
    var p: int
    if i >= len1 - half:
      # skip the upper triangle:
      var offset = i - len1 + half
      char2p = offset
      p = offset
      var c3 = row[p] + ord(char1 != b[s + char2p])
      inc(p)
      inc(char2p)
      x = row[p] + 1
      D = x
      if x > c3: x = c3
      row[p] = x
      inc(p)
    else:
      p = 1
      char2p = 0
      D = i
      x = i
    if i <= half + 1:
      # skip the lower triangle:
      e = len2 + i - half - 2
    # main:
    while p <= e:
      dec(D)
      var c3 = D + ord(char1 != b[char2p + s])
      inc(char2p)
      inc(x)
      if x > c3: x = c3
      D = row[p] + 1
      if x > D: x = D
      row[p] = x
      inc(p)
    # lower triangle sentinel:
    if i <= half:
      dec(D)
      var c3 = D + ord(char1 != b[char2p + s])
      inc(x)
      if x > c3: x = c3
      row[p] = x
  result = row[e]
  #dealloc(row)


# floating point formating:
when not defined(js):
  proc c_sprintf(buf, frmt: cstring): cint {.header: "<stdio.h>",
                                     importc: "sprintf", varargs, noSideEffect.}

type
  FloatFormatMode* = enum ## the different modes of floating point formating
    ffDefault,         ## use the shorter floating point notation
    ffDecimal,         ## use decimal floating point notation
    ffScientific       ## use scientific notation (using ``e`` character)

{.deprecated: [TFloatFormat: FloatFormatMode].}

proc formatBiggestFloat*(f: BiggestFloat, format: FloatFormatMode = ffDefault,
                         precision: range[0..32] = 16;
                         decimalSep = '.'): string {.
                         noSideEffect, rtl, extern: "nsu$1".} =
  ## Converts a floating point value `f` to a string.
  ##
  ## If ``format == ffDecimal`` then precision is the number of digits to
  ## be printed after the decimal point.
  ## If ``format == ffScientific`` then precision is the maximum number
  ## of significant digits to be printed.
  ## `precision`'s default value is the maximum number of meaningful digits
  ## after the decimal point for Nim's ``biggestFloat`` type.
  ##
  ## If ``precision == 0``, it tries to format it nicely.
  when defined(js):
    var res: cstring
    case format
    of ffDefault:
      {.emit: "`res` = `f`.toString();".}
    of ffDecimal:
      {.emit: "`res` = `f`.toFixed(`precision`);".}
    of ffScientific:
      {.emit: "`res` = `f`.toExponential(`precision`);".}
    result = $res
    for i in 0 ..< result.len:
      # Depending on the locale either dot or comma is produced,
      # but nothing else is possible:
      if result[i] in {'.', ','}: result[i] = decimalsep
  else:
    const floatFormatToChar: array[FloatFormatMode, char] = ['g', 'f', 'e']
    var
      frmtstr {.noinit.}: array[0..5, char]
      buf {.noinit.}: array[0..2500, char]
      L: cint
    frmtstr[0] = '%'
    if precision > 0:
      frmtstr[1] = '#'
      frmtstr[2] = '.'
      frmtstr[3] = '*'
      frmtstr[4] = floatFormatToChar[format]
      frmtstr[5] = '\0'
      when defined(nimNoArrayToCstringConversion):
        L = c_sprintf(addr buf, addr frmtstr, precision, f)
      else:
        L = c_sprintf(buf, frmtstr, precision, f)
    else:
      frmtstr[1] = floatFormatToChar[format]
      frmtstr[2] = '\0'
      when defined(nimNoArrayToCstringConversion):
        L = c_sprintf(addr buf, addr frmtstr, f)
      else:
        L = c_sprintf(buf, frmtstr, f)
    result = newString(L)
    for i in 0 ..< L:
      # Depending on the locale either dot or comma is produced,
      # but nothing else is possible:
      if buf[i] in {'.', ','}: result[i] = decimalsep
      else: result[i] = buf[i]

proc formatFloat*(f: float, format: FloatFormatMode = ffDefault,
                  precision: range[0..32] = 16; decimalSep = '.'): string {.
                  noSideEffect, rtl, extern: "nsu$1".} =
  ## Converts a floating point value `f` to a string.
  ##
  ## If ``format == ffDecimal`` then precision is the number of digits to
  ## be printed after the decimal point.
  ## If ``format == ffScientific`` then precision is the maximum number
  ## of significant digits to be printed.
  ## `precision`'s default value is the maximum number of meaningful digits
  ## after the decimal point for Nim's ``float`` type.
  ##
  ## If ``precision == 0``, it tries to format it nicely.
  result = formatBiggestFloat(f, format, precision, decimalSep)

proc trimZeros*(x: var string) {.noSideEffect.} =
  ## Trim trailing zeros from a formatted floating point
  ## value (`x`).  Modifies the passed value.
  var spl: seq[string]
  if x.contains('.') or x.contains(','):
    if x.contains('e'):
      spl= x.split('e')
      x = spl[0]
    while x[x.high] == '0':
      x.setLen(x.len-1)
    if x[x.high] in [',', '.']:
      x.setLen(x.len-1)
    if spl.len > 0:
      x &= "e" & spl[1]

type
  BinaryPrefixMode* = enum ## the different names for binary prefixes
    bpIEC, # use the IEC/ISO standard prefixes such as kibi
    bpColloquial # use the colloquial kilo, mega etc

proc formatSize*(bytes: int64,
                 decimalSep = '.',
                 prefix = bpIEC,
                 includeSpace = false): string {.noSideEffect.} =
  ## Rounds and formats `bytes`.
  ##
  ## By default, uses the IEC/ISO standard binary prefixes, so 1024 will be
  ## formatted as 1KiB.  Set prefix to `bpColloquial` to use the colloquial
  ## names from the SI standard (e.g. k for 1000 being reused as 1024).
  ##
  ## `includeSpace` can be set to true to include the (SI preferred) space
  ## between the number and the unit (e.g. 1 KiB).
  ##
  ## Examples:
  ##
  ## .. code-block:: nim
  ##
  ##    formatSize((1'i64 shl 31) + (300'i64 shl 20)) == "2.293GiB"
  ##    formatSize((2.234*1024*1024).int) == "2.234MiB"
  ##    formatSize(4096, includeSpace=true) == "4 KiB"
  ##    formatSize(4096, prefix=bpColloquial, includeSpace=true) == "4 kB"
  ##    formatSize(4096) == "4KiB"
  ##    formatSize(5_378_934, prefix=bpColloquial, decimalSep=',') == "5,13MB"
  ##
  const iecPrefixes = ["", "Ki", "Mi", "Gi", "Ti", "Pi", "Ei", "Zi", "Yi"]
  const collPrefixes = ["", "k", "M", "G", "T", "P", "E", "Z", "Y"]
  var
    xb: int64 = bytes
    fbytes: float
    last_xb: int64 = bytes
    matchedIndex: int
    prefixes: array[9, string]
  if prefix == bpColloquial:
    prefixes = collPrefixes
  else:
    prefixes = iecPrefixes

  # Iterate through prefixes seeing if value will be greater than
  # 0 in each case
  for index in 1..<prefixes.len:
    last_xb = xb
    xb = bytes div (1'i64 shl (index*10))
    matchedIndex = index
    if xb == 0:
      xb = last_xb
      matchedIndex = index - 1
      break
  # xb has the integer number for the latest value; index should be correct
  fbytes = bytes.float / (1'i64 shl (matchedIndex*10)).float
  result = formatFloat(fbytes, format=ffDecimal, precision=3, decimalSep=decimalSep)
  result.trimZeros()
  if includeSpace:
    result &= " "
  result &= prefixes[matchedIndex]
  result &= "B"

proc formatEng*(f: BiggestFloat,
                precision: range[0..32] = 10,
                trim: bool = true,
                siPrefix: bool = false,
                unit: string = nil,
                decimalSep = '.'): string {.noSideEffect.} =
  ## Converts a floating point value `f` to a string using engineering notation.
  ##
  ## Numbers in of the range -1000.0<f<1000.0 will be formatted without an
  ## exponent.  Numbers outside of this range will be formatted as a
  ## significand in the range -1000.0<f<1000.0 and an exponent that will always
  ## be an integer multiple of 3, corresponding with the SI prefix scale k, M,
  ## G, T etc for numbers with an absolute value greater than 1 and m, μ, n, p
  ## etc for numbers with an absolute value less than 1.
  ##
  ## The default configuration (`trim=true` and `precision=10`) shows the
  ## **shortest** form that precisely (up to a maximum of 10 decimal places)
  ## displays the value.  For example, 4.100000 will be displayed as 4.1 (which
  ## is mathematically identical) whereas 4.1000003 will be displayed as
  ## 4.1000003.
  ##
  ## If `trim` is set to true, trailing zeros will be removed; if false, the
  ## number of digits specified by `precision` will always be shown.
  ##
  ## `precision` can be used to set the number of digits to be shown after the
  ## decimal point or (if `trim` is true) the maximum number of digits to be
  ## shown.
  ##
  ## .. code-block:: nim
  ##
  ##    formatEng(0, 2, trim=false) == "0.00"
  ##    formatEng(0, 2) == "0"
  ##    formatEng(0.053, 0) == "53e-3"
  ##    formatEng(52731234, 2) == "52.73e6"
  ##    formatEng(-52731234, 2) == "-52.73e6"
  ##
  ## If `siPrefix` is set to true, the number will be displayed with the SI
  ## prefix corresponding to the exponent.  For example 4100 will be displayed
  ## as "4.1 k" instead of "4.1e3".  Note that `u` is used for micro- in place
  ## of the greek letter mu (μ) as per ISO 2955.  Numbers with an absolute
  ## value outside of the range 1e-18<f<1000e18 (1a<f<1000E) will be displayed
  ## with an exponent rather than an SI prefix, regardless of whether
  ## `siPrefix` is true.
  ##
  ## If `unit` is not nil, the provided unit will be appended to the string
  ## (with a space as required by the SI standard).  This behaviour is slightly
  ## different to appending the unit to the result as the location of the space
  ## is altered depending on whether there is an exponent.
  ##
  ## .. code-block:: nim
  ##
  ##    formatEng(4100, siPrefix=true, unit="V") == "4.1 kV"
  ##    formatEng(4.1, siPrefix=true, unit="V") == "4.1 V"
  ##    formatEng(4.1, siPrefix=true) == "4.1" # Note lack of space
  ##    formatEng(4100, siPrefix=true) == "4.1 k"
  ##    formatEng(4.1, siPrefix=true, unit="") == "4.1 " # Space with unit=""
  ##    formatEng(4100, siPrefix=true, unit="") == "4.1 k"
  ##    formatEng(4100) == "4.1e3"
  ##    formatEng(4100, unit="V") == "4.1e3 V"
  ##    formatEng(4100, unit="") == "4.1e3 " # Space with unit=""
  ##
  ## `decimalSep` is used as the decimal separator
  var
    absolute: BiggestFloat
    significand: BiggestFloat
    fexponent: BiggestFloat
    exponent: int
    splitResult: seq[string]
    suffix: string = ""
  proc getPrefix(exp: int): char =
    ## Get the SI prefix for a given exponent
    ##
    ## Assumes exponent is a multiple of 3; returns ' ' if no prefix found
    const siPrefixes = ['a','f','p','n','u','m',' ','k','M','G','T','P','E']
    var index: int = (exp div 3) + 6
    result = ' '
    if index in low(siPrefixes)..high(siPrefixes):
      result = siPrefixes[index]

  # Most of the work is done with the sign ignored, so get the absolute value
  absolute = abs(f)
  significand = f

  if absolute == 0.0:
    # Simple case: just format it and force the exponent to 0
    exponent = 0
    result = significand.formatBiggestFloat(ffDecimal, precision, decimalSep='.')
  else:
    # Find the best exponent that's a multiple of 3
    fexponent = round(floor(log10(absolute)))
    fexponent = 3.0 * round(floor(fexponent / 3.0))
    # Adjust the significand for the new exponent
    significand /= pow(10.0, fexponent)

    # Round the significand and check whether it has affected
    # the exponent
    significand = round(significand, precision)
    absolute = abs(significand)
    if absolute >= 1000.0:
      significand *= 0.001
      fexponent += 3
    # Components of the result:
    result = significand.formatBiggestFloat(ffDecimal, precision, decimalSep='.')
    exponent = fexponent.int()

  splitResult = result.split('.')
  result = splitResult[0]
  # result should have at most one decimal character
  if splitResult.len() > 1:
    # If trim is set, we get rid of trailing zeros.  Don't use trimZeros here as
    # we can be a bit more efficient through knowledge that there will never be
    # an exponent in this part.
    if trim:
        while splitResult[1].endsWith("0"):
          # Trim last character
          splitResult[1].setLen(splitResult[1].len-1)
        if splitResult[1].len() > 0:
          result &= decimalSep & splitResult[1]
    else:
      result &= decimalSep & splitResult[1]

  # Combine the results accordingly
  if siPrefix and exponent != 0:
    var p = getPrefix(exponent)
    if p != ' ':
      suffix = " " & p
      exponent = 0 # Exponent replaced by SI prefix
  if suffix == "" and unit != nil:
    suffix = " "
  if unit != nil:
    suffix &= unit
  if exponent != 0:
    result &= "e" & $exponent
  result &= suffix

proc findNormalized(x: string, inArray: openArray[string]): int =
  var i = 0
  while i < high(inArray):
    if cmpIgnoreStyle(x, inArray[i]) == 0: return i
    inc(i, 2) # incrementing by 1 would probably lead to a
              # security hole...
  return -1

proc invalidFormatString() {.noinline.} =
  raise newException(ValueError, "invalid format string")

proc addf*(s: var string, formatstr: string, a: varargs[string, `$`]) {.
  noSideEffect, rtl, extern: "nsuAddf".} =
  ## The same as ``add(s, formatstr % a)``, but more efficient.
  const PatternChars = {'a'..'z', 'A'..'Z', '0'..'9', '\128'..'\255', '_'}
  var i = 0
  var num = 0
  while i < len(formatstr):
    if formatstr[i] == '$':
      case formatstr[i+1] # again we use the fact that strings
                          # are zero-terminated here
      of '#':
        if num >% a.high: invalidFormatString()
        add s, a[num]
        inc i, 2
        inc num
      of '$':
        add s, '$'
        inc(i, 2)
      of '1'..'9', '-':
        var j = 0
        inc(i) # skip $
        var negative = formatstr[i] == '-'
        if negative: inc i
        while formatstr[i] in Digits:
          j = j * 10 + ord(formatstr[i]) - ord('0')
          inc(i)
        let idx = if not negative: j-1 else: a.len-j
        if idx >% a.high: invalidFormatString()
        add s, a[idx]
      of '{':
        var j = i+2
        var k = 0
        var negative = formatstr[j] == '-'
        if negative: inc j
        var isNumber = 0
        while formatstr[j] notin {'\0', '}'}:
          if formatstr[j] in Digits:
            k = k * 10 + ord(formatstr[j]) - ord('0')
            if isNumber == 0: isNumber = 1
          else:
            isNumber = -1
          inc(j)
        if isNumber == 1:
          let idx = if not negative: k-1 else: a.len-k
          if idx >% a.high: invalidFormatString()
          add s, a[idx]
        else:
          var x = findNormalized(substr(formatstr, i+2, j-1), a)
          if x >= 0 and x < high(a): add s, a[x+1]
          else: invalidFormatString()
        i = j+1
      of 'a'..'z', 'A'..'Z', '\128'..'\255', '_':
        var j = i+1
        while formatstr[j] in PatternChars: inc(j)
        var x = findNormalized(substr(formatstr, i+1, j-1), a)
        if x >= 0 and x < high(a): add s, a[x+1]
        else: invalidFormatString()
        i = j
      else:
        invalidFormatString()
    else:
      add s, formatstr[i]
      inc(i)

proc `%` *(formatstr: string, a: openArray[string]): string {.noSideEffect,
  rtl, extern: "nsuFormatOpenArray".} =
  ## Interpolates a format string with the values from `a`.
  ##
  ## The `substitution`:idx: operator performs string substitutions in
  ## `formatstr` and returns a modified `formatstr`. This is often called
  ## `string interpolation`:idx:.
  ##
  ## This is best explained by an example:
  ##
  ## .. code-block:: nim
  ##   "$1 eats $2." % ["The cat", "fish"]
  ##
  ## Results in:
  ##
  ## .. code-block:: nim
  ##   "The cat eats fish."
  ##
  ## The substitution variables (the thing after the ``$``) are enumerated
  ## from 1 to ``a.len``.
  ## To produce a verbatim ``$``, use ``$$``.
  ## The notation ``$#`` can be used to refer to the next substitution
  ## variable:
  ##
  ## .. code-block:: nim
  ##   "$# eats $#." % ["The cat", "fish"]
  ##
  ## Substitution variables can also be words (that is
  ## ``[A-Za-z_]+[A-Za-z0-9_]*``) in which case the arguments in `a` with even
  ## indices are keys and with odd indices are the corresponding values.
  ## An example:
  ##
  ## .. code-block:: nim
  ##   "$animal eats $food." % ["animal", "The cat", "food", "fish"]
  ##
  ## Results in:
  ##
  ## .. code-block:: nim
  ##   "The cat eats fish."
  ##
  ## The variables are compared with `cmpIgnoreStyle`. `ValueError` is
  ## raised if an ill-formed format string has been passed to the `%` operator.
  result = newStringOfCap(formatstr.len + a.len shl 4)
  addf(result, formatstr, a)

proc `%` *(formatstr, a: string): string {.noSideEffect,
  rtl, extern: "nsuFormatSingleElem".} =
  ## This is the same as ``formatstr % [a]``.
  result = newStringOfCap(formatstr.len + a.len)
  addf(result, formatstr, [a])

proc format*(formatstr: string, a: varargs[string, `$`]): string {.noSideEffect,
  rtl, extern: "nsuFormatVarargs".} =
  ## This is the same as ``formatstr % a`` except that it supports
  ## auto stringification.
  result = newStringOfCap(formatstr.len + a.len)
  addf(result, formatstr, a)

{.pop.}

proc removeSuffix*(s: var string, chars: set[char] = Newlines) {.
  rtl, extern: "nsuRemoveSuffixCharSet".} =
<<<<<<< HEAD
  ## Removes the first matching character from the end of a string (in-place)
  ## given a set of characters. If the set of characters is only equal to
  ## `Newlines` then it will remove both the newline and return feed.
=======
  ## Removes the first matching character from the string (in-place) given a
  ## set of characters. If the set of characters is only equal to `Newlines`
  ## then it will remove both the newline and return feed.
  ##
>>>>>>> 9c00f6de
  ## .. code-block:: nim
  ##   var
  ##     userInput = "Hello World!\r\n"
  ##     otherInput = "Hello!?!"
  ##   userInput.removeSuffix
  ##   userInput == "Hello World!"
  ##   userInput.removeSuffix({'!', '?'})
  ##   userInput == "Hello World"
  ##   otherInput.removeSuffix({'!', '?'})
  ##   otherInput == "Hello!?"
  if s.len == 0: return
  var last = len(s) - 1
  if chars == Newlines:
    if s[last] == '\10':
      last -= 1
    if s[last] == '\13':
      last -= 1
  else:
    if s[last] in chars:
      last -= 1
  s.setLen(last + 1)

proc removeSuffix*(s: var string, c: char) {.
  rtl, extern: "nsuRemoveSuffixChar".} =
<<<<<<< HEAD
  ## Removes a single character (in-place) from the end of a string.
=======
  ## Removes a single character (in-place) from a string.
  ##
>>>>>>> 9c00f6de
  ## .. code-block:: nim
  ##   var
  ##     table = "users"
  ##   table.removeSuffix('s')
  ##   table == "user"
  removeSuffix(s, chars = {c})

proc removeSuffix*(s: var string, suffix: string) {.
  rtl, extern: "nsuRemoveSuffixString".} =
  ## Remove the first matching suffix (in-place) from a string.
  ##
  ## .. code-block:: nim
  ##   var
  ##     answers = "yeses"
  ##   answers.removeSuffix("es")
  ##   answers == "yes"
  var newLen = s.len
  if s.endsWith(suffix):
    newLen -= len(suffix)
    s.setLen(newLen)

proc removePrefix*(s: var string, chars: set[char] = Newlines) {.
  rtl, extern: "nsuRemovePrefixCharSet".} =
  ## Removes all characters from `chars` from the start of the string `s`
  ## (in-place).
  ## .. code-block:: nim
  ##   var userInput = "\r\n*~Hello World!"
  ##   userInput.removePrefix
  ##   doAssert userInput == "*~Hello World!"
  ##   userInput.removePrefix({'~', '*'})
  ##   doAssert userInput == "Hello World!"
  ##
  ##   var otherInput = "?!?Hello!?!"
  ##   otherInput.removePrefix({'!', '?'})
  ##   doAssert otherInput == "Hello!?!"
  var start = 0
  while start < s.len and s[start] in chars: start += 1
  if start > 0: s.delete(0, start - 1)

proc removePrefix*(s: var string, c: char) {.
  rtl, extern: "nsuRemovePrefixChar".} =
  ## Removes a single character (in-place) from the start of a string.
  ## .. code-block:: nim
  ##   var ident = "pControl"
  ##   ident.removePrefix('p')
  ##   doAssert ident == "Control"
  removePrefix(s, chars = {c})

proc removePrefix*(s: var string, prefix: string) {.
  rtl, extern: "nsuRemovePrefixString".} =
  ## Remove the first matching prefix (in-place) from a string.
  ## .. code-block:: nim
  ##   var answers = "yesyes"
  ##   answers.removePrefix("yes")
  ##   doAssert answers == "yes"
  if s.startsWith(prefix):
    s.delete(0, prefix.len - 1)

when isMainModule:
  doAssert align("abc", 4) == " abc"
  doAssert align("a", 0) == "a"
  doAssert align("1232", 6) == "  1232"
  doAssert align("1232", 6, '#') == "##1232"

  doAssert alignLeft("abc", 4) == "abc "
  doAssert alignLeft("a", 0) == "a"
  doAssert alignLeft("1232", 6) == "1232  "
  doAssert alignLeft("1232", 6, '#') == "1232##"

  let
    inp = """ this is a long text --  muchlongerthan10chars and here
               it goes"""
    outp = " this is a\nlong text\n--\nmuchlongerthan10chars\nand here\nit goes"
  doAssert wordWrap(inp, 10, false) == outp

  doAssert formatBiggestFloat(0.00000000001, ffDecimal, 11) == "0.00000000001"
  doAssert formatBiggestFloat(0.00000000001, ffScientific, 1, ',') in
                                                   ["1,0e-11", "1,0e-011"]

  doAssert "$# $3 $# $#" % ["a", "b", "c"] == "a c b c"
  doAssert "${1}12 ${-1}$2" % ["a", "b"] == "a12 bb"

  block: # formatSize tests
    doAssert formatSize((1'i64 shl 31) + (300'i64 shl 20)) == "2.293GiB"
    doAssert formatSize((2.234*1024*1024).int) == "2.234MiB"
    doAssert formatSize(4096) == "4KiB"
    doAssert formatSize(4096, prefix=bpColloquial, includeSpace=true) == "4 kB"
    doAssert formatSize(4096, includeSpace=true) == "4 KiB"
    doAssert formatSize(5_378_934, prefix=bpColloquial, decimalSep=',') == "5,13MB"

  doAssert "$animal eats $food." % ["animal", "The cat", "food", "fish"] ==
           "The cat eats fish."

  doAssert "-ld a-ldz -ld".replaceWord("-ld") == " a-ldz "
  doAssert "-lda-ldz -ld abc".replaceWord("-ld") == "-lda-ldz  abc"

  type MyEnum = enum enA, enB, enC, enuD, enE
  doAssert parseEnum[MyEnum]("enu_D") == enuD

  doAssert parseEnum("invalid enum value", enC) == enC

  doAssert center("foo", 13) == "     foo     "
  doAssert center("foo", 0) == "foo"
  doAssert center("foo", 3, fillChar = 'a') == "foo"
  doAssert center("foo", 10, fillChar = '\t') == "\t\t\tfoo\t\t\t\t"

  doAssert count("foofoofoo", "foofoo") == 1
  doAssert count("foofoofoo", "foofoo", overlapping = true) == 2
  doAssert count("foofoofoo", 'f') == 3
  doAssert count("foofoofoobar", {'f','b'}) == 4

  doAssert strip("  foofoofoo  ") == "foofoofoo"
  doAssert strip("sfoofoofoos", chars = {'s'}) == "foofoofoo"
  doAssert strip("barfoofoofoobar", chars = {'b', 'a', 'r'}) == "foofoofoo"
  doAssert strip("stripme but don't strip this stripme",
                 chars = {'s', 't', 'r', 'i', 'p', 'm', 'e'}) ==
                 " but don't strip this "
  doAssert strip("sfoofoofoos", leading = false, chars = {'s'}) == "sfoofoofoo"
  doAssert strip("sfoofoofoos", trailing = false, chars = {'s'}) == "foofoofoos"

  doAssert "  foo\n  bar".indent(4, "Q") == "QQQQ  foo\nQQQQ  bar"

  doAssert "abba".multiReplace(("a", "b"), ("b", "a")) == "baab"
  doAssert "Hello World.".multiReplace(("ello", "ELLO"), ("World.", "PEOPLE!")) == "HELLO PEOPLE!"
  doAssert "aaaa".multiReplace(("a", "aa"), ("aa", "bb")) == "aaaaaaaa"

  doAssert isAlphaAscii('r')
  doAssert isAlphaAscii('A')
  doAssert(not isAlphaAscii('$'))

  doAssert isAlphaAscii("Rasp")
  doAssert isAlphaAscii("Args")
  doAssert(not isAlphaAscii("$Tomato"))

  doAssert isAlphaNumeric('3')
  doAssert isAlphaNumeric('R')
  doAssert(not isAlphaNumeric('!'))

  doAssert isAlphaNumeric("34ABc")
  doAssert isAlphaNumeric("Rad")
  doAssert isAlphaNumeric("1234")
  doAssert(not isAlphaNumeric("@nose"))

  doAssert isDigit('3')
  doAssert(not isDigit('a'))
  doAssert(not isDigit('%'))

  doAssert isDigit("12533")
  doAssert(not isDigit("12.33"))
  doAssert(not isDigit("A45b"))

  doAssert isSpaceAscii('\t')
  doAssert isSpaceAscii('\l')
  doAssert(not isSpaceAscii('A'))

  doAssert isSpaceAscii("\t\l \v\r\f")
  doAssert isSpaceAscii("       ")
  doAssert(not isSpaceAscii("ABc   \td"))

  doAssert(isNilOrEmpty(""))
  doAssert(isNilOrEmpty(nil))
  doAssert(not isNilOrEmpty("test"))
  doAssert(not isNilOrEmpty(" "))

  doAssert(isNilOrWhitespace(""))
  doAssert(isNilOrWhitespace(nil))
  doAssert(isNilOrWhitespace("       "))
  doAssert(isNilOrWhitespace("\t\l \v\r\f"))
  doAssert(not isNilOrWhitespace("ABc   \td"))

  doAssert isLowerAscii('a')
  doAssert isLowerAscii('z')
  doAssert(not isLowerAscii('A'))
  doAssert(not isLowerAscii('5'))
  doAssert(not isLowerAscii('&'))

  doAssert isLowerAscii("abcd")
  doAssert(not isLowerAscii("abCD"))
  doAssert(not isLowerAscii("33aa"))

  doAssert isUpperAscii('A')
  doAssert(not isUpperAscii('b'))
  doAssert(not isUpperAscii('5'))
  doAssert(not isUpperAscii('%'))

  doAssert isUpperAscii("ABC")
  doAssert(not isUpperAscii("AAcc"))
  doAssert(not isUpperAscii("A#$"))

  doAssert rsplit("foo bar", seps=Whitespace) == @["foo", "bar"]
  doAssert rsplit(" foo bar", seps=Whitespace, maxsplit=1) == @[" foo", "bar"]
  doAssert rsplit(" foo bar ", seps=Whitespace, maxsplit=1) == @[" foo bar", ""]
  doAssert rsplit(":foo:bar", sep=':') == @["", "foo", "bar"]
  doAssert rsplit(":foo:bar", sep=':', maxsplit=2) == @["", "foo", "bar"]
  doAssert rsplit(":foo:bar", sep=':', maxsplit=3) == @["", "foo", "bar"]
  doAssert rsplit("foothebar", sep="the") == @["foo", "bar"]

  doAssert(unescape(r"\x013", "", "") == "\x013")

  doAssert join(["foo", "bar", "baz"]) == "foobarbaz"
  doAssert join(@["foo", "bar", "baz"], ", ") == "foo, bar, baz"
  doAssert join([1, 2, 3]) == "123"
  doAssert join(@[1, 2, 3], ", ") == "1, 2, 3"

  doAssert """~~!!foo
~~!!bar
~~!!baz""".unindent(2, "~~!!") == "foo\nbar\nbaz"

  doAssert """~~!!foo
~~!!bar
~~!!baz""".unindent(2, "~~!!aa") == "~~!!foo\n~~!!bar\n~~!!baz"
  doAssert """~~foo
~~  bar
~~  baz""".unindent(4, "~") == "foo\n  bar\n  baz"
  doAssert """foo
bar
    baz
  """.unindent(4) == "foo\nbar\nbaz\n"
  doAssert """foo
    bar
    baz
  """.unindent(2) == "foo\n  bar\n  baz\n"
  doAssert """foo
    bar
    baz
  """.unindent(100) == "foo\nbar\nbaz\n"

  doAssert """foo
    foo
    bar
  """.unindent() == "foo\nfoo\nbar\n"

  let s = " this is an example  "
  let s2 = ":this;is;an:example;;"

  doAssert s.split() == @["", "this", "is", "an", "example", "", ""]
  doAssert s2.split(seps={':', ';'}) == @["", "this", "is", "an", "example", "", ""]
  doAssert s.split(maxsplit=4) == @["", "this", "is", "an", "example  "]
  doAssert s.split(' ', maxsplit=1) == @["", "this is an example  "]
  doAssert s.split(" ", maxsplit=4) == @["", "this", "is", "an", "example  "]

  block: # formatEng tests
    doAssert formatEng(0, 2, trim=false) == "0.00"
    doAssert formatEng(0, 2) == "0"
    doAssert formatEng(53, 2, trim=false) == "53.00"
    doAssert formatEng(0.053, 2, trim=false) == "53.00e-3"
    doAssert formatEng(0.053, 4, trim=false) == "53.0000e-3"
    doAssert formatEng(0.053, 4, trim=true) == "53e-3"
    doAssert formatEng(0.053, 0) == "53e-3"
    doAssert formatEng(52731234) == "52.731234e6"
    doAssert formatEng(-52731234) == "-52.731234e6"
    doAssert formatEng(52731234, 1) == "52.7e6"
    doAssert formatEng(-52731234, 1) == "-52.7e6"
    doAssert formatEng(52731234, 1, decimalSep=',') == "52,7e6"
    doAssert formatEng(-52731234, 1, decimalSep=',') == "-52,7e6"

    doAssert formatEng(4100, siPrefix=true, unit="V") == "4.1 kV"
    doAssert formatEng(4.1, siPrefix=true, unit="V") == "4.1 V"
    doAssert formatEng(4.1, siPrefix=true) == "4.1" # Note lack of space
    doAssert formatEng(4100, siPrefix=true) == "4.1 k"
    doAssert formatEng(4.1, siPrefix=true, unit="") == "4.1 " # Includes space
    doAssert formatEng(4100, siPrefix=true, unit="") == "4.1 k"
    doAssert formatEng(4100) == "4.1e3"
    doAssert formatEng(4100, unit="V") == "4.1e3 V"
    doAssert formatEng(4100, unit="") == "4.1e3 " # Space with unit=""
    # Don't use SI prefix as number is too big
    doAssert formatEng(3.1e22, siPrefix=true, unit="a") == "31e21 a"
    # Don't use SI prefix as number is too small
    doAssert formatEng(3.1e-25, siPrefix=true, unit="A") == "310e-27 A"

  block: # startsWith / endsWith char tests
    var s = "abcdef"
    doAssert s.startsWith('a')
    doAssert s.startsWith('b') == false
    doAssert s.endsWith('f')
    doAssert s.endsWith('a') == false
    doAssert s.endsWith('\0') == false

  #echo("strutils tests passed")<|MERGE_RESOLUTION|>--- conflicted
+++ resolved
@@ -2295,16 +2295,10 @@
 
 proc removeSuffix*(s: var string, chars: set[char] = Newlines) {.
   rtl, extern: "nsuRemoveSuffixCharSet".} =
-<<<<<<< HEAD
-  ## Removes the first matching character from the end of a string (in-place)
-  ## given a set of characters. If the set of characters is only equal to
-  ## `Newlines` then it will remove both the newline and return feed.
-=======
   ## Removes the first matching character from the string (in-place) given a
   ## set of characters. If the set of characters is only equal to `Newlines`
   ## then it will remove both the newline and return feed.
   ##
->>>>>>> 9c00f6de
   ## .. code-block:: nim
   ##   var
   ##     userInput = "Hello World!\r\n"
@@ -2329,12 +2323,7 @@
 
 proc removeSuffix*(s: var string, c: char) {.
   rtl, extern: "nsuRemoveSuffixChar".} =
-<<<<<<< HEAD
   ## Removes a single character (in-place) from the end of a string.
-=======
-  ## Removes a single character (in-place) from a string.
-  ##
->>>>>>> 9c00f6de
   ## .. code-block:: nim
   ##   var
   ##     table = "users"
