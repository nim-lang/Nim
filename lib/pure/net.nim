#
#
#            Nim's Runtime Library
#        (c) Copyright 2015 Dominik Picheta
#
#    See the file "copying.txt", included in this
#    distribution, for details about the copyright.
#

## This module implements a high-level cross-platform sockets interface.
## The procedures implemented in this module are primarily for blocking sockets.
## For asynchronous non-blocking sockets use the `asyncnet` module together
## with the `asyncdispatch` module.
##
## The first thing you will always need to do in order to start using sockets,
## is to create a new instance of the `Socket` type using the `newSocket`
## procedure.
##
## SSL
## ====
##
## In order to use the SSL procedures defined in this module, you will need to
## compile your application with the `-d:ssl` flag. See the
## `newContext<net.html#newContext%2Cstring%2Cstring%2Cstring%2Cstring>`_
## procedure for additional details.
##
##
## SSL on Windows
## ==============
##
## On Windows the SSL library checks for valid certificates.
## It uses the `cacert.pem` file for this purpose which was extracted
## from `https://curl.se/ca/cacert.pem`. Besides
## the OpenSSL DLLs (e.g. libssl-1_1-x64.dll, libcrypto-1_1-x64.dll) you
## also need to ship `cacert.pem` with your `.exe` file.
##
##
## Examples
## ========
##
## Connecting to a server
## ----------------------
##
## After you create a socket with the `newSocket` procedure, you can easily
## connect it to a server running at a known hostname (or IP address) and port.
## To do so over TCP, use the example below.

runnableExamples("-r:off"):
  let socket = newSocket()
  socket.connect("google.com", Port(80))

## For SSL, use the following example:

runnableExamples("-r:off -d:ssl"):
  let socket = newSocket()
  let ctx = newContext()
  wrapSocket(ctx, socket)
  socket.connect("google.com", Port(443))

## UDP is a connectionless protocol, so UDP sockets don't have to explicitly
## call the `connect <net.html#connect%2CSocket%2Cstring>`_ procedure. They can
## simply start sending data immediately.

runnableExamples("-r:off"):
  let socket = newSocket(AF_INET, SOCK_DGRAM, IPPROTO_UDP)
  socket.sendTo("192.168.0.1", Port(27960), "status\n")

runnableExamples("-r:off"):
  let socket = newSocket(AF_INET, SOCK_DGRAM, IPPROTO_UDP)
  let ip = parseIpAddress("192.168.0.1")
  doAssert socket.sendTo(ip, Port(27960), "status\c\l") == 8

## Creating a server
## -----------------
##
## After you create a socket with the `newSocket` procedure, you can create a
## TCP server by calling the `bindAddr` and `listen` procedures.

runnableExamples("-r:off"):
  let socket = newSocket()
  socket.bindAddr(Port(1234))
  socket.listen()

  # You can then begin accepting connections using the `accept` procedure.
  var client: Socket
  var address = ""
  while true:
    socket.acceptAddr(client, address)
    echo "Client connected from: ", address

import std/private/since

import nativesockets
import os, strutils, times, sets, options, std/monotimes
import ssl_config
export nativesockets.Port, nativesockets.`$`, nativesockets.`==`
export Domain, SockType, Protocol

const useWinVersion = defined(windows) or defined(nimdoc)
const useNimNetLite = defined(nimNetLite) or defined(freertos) or defined(zephyr)
const defineSsl = defined(ssl) or defined(nimdoc)

when useWinVersion:
  from winlean import WSAESHUTDOWN

when defineSsl:
  import openssl
  when not defined(nimDisableCertificateValidation):
    from ssl_certs import scanSSLCertificates

# Note: The enumerations are mapped to Window's constants.

when defineSsl:
  type
    Certificate* = string ## DER encoded certificate

    SslError* = object of CatchableError

    SslCVerifyMode* = enum
      CVerifyNone, CVerifyPeer, CVerifyPeerUseEnvVars

    SslProtVersion* = enum
      protSSLv2, protSSLv3, protTLSv1, protSSLv23

    SslContext* = ref object
      context*: SslCtx
      referencedData: HashSet[int]
      extraInternal: SslContextExtraInternal

    SslAcceptResult* = enum
      AcceptNoClient = 0, AcceptNoHandshake, AcceptSuccess

    SslHandshakeType* = enum
      handshakeAsClient, handshakeAsServer

    SslClientGetPskFunc* = proc(hint: string): tuple[identity: string, psk: string]

    SslServerGetPskFunc* = proc(identity: string): string

    SslContextExtraInternal = ref object of RootRef
      serverGetPskFunc: SslServerGetPskFunc
      clientGetPskFunc: SslClientGetPskFunc

else:
  type
    SslContext* = ref object # TODO: Workaround #4797.

const
  BufferSize*: int = 4000 ## size of a buffered socket's buffer
  MaxLineLength* = 1_000_000

type
  SocketImpl* = object     ## socket type
    fd: SocketHandle
    isBuffered: bool       # determines whether this socket is buffered.
    buffer: array[0..BufferSize, char]
    currPos: int           # current index in buffer
    bufLen: int            # current length of buffer
    when defineSsl:
      isSsl: bool
      sslHandle: SslPtr
      sslContext: SslContext
      sslNoHandshake: bool # True if needs handshake.
      sslHasPeekChar: bool
      sslPeekChar: char
      sslNoShutdown: bool # True if shutdown shouldn't be done.
    lastError: OSErrorCode ## stores the last error on this socket
    domain: Domain
    sockType: SockType
    protocol: Protocol

  Socket* = ref SocketImpl

  SOBool* = enum ## Boolean socket options.
    OptAcceptConn, OptBroadcast, OptDebug, OptDontRoute, OptKeepAlive,
    OptOOBInline, OptReuseAddr, OptReusePort, OptNoDelay

  ReadLineResult* = enum ## result for readLineAsync
    ReadFullLine, ReadPartialLine, ReadDisconnected, ReadNone

  TimeoutError* = object of CatchableError

  SocketFlag* {.pure.} = enum
    Peek,
    SafeDisconn ## Ensures disconnection exceptions (ECONNRESET, EPIPE etc) are not thrown.

when defined(nimHasStyleChecks):
  {.push styleChecks: off.}

type
  IpAddressFamily* {.pure.} = enum ## Describes the type of an IP address
    IPv6,                          ## IPv6 address
    IPv4                           ## IPv4 address

  IpAddress* = object                  ## stores an arbitrary IP address
    case family*: IpAddressFamily      ## the type of the IP address (IPv4 or IPv6)
    of IpAddressFamily.IPv6:
      address_v6*: array[0..15, uint8] ## Contains the IP address in bytes in
                                       ## case of IPv6
    of IpAddressFamily.IPv4:
      address_v4*: array[0..3, uint8]  ## Contains the IP address in bytes in
                                       ## case of IPv4
when defined(nimHasStyleChecks):
  {.pop.}

proc socketError*(socket: Socket, err: int = -1, async = false,
                  lastError = (-1).OSErrorCode,
                  flags: set[SocketFlag] = {}) {.gcsafe.}

proc isDisconnectionError*(flags: set[SocketFlag],
    lastError: OSErrorCode): bool =
  ## Determines whether `lastError` is a disconnection error. Only does this
  ## if flags contains `SafeDisconn`.
  when useWinVersion:
    SocketFlag.SafeDisconn in flags and
      (lastError.int32 == WSAECONNRESET or
       lastError.int32 == WSAECONNABORTED or
       lastError.int32 == WSAENETRESET or
       lastError.int32 == WSAEDISCON or
       lastError.int32 == WSAESHUTDOWN or
       lastError.int32 == ERROR_NETNAME_DELETED)
  else:
    SocketFlag.SafeDisconn in flags and
      (lastError.int32 == ECONNRESET or
       lastError.int32 == EPIPE or
       lastError.int32 == ENETRESET)

proc toOSFlags*(socketFlags: set[SocketFlag]): cint =
  ## Converts the flags into the underlying OS representation.
  for f in socketFlags:
    case f
    of SocketFlag.Peek:
      result = result or MSG_PEEK
    of SocketFlag.SafeDisconn: continue

proc newSocket*(fd: SocketHandle, domain: Domain = AF_INET,
    sockType: SockType = SOCK_STREAM,
    protocol: Protocol = IPPROTO_TCP, buffered = true): owned(Socket) =
  ## Creates a new socket as specified by the params.
  assert fd != osInvalidSocket
  result = Socket(
    fd: fd,
    isBuffered: buffered,
    domain: domain,
    sockType: sockType,
    protocol: protocol)
  if buffered:
    result.currPos = 0

  # Set SO_NOSIGPIPE on OS X.
  when defined(macosx) and not defined(nimdoc):
    setSockOptInt(fd, SOL_SOCKET, SO_NOSIGPIPE, 1)

proc newSocket*(domain, sockType, protocol: cint, buffered = true,
                inheritable = defined(nimInheritHandles)): owned(Socket) =
  ## Creates a new socket.
  ##
  ## The SocketHandle associated with the resulting Socket will not be
  ## inheritable by child processes by default. This can be changed via
  ## the `inheritable` parameter.
  ##
  ## If an error occurs OSError will be raised.
  let fd = createNativeSocket(domain, sockType, protocol, inheritable)
  if fd == osInvalidSocket:
    raiseOSError(osLastError())
  result = newSocket(fd, domain.Domain, sockType.SockType, protocol.Protocol,
                     buffered)

proc newSocket*(domain: Domain = AF_INET, sockType: SockType = SOCK_STREAM,
                protocol: Protocol = IPPROTO_TCP, buffered = true,
                inheritable = defined(nimInheritHandles)): owned(Socket) =
  ## Creates a new socket.
  ##
  ## The SocketHandle associated with the resulting Socket will not be
  ## inheritable by child processes by default. This can be changed via
  ## the `inheritable` parameter.
  ##
  ## If an error occurs OSError will be raised.
  let fd = createNativeSocket(domain, sockType, protocol, inheritable)
  if fd == osInvalidSocket:
    raiseOSError(osLastError())
  result = newSocket(fd, domain, sockType, protocol, buffered)

proc parseIPv4Address(addressStr: string): IpAddress =
  ## Parses IPv4 addresses
  ## Raises ValueError on errors
  var
    byteCount = 0
    currentByte: uint16 = 0
    separatorValid = false
    leadingZero = false

  result = IpAddress(family: IpAddressFamily.IPv4)

  for i in 0 .. high(addressStr):
    if addressStr[i] in strutils.Digits: # Character is a number
      if leadingZero:
        raise newException(ValueError,
          "Invalid IP address. Octal numbers are not allowed")
      currentByte = currentByte * 10 +
        cast[uint16](ord(addressStr[i]) - ord('0'))
      if currentByte == 0'u16:
        leadingZero = true
      elif currentByte > 255'u16:
        raise newException(ValueError,
          "Invalid IP Address. Value is out of range")
      separatorValid = true
    elif addressStr[i] == '.': # IPv4 address separator
      if not separatorValid or byteCount >= 3:
        raise newException(ValueError,
          "Invalid IP Address. The address consists of too many groups")
      result.address_v4[byteCount] = cast[uint8](currentByte)
      currentByte = 0
      byteCount.inc
      separatorValid = false
      leadingZero = false
    else:
      raise newException(ValueError,
        "Invalid IP Address. Address contains an invalid character")

  if byteCount != 3 or not separatorValid:
    raise newException(ValueError, "Invalid IP Address")
  result.address_v4[byteCount] = cast[uint8](currentByte)

proc parseIPv6Address(addressStr: string): IpAddress =
  ## Parses IPv6 addresses
  ## Raises ValueError on errors
  result = IpAddress(family: IpAddressFamily.IPv6)
  if addressStr.len < 2:
    raise newException(ValueError, "Invalid IP Address")

  var
    groupCount = 0
    currentGroupStart = 0
    currentShort: uint32 = 0
    separatorValid = true
    dualColonGroup = -1
    lastWasColon = false
    v4StartPos = -1
    byteCount = 0

  for i, c in addressStr:
    if c == ':':
      if not separatorValid:
        raise newException(ValueError,
          "Invalid IP Address. Address contains an invalid separator")
      if lastWasColon:
        if dualColonGroup != -1:
          raise newException(ValueError,
            "Invalid IP Address. Address contains more than one \"::\" separator")
        dualColonGroup = groupCount
        separatorValid = false
      elif i != 0 and i != high(addressStr):
        if groupCount >= 8:
          raise newException(ValueError,
            "Invalid IP Address. The address consists of too many groups")
        result.address_v6[groupCount*2] = cast[uint8](currentShort shr 8)
        result.address_v6[groupCount*2+1] = cast[uint8](currentShort and 0xFF)
        currentShort = 0
        groupCount.inc()
        if dualColonGroup != -1: separatorValid = false
      elif i == 0: # only valid if address starts with ::
        if addressStr[1] != ':':
          raise newException(ValueError,
            "Invalid IP Address. Address may not start with \":\"")
      else: # i == high(addressStr) - only valid if address ends with ::
        if addressStr[high(addressStr)-1] != ':':
          raise newException(ValueError,
            "Invalid IP Address. Address may not end with \":\"")
      lastWasColon = true
      currentGroupStart = i + 1
    elif c == '.': # Switch to parse IPv4 mode
      if i < 3 or not separatorValid or groupCount >= 7:
        raise newException(ValueError, "Invalid IP Address")
      v4StartPos = currentGroupStart
      currentShort = 0
      separatorValid = false
      break
    elif c in strutils.HexDigits:
      if c in strutils.Digits: # Normal digit
        currentShort = (currentShort shl 4) + cast[uint32](ord(c) - ord('0'))
      elif c >= 'a' and c <= 'f': # Lower case hex
        currentShort = (currentShort shl 4) + cast[uint32](ord(c) - ord('a')) + 10
      else: # Upper case hex
        currentShort = (currentShort shl 4) + cast[uint32](ord(c) - ord('A')) + 10
      if currentShort > 65535'u32:
        raise newException(ValueError,
          "Invalid IP Address. Value is out of range")
      lastWasColon = false
      separatorValid = true
    else:
      raise newException(ValueError,
        "Invalid IP Address. Address contains an invalid character")


  if v4StartPos == -1: # Don't parse v4. Copy the remaining v6 stuff
    if separatorValid: # Copy remaining data
      if groupCount >= 8:
        raise newException(ValueError,
          "Invalid IP Address. The address consists of too many groups")
      result.address_v6[groupCount*2] = cast[uint8](currentShort shr 8)
      result.address_v6[groupCount*2+1] = cast[uint8](currentShort and 0xFF)
      groupCount.inc()
  else: # Must parse IPv4 address
    var leadingZero = false
    for i, c in addressStr[v4StartPos..high(addressStr)]:
      if c in strutils.Digits: # Character is a number
        if leadingZero:
          raise newException(ValueError,
            "Invalid IP address. Octal numbers not allowed")
        currentShort = currentShort * 10 + cast[uint32](ord(c) - ord('0'))
        if currentShort == 0'u32:
          leadingZero = true
        elif currentShort > 255'u32:
          raise newException(ValueError,
            "Invalid IP Address. Value is out of range")
        separatorValid = true
      elif c == '.': # IPv4 address separator
        if not separatorValid or byteCount >= 3:
          raise newException(ValueError, "Invalid IP Address")
        result.address_v6[groupCount*2 + byteCount] = cast[uint8](currentShort)
        currentShort = 0
        byteCount.inc()
        separatorValid = false
        leadingZero = false
      else: # Invalid character
        raise newException(ValueError,
          "Invalid IP Address. Address contains an invalid character")

    if byteCount != 3 or not separatorValid:
      raise newException(ValueError, "Invalid IP Address")
    result.address_v6[groupCount*2 + byteCount] = cast[uint8](currentShort)
    groupCount += 2

  # Shift and fill zeros in case of ::
  if groupCount > 8:
    raise newException(ValueError,
      "Invalid IP Address. The address consists of too many groups")
  elif groupCount < 8: # must fill
    if dualColonGroup == -1:
      raise newException(ValueError,
        "Invalid IP Address. The address consists of too few groups")
    var toFill = 8 - groupCount # The number of groups to fill
    var toShift = groupCount - dualColonGroup # Nr of known groups after ::
    for i in 0..2*toShift-1: # shift
      result.address_v6[15-i] = result.address_v6[groupCount*2-i-1]
    for i in 0..2*toFill-1: # fill with 0s
      result.address_v6[dualColonGroup*2+i] = 0
  elif dualColonGroup != -1:
    raise newException(ValueError,
      "Invalid IP Address. The address consists of too many groups")

proc parseIpAddress*(addressStr: string): IpAddress =
  ## Parses an IP address
  ##
  ## Raises ValueError on error. 
  ## 
  ## For IPv4 addresses, only the strict form as
  ## defined in RFC 6943 is considered valid, see
  ## https://datatracker.ietf.org/doc/html/rfc6943#section-3.1.1.
  if addressStr.len == 0:
    raise newException(ValueError, "IP Address string is empty")
  if addressStr.contains(':'):
    return parseIPv6Address(addressStr)
  else:
    return parseIPv4Address(addressStr)

proc isIpAddress*(addressStr: string): bool {.tags: [].} =
  ## Checks if a string is an IP address
  ## Returns true if it is, false otherwise
  try:
    discard parseIpAddress(addressStr)
  except ValueError:
    return false
  return true

proc toSockAddr*(address: IpAddress, port: Port, sa: var Sockaddr_storage,
                 sl: var SockLen) =
  ## Converts `IpAddress` and `Port` to `SockAddr` and `SockLen`
  let port = htons(uint16(port))
  case address.family
  of IpAddressFamily.IPv4:
    sl = sizeof(Sockaddr_in).SockLen
    let s = cast[ptr Sockaddr_in](addr sa)
    s.sin_family = typeof(s.sin_family)(toInt(AF_INET))
    s.sin_port = port
    copyMem(addr s.sin_addr, unsafeAddr address.address_v4[0],
            sizeof(s.sin_addr))
  of IpAddressFamily.IPv6:
    sl = sizeof(Sockaddr_in6).SockLen
    let s = cast[ptr Sockaddr_in6](addr sa)
    s.sin6_family = typeof(s.sin6_family)(toInt(AF_INET6))
    s.sin6_port = port
    copyMem(addr s.sin6_addr, unsafeAddr address.address_v6[0],
            sizeof(s.sin6_addr))

proc fromSockAddrAux(sa: ptr Sockaddr_storage, sl: SockLen,
                     address: var IpAddress, port: var Port) =
  if sa.ss_family.cint == toInt(AF_INET) and sl == sizeof(Sockaddr_in).SockLen:
    address = IpAddress(family: IpAddressFamily.IPv4)
    let s = cast[ptr Sockaddr_in](sa)
    copyMem(addr address.address_v4[0], addr s.sin_addr,
            sizeof(address.address_v4))
    port = ntohs(s.sin_port).Port
  elif sa.ss_family.cint == toInt(AF_INET6) and
       sl == sizeof(Sockaddr_in6).SockLen:
    address = IpAddress(family: IpAddressFamily.IPv6)
    let s = cast[ptr Sockaddr_in6](sa)
    copyMem(addr address.address_v6[0], addr s.sin6_addr,
            sizeof(address.address_v6))
    port = ntohs(s.sin6_port).Port
  else:
    raise newException(ValueError, "Neither IPv4 nor IPv6")

proc fromSockAddr*(sa: Sockaddr_storage | SockAddr | Sockaddr_in | Sockaddr_in6,
    sl: SockLen, address: var IpAddress, port: var Port) {.inline.} =
  ## Converts `SockAddr` and `SockLen` to `IpAddress` and `Port`. Raises
  ## `ObjectConversionDefect` in case of invalid `sa` and `sl` arguments.
  fromSockAddrAux(cast[ptr Sockaddr_storage](unsafeAddr sa), sl, address, port)

when defineSsl:
  CRYPTO_malloc_init()
  doAssert SslLibraryInit() == 1
  SSL_load_error_strings()
  ERR_load_BIO_strings()
  OpenSSL_add_all_algorithms()

  proc sslHandle*(self: Socket): SslPtr =
    ## Retrieve the ssl pointer of `socket`.
    ## Useful for interfacing with `openssl`.
    self.sslHandle

  proc raiseSSLError*(s = "") =
    ## Raises a new SSL error.
    if s != "":
      raise newException(SslError, s)
    let err = ERR_peek_last_error()
    if err == 0:
      raise newException(SslError, "No error reported.")
    var errStr = $ERR_error_string(err, nil)
    case err
    of 336032814, 336032784:
      errStr = "Please upgrade your OpenSSL library, it does not support the " &
               "necessary protocols. OpenSSL error is: " & errStr
    else:
      discard
    raise newException(SslError, errStr)

  proc getExtraData*(ctx: SslContext, index: int): RootRef =
    ## Retrieves arbitrary data stored inside SslContext.
    if index notin ctx.referencedData:
      raise newException(IndexDefect, "No data with that index.")
    let res = ctx.context.SSL_CTX_get_ex_data(index.cint)
    if cast[int](res) == 0:
      raiseSSLError()
    return cast[RootRef](res)

  proc setExtraData*(ctx: SslContext, index: int, data: RootRef) =
    ## Stores arbitrary data inside SslContext. The unique `index`
    ## should be retrieved using getSslContextExtraDataIndex.
    if index in ctx.referencedData:
      GC_unref(getExtraData(ctx, index))

    if ctx.context.SSL_CTX_set_ex_data(index.cint, cast[pointer](data)) == -1:
      raiseSSLError()

    if index notin ctx.referencedData:
      ctx.referencedData.incl(index)
    GC_ref(data)

  # http://simplestcodings.blogspot.co.uk/2010/08/secure-server-client-using-openssl-in-c.html
  proc loadCertificates(ctx: SslCtx, certFile, keyFile: string) =
    if certFile != "" and not fileExists(certFile):
      raise newException(system.IOError,
          "Certificate file could not be found: " & certFile)
    if keyFile != "" and not fileExists(keyFile):
      raise newException(system.IOError, "Key file could not be found: " & keyFile)

    if certFile != "":
      var ret = SSL_CTX_use_certificate_chain_file(ctx, certFile)
      if ret != 1:
        raiseSSLError()

    # TODO: Password? www.rtfm.com/openssl-examples/part1.pdf
    if keyFile != "":
      if SSL_CTX_use_PrivateKey_file(ctx, keyFile,
                                     SSL_FILETYPE_PEM) != 1:
        raiseSSLError()

      if SSL_CTX_check_private_key(ctx) != 1:
        raiseSSLError("Verification of private key file failed.")

  proc newContext*(protVersion = protSSLv23, verifyMode = CVerifyPeer,
                   certFile = "", keyFile = "", cipherList = CiphersIntermediate,
                   caDir = "", caFile = ""): SslContext =
    ## Creates an SSL context.
    ##
    ## Protocol version specifies the protocol to use. SSLv2, SSLv3, TLSv1
    ## are available with the addition of `protSSLv23` which allows for
    ## compatibility with all of them.
    ##
    ## There are three options for verify mode:
    ## `CVerifyNone`: certificates are not verified;
    ## `CVerifyPeer`: certificates are verified;
    ## `CVerifyPeerUseEnvVars`: certificates are verified and the optional
    ## environment variables SSL_CERT_FILE and SSL_CERT_DIR are also used to
    ## locate certificates
    ##
    ## The `nimDisableCertificateValidation` define overrides verifyMode and
    ## disables certificate verification globally!
    ##
    ## CA certificates will be loaded, in the following order, from:
    ##
    ## - caFile, caDir, parameters, if set
    ## - if `verifyMode` is set to `CVerifyPeerUseEnvVars`,
    ##   the SSL_CERT_FILE and SSL_CERT_DIR environment variables are used
    ## - a set of files and directories from the `ssl_certs <ssl_certs.html>`_ file.
    ##
    ## The last two parameters specify the certificate file path and the key file
    ## path, a server socket will most likely not work without these.
    ##
    ## Certificates can be generated using the following command:
    ## - `openssl req -x509 -nodes -days 365 -newkey rsa:4096 -keyout mykey.pem -out mycert.pem`
    ## or using ECDSA:
    ## - `openssl ecparam -out mykey.pem -name secp256k1 -genkey`
    ## - `openssl req -new -key mykey.pem -x509 -nodes -days 365 -out mycert.pem`
    var newCTX: SslCtx
    case protVersion
    of protSSLv23:
      newCTX = SSL_CTX_new(SSLv23_method()) # SSlv2,3 and TLS1 support.
    of protSSLv2:
      raiseSSLError("SSLv2 is no longer secure and has been deprecated, use protSSLv23")
    of protSSLv3:
      raiseSSLError("SSLv3 is no longer secure and has been deprecated, use protSSLv23")
    of protTLSv1:
      newCTX = SSL_CTX_new(TLSv1_method())

    if newCTX.SSL_CTX_set_cipher_list(cipherList) != 1:
      raiseSSLError()
    when not defined(openssl10) and not defined(libressl):
      let sslVersion = getOpenSSLVersion()
      if sslVersion >= 0x010101000 and not sslVersion == 0x020000000:
        # In OpenSSL >= 1.1.1, TLSv1.3 cipher suites can only be configured via
        # this API.
        if newCTX.SSL_CTX_set_ciphersuites(cipherList) != 1:
          raiseSSLError()
    # Automatically the best ECDH curve for client exchange. Without this, ECDH
    # ciphers will be ignored by the server.
    #
    # From OpenSSL >= 1.1.0, this setting is set by default and can't be
    # overriden.
    if newCTX.SSL_CTX_set_ecdh_auto(1) != 1:
      raiseSSLError()

    when defined(nimDisableCertificateValidation):
      newCTX.SSL_CTX_set_verify(SSL_VERIFY_NONE, nil)
    else:
      case verifyMode
      of CVerifyPeer, CVerifyPeerUseEnvVars:
        newCTX.SSL_CTX_set_verify(SSL_VERIFY_PEER, nil)
      of CVerifyNone:
        newCTX.SSL_CTX_set_verify(SSL_VERIFY_NONE, nil)

    if newCTX == nil:
      raiseSSLError()

    discard newCTX.SSLCTXSetMode(SSL_MODE_AUTO_RETRY)
    newCTX.loadCertificates(certFile, keyFile)

    const VerifySuccess = 1 # SSL_CTX_load_verify_locations returns 1 on success.

    when not defined(nimDisableCertificateValidation):
      if verifyMode != CVerifyNone:
        # Use the caDir and caFile parameters if set
        if caDir != "" or caFile != "":
          if newCTX.SSL_CTX_load_verify_locations(if caFile == "": nil else: caFile.cstring, if caDir == "": nil else: caDir.cstring) != VerifySuccess:
            raise newException(IOError, "Failed to load SSL/TLS CA certificate(s).")

        else:
          # Scan for certs in known locations. For CVerifyPeerUseEnvVars also scan
          # the SSL_CERT_FILE and SSL_CERT_DIR env vars
          var found = false
          let useEnvVars = (if verifyMode == CVerifyPeerUseEnvVars: true else: false)
          for fn in scanSSLCertificates(useEnvVars = useEnvVars):
            if newCTX.SSL_CTX_load_verify_locations(fn, nil) == VerifySuccess:
              found = true
              break
          if not found:
            raise newException(IOError, "No SSL/TLS CA certificates found.")

    result = SslContext(context: newCTX, referencedData: initHashSet[int](),
      extraInternal: new(SslContextExtraInternal))

  proc getExtraInternal(ctx: SslContext): SslContextExtraInternal =
    return ctx.extraInternal

  proc destroyContext*(ctx: SslContext) =
    ## Free memory referenced by SslContext.

    # We assume here that OpenSSL's internal indexes increase by 1 each time.
    # That means we can assume that the next internal index is the length of
    # extra data indexes.
    for i in ctx.referencedData:
      GC_unref(getExtraData(ctx, i))
    ctx.context.SSL_CTX_free()

  proc `pskIdentityHint=`*(ctx: SslContext, hint: string) =
    ## Sets the identity hint passed to server.
    ##
    ## Only used in PSK ciphersuites.
    if ctx.context.SSL_CTX_use_psk_identity_hint(hint) <= 0:
      raiseSSLError()

  proc clientGetPskFunc*(ctx: SslContext): SslClientGetPskFunc =
    return ctx.getExtraInternal().clientGetPskFunc

  proc pskClientCallback(ssl: SslPtr; hint: cstring; identity: cstring;
      max_identity_len: cuint; psk: ptr uint8;
      max_psk_len: cuint): cuint {.cdecl.} =
    let ctx = SslContext(context: ssl.SSL_get_SSL_CTX)
    let hintString = if hint == nil: "" else: $hint
    let (identityString, pskString) = (ctx.clientGetPskFunc)(hintString)
    if pskString.len.cuint > max_psk_len:
      return 0
    if identityString.len.cuint >= max_identity_len:
      return 0
    copyMem(identity, identityString.cstring, identityString.len + 1) # with the last zero byte
    copyMem(psk, pskString.cstring, pskString.len)

    return pskString.len.cuint

  proc `clientGetPskFunc=`*(ctx: SslContext, fun: SslClientGetPskFunc) =
    ## Sets function that returns the client identity and the PSK based on identity
    ## hint from the server.
    ##
    ## Only used in PSK ciphersuites.
    ctx.getExtraInternal().clientGetPskFunc = fun
    ctx.context.SSL_CTX_set_psk_client_callback(
        if fun == nil: nil else: pskClientCallback)

  proc serverGetPskFunc*(ctx: SslContext): SslServerGetPskFunc =
    return ctx.getExtraInternal().serverGetPskFunc

  proc pskServerCallback(ssl: SslCtx; identity: cstring; psk: ptr uint8;
      max_psk_len: cint): cuint {.cdecl.} =
    let ctx = SslContext(context: ssl.SSL_get_SSL_CTX)
    let pskString = (ctx.serverGetPskFunc)($identity)
    if pskString.len.cint > max_psk_len:
      return 0
    copyMem(psk, pskString.cstring, pskString.len)

    return pskString.len.cuint

  proc `serverGetPskFunc=`*(ctx: SslContext, fun: SslServerGetPskFunc) =
    ## Sets function that returns PSK based on the client identity.
    ##
    ## Only used in PSK ciphersuites.
    ctx.getExtraInternal().serverGetPskFunc = fun
    ctx.context.SSL_CTX_set_psk_server_callback(if fun == nil: nil
                                                else: pskServerCallback)

  proc getPskIdentity*(socket: Socket): string =
    ## Gets the PSK identity provided by the client.
    assert socket.isSsl
    return $(socket.sslHandle.SSL_get_psk_identity)

  proc wrapSocket*(ctx: SslContext, socket: Socket) =
    ## Wraps a socket in an SSL context. This function effectively turns
    ## `socket` into an SSL socket.
    ##
    ## This must be called on an unconnected socket; an SSL session will
    ## be started when the socket is connected.
    ##
    ## FIXME:
    ## **Disclaimer**: This code is not well tested, may be very unsafe and
    ## prone to security vulnerabilities.

    assert(not socket.isSsl)
    socket.isSsl = true
    socket.sslContext = ctx
    socket.sslHandle = SSL_new(socket.sslContext.context)
    socket.sslNoHandshake = false
    socket.sslHasPeekChar = false
    socket.sslNoShutdown = false
    if socket.sslHandle == nil:
      raiseSSLError()

    if SSL_set_fd(socket.sslHandle, socket.fd) != 1:
      raiseSSLError()

  proc checkCertName(socket: Socket, hostname: string) =
    ## Check if the certificate Subject Alternative Name (SAN) or Subject CommonName (CN) matches hostname.
    ## Wildcards match only in the left-most label.
    ## When name starts with a dot it will be matched by a certificate valid for any subdomain
    when not defined(nimDisableCertificateValidation) and not defined(windows):
      assert socket.isSsl
      let certificate = socket.sslHandle.SSL_get_peer_certificate()
      if certificate.isNil:
        raiseSSLError("No SSL certificate found.")

      const X509_CHECK_FLAG_ALWAYS_CHECK_SUBJECT = 0x1.cuint
      # https://www.openssl.org/docs/man1.1.1/man3/X509_check_host.html
      let match = certificate.X509_check_host(hostname.cstring, hostname.len.cint,
        X509_CHECK_FLAG_ALWAYS_CHECK_SUBJECT, nil)
      # https://www.openssl.org/docs/man1.1.1/man3/SSL_get_peer_certificate.html
      X509_free(certificate)
      if match != 1:
        raiseSSLError("SSL Certificate check failed.")

  proc wrapConnectedSocket*(ctx: SslContext, socket: Socket,
                            handshake: SslHandshakeType,
                            hostname: string = "") =
    ## Wraps a connected socket in an SSL context. This function effectively
    ## turns `socket` into an SSL socket.
    ## `hostname` should be specified so that the client knows which hostname
    ## the server certificate should be validated against.
    ##
    ## This should be called on a connected socket, and will perform
    ## an SSL handshake immediately.
    ##
    ## FIXME:
    ## **Disclaimer**: This code is not well tested, may be very unsafe and
    ## prone to security vulnerabilities.
    wrapSocket(ctx, socket)
    case handshake
    of handshakeAsClient:
      if hostname.len > 0 and not isIpAddress(hostname):
        # Discard result in case OpenSSL version doesn't support SNI, or we're
        # not using TLSv1+
        discard SSL_set_tlsext_host_name(socket.sslHandle, hostname)
      ErrClearError()
      let ret = SSL_connect(socket.sslHandle)
      socketError(socket, ret)
      when not defined(nimDisableCertificateValidation) and not defined(windows):
        if hostname.len > 0 and not isIpAddress(hostname):
          socket.checkCertName(hostname)
    of handshakeAsServer:
      ErrClearError()
      let ret = SSL_accept(socket.sslHandle)
      socketError(socket, ret)

  proc getPeerCertificates*(sslHandle: SslPtr): seq[Certificate] {.since: (1, 1).} =
    ## Returns the certificate chain received by the peer we are connected to
    ## through the OpenSSL connection represented by `sslHandle`.
    ## The handshake must have been completed and the certificate chain must
    ## have been verified successfully or else an empty sequence is returned.
    ## The chain is ordered from leaf certificate to root certificate.
    result = newSeq[Certificate]()
    if SSL_get_verify_result(sslHandle) != X509_V_OK:
      return
    let stack = SSL_get0_verified_chain(sslHandle)
    if stack == nil:
      return
    let length = OPENSSL_sk_num(stack)
    if length == 0:
      return
    for i in 0 .. length - 1:
      let x509 = cast[PX509](OPENSSL_sk_value(stack, i))
      result.add(i2d_X509(x509))

  proc getPeerCertificates*(socket: Socket): seq[Certificate] {.since: (1, 1).} =
    ## Returns the certificate chain received by the peer we are connected to
    ## through the given socket.
    ## The handshake must have been completed and the certificate chain must
    ## have been verified successfully or else an empty sequence is returned.
    ## The chain is ordered from leaf certificate to root certificate.
    if not socket.isSsl:
      result = newSeq[Certificate]()
    else:
      result = getPeerCertificates(socket.sslHandle)

  proc `sessionIdContext=`*(ctx: SslContext, sidCtx: string) =
    ## Sets the session id context in which a session can be reused.
    ## Used for permitting clients to reuse a session id instead of
    ## doing a new handshake.
    ##
    ## TLS clients might attempt to resume a session using the session id context,
    ## thus it must be set if verifyMode is set to CVerifyPeer or CVerifyPeerUseEnvVars,
    ## otherwise the connection will fail and SslError will be raised if resumption occurs.
    ##
    ## - Only useful if set server-side.
    ## - Should be unique per-application to prevent clients from malfunctioning.
    ## - sidCtx must be at most 32 characters in length.
    if sidCtx.len > 32:
      raiseSSLError("sessionIdContext must be shorter than 32 characters")
    SSL_CTX_set_session_id_context(ctx.context, sidCtx, sidCtx.len)

proc getSocketError*(socket: Socket): OSErrorCode =
  ## Checks `osLastError` for a valid error. If it has been reset it uses
  ## the last error stored in the socket object.
  result = osLastError()
  if result == 0.OSErrorCode:
    result = socket.lastError
  if result == 0.OSErrorCode:
    raiseOSError(result, "No valid socket error code available")

proc socketError*(socket: Socket, err: int = -1, async = false,
                  lastError = (-1).OSErrorCode,
                  flags: set[SocketFlag] = {}) =
  ## Raises an OSError based on the error code returned by `SSL_get_error`
  ## (for SSL sockets) and `osLastError` otherwise.
  ##
  ## If `async` is `true` no error will be thrown in the case when the
  ## error was caused by no data being available to be read.
  ##
  ## If `err` is not lower than 0 no exception will be raised.
  ##
  ## If `flags` contains `SafeDisconn`, no exception will be raised
  ## when the error was caused by a peer disconnection.
  when defineSsl:
    if socket.isSsl:
      if err <= 0:
        var ret = SSL_get_error(socket.sslHandle, err.cint)
        case ret
        of SSL_ERROR_ZERO_RETURN:
          raiseSSLError("TLS/SSL connection failed to initiate, socket closed prematurely.")
        of SSL_ERROR_WANT_CONNECT, SSL_ERROR_WANT_ACCEPT:
          if async:
            return
          else: raiseSSLError("Not enough data on socket.")
        of SSL_ERROR_WANT_WRITE, SSL_ERROR_WANT_READ:
          if async:
            return
          else: raiseSSLError("Not enough data on socket.")
        of SSL_ERROR_WANT_X509_LOOKUP:
          raiseSSLError("Function for x509 lookup has been called.")
        of SSL_ERROR_SYSCALL:
          # SSL shutdown must not be done if a fatal error occurred.
          socket.sslNoShutdown = true
          let osErr = osLastError()
          if not flags.isDisconnectionError(osErr):
            var errStr = "IO error has occurred "
            let sslErr = ERR_peek_last_error()
            if sslErr == 0 and err == 0:
              errStr.add "because an EOF was observed that violates the protocol"
            elif sslErr == 0 and err == -1:
              errStr.add "in the BIO layer"
            else:
              let errStr = $ERR_error_string(sslErr, nil)
              raiseSSLError(errStr & ": " & errStr)
            raiseOSError(osErr, errStr)
        of SSL_ERROR_SSL:
          # SSL shutdown must not be done if a fatal error occurred.
          socket.sslNoShutdown = true
          raiseSSLError()
        else: raiseSSLError("Unknown Error")

  if err == -1 and not (when defineSsl: socket.isSsl else: false):
    var lastE = if lastError.int == -1: getSocketError(socket) else: lastError
    if not flags.isDisconnectionError(lastE):
      if async:
        when useWinVersion:
          if lastE.int32 == WSAEWOULDBLOCK:
            return
          else: raiseOSError(lastE)
        else:
          if lastE.int32 == EAGAIN or lastE.int32 == EWOULDBLOCK:
            return
          else: raiseOSError(lastE)
      else: raiseOSError(lastE)

proc listen*(socket: Socket, backlog = SOMAXCONN) {.tags: [ReadIOEffect].} =
  ## Marks `socket` as accepting connections.
  ## `Backlog` specifies the maximum length of the
  ## queue of pending connections.
  ##
  ## Raises an OSError error upon failure.
  if nativesockets.listen(socket.fd, backlog) < 0'i32:
    raiseOSError(osLastError())

proc bindAddr*(socket: Socket, port = Port(0), address = "") {.
  tags: [ReadIOEffect].} =
  ## Binds `address`:`port` to the socket.
  ##
  ## If `address` is "" then ADDR_ANY will be bound.
  var realaddr = address
  if realaddr == "":
    case socket.domain
    of AF_INET6: realaddr = "::"
    of AF_INET: realaddr = "0.0.0.0"
    else:
      raise newException(ValueError,
        "Unknown socket address family and no address specified to bindAddr")

  var aiList = getAddrInfo(realaddr, port, socket.domain)
  if bindAddr(socket.fd, aiList.ai_addr, aiList.ai_addrlen.SockLen) < 0'i32:
    freeaddrinfo(aiList)
    var address2: string
    address2.addQuoted address
    raiseOSError(osLastError(), "address: $# port: $#" % [address2, $port])
  freeaddrinfo(aiList)

proc acceptAddr*(server: Socket, client: var owned(Socket), address: var string,
                 flags = {SocketFlag.SafeDisconn},
                 inheritable = defined(nimInheritHandles)) {.
                 tags: [ReadIOEffect], gcsafe, locks: 0.} =
  ## Blocks until a connection is being made from a client. When a connection
  ## is made sets `client` to the client socket and `address` to the address
  ## of the connecting client.
  ## This function will raise OSError if an error occurs.
  ##
  ## The resulting client will inherit any properties of the server socket. For
  ## example: whether the socket is buffered or not.
  ##
  ## The SocketHandle associated with the resulting client will not be
  ## inheritable by child processes by default. This can be changed via
  ## the `inheritable` parameter.
  ##
  ## The `accept` call may result in an error if the connecting socket
  ## disconnects during the duration of the `accept`. If the `SafeDisconn`
  ## flag is specified then this error will not be raised and instead
  ## accept will be called again.
  if client.isNil:
    new(client)
  let ret = accept(server.fd, inheritable)
  let sock = ret[0]

  if sock == osInvalidSocket:
    let err = osLastError()
    if flags.isDisconnectionError(err):
      acceptAddr(server, client, address, flags, inheritable)
    raiseOSError(err)
  else:
    address = ret[1]
    client.fd = sock
    client.domain = getSockDomain(sock)
    client.isBuffered = server.isBuffered

    # Handle SSL.
    when defineSsl:
      if server.isSsl:
        # We must wrap the client sock in a ssl context.

        server.sslContext.wrapSocket(client)
        ErrClearError()
        let ret = SSL_accept(client.sslHandle)
        socketError(client, ret, false)

when false: #defineSsl:
  proc acceptAddrSSL*(server: Socket, client: var Socket,
                      address: var string): SSL_acceptResult {.
                      tags: [ReadIOEffect].} =
    ## This procedure should only be used for non-blocking **SSL** sockets.
    ## It will immediately return with one of the following values:
    ##
    ## `AcceptSuccess` will be returned when a client has been successfully
    ## accepted and the handshake has been successfully performed between
    ## `server` and the newly connected client.
    ##
    ## `AcceptNoHandshake` will be returned when a client has been accepted
    ## but no handshake could be performed. This can happen when the client
    ## connects but does not yet initiate a handshake. In this case
    ## `acceptAddrSSL` should be called again with the same parameters.
    ##
    ## `AcceptNoClient` will be returned when no client is currently attempting
    ## to connect.
    template doHandshake(): untyped =
      when defineSsl:
        if server.isSsl:
          client.setBlocking(false)
          # We must wrap the client sock in a ssl context.

          if not client.isSsl or client.sslHandle == nil:
            server.sslContext.wrapSocket(client)
          ErrClearError()
          let ret = SSL_accept(client.sslHandle)
          while ret <= 0:
            let err = SSL_get_error(client.sslHandle, ret)
            if err != SSL_ERROR_WANT_ACCEPT:
              case err
              of SSL_ERROR_ZERO_RETURN:
                raiseSSLError("TLS/SSL connection failed to initiate, socket closed prematurely.")
              of SSL_ERROR_WANT_READ, SSL_ERROR_WANT_WRITE,
                 SSL_ERROR_WANT_CONNECT, SSL_ERROR_WANT_ACCEPT:
                client.sslNoHandshake = true
                return AcceptNoHandshake
              of SSL_ERROR_WANT_X509_LOOKUP:
                raiseSSLError("Function for x509 lookup has been called.")
              of SSL_ERROR_SYSCALL, SSL_ERROR_SSL:
                raiseSSLError()
              else:
                raiseSSLError("Unknown error")
          client.sslNoHandshake = false

    if client.isSsl and client.sslNoHandshake:
      doHandshake()
      return AcceptSuccess
    else:
      acceptAddrPlain(AcceptNoClient, AcceptSuccess):
        doHandshake()

proc accept*(server: Socket, client: var owned(Socket),
             flags = {SocketFlag.SafeDisconn},
             inheritable = defined(nimInheritHandles))
            {.tags: [ReadIOEffect].} =
  ## Equivalent to `acceptAddr` but doesn't return the address, only the
  ## socket.
  ##
  ## The SocketHandle associated with the resulting client will not be
  ## inheritable by child processes by default. This can be changed via
  ## the `inheritable` parameter.
  ##
  ## The `accept` call may result in an error if the connecting socket
  ## disconnects during the duration of the `accept`. If the `SafeDisconn`
  ## flag is specified then this error will not be raised and instead
  ## accept will be called again.
  var addrDummy = ""
  acceptAddr(server, client, addrDummy, flags)

when defined(posix) and not defined(lwip):
  from posix import Sigset, sigwait, sigismember, sigemptyset, sigaddset,
    sigprocmask, pthread_sigmask, SIGPIPE, SIG_BLOCK, SIG_UNBLOCK

template blockSigpipe(body: untyped): untyped =
  ## Temporary block SIGPIPE within the provided code block. If SIGPIPE is
  ## raised for the duration of the code block, it will be queued and will be
  ## raised once the block ends.
  ##
  ## Within the block a `selectSigpipe()` template is provided which can be
  ## used to remove SIGPIPE from the queue. Note that if SIGPIPE is **not**
  ## raised at the time of call, it will block until SIGPIPE is raised.
  ##
  ## If SIGPIPE has already been blocked at the time of execution, the
  ## signal mask is left as-is and `selectSigpipe()` will become a no-op.
  ##
  ## For convenience, this template is also available for non-POSIX system,
  ## where `body` will be executed as-is.
  when not defined(posix) or defined(lwip):
    body
  else:
    template sigmask(how: cint, set, oset: var Sigset): untyped {.gensym.} =
      ## Alias for pthread_sigmask or sigprocmask depending on the status
      ## of --threads
      when compileOption("threads"):
        pthread_sigmask(how, set, oset)
      else:
        sigprocmask(how, set, oset)

    var oldSet, watchSet: Sigset
    if sigemptyset(oldSet) == -1:
      raiseOSError(osLastError())
    if sigemptyset(watchSet) == -1:
      raiseOSError(osLastError())

    if sigaddset(watchSet, SIGPIPE) == -1:
      raiseOSError(osLastError(), "Couldn't add SIGPIPE to Sigset")

    if sigmask(SIG_BLOCK, watchSet, oldSet) == -1:
      raiseOSError(osLastError(), "Couldn't block SIGPIPE")

    let alreadyBlocked = sigismember(oldSet, SIGPIPE) == 1

    template selectSigpipe(): untyped {.used.} =
      if not alreadyBlocked:
        var signal: cint
        let err = sigwait(watchSet, signal)
        if err != 0:
          raiseOSError(err.OSErrorCode, "Couldn't select SIGPIPE")
        assert signal == SIGPIPE

    try:
      body
    finally:
      if not alreadyBlocked:
        if sigmask(SIG_UNBLOCK, watchSet, oldSet) == -1:
          raiseOSError(osLastError(), "Couldn't unblock SIGPIPE")

proc close*(socket: Socket, flags = {SocketFlag.SafeDisconn}) =
  ## Closes a socket.
  ##
  ## If `socket` is an SSL/TLS socket, this proc will also send a closure
  ## notification to the peer. If `SafeDisconn` is in `flags`, failure to do so
  ## due to disconnections will be ignored. This is generally safe in
  ## practice. See
  ## `here <https://security.stackexchange.com/a/82044>`_ for more details.
  try:
    when defineSsl:
      if socket.isSsl and socket.sslHandle != nil:
        # Don't call SSL_shutdown if the connection has not been fully
        # established, see:
        # https://github.com/openssl/openssl/issues/710#issuecomment-253897666
        if not socket.sslNoShutdown and SSL_in_init(socket.sslHandle) == 0:
          # As we are closing the underlying socket immediately afterwards,
          # it is valid, under the TLS standard, to perform a unidirectional
          # shutdown i.e not wait for the peers "close notify" alert with a second
          # call to SSL_shutdown
          blockSigpipe:
            ErrClearError()
            let res = SSL_shutdown(socket.sslHandle)
            if res == 0:
              discard
            elif res != 1:
              let
                err = osLastError()
                sslError = SSL_get_error(socket.sslHandle, res)

              # If a close notification is received, failures outside of the
              # protocol will be returned as SSL_ERROR_ZERO_RETURN instead
              # of SSL_ERROR_SYSCALL. This fact is deduced by digging into
              # SSL_get_error() source code.
              if sslError == SSL_ERROR_ZERO_RETURN or
                 sslError == SSL_ERROR_SYSCALL:
                when defined(posix) and not defined(macosx) and
                     not defined(nimdoc):
                  if err == EPIPE.OSErrorCode:
                    # Clear the SIGPIPE that's been raised due to
                    # the disconnection.
                    selectSigpipe()
                else:
                  discard
                if not flags.isDisconnectionError(err):
                  socketError(socket, res, lastError = err, flags = flags)
              else:
                socketError(socket, res, lastError = err, flags = flags)
  finally:
    when defineSsl:
      if socket.isSsl and socket.sslHandle != nil:
        SSL_free(socket.sslHandle)
        socket.sslHandle = nil

    socket.fd.close()
    socket.fd = osInvalidSocket

when defined(posix):
  from posix import TCP_NODELAY
else:
  from winlean import TCP_NODELAY

proc toCInt*(opt: SOBool): cint =
  ## Converts a `SOBool` into its Socket Option cint representation.
  case opt
  of OptAcceptConn: SO_ACCEPTCONN
  of OptBroadcast: SO_BROADCAST
  of OptDebug: SO_DEBUG
  of OptDontRoute: SO_DONTROUTE
  of OptKeepAlive: SO_KEEPALIVE
  of OptOOBInline: SO_OOBINLINE
  of OptReuseAddr: SO_REUSEADDR
  of OptReusePort: SO_REUSEPORT
  of OptNoDelay: TCP_NODELAY

proc getSockOpt*(socket: Socket, opt: SOBool, level = SOL_SOCKET): bool {.
  tags: [ReadIOEffect].} =
  ## Retrieves option `opt` as a boolean value.
  var res = getSockOptInt(socket.fd, cint(level), toCInt(opt))
  result = res != 0

proc getLocalAddr*(socket: Socket): (string, Port) =
  ## Get the socket's local address and port number.
  ##
  ## This is high-level interface for `getsockname`:idx:.
  getLocalAddr(socket.fd, socket.domain)

when not useNimNetLite:
  proc getPeerAddr*(socket: Socket): (string, Port) =
    ## Get the socket's peer address and port number.
    ##
    ## This is high-level interface for `getpeername`:idx:.
    getPeerAddr(socket.fd, socket.domain)

proc setSockOpt*(socket: Socket, opt: SOBool, value: bool,
    level = SOL_SOCKET) {.tags: [WriteIOEffect].} =
  ## Sets option `opt` to a boolean value specified by `value`.
  runnableExamples("-r:off"):
    let socket = newSocket()
    socket.setSockOpt(OptReusePort, true)
    socket.setSockOpt(OptNoDelay, true, level = IPPROTO_TCP.cint)
  var valuei = cint(if value: 1 else: 0)
  setSockOptInt(socket.fd, cint(level), toCInt(opt), valuei)

when defined(nimdoc) or (defined(posix) and not useNimNetLite):
  proc connectUnix*(socket: Socket, path: string) =
    ## Connects to Unix socket on `path`.
    ## This only works on Unix-style systems: Mac OS X, BSD and Linux
    when not defined(nimdoc):
      var socketAddr = makeUnixAddr(path)
      if socket.fd.connect(cast[ptr SockAddr](addr socketAddr),
          (sizeof(socketAddr.sun_family) + path.len).SockLen) != 0'i32:
        raiseOSError(osLastError())

  proc bindUnix*(socket: Socket, path: string) =
    ## Binds Unix socket to `path`.
    ## This only works on Unix-style systems: Mac OS X, BSD and Linux
    when not defined(nimdoc):
      var socketAddr = makeUnixAddr(path)
      if socket.fd.bindAddr(cast[ptr SockAddr](addr socketAddr),
          (sizeof(socketAddr.sun_family) + path.len).SockLen) != 0'i32:
        raiseOSError(osLastError())

when defined(ssl):
  proc gotHandshake*(socket: Socket): bool =
    ## Determines whether a handshake has occurred between a client (`socket`)
    ## and the server that `socket` is connected to.
    ##
    ## Throws SslError if `socket` is not an SSL socket.
    if socket.isSsl:
      return not socket.sslNoHandshake
    else:
      raiseSSLError("Socket is not an SSL socket.")

proc hasDataBuffered*(s: Socket): bool =
  ## Determines whether a socket has data buffered.
  result = false
  if s.isBuffered:
    result = s.bufLen > 0 and s.currPos != s.bufLen

  when defineSsl:
    if s.isSsl and not result:
      result = s.sslHasPeekChar

proc select(readfd: Socket, timeout = 500): int =
  ## Used for socket operation timeouts.
  if readfd.hasDataBuffered:
    return 1

  var fds = @[readfd.fd]
  result = selectRead(fds, timeout)

proc isClosed(socket: Socket): bool =
  socket.fd == osInvalidSocket

proc uniRecv(socket: Socket, buffer: pointer, size, flags: cint): int =
  ## Handles SSL and non-ssl recv in a nice package.
  ##
  ## In particular handles the case where socket has been closed properly
  ## for both SSL and non-ssl.
  result = 0
  assert(not socket.isClosed, "Cannot `recv` on a closed socket")
  when defineSsl:
    if socket.isSsl:
      ErrClearError()
      return SSL_read(socket.sslHandle, buffer, size)

  return recv(socket.fd, buffer, size, flags)

proc readIntoBuf(socket: Socket, flags: int32): int =
  result = 0
  result = uniRecv(socket, addr(socket.buffer), socket.buffer.high, flags)
  if result < 0:
    # Save it in case it gets reset (the Nim codegen occasionally may call
    # Win API functions which reset it).
    socket.lastError = osLastError()
  if result <= 0:
    socket.bufLen = 0
    socket.currPos = 0
    return result
  socket.bufLen = result
  socket.currPos = 0

template retRead(flags, readBytes: int) {.dirty.} =
  let res = socket.readIntoBuf(flags.int32)
  if res <= 0:
    if readBytes > 0:
      return readBytes
    else:
      return res

proc recv*(socket: Socket, data: pointer, size: int): int {.tags: [
    ReadIOEffect].} =
  ## Receives data from a socket.
  ##
  ## **Note**: This is a low-level function, you may be interested in the higher
  ## level versions of this function which are also named `recv`.
  if size == 0: return
  if socket.isBuffered:
    if socket.bufLen == 0:
      retRead(0'i32, 0)

    var read = 0
    while read < size:
      if socket.currPos >= socket.bufLen:
        retRead(0'i32, read)

      let chunk = min(socket.bufLen-socket.currPos, size-read)
      var d = cast[cstring](data)
      assert size-read >= chunk
      copyMem(addr(d[read]), addr(socket.buffer[socket.currPos]), chunk)
      read.inc(chunk)
      socket.currPos.inc(chunk)

    result = read
  else:
    when defineSsl:
      if socket.isSsl:
        if socket.sslHasPeekChar: # TODO: Merge this peek char mess into uniRecv
          copyMem(data, addr(socket.sslPeekChar), 1)
          socket.sslHasPeekChar = false
          if size-1 > 0:
            var d = cast[cstring](data)
            result = uniRecv(socket, addr(d[1]), cint(size-1), 0'i32) + 1
          else:
            result = 1
        else:
          result = uniRecv(socket, data, size.cint, 0'i32)
      else:
        result = recv(socket.fd, data, size.cint, 0'i32)
    else:
      result = recv(socket.fd, data, size.cint, 0'i32)
    if result < 0:
      # Save the error in case it gets reset.
      socket.lastError = osLastError()

proc waitFor(socket: Socket, waited: var Duration, timeout, size: int,
             funcName: string): int {.tags: [TimeEffect].} =
  ## determines the amount of characters that can be read. Result will never
  ## be larger than `size`. For unbuffered sockets this will be `1`.
  ## For buffered sockets it can be as big as `BufferSize`.
  ##
  ## If this function does not determine that there is data on the socket
  ## within `timeout` ms, a TimeoutError error will be raised.
  result = 1
  if size <= 0: assert false
  if timeout == -1: return size
  if socket.isBuffered and socket.bufLen != 0 and
      socket.bufLen != socket.currPos:
    result = socket.bufLen - socket.currPos
    result = min(result, size)
  else:
    if timeout - waited.inMilliseconds < 1:
      raise newException(TimeoutError, "Call to '" & funcName & "' timed out.")

    when defineSsl:
      if socket.isSsl:
        if socket.hasDataBuffered:
          # sslPeekChar is present.
          return 1
        let sslPending = SSL_pending(socket.sslHandle)
        if sslPending != 0:
          return min(sslPending, size)

    var startTime = getMonoTime()
    let selRet = select(socket, (timeout - waited.inMilliseconds).int)
    if selRet < 0: raiseOSError(osLastError())
    if selRet != 1:
      raise newException(TimeoutError, "Call to '" & funcName & "' timed out.")
    waited += (getMonoTime() - startTime)

proc recv*(socket: Socket, data: pointer, size: int, timeout: int): int {.
  tags: [ReadIOEffect, TimeEffect].} =
  ## overload with a `timeout` parameter in milliseconds.
  var waited: Duration # duration already waited

  var read = 0
  while read < size:
    let avail = waitFor(socket, waited, timeout, size-read, "recv")
    var d = cast[cstring](data)
    assert avail <= size-read
    result = recv(socket, addr(d[read]), avail)
    if result == 0: break
    if result < 0:
      return result
    inc(read, result)

  result = read

proc recv*(socket: Socket, data: var string, size: int, timeout = -1,
           flags = {SocketFlag.SafeDisconn}): int =
  ## Higher-level version of `recv`.
  ##
  ## Reads **up to** `size` bytes from `socket` into `data`.
  ##
  ## For buffered sockets this function will attempt to read all the requested
  ## data. It will read this data in `BufferSize` chunks.
  ##
  ## For unbuffered sockets this function makes no effort to read
  ## all the data requested. It will return as much data as the operating system
  ## gives it.
  ##
  ## When 0 is returned the socket's connection has been closed.
  ##
  ## This function will throw an OSError exception when an error occurs. A value
  ## lower than 0 is never returned.
  ##
  ## A timeout may be specified in milliseconds, if enough data is not received
  ## within the time specified a TimeoutError exception will be raised.
  ##
  ## .. warning:: Only the `SafeDisconn` flag is currently supported.
  data.setLen(size)
  result =
    if timeout == -1:
      recv(socket, cstring(data), size)
    else:
      recv(socket, cstring(data), size, timeout)
  if result < 0:
    data.setLen(0)
    let lastError = getSocketError(socket)
    socket.socketError(result, lastError = lastError, flags = flags)
  else:
    data.setLen(result)

proc recv*(socket: Socket, size: int, timeout = -1,
           flags = {SocketFlag.SafeDisconn}): string {.inline.} =
  ## Higher-level version of `recv` which returns a string.
  ##
  ## Reads **up to** `size` bytes from `socket` into the result.
  ##
  ## For buffered sockets this function will attempt to read all the requested
  ## data. It will read this data in `BufferSize` chunks.
  ##
  ## For unbuffered sockets this function makes no effort to read
  ## all the data requested. It will return as much data as the operating system
  ## gives it.
  ##
  ## When `""` is returned the socket's connection has been closed.
  ##
  ## This function will throw an OSError exception when an error occurs.
  ##
  ## A timeout may be specified in milliseconds, if enough data is not received
  ## within the time specified a TimeoutError exception will be raised.
  ##
  ##
  ## .. warning:: Only the `SafeDisconn` flag is currently supported.
  result = newString(size)
  discard recv(socket, result, size, timeout, flags)

proc peekChar(socket: Socket, c: var char): int {.tags: [ReadIOEffect].} =
  if socket.isBuffered:
    result = 1
    if socket.bufLen == 0 or socket.currPos > socket.bufLen-1:
      var res = socket.readIntoBuf(0'i32)
      if res <= 0:
        result = res

    c = socket.buffer[socket.currPos]
  else:
    when defineSsl:
      if socket.isSsl:
        if not socket.sslHasPeekChar:
          result = uniRecv(socket, addr(socket.sslPeekChar), 1, 0'i32)
          socket.sslHasPeekChar = true

        c = socket.sslPeekChar
        return
    result = recv(socket.fd, addr(c), 1, MSG_PEEK)

proc readLine*(socket: Socket, line: var string, timeout = -1,
               flags = {SocketFlag.SafeDisconn}, maxLength = MaxLineLength) {.
  tags: [ReadIOEffect, TimeEffect].} =
  ## Reads a line of data from `socket`.
  ##
  ## If a full line is read `\r\L` is not
  ## added to `line`, however if solely `\r\L` is read then `line`
  ## will be set to it.
  ##
  ## If the socket is disconnected, `line` will be set to `""`.
  ##
  ## An OSError exception will be raised in the case of a socket error.
  ##
  ## A timeout can be specified in milliseconds, if data is not received within
  ## the specified time a TimeoutError exception will be raised.
  ##
  ## The `maxLength` parameter determines the maximum amount of characters
  ## that can be read. The result is truncated after that.
  ##
  ## .. warning:: Only the `SafeDisconn` flag is currently supported.

  template addNLIfEmpty() =
    if line.len == 0:
      line.add("\c\L")

  template raiseSockError() {.dirty.} =
    let lastError = getSocketError(socket)
    if flags.isDisconnectionError(lastError):
      setLen(line, 0)
    socket.socketError(n, lastError = lastError, flags = flags)
    return

  var waited: Duration

  setLen(line, 0)
  while true:
    var c: char
    discard waitFor(socket, waited, timeout, 1, "readLine")
    var n = recv(socket, addr(c), 1)
    if n < 0: raiseSockError()
    elif n == 0: setLen(line, 0); return
    if c == '\r':
      discard waitFor(socket, waited, timeout, 1, "readLine")
      n = peekChar(socket, c)
      if n > 0 and c == '\L':
        discard recv(socket, addr(c), 1)
      elif n <= 0: raiseSockError()
      addNLIfEmpty()
      return
    elif c == '\L':
      addNLIfEmpty()
      return
    add(line, c)

    # Verify that this isn't a DOS attack: #3847.
    if line.len > maxLength: break

proc recvLine*(socket: Socket, timeout = -1,
               flags = {SocketFlag.SafeDisconn},
               maxLength = MaxLineLength): string =
  ## Reads a line of data from `socket`.
  ##
  ## If a full line is read `\r\L` is not
  ## added to the result, however if solely `\r\L` is read then the result
  ## will be set to it.
  ##
  ## If the socket is disconnected, the result will be set to `""`.
  ##
  ## An OSError exception will be raised in the case of a socket error.
  ##
  ## A timeout can be specified in milliseconds, if data is not received within
  ## the specified time a TimeoutError exception will be raised.
  ##
  ## The `maxLength` parameter determines the maximum amount of characters
  ## that can be read. The result is truncated after that.
  ##
  ## .. warning:: Only the `SafeDisconn` flag is currently supported.
  result = ""
  readLine(socket, result, timeout, flags, maxLength)

proc recvFrom*[T: string | IpAddress](socket: Socket, data: var string, length: int,
               address: var T, port: var Port, flags = 0'i32): int {.
               tags: [ReadIOEffect].} =
  ## Receives data from `socket`. This function should normally be used with
  ## connection-less sockets (UDP sockets). The source address of the data
  ## packet is stored in the `address` argument as either a string or an IpAddress.
  ##
  ## If an error occurs an OSError exception will be raised. Otherwise the return
  ## value will be the length of data received.
  ##
  ## .. warning:: This function does not yet have a buffered implementation,
  ##   so when `socket` is buffered the non-buffered implementation will be
  ##   used. Therefore if `socket` contains something in its buffer this
  ##   function will make no effort to return it.
<<<<<<< HEAD
  template adaptRecvFromToDomain(domain: Domain) =
=======
  template adaptRecvFromToDomain(sockAddress: untyped, domain: Domain) =
>>>>>>> 27e54814
    var addrLen = SockLen(sizeof(sockAddress))
    result = recvfrom(socket.fd, cstring(data), length.cint, flags.cint,
                      cast[ptr SockAddr](addr(sockAddress)), addr(addrLen))

    if result != -1:
      data.setLen(result)

      when typeof(address) is string:
        address = getAddrString(cast[ptr SockAddr](addr(sockAddress)))
        when domain == AF_INET6:
          port = ntohs(sockAddress.sin6_port).Port
        else:
          port = ntohs(sockAddress.sin_port).Port
      else:
        data.setLen(result)
        sockAddress.fromSockAddr(addrLen, address, port)
    else:
      raiseOSError(osLastError())

  assert(socket.protocol != IPPROTO_TCP, "Cannot `recvFrom` on a TCP socket")
  # TODO: Buffered sockets
  data.setLen(length)

  case socket.domain
  of AF_INET6:
    var sockAddress: Sockaddr_in6
    adaptRecvFromToDomain(sockAddress, AF_INET6)
  of AF_INET:
    var sockAddress: Sockaddr_in
    adaptRecvFromToDomain(sockAddress, AF_INET)
  else:
    raise newException(ValueError, "Unknown socket address family")

proc skip*(socket: Socket, size: int, timeout = -1) =
  ## Skips `size` amount of bytes.
  ##
  ## An optional timeout can be specified in milliseconds, if skipping the
  ## bytes takes longer than specified a TimeoutError exception will be raised.
  ##
  ## Returns the number of skipped bytes.
  var waited: Duration
  var dummy = alloc(size)
  var bytesSkipped = 0
  while bytesSkipped != size:
    let avail = waitFor(socket, waited, timeout, size-bytesSkipped, "skip")
    bytesSkipped += recv(socket, dummy, avail)
  dealloc(dummy)

proc send*(socket: Socket, data: pointer, size: int): int {.
  tags: [WriteIOEffect].} =
  ## Sends data to a socket.
  ##
  ## **Note**: This is a low-level version of `send`. You likely should use
  ## the version below.
  assert(not socket.isClosed, "Cannot `send` on a closed socket")
  when defineSsl:
    if socket.isSsl:
      ErrClearError()
      return SSL_write(socket.sslHandle, cast[cstring](data), size)

  when useWinVersion or defined(macosx):
    result = send(socket.fd, data, size.cint, 0'i32)
  else:
    when defined(solaris):
      const MSG_NOSIGNAL = 0
    result = send(socket.fd, data, size, int32(MSG_NOSIGNAL))

proc send*(socket: Socket, data: string,
           flags = {SocketFlag.SafeDisconn}) {.tags: [WriteIOEffect].} =
  ## sends data to a socket.
  let sent = send(socket, cstring(data), data.len)
  if sent < 0:
    let lastError = osLastError()
    socketError(socket, lastError = lastError, flags = flags)

  if sent != data.len:
    raiseOSError(osLastError(), "Could not send all data.")

template `&=`*(socket: Socket; data: typed) =
  ## an alias for 'send'.
  send(socket, data)

proc trySend*(socket: Socket, data: string): bool {.tags: [WriteIOEffect].} =
  ## Safe alternative to `send`. Does not raise an OSError when an error occurs,
  ## and instead returns `false` on failure.
  result = send(socket, cstring(data), data.len) == data.len

proc sendTo*(socket: Socket, address: string, port: Port, data: pointer,
             size: int, af: Domain = AF_INET, flags = 0'i32) {.
             tags: [WriteIOEffect].} =
  ## This proc sends `data` to the specified `address`,
  ## which may be an IP address or a hostname, if a hostname is specified
  ## this function will try each IP of that hostname. This function
  ## should normally be used with connection-less sockets (UDP sockets).
  ##
  ## If an error occurs an OSError exception will be raised.
  ##
  ## **Note:** You may wish to use the high-level version of this function
  ## which is defined below.
  ##
  ## **Note:** This proc is not available for SSL sockets.
  assert(socket.protocol != IPPROTO_TCP, "Cannot `sendTo` on a TCP socket")
  assert(not socket.isClosed, "Cannot `sendTo` on a closed socket")
  var aiList = getAddrInfo(address, port, af, socket.sockType, socket.protocol)
  # try all possibilities:
  var success = false
  var it = aiList
  var result = 0
  while it != nil:
    result = sendto(socket.fd, data, size.cint, flags.cint, it.ai_addr,
                    it.ai_addrlen.SockLen)
    if result != -1'i32:
      success = true
      break
    it = it.ai_next

  let osError = osLastError()
  freeaddrinfo(aiList)

  if not success:
    raiseOSError(osError)

proc sendTo*(socket: Socket, address: string, port: Port,
             data: string) {.tags: [WriteIOEffect].} =
  ## This proc sends `data` to the specified `address`,
  ## which may be an IP address or a hostname, if a hostname is specified
  ## this function will try each IP of that hostname.
  ## 
  ## Generally for use with connection-less (UDP) sockets.
  ##
  ## If an error occurs an OSError exception will be raised.
  ##
  ## This is the high-level version of the above `sendTo` function.
  socket.sendTo(address, port, cstring(data), data.len, socket.domain)

proc sendTo*(socket: Socket, address: IpAddress, port: Port,
             data: string, flags = 0'i32): int {.
              discardable, tags: [WriteIOEffect].} =
  ## This proc sends `data` to the specified `IpAddress` and returns
  ## the number of bytes written. 
  ##
  ## Generally for use with connection-less (UDP) sockets. 
  ##
  ## If an error occurs an OSError exception will be raised.
  ##
  ## This is the high-level version of the above `sendTo` function.
  assert(socket.protocol != IPPROTO_TCP, "Cannot `sendTo` on a TCP socket")
  assert(not socket.isClosed, "Cannot `sendTo` on a closed socket")

  var sa: Sockaddr_storage
  var sl: SockLen
  toSockAddr(address, port, sa, sl)
  result = sendto(socket.fd, cstring(data), data.len().cint, flags.cint,
                  cast[ptr SockAddr](addr sa), sl)

  if result == -1'i32:
    let osError = osLastError()
    raiseOSError(osError)


proc isSsl*(socket: Socket): bool =
  ## Determines whether `socket` is a SSL socket.
  when defineSsl:
    result = socket.isSsl
  else:
    result = false

proc getFd*(socket: Socket): SocketHandle = return socket.fd
  ## Returns the socket's file descriptor

when defined(nimHasStyleChecks):
  {.push styleChecks: off.}

proc IPv4_any*(): IpAddress =
  ## Returns the IPv4 any address, which can be used to listen on all available
  ## network adapters
  result = IpAddress(
    family: IpAddressFamily.IPv4,
    address_v4: [0'u8, 0, 0, 0])

proc IPv4_loopback*(): IpAddress =
  ## Returns the IPv4 loopback address (127.0.0.1)
  result = IpAddress(
    family: IpAddressFamily.IPv4,
    address_v4: [127'u8, 0, 0, 1])

proc IPv4_broadcast*(): IpAddress =
  ## Returns the IPv4 broadcast address (255.255.255.255)
  result = IpAddress(
    family: IpAddressFamily.IPv4,
    address_v4: [255'u8, 255, 255, 255])

proc IPv6_any*(): IpAddress =
  ## Returns the IPv6 any address (::0), which can be used
  ## to listen on all available network adapters
  result = IpAddress(
    family: IpAddressFamily.IPv6,
    address_v6: [0'u8, 0, 0, 0, 0, 0, 0, 0, 0, 0, 0, 0, 0, 0, 0, 0])

proc IPv6_loopback*(): IpAddress =
  ## Returns the IPv6 loopback address (::1)
  result = IpAddress(
    family: IpAddressFamily.IPv6,
    address_v6: [0'u8, 0, 0, 0, 0, 0, 0, 0, 0, 0, 0, 0, 0, 0, 0, 1])

when defined(nimHasStyleChecks):
  {.pop.}

proc `==`*(lhs, rhs: IpAddress): bool =
  ## Compares two IpAddresses for Equality. Returns true if the addresses are equal
  if lhs.family != rhs.family: return false
  if lhs.family == IpAddressFamily.IPv4:
    for i in low(lhs.address_v4) .. high(lhs.address_v4):
      if lhs.address_v4[i] != rhs.address_v4[i]: return false
  else: # IPv6
    for i in low(lhs.address_v6) .. high(lhs.address_v6):
      if lhs.address_v6[i] != rhs.address_v6[i]: return false
  return true

proc `$`*(address: IpAddress): string =
  ## Converts an IpAddress into the textual representation
  result = ""
  case address.family
  of IpAddressFamily.IPv4:
    for i in 0 .. 3:
      if i != 0:
        result.add('.')
      result.add($address.address_v4[i])
  of IpAddressFamily.IPv6:
    var
      currentZeroStart = -1
      currentZeroCount = 0
      biggestZeroStart = -1
      biggestZeroCount = 0
    # Look for the largest block of zeros
    for i in 0..7:
      var isZero = address.address_v6[i*2] == 0 and address.address_v6[i*2+1] == 0
      if isZero:
        if currentZeroStart == -1:
          currentZeroStart = i
          currentZeroCount = 1
        else:
          currentZeroCount.inc()
        if currentZeroCount > biggestZeroCount:
          biggestZeroCount = currentZeroCount
          biggestZeroStart = currentZeroStart
      else:
        currentZeroStart = -1

    if biggestZeroCount == 8: # Special case ::0
      result.add("::")
    else: # Print address
      var printedLastGroup = false
      for i in 0..7:
        var word: uint16 = (cast[uint16](address.address_v6[i*2])) shl 8
        word = word or cast[uint16](address.address_v6[i*2+1])

        if biggestZeroCount != 0 and # Check if group is in skip group
          (i >= biggestZeroStart and i < (biggestZeroStart + biggestZeroCount)):
          if i == biggestZeroStart: # skip start
            result.add("::")
          printedLastGroup = false
        else:
          if printedLastGroup:
            result.add(':')
          var
            afterLeadingZeros = false
            mask = 0xF000'u16
          for j in 0'u16..3'u16:
            var val = (mask and word) shr (4'u16*(3'u16-j))
            if val != 0 or afterLeadingZeros:
              if val < 0xA:
                result.add(chr(uint16(ord('0'))+val))
              else: # val >= 0xA
                result.add(chr(uint16(ord('a'))+val-0xA))
              afterLeadingZeros = true
            mask = mask shr 4

          if not afterLeadingZeros:
            result.add '0'

          printedLastGroup = true

proc dial*(address: string, port: Port,
           protocol = IPPROTO_TCP, buffered = true): owned(Socket)
           {.tags: [ReadIOEffect, WriteIOEffect].} =
  ## Establishes connection to the specified `address`:`port` pair via the
  ## specified protocol. The procedure iterates through possible
  ## resolutions of the `address` until it succeeds, meaning that it
  ## seamlessly works with both IPv4 and IPv6.
  ## Returns Socket ready to send or receive data.
  let sockType = protocol.toSockType()

  let aiList = getAddrInfo(address, port, AF_UNSPEC, sockType, protocol)

  var fdPerDomain: array[low(Domain).ord..high(Domain).ord, SocketHandle]
  for i in low(fdPerDomain)..high(fdPerDomain):
    fdPerDomain[i] = osInvalidSocket
  template closeUnusedFds(domainToKeep = -1) {.dirty.} =
    for i, fd in fdPerDomain:
      if fd != osInvalidSocket and i != domainToKeep:
        fd.close()

  var success = false
  var lastError: OSErrorCode
  var it = aiList
  var domain: Domain
  var lastFd: SocketHandle
  while it != nil:
    let domainOpt = it.ai_family.toKnownDomain()
    if domainOpt.isNone:
      it = it.ai_next
      continue
    domain = domainOpt.unsafeGet()
    lastFd = fdPerDomain[ord(domain)]
    if lastFd == osInvalidSocket:
      lastFd = createNativeSocket(domain, sockType, protocol)
      if lastFd == osInvalidSocket:
        # we always raise if socket creation failed, because it means a
        # network system problem (e.g. not enough FDs), and not an unreachable
        # address.
        let err = osLastError()
        freeaddrinfo(aiList)
        closeUnusedFds()
        raiseOSError(err)
      fdPerDomain[ord(domain)] = lastFd
    if connect(lastFd, it.ai_addr, it.ai_addrlen.SockLen) == 0'i32:
      success = true
      break
    lastError = osLastError()
    it = it.ai_next
  freeaddrinfo(aiList)
  closeUnusedFds(ord(domain))

  if success:
    result = newSocket(lastFd, domain, sockType, protocol)
  elif lastError != 0.OSErrorCode:
    raiseOSError(lastError)
  else:
    raise newException(IOError, "Couldn't resolve address: " & address)

proc connect*(socket: Socket, address: string,
    port = Port(0)) {.tags: [ReadIOEffect].} =
  ## Connects socket to `address`:`port`. `Address` can be an IP address or a
  ## host name. If `address` is a host name, this function will try each IP
  ## of that host name. `htons` is already performed on `port` so you must
  ## not do it.
  ##
  ## If `socket` is an SSL socket a handshake will be automatically performed.
  var aiList = getAddrInfo(address, port, socket.domain)
  # try all possibilities:
  var success = false
  var lastError: OSErrorCode
  var it = aiList
  while it != nil:
    if connect(socket.fd, it.ai_addr, it.ai_addrlen.SockLen) == 0'i32:
      success = true
      break
    else: lastError = osLastError()
    it = it.ai_next

  freeaddrinfo(aiList)
  if not success: raiseOSError(lastError)

  when defineSsl:
    if socket.isSsl:
      # RFC3546 for SNI specifies that IP addresses are not allowed.
      if not isIpAddress(address):
        # Discard result in case OpenSSL version doesn't support SNI, or we're
        # not using TLSv1+
        discard SSL_set_tlsext_host_name(socket.sslHandle, address)

      ErrClearError()
      let ret = SSL_connect(socket.sslHandle)
      socketError(socket, ret)
      when not defined(nimDisableCertificateValidation) and not defined(windows):
        if not isIpAddress(address):
          socket.checkCertName(address)

proc connectAsync(socket: Socket, name: string, port = Port(0),
                  af: Domain = AF_INET) {.tags: [ReadIOEffect].} =
  ## A variant of `connect` for non-blocking sockets.
  ##
  ## This procedure will immediately return, it will not block until a connection
  ## is made. It is up to the caller to make sure the connection has been established
  ## by checking (using `select`) whether the socket is writeable.
  ##
  ## **Note**: For SSL sockets, the `handshake` procedure must be called
  ## whenever the socket successfully connects to a server.
  var aiList = getAddrInfo(name, port, af)
  # try all possibilities:
  var success = false
  var lastError: OSErrorCode
  var it = aiList
  while it != nil:
    var ret = connect(socket.fd, it.ai_addr, it.ai_addrlen.SockLen)
    if ret == 0'i32:
      success = true
      break
    else:
      lastError = osLastError()
      when useWinVersion:
        # Windows EINTR doesn't behave same as POSIX.
        if lastError.int32 == WSAEWOULDBLOCK:
          success = true
          break
      else:
        if lastError.int32 == EINTR or lastError.int32 == EINPROGRESS:
          success = true
          break

    it = it.ai_next

  freeaddrinfo(aiList)
  if not success: raiseOSError(lastError)

proc connect*(socket: Socket, address: string, port = Port(0),
    timeout: int) {.tags: [ReadIOEffect, WriteIOEffect].} =
  ## Connects to server as specified by `address` on port specified by `port`.
  ##
  ## The `timeout` parameter specifies the time in milliseconds to allow for
  ## the connection to the server to be made.
  socket.fd.setBlocking(false)

  socket.connectAsync(address, port, socket.domain)
  var s = @[socket.fd]
  if selectWrite(s, timeout) != 1:
    raise newException(TimeoutError, "Call to 'connect' timed out.")
  else:
    let res = getSockOptInt(socket.fd, SOL_SOCKET, SO_ERROR)
    if res != 0:
      raiseOSError(OSErrorCode(res))
    when defineSsl and not defined(nimdoc):
      if socket.isSsl:
        socket.fd.setBlocking(true)
        # RFC3546 for SNI specifies that IP addresses are not allowed.
        if not isIpAddress(address):
          # Discard result in case OpenSSL version doesn't support SNI, or we're
          # not using TLSv1+
          discard SSL_set_tlsext_host_name(socket.sslHandle, address)

        ErrClearError()
        let ret = SSL_connect(socket.sslHandle)
        socketError(socket, ret)
        when not defined(nimDisableCertificateValidation):
          if not isIpAddress(address):
            socket.checkCertName(address)
  socket.fd.setBlocking(true)

proc getPrimaryIPAddr*(dest = parseIpAddress("8.8.8.8")): IpAddress =
  ## Finds the local IP address, usually assigned to eth0 on LAN or wlan0 on WiFi,
  ## used to reach an external address. Useful to run local services.
  ##
  ## No traffic is sent.
  ##
  ## Supports IPv4 and v6.
  ## Raises OSError if external networking is not set up.
  runnableExamples("-r:off"):
    echo getPrimaryIPAddr() # "192.168.1.2"
  let socket =
    if dest.family == IpAddressFamily.IPv4:
      newSocket(AF_INET, SOCK_DGRAM, IPPROTO_UDP)
    else:
      newSocket(AF_INET6, SOCK_DGRAM, IPPROTO_UDP)
  try:
    socket.connect($dest, 80.Port)
    result = socket.getLocalAddr()[0].parseIpAddress()
  finally:
    socket.close()<|MERGE_RESOLUTION|>--- conflicted
+++ resolved
@@ -1627,11 +1627,8 @@
   ##   so when `socket` is buffered the non-buffered implementation will be
   ##   used. Therefore if `socket` contains something in its buffer this
   ##   function will make no effort to return it.
-<<<<<<< HEAD
-  template adaptRecvFromToDomain(domain: Domain) =
-=======
+
   template adaptRecvFromToDomain(sockAddress: untyped, domain: Domain) =
->>>>>>> 27e54814
     var addrLen = SockLen(sizeof(sockAddress))
     result = recvfrom(socket.fd, cstring(data), length.cint, flags.cint,
                       cast[ptr SockAddr](addr(sockAddress)), addr(addrLen))
