#
#
#            Nim's Runtime Library
#        (c) Copyright 2015 Andreas Rumpf
#
#    See the file "copying.txt", included in this
#    distribution, for details about the copyright.
#

## Implements Nim's `spawn <manual_experimental.html#parallel-amp-spawn>`_.
##
## You most likely want the ``spawn`` procedure from this module.
## ``spawn`` creates a new task to be executed on another thread.
## You may synchronously block while the spawned task completes
## using the blocking apis described in this file, and then retrieve
## the result using the `^` operator.
## 
## Example:
##
##   .. code-block::nim
##      proc my_thread_task(s: string) : string =
##        return "hello" + s 
##
##      let a = spawn my_thread_task("world")
##      sync()
##      let result = ^a
##
## or you can use ``spawn`` in conjunction
## with the `asyncdispatch module <asyncdispatch.html>`_
## to asynchronously wait for the task to complete.
##
## Example:
##
##   .. code-block::nim
##      proc my_thread_task(s: string) : string =
##        return "hello" + s 
##
##      proc myAsyncProc() Future[string] {.async.} =
##        let res = await spawn my_thread_task("async world")
##        # do other async operations 
##        result = res 
##
## **See also:**
## * `threads module <threads.html>`_
## * `channels module <channels.html>`_
## * `locks module <locks.html>`_
## * `asyncdispatch module <asyncdispatch.html>`_

when not compileOption("threads"):
  {.error: "Threadpool requires --threads:on option.".}

import cpuinfo, cpuload, locks, os, asyncdispatch

{.push stackTrace:off.}

type
  Semaphore = object
    c: Cond
    L: Lock
    counter: int

proc initSemaphore(cv: var Semaphore) =
  initCond(cv.c)
  initLock(cv.L)

proc destroySemaphore(cv: var Semaphore) {.inline.} =
  deinitCond(cv.c)
  deinitLock(cv.L)

proc blockUntil(cv: var Semaphore) =
  acquire(cv.L)
  while cv.counter <= 0:
    wait(cv.c, cv.L)
  dec cv.counter
  release(cv.L)

proc signal(cv: var Semaphore) =
  acquire(cv.L)
  inc cv.counter
  release(cv.L)
  signal(cv.c)

const CacheLineSize = 32 # true for most archs

type
  Barrier {.compilerProc.} = object
    entered: int
    cv: Semaphore # Semaphore takes 3 words at least
    when sizeof(int) < 8:
      cacheAlign: array[CacheLineSize-4*sizeof(int), byte]
    left: int
    cacheAlign2: array[CacheLineSize-sizeof(int), byte]
    interest: bool # whether the master is interested in the "all done" event

proc barrierEnter(b: ptr Barrier) {.compilerProc, inline.} =
  # due to the signaling between threads, it is ensured we are the only
  # one with access to 'entered' so we don't need 'atomicInc' here:
  inc b.entered
  # also we need no 'fence' instructions here as soon 'nimArgsPassingDone'
  # will be called which already will perform a fence for us.

proc barrierLeave(b: ptr Barrier) {.compilerProc, inline.} =
  atomicInc b.left
  when not defined(x86): fence()
  # We may not have seen the final value of b.entered yet,
  # so we need to check for >= instead of ==.
  if b.interest and b.left >= b.entered: signal(b.cv)

proc openBarrier(b: ptr Barrier) {.compilerProc, inline.} =
  b.entered = 0
  b.left = 0
  b.interest = false

proc closeBarrier(b: ptr Barrier) {.compilerProc.} =
  fence()
  if b.left != b.entered:
    b.cv.initSemaphore()
    fence()
    b.interest = true
    fence()
    while b.left != b.entered: blockUntil(b.cv)
    destroySemaphore(b.cv)

{.pop.}

# ----------------------------------------------------------------------------

type
  AwaitInfo = object
    cv: Semaphore
    idx: int

  FlowVarBase* = ref FlowVarBaseObj ## Untyped base class for ``FlowVar[T]``.
  FlowVarBaseObj = object of FutureBase
    ready, usesSemaphore, awaited: bool
    cv: Semaphore  # for 'blockUntilAny' support
    ai: ptr AwaitInfo
    idx: int
    data: pointer  # we incRef and unref it to keep it alive; note this MUST NOT
                   # be RootRef here otherwise the wrong GC keeps track of it!
    owner: pointer # ptr Worker
    event*: AsyncEvent # makes Flowvar work with async

  FlowVarObj[T] = object of FlowVarBaseObj
    blob: T

  FlowVar*{.compilerProc.}[T] = ref FlowVarObj[T] ## A data flow variable.
                                                  ## Compatible with `Future[T] from asyncdispatch <asyncdispatch.html>`_
 
  ToFreeQueue = object
    len: int
    lock: Lock
    empty: Semaphore
    data: array[128, pointer]

  WorkerProc = proc (thread, args: pointer) {.nimcall, gcsafe.}
  Worker = object
    taskArrived: Semaphore
    taskStarted: Semaphore #\
    # task data:
    f: WorkerProc
    data: pointer
    ready: bool # put it here for correct alignment!
    initialized: bool # whether it has even been initialized
    shutdown: bool # the pool requests to shut down this worker thread
    q: ToFreeQueue
    readyForTask: Semaphore

const threadpoolWaitMs {.intdefine.}: int = 100

proc blockUntil*(fv: FlowVarBase) =
  ## Waits until the value for the ``fv`` arrives.
  ##
  ## Usually it is not necessary to call this explicitly.
  if fv.usesSemaphore and not fv.awaited:
    fv.awaited = true
    blockUntil(fv.cv)
    destroySemaphore(fv.cv)

proc selectWorker(w: ptr Worker; fn: WorkerProc; data: pointer): bool =
  if cas(addr w.ready, true, false):
    w.data = data
    w.f = fn
    signal(w.taskArrived)
    blockUntil(w.taskStarted)
    result = true

proc cleanFlowVars(w: ptr Worker) =
  let q = addr(w.q)
  acquire(q.lock)
  for i in 0 ..< q.len:
    GC_unref(cast[RootRef](q.data[i]))
    #echo "GC_unref"
  q.len = 0
  release(q.lock)

proc wakeupWorkerToProcessQueue(w: ptr Worker) =
  # we have to ensure it's us who wakes up the owning thread.
  # This is quite horrible code, but it runs so rarely that it doesn't matter:
  while not cas(addr w.ready, true, false):
    cpuRelax()
    discard
  w.data = nil
  w.f = proc (w, a: pointer) {.nimcall.} =
    let w = cast[ptr Worker](w)
    cleanFlowVars(w)
    signal(w.q.empty)
  signal(w.taskArrived)

proc attach(fv: FlowVarBase; i: int): bool =
  acquire(fv.cv.L)
  if fv.cv.counter <= 0:
    fv.idx = i
    result = true
  else:
    result = false
  release(fv.cv.L)

proc finito(fv: FlowVarBase) =
  doAssert fv.ai.isNil, "flowVar is still attached to an 'blockUntilAny'"
  # we have to protect against the rare cases where the owner of the flowVar
  # simply disregards the flowVar and yet the "flowVar" has not yet written
  # anything to it:
  blockUntil(fv)
  if fv.data.isNil: return
  let owner = cast[ptr Worker](fv.owner)
  let q = addr(owner.q)
  acquire(q.lock)
  while not (q.len < q.data.len):
    #echo "EXHAUSTED!"
    release(q.lock)
    wakeupWorkerToProcessQueue(owner)
    blockUntil(q.empty)
    acquire(q.lock)
  q.data[q.len] = cast[pointer](fv.data)
  inc q.len
  release(q.lock)
  fv.data = nil
  # the worker thread waits for "data" to be set to nil before shutting down
  owner.data = nil

proc fvFinalizer[T](fv: FlowVar[T]) = finito(fv)

proc nimCreateFlowVar[T](): FlowVar[T] {.compilerProc.} =
  new(result, fvFinalizer)

proc nimFlowVarCreateSemaphore(fv: FlowVarBase) {.compilerProc.} =
  fv.cv.initSemaphore()
  fv.event = newAsyncEvent()
  fv.usesSemaphore = true
  addEvent(fv.event, proc(fd: AsyncFD): bool {.gcsafe.} = fv.complete(); true)

proc nimFlowVarSignal(fv: FlowVarBase) {.compilerProc.} =
  if fv.ai != nil:
    acquire(fv.ai.cv.L)
    fv.ai.idx = fv.idx
    inc fv.ai.cv.counter
    release(fv.ai.cv.L)
    signal(fv.ai.cv.c)
  if fv.usesSemaphore:
    signal(fv.cv)
  fv.event.trigger()

proc awaitAndThen*[T](fv: FlowVar[T]; action: proc (x: T) {.closure.}) =
  ## Blocks until the ``fv`` is available and then passes its value
  ## to ``action``.
  ##
  ## Note that due to Nim's parameter passing semantics this
  ## means that ``T`` doesn't need to be copied so ``awaitAndThen`` can
  ## sometimes be more efficient than `^ proc <#^,FlowVar[T]>`_.
  blockUntil(fv)
  when T is string or T is seq:
    action(cast[T](fv.data))
  elif T is ref:
    {.error: "'awaitAndThen' not available for FlowVar[ref]".}
  else:
    action(fv.blob)
  finito(fv)

proc unsafeRead*[T](fv: FlowVar[ref T]): ptr T =
  ## Blocks until the value is available and then returns this value.
  blockUntil(fv)
  result = cast[ptr T](fv.data)
  finito(fv)

proc `^`*[T](fv: FlowVar[ref T]): ref T =
  ## Blocks until the value is available and then returns this value.
  blockUntil(fv)
  let src = cast[ref T](fv.data)
<<<<<<< HEAD
  deepCopy result, src
  finito(fv)
=======
  when defined(nimV2):
    result = src
  else:
    deepCopy result, src
  finished(fv)
>>>>>>> 21fc8b4d

proc `^`*[T](fv: FlowVar[T]): T =
  ## Blocks until the value is available and then returns this value.
  blockUntil(fv)
  when T is string or T is seq:
    let src = cast[T](fv.data)
    when defined(nimV2):
      result = src
    else:
      deepCopy result, src
  else:
    result = fv.blob
  finito(fv)

proc read*[T](future: FlowVar[T]): T =
  ## Implement just enough of the Future api to make FlowVar compatible with the async macro.
  ## Returns the value of the future.
  ^future

proc blockUntilAny*(flowVars: openArray[FlowVarBase]): int =
  ## Awaits any of the given ``flowVars``. Returns the index of one ``flowVar``
  ## for which a value arrived.
  ##
  ## A ``flowVar`` only supports one call to ``blockUntilAny`` at the same time.
  ## That means if you ``blockUntilAny([a,b])`` and ``blockUntilAny([b,c])``
  ## the second call will only block until ``c``. If there is no ``flowVar`` left
  ## to be able to wait on, -1 is returned.
  ##
  ## **Note**: This results in non-deterministic behaviour and should be avoided.
  var ai: AwaitInfo
  ai.cv.initSemaphore()
  var conflicts = 0
  result = -1
  for i in 0 .. flowVars.high:
    if cas(addr flowVars[i].ai, nil, addr ai):
      if not attach(flowVars[i], i):
        result = i
        break
    else:
      inc conflicts
  if conflicts < flowVars.len:
    if result < 0:
      blockUntil(ai.cv)
      result = ai.idx
    for i in 0 .. flowVars.high:
      discard cas(addr flowVars[i].ai, addr ai, nil)
  destroySemaphore(ai.cv)

proc isReady*(fv: FlowVarBase): bool =
  ## Determines whether the specified ``FlowVarBase``'s value is available.
  ##
  ## If ``true``, awaiting ``fv`` will not block.
  if fv.usesSemaphore and not fv.awaited:
    acquire(fv.cv.L)
    result = fv.cv.counter > 0
    release(fv.cv.L)
  else:
    result = true

proc nimArgsPassingDone(p: pointer) {.compilerProc.} =
  let w = cast[ptr Worker](p)
  signal(w.taskStarted)

const
  MaxThreadPoolSize* = 256 ## Maximum size of the thread pool. 256 threads
                           ## should be good enough for anybody ;-)
  MaxDistinguishedThread* = 32 ## Maximum number of "distinguished" threads.

type
  ThreadId* = range[0..MaxDistinguishedThread-1]

var
  currentPoolSize: int
  maxPoolSize = MaxThreadPoolSize
  minPoolSize = 4
  gSomeReady : Semaphore
  readyWorker: ptr Worker

# A workaround for recursion deadlock issue
# https://github.com/nim-lang/Nim/issues/4597
var
  numSlavesLock: Lock
  numSlavesRunning {.guard: numSlavesLock}: int
  numSlavesWaiting {.guard: numSlavesLock}: int
  isSlave {.threadvar.}: bool

numSlavesLock.initLock

gSomeReady.initSemaphore()

proc slave(w: ptr Worker) {.thread.} =
  isSlave = true
  while true:
    if w.shutdown:
      w.shutdown = false
      atomicDec currentPoolSize
      while true:
        if w.data != nil:
          sleep(threadpoolWaitMs)
        else:
          # The flowvar finalizer ("finito()") set w.data to nil, so we can
          # safely terminate the thread.
          #
          # TODO: look for scenarios in which the flowvar is never finalized, so
          # a shut down thread gets stuck in this loop until the main thread exits.
          break
      break
    when declared(atomicStoreN):
      atomicStoreN(addr(w.ready), true, ATOMIC_SEQ_CST)
    else:
      w.ready = true
    readyWorker = w
    signal(gSomeReady)
    blockUntil(w.taskArrived)
    # XXX Somebody needs to look into this (why does this assertion fail
    # in Visual Studio?)
    when not defined(vcc) and not defined(tcc): assert(not w.ready)

    withLock numSlavesLock:
      inc numSlavesRunning

    w.f(w, w.data)

    withLock numSlavesLock:
      dec numSlavesRunning

    if w.q.len != 0: w.cleanFlowVars

proc distinguishedSlave(w: ptr Worker) {.thread.} =
  while true:
    when declared(atomicStoreN):
      atomicStoreN(addr(w.ready), true, ATOMIC_SEQ_CST)
    else:
      w.ready = true
    signal(w.readyForTask)
    blockUntil(w.taskArrived)
    assert(not w.ready)
    w.f(w, w.data)
    if w.q.len != 0: w.cleanFlowVars

var
  workers: array[MaxThreadPoolSize, Thread[ptr Worker]]
  workersData: array[MaxThreadPoolSize, Worker]

  distinguished: array[MaxDistinguishedThread, Thread[ptr Worker]]
  distinguishedData: array[MaxDistinguishedThread, Worker]

when defined(nimPinToCpu):
  var gCpus: Natural

proc setMinPoolSize*(size: range[1..MaxThreadPoolSize]) =
  ## Sets the minimum thread pool size. The default value of this is 4.
  minPoolSize = size

proc setMaxPoolSize*(size: range[1..MaxThreadPoolSize]) =
  ## Sets the maximum thread pool size. The default value of this
  ## is ``MaxThreadPoolSize`` (256).
  maxPoolSize = size
  if currentPoolSize > maxPoolSize:
    for i in maxPoolSize..currentPoolSize-1:
      let w = addr(workersData[i])
      w.shutdown = true

when defined(nimRecursiveSpawn):
  var localThreadId {.threadvar.}: int

proc activateWorkerThread(i: int) {.noinline.} =
  workersData[i].taskArrived.initSemaphore()
  workersData[i].taskStarted.initSemaphore()
  workersData[i].initialized = true
  workersData[i].q.empty.initSemaphore()
  initLock(workersData[i].q.lock)
  createThread(workers[i], slave, addr(workersData[i]))
  when defined(nimRecursiveSpawn):
    localThreadId = i+1
  when defined(nimPinToCpu):
    if gCpus > 0: pinToCpu(workers[i], i mod gCpus)

proc activateDistinguishedThread(i: int) {.noinline.} =
  distinguishedData[i].taskArrived.initSemaphore()
  distinguishedData[i].taskStarted.initSemaphore()
  distinguishedData[i].initialized = true
  distinguishedData[i].q.empty.initSemaphore()
  initLock(distinguishedData[i].q.lock)
  distinguishedData[i].readyForTask.initSemaphore()
  createThread(distinguished[i], distinguishedSlave, addr(distinguishedData[i]))

proc setup() =
  let p = countProcessors()
  when defined(nimPinToCpu):
    gCpus = p
  currentPoolSize = min(p, MaxThreadPoolSize)
  readyWorker = addr(workersData[0])
  for i in 0..<currentPoolSize: activateWorkerThread(i)

proc preferSpawn*(): bool =
  ## Use this proc to determine quickly if a ``spawn`` or a direct call is
  ## preferable.
  ##
  ## If it returns ``true``, a ``spawn`` may make sense. In general
  ## it is not necessary to call this directly; use `spawnX template
  ## <#spawnX.t>`_ instead.
  result = gSomeReady.counter > 0

proc spawn*(call: typed): void {.magic: "Spawn".}
  ## Always spawns a new task, so that the ``call`` is never executed on
  ## the calling thread.
  ##
  ## ``call`` has to be proc call ``p(...)`` where ``p`` is gcsafe and has a
  ## return type that is either ``void`` or compatible with ``FlowVar[T]``.
  ##
  ## spawn is compatible with `async <asyncdispatch.html>`_.
  ## You can ``await`` a spawn just like a normal async procedure or Future[T].

proc pinnedSpawn*(id: ThreadId; call: typed): void {.magic: "Spawn".}
  ## Always spawns a new task on the worker thread with ``id``, so that
  ## the ``call`` is **always** executed on the thread.
  ##
  ## ``call`` has to be proc call ``p(...)`` where ``p`` is gcsafe and has a
  ## return type that is either ``void`` or compatible with ``FlowVar[T]``.

template spawnX*(call): void =
  ## Spawns a new task if a CPU core is ready, otherwise executes the
  ## call in the calling thread.
  ##
  ## Usually it is advised to use `spawn proc <#spawn,typed>`_ in order to
  ## not block the producer for an unknown amount of time.
  ##
  ## ``call`` has to be proc call ``p(...)`` where ``p`` is gcsafe and has a
  ## return type that is either 'void' or compatible with ``FlowVar[T]``.
  (if preferSpawn(): spawn call else: call)

proc parallel*(body: untyped) {.magic: "Parallel".}
  ## A parallel section can be used to execute a block in parallel.
  ##
  ## ``body`` has to be in a DSL that is a particular subset of the language.
  ##
  ## Please refer to `the manual <manual.html#parallel-amp-spawn>`_
  ## for further information.

var
  state: ThreadPoolState
  stateLock: Lock

initLock stateLock

proc nimSpawn3(fn: WorkerProc; data: pointer) {.compilerProc.} =
  # implementation of 'spawn' that is used by the code generator.
  while true:
    if selectWorker(readyWorker, fn, data): return
    for i in 0..<currentPoolSize:
      if selectWorker(addr(workersData[i]), fn, data): return

    # determine what to do, but keep in mind this is expensive too:
    # state.calls < maxPoolSize: warmup phase
    # (state.calls and 127) == 0: periodic check
    if state.calls < maxPoolSize or (state.calls and 127) == 0:
      # ensure the call to 'advice' is atomic:
      if tryAcquire(stateLock):
        if currentPoolSize < minPoolSize:
          if not workersData[currentPoolSize].initialized:
            activateWorkerThread(currentPoolSize)
          let w = addr(workersData[currentPoolSize])
          atomicInc currentPoolSize
          if selectWorker(w, fn, data):
            release(stateLock)
            return

        case advice(state)
        of doNothing: discard
        of doCreateThread:
          if currentPoolSize < maxPoolSize:
            if not workersData[currentPoolSize].initialized:
              activateWorkerThread(currentPoolSize)
            let w = addr(workersData[currentPoolSize])
            atomicInc currentPoolSize
            if selectWorker(w, fn, data):
              release(stateLock)
              return
            # else we didn't succeed but some other thread, so do nothing.
        of doShutdownThread:
          if currentPoolSize > minPoolSize:
            let w = addr(workersData[currentPoolSize-1])
            w.shutdown = true
          # we don't free anything here. Too dangerous.
        release(stateLock)
      # else the acquire failed, but this means some
      # other thread succeeded, so we don't need to do anything here.
    when defined(nimRecursiveSpawn):
      if localThreadId > 0:
        # we are a worker thread, so instead of waiting for something which
        # might as well never happen (see tparallel_quicksort), we run the task
        # on the current thread instead.
        var self = addr(workersData[localThreadId-1])
        fn(self, data)
        blockUntil(self.taskStarted)
        return

    if isSlave:
      # Run under lock until `numSlavesWaiting` increment to avoid a
      # race (otherwise two last threads might start waiting together)
      withLock numSlavesLock:
        if numSlavesRunning <= numSlavesWaiting + 1:
          # All the other slaves are waiting
          # If we wait now, we-re deadlocked until
          # an external spawn happens !
          if currentPoolSize < maxPoolSize:
            if not workersData[currentPoolSize].initialized:
              activateWorkerThread(currentPoolSize)
            let w = addr(workersData[currentPoolSize])
            atomicInc currentPoolSize
            if selectWorker(w, fn, data):
              return
          else:
            # There is no place in the pool. We're deadlocked.
            # echo "Deadlock!"
            discard

        inc numSlavesWaiting

    blockUntil(gSomeReady)

    if isSlave:
      withLock numSlavesLock:
        dec numSlavesWaiting

var
  distinguishedLock: Lock

initLock distinguishedLock

proc nimSpawn4(fn: WorkerProc; data: pointer; id: ThreadId) {.compilerProc.} =
  acquire(distinguishedLock)
  if not distinguishedData[id].initialized:
    activateDistinguishedThread(id)
  release(distinguishedLock)
  while true:
    if selectWorker(addr(distinguishedData[id]), fn, data): break
    blockUntil(distinguishedData[id].readyForTask)


proc sync*() =
  ## A simple barrier to wait for all ``spawn``'ed tasks.
  ##
  ## If you need more elaborate waiting, you have to use an explicit barrier.
  while true:
    var allReady = true
    for i in 0 ..< currentPoolSize:
      if not allReady: break
      allReady = allReady and workersData[i].ready
    if allReady: break
    sleep(threadpoolWaitMs)
    # We cannot "blockUntil(gSomeReady)" because workers may be shut down between
    # the time we establish that some are not "ready" and the time we wait for a
    # "signal(gSomeReady)" from inside "slave()" that can never come.

setup()<|MERGE_RESOLUTION|>--- conflicted
+++ resolved
@@ -287,16 +287,11 @@
   ## Blocks until the value is available and then returns this value.
   blockUntil(fv)
   let src = cast[ref T](fv.data)
-<<<<<<< HEAD
-  deepCopy result, src
-  finito(fv)
-=======
   when defined(nimV2):
     result = src
   else:
     deepCopy result, src
-  finished(fv)
->>>>>>> 21fc8b4d
+  finito(fv)
 
 proc `^`*[T](fv: FlowVar[T]): T =
   ## Blocks until the value is available and then returns this value.
