#
#
#            Nim's Runtime Library
#        (c) Copyright 2015 Andreas Rumpf
#
#    See the file "copying.txt", included in this
#    distribution, for details about the copyright.
#

##   Constructive mathematics is naturally typed. -- Simon Thompson
##
## Basic math routines for Nim.
## This module is available for the `JavaScript target
## <backends.html#the-javascript-target>`_.
##
## Note that the trigonometric functions naturally operate on radians.
## The helper functions `degToRad` and `radToDeg` provide conversion
## between radians and degrees.

include "system/inclrtl"
{.push debugger:off .} # the user does not want to trace a part
                       # of the standard library!

import bitops

proc binom*(n, k: int): int {.noSideEffect.} =
  ## Computes the `binomial coefficient <https://en.wikipedia.org/wiki/Binomial_coefficient>`_.
  ##
  ## .. code-block:: nim
  ##  echo binom(6, 2) ## 15
  if k <= 0: return 1
  if 2*k > n: return binom(n, n-k)
  result = n
  for i in countup(2, k):
    result = (result * (n + 1 - i)) div i

proc createFactTable[N: static[int]]: array[N, int] =
  result[0] = 1
  for i in 1 ..< N:
    result[i] = result[i - 1] * i

proc fac*(n: int): int =
  ## Computes the `factorial <https://en.wikipedia.org/wiki/Factorial>`_ of a non-negative integer ``n``
  ##
  ## .. code-block:: nim
  ##  echo fac(4) ## 24
  const factTable =
    when sizeof(int) == 4:
      createFactTable[13]()
    else:
      createFactTable[21]()
  assert(n >= 0, $n & " must not be negative.")
  assert(n < factTable.len, $n & " is too large to look up in the table")
  factTable[n]

{.push checks:off, line_dir:off, stack_trace:off.}

when defined(Posix):
  {.passl: "-lm".}

const
  PI* = 3.1415926535897932384626433 ## the circle constant PI (Ludolph's number)
  TAU* = 2.0 * PI ## the circle constant TAU (= 2 * PI)
  E* = 2.71828182845904523536028747 ## Euler's number

  MaxFloat64Precision* = 16 ## maximum number of meaningful digits
                            ## after the decimal point for Nim's
                            ## ``float64`` type.
  MaxFloat32Precision* = 8  ## maximum number of meaningful digits
                            ## after the decimal point for Nim's
                            ## ``float32`` type.
  MaxFloatPrecision* = MaxFloat64Precision ## maximum number of
                                           ## meaningful digits
                                           ## after the decimal point
                                           ## for Nim's ``float`` type.
  RadPerDeg = PI / 180.0 ## number of radians per degree

type
  FloatClass* = enum ## describes the class a floating point value belongs to.
                     ## This is the type that is returned by `classify`.
    fcNormal,    ## value is an ordinary nonzero floating point value
    fcSubnormal, ## value is a subnormal (a very small) floating point value
    fcZero,      ## value is zero
    fcNegZero,   ## value is the negative zero
    fcNan,       ## value is Not-A-Number (NAN)
    fcInf,       ## value is positive infinity
    fcNegInf     ## value is negative infinity

proc classify*(x: float): FloatClass =
  ## Classifies a floating point value. Returns ``x``'s class as specified by
  ## `FloatClass`.
  ##
  ## .. code-block:: nim
  ##  echo classify(0.3) ## fcNormal
  ##  echo classify(0.0) ## fcZero
  ##  echo classify(0.3/0.0) ## fcInf

  # JavaScript and most C compilers have no classify:
  if x == 0.0:
    if 1.0/x == Inf:
      return fcZero
    else:
      return fcNegZero
  if x*0.5 == x:
    if x > 0.0: return fcInf
    else: return fcNegInf
  if x != x: return fcNan
  return fcNormal
  # XXX: fcSubnormal is not detected!

proc isPowerOfTwo*(x: int): bool {.noSideEffect.} =
  ## Returns ``true``, if ``x`` is a power of two, ``false`` otherwise.
  ## Zero and negative numbers are not a power of two.
  ##
  ## .. code-block:: nim
  ##  echo isPowerOfTwo(5) ## false
  ##  echo isPowerOfTwo(8) ## true
  return (x > 0) and ((x and (x - 1)) == 0)

proc nextPowerOfTwo*(x: int): int {.noSideEffect.} =
  ## Returns ``x`` rounded up to the nearest power of two.
  ## Zero and negative numbers get rounded up to 1.
  ##
  ## .. code-block:: nim
  ##  echo nextPowerOfTwo(8) ## 8
  ##  echo nextPowerOfTwo(9) ## 16
  result = x - 1
  when defined(cpu64):
    result = result or (result shr 32)
  when sizeof(int) > 2:
    result = result or (result shr 16)
  when sizeof(int) > 1:
    result = result or (result shr 8)
  result = result or (result shr 4)
  result = result or (result shr 2)
  result = result or (result shr 1)
  result += 1 + ord(x<=0)

<<<<<<< HEAD
proc countBits32*(n: int32): int {.noSideEffect, deprecated: "bitops.oneBits".} =
  ## Counts the set bits in `n`.
  bitops.oneBits(n.uint32)
=======
proc countBits32*(n: int32): int {.noSideEffect.} =
  ## Counts the set bits in ``n``.
  ##
  ## .. code-block:: nim
  ##  echo countBits32(13'i32) ## 3
  var v = n
  v = v -% ((v shr 1'i32) and 0x55555555'i32)
  v = (v and 0x33333333'i32) +% ((v shr 2'i32) and 0x33333333'i32)
  result = ((v +% (v shr 4'i32) and 0xF0F0F0F'i32) *% 0x1010101'i32) shr 24'i32
>>>>>>> 5b977627

proc sum*[T](x: openArray[T]): T {.noSideEffect.} =
  ## Computes the sum of the elements in ``x``.
  ## If ``x`` is empty, 0 is returned.
  ##
  ## .. code-block:: nim
  ##  echo sum([1.0, 2.5, -3.0, 4.3]) ## 4.8
  for i in items(x): result = result + i

proc prod*[T](x: openArray[T]): T {.noSideEffect.} =
  ## Computes the product of the elements in ``x``.
  ## If ``x`` is empty, 1 is returned.
  ##
  ## .. code-block:: nim
  ##  echo prod([1.0, 3.0, -0.2]) ## -0.6
  result = 1.T
  for i in items(x): result = result * i

{.push noSideEffect.}
when not defined(JS): # C
  proc sqrt*(x: float32): float32 {.importc: "sqrtf", header: "<math.h>".}
  proc sqrt*(x: float64): float64 {.importc: "sqrt", header: "<math.h>".}
    ## Computes the square root of ``x``.
    ## .. code-block:: nim
    ##  echo sqrt(1.44) ## 1.2
  proc cbrt*(x: float32): float32 {.importc: "cbrtf", header: "<math.h>".}
  proc cbrt*(x: float64): float64 {.importc: "cbrt", header: "<math.h>".}
    ## Computes the cubic root of ``x``.
    ## .. code-block:: nim
    ##  echo cbrt(2.197) ## 1.3
  proc ln*(x: float32): float32 {.importc: "logf", header: "<math.h>".}
  proc ln*(x: float64): float64 {.importc: "log", header: "<math.h>".}
    ## Computes the `natural logarithm <https://en.wikipedia.org/wiki/Natural_logarithm>`_ of ``x``.
    ## .. code-block:: nim
    ##  echo ln(exp(4.0)) ## 4.0
else: # JS
  proc sqrt*(x: float32): float32 {.importc: "Math.sqrt", nodecl.}
  proc sqrt*(x: float64): float64 {.importc: "Math.sqrt", nodecl.}

  proc ln*(x: float32): float32 {.importc: "Math.log", nodecl.}
  proc ln*(x: float64): float64 {.importc: "Math.log", nodecl.}

proc log*[T: SomeFloat](x, base: T): T =
  ## Computes the logarithm of ``x`` to base ``base``.
  ## .. code-block:: nim
  ##  echo log(9.0, 3.0) ## 2.0
  ln(x) / ln(base)

when not defined(JS): # C
  proc log10*(x: float32): float32 {.importc: "log10f", header: "<math.h>".}
  proc log10*(x: float64): float64 {.importc: "log10", header: "<math.h>".}
    ## Computes the common logarithm (base 10) of ``x``.
    ## .. code-block:: nim
    ##  echo log10(100.0) ## 2.0
  proc exp*(x: float32): float32 {.importc: "expf", header: "<math.h>".}
  proc exp*(x: float64): float64 {.importc: "exp", header: "<math.h>".}
    ## Computes the exponential function of ``x`` (pow(E, x)).
    ## .. code-block:: nim
    ##  echo exp(1.0) ## 2.718281828459045
    ##  echo ln(exp(4.0)) ## 4.0
  proc sin*(x: float32): float32 {.importc: "sinf", header: "<math.h>".}
  proc sin*(x: float64): float64 {.importc: "sin", header: "<math.h>".}
    ## Computes the sine of ``x``.
    ## .. code-block:: nim
    ##  echo sin(PI / 6) ## 0.4999999999999999
    ##  echo sin(degToRad(90.0)) ## 1.0
  proc cos*(x: float32): float32 {.importc: "cosf", header: "<math.h>".}
  proc cos*(x: float64): float64 {.importc: "cos", header: "<math.h>".}
    ## Computes the cosine of ``x``.
    ## .. code-block:: nim
    ##  echo cos(2 * PI) ## 1.0
    ##  echo cos(degToRad(60.0)) ## 0.5000000000000001
  proc tan*(x: float32): float32 {.importc: "tanf", header: "<math.h>".}
  proc tan*(x: float64): float64 {.importc: "tan", header: "<math.h>".}
    ## Computes the tangent of ``x``.
    ## .. code-block:: nim
    ##  echo tan(degToRad(45.0)) ## 0.9999999999999999
    ##  echo tan(PI / 4) ## 0.9999999999999999
  proc sinh*(x: float32): float32 {.importc: "sinhf", header: "<math.h>".}
  proc sinh*(x: float64): float64 {.importc: "sinh", header: "<math.h>".}
    ## Computes the `hyperbolic sine <https://en.wikipedia.org/wiki/Hyperbolic_function#Definitions>`_ of ``x``.
    ## .. code-block:: nim
    ##  echo sinh(1.0) ## 1.175201193643801
  proc cosh*(x: float32): float32 {.importc: "coshf", header: "<math.h>".}
  proc cosh*(x: float64): float64 {.importc: "cosh", header: "<math.h>".}
    ## Computes the `hyperbolic cosine <https://en.wikipedia.org/wiki/Hyperbolic_function#Definitions>`_ of ``x``.
    ## .. code-block:: nim
    ##  echo cosh(1.0) ## 1.543080634815244
  proc tanh*(x: float32): float32 {.importc: "tanhf", header: "<math.h>".}
  proc tanh*(x: float64): float64 {.importc: "tanh", header: "<math.h>".}
    ## Computes the `hyperbolic tangent <https://en.wikipedia.org/wiki/Hyperbolic_function#Definitions>`_ of ``x``.
    ## .. code-block:: nim
    ##  echo tanh(1.0) ## 0.7615941559557649

  proc arccos*(x: float32): float32 {.importc: "acosf", header: "<math.h>".}
  proc arccos*(x: float64): float64 {.importc: "acos", header: "<math.h>".}
    ## Computes the arc cosine of ``x``.
    ## .. code-block:: nim
    ##  echo arccos(1.0) ## 0.0
  proc arcsin*(x: float32): float32 {.importc: "asinf", header: "<math.h>".}
  proc arcsin*(x: float64): float64 {.importc: "asin", header: "<math.h>".}
    ## Computes the arc sine of ``x``.
  proc arctan*(x: float32): float32 {.importc: "atanf", header: "<math.h>".}
  proc arctan*(x: float64): float64 {.importc: "atan", header: "<math.h>".}
    ## Calculate the arc tangent of ``x``.
    ## .. code-block:: nim
    ##  echo arctan(1.0) ## 0.7853981633974483
    ##  echo radToDeg(arctan(1.0)) ## 45.0
  proc arctan2*(y, x: float32): float32 {.importc: "atan2f", header: "<math.h>".}
  proc arctan2*(y, x: float64): float64 {.importc: "atan2", header: "<math.h>".}
    ## Calculate the arc tangent of ``y`` / ``x``.
    ## `arctan2` returns the arc tangent of ``y`` / ``x``; it produces correct
    ## results even when the resulting angle is near pi/2 or -pi/2
    ## (``x`` near 0).
    ## .. code-block:: nim
    ##  echo arctan2(1.0, 0.0) ## 1.570796326794897
    ##  echo radToDeg(arctan2(1.0, 0.0)) ## 90.0
  proc arcsinh*(x: float32): float32 {.importc: "asinhf", header: "<math.h>".}
  proc arcsinh*(x: float64): float64 {.importc: "asinh", header: "<math.h>".}
    ## Computes the inverse hyperbolic sine of ``x``.
  proc arccosh*(x: float32): float32 {.importc: "acoshf", header: "<math.h>".}
  proc arccosh*(x: float64): float64 {.importc: "acosh", header: "<math.h>".}
    ## Computes the inverse hyperbolic cosine of ``x``.
  proc arctanh*(x: float32): float32 {.importc: "atanhf", header: "<math.h>".}
  proc arctanh*(x: float64): float64 {.importc: "atanh", header: "<math.h>".}
    ## Computes the inverse hyperbolic tangent of ``x``.

else: # JS
  proc log10*(x: float32): float32 {.importc: "Math.log10", nodecl.}
  proc log10*(x: float64): float64 {.importc: "Math.log10", nodecl.}
  proc log2*(x: float32): float32 {.importc: "Math.log2", nodecl.}
  proc log2*(x: float64): float64 {.importc: "Math.log2", nodecl.}
  proc exp*(x: float32): float32 {.importc: "Math.exp", nodecl.}
  proc exp*(x: float64): float64 {.importc: "Math.exp", nodecl.}

  proc sin*[T: float32|float64](x: T): T {.importc: "Math.sin", nodecl.}
  proc cos*[T: float32|float64](x: T): T {.importc: "Math.cos", nodecl.}
  proc tan*[T: float32|float64](x: T): T {.importc: "Math.tan", nodecl.}

  proc sinh*[T: float32|float64](x: T): T {.importc: "Math.sinh", nodecl.}
  proc cosh*[T: float32|float64](x: T): T {.importc: "Math.cosh", nodecl.}
  proc tanh*[T: float32|float64](x: T): T {.importc: "Math.tanh", nodecl.}

  proc arcsin*[T: float32|float64](x: T): T {.importc: "Math.asin", nodecl.}
  proc arccos*[T: float32|float64](x: T): T {.importc: "Math.acos", nodecl.}
  proc arctan*[T: float32|float64](x: T): T {.importc: "Math.atan", nodecl.}
  proc arctan2*[T: float32|float64](y, x: T): T {.importC: "Math.atan2", nodecl.}

  proc arcsinh*[T: float32|float64](x: T): T {.importc: "Math.asinh", nodecl.}
  proc arccosh*[T: float32|float64](x: T): T {.importc: "Math.acosh", nodecl.}
  proc arctanh*[T: float32|float64](x: T): T {.importc: "Math.atanh", nodecl.}

proc cot*[T: float32|float64](x: T): T = 1.0 / tan(x)
  ## Computes the cotangent of ``x``.
proc sec*[T: float32|float64](x: T): T = 1.0 / cos(x)
  ## Computes the secant of ``x``.
proc csc*[T: float32|float64](x: T): T = 1.0 / sin(x)
  ## Computes the cosecant of ``x``.

proc coth*[T: float32|float64](x: T): T = 1.0 / tanh(x)
  ## Computes the hyperbolic cotangent of ``x``.
proc sech*[T: float32|float64](x: T): T = 1.0 / cosh(x)
  ## Computes the hyperbolic secant of ``x``.
proc csch*[T: float32|float64](x: T): T = 1.0 / sinh(x)
  ## Computes the hyperbolic cosecant of ``x``.

proc arccot*[T: float32|float64](x: T): T = arctan(1.0 / x)
  ## Computes the inverse cotangent of ``x``.
proc arcsec*[T: float32|float64](x: T): T = arccos(1.0 / x)
  ## Computes the inverse secant of ``x``.
proc arccsc*[T: float32|float64](x: T): T = arcsin(1.0 / x)
  ## Computes the inverse cosecant of ``x``.

proc arccoth*[T: float32|float64](x: T): T = arctanh(1.0 / x)
  ## Computes the inverse hyperbolic cotangent of ``x``.
proc arcsech*[T: float32|float64](x: T): T = arccosh(1.0 / x)
  ## Computes the inverse hyperbolic secant of ``x``.
proc arccsch*[T: float32|float64](x: T): T = arcsinh(1.0 / x)
  ## Computes the inverse hyperbolic cosecant of ``x``.

const windowsCC89 = defined(windows) and defined(bcc)

when not defined(JS): # C
  proc hypot*(x, y: float32): float32 {.importc: "hypotf", header: "<math.h>".}
  proc hypot*(x, y: float64): float64 {.importc: "hypot", header: "<math.h>".}
    ## Computes the hypotenuse of a right-angle triangle with ``x`` and
    ## ``y`` as its base and height. Equivalent to ``sqrt(x*x + y*y)``.
    ## .. code-block:: nim
    ##  echo hypot(4.0, 3.0) ## 5.0
  proc pow*(x, y: float32): float32 {.importc: "powf", header: "<math.h>".}
  proc pow*(x, y: float64): float64 {.importc: "pow", header: "<math.h>".}
    ## computes x to power raised of y.
    ##
    ## To compute power between integers, use ``^`` e.g. 2 ^ 6
    ## .. code-block:: nim
    ##  echo pow(16.0, 0.5) ## 4.0

  # TODO: add C89 version on windows
  when not windowsCC89:
    proc erf*(x: float32): float32 {.importc: "erff", header: "<math.h>".}
    proc erf*(x: float64): float64 {.importc: "erf", header: "<math.h>".}
      ## Computes the `error function <https://en.wikipedia.org/wiki/Error_function>`_ for ``x``.
    proc erfc*(x: float32): float32 {.importc: "erfcf", header: "<math.h>".}
    proc erfc*(x: float64): float64 {.importc: "erfc", header: "<math.h>".}
      ## Computes the `complementary error function <https://en.wikipedia.org/wiki/Error_function#Complementary_error_function>`_ for ``x``.
    proc gamma*(x: float32): float32 {.importc: "tgammaf", header: "<math.h>".}
    proc gamma*(x: float64): float64 {.importc: "tgamma", header: "<math.h>".}
      ## Computes the the `gamma function <https://en.wikipedia.org/wiki/Gamma_function>`_ for ``x``.
    proc tgamma*(x: float32): float32
      {.deprecated: "use gamma instead", importc: "tgammaf", header: "<math.h>".}
    proc tgamma*(x: float64): float64
      {.deprecated: "use gamma instead", importc: "tgamma", header: "<math.h>".}
      ## The gamma function
      ## **Deprecated since version 0.19.0**: Use ``gamma`` instead.
    proc lgamma*(x: float32): float32 {.importc: "lgammaf", header: "<math.h>".}
    proc lgamma*(x: float64): float64 {.importc: "lgamma", header: "<math.h>".}
      ## Computes the natural log of the gamma function for ``x``. 

  proc floor*(x: float32): float32 {.importc: "floorf", header: "<math.h>".}
  proc floor*(x: float64): float64 {.importc: "floor", header: "<math.h>".}
    ## Computes the floor function (i.e., the largest integer not greater than ``x``).
    ##
    ## .. code-block:: nim
    ##  echo floor(-3.5) ## -4.0

  proc ceil*(x: float32): float32 {.importc: "ceilf", header: "<math.h>".}
  proc ceil*(x: float64): float64 {.importc: "ceil", header: "<math.h>".}
    ## Computes the ceiling function (i.e., the smallest integer not less than ``x``).
    ##
    ## .. code-block:: nim
    ##  echo ceil(-2.1) ## -2.0

  when windowsCC89:
    # MSVC 2010 don't have trunc/truncf
    # this implementation was inspired by Go-lang Math.Trunc
    proc truncImpl(f: float64): float64 =
      const
        mask : uint64 = 0x7FF
        shift: uint64 = 64 - 12
        bias : uint64 = 0x3FF

      if f < 1:
        if f < 0: return -truncImpl(-f)
        elif f == 0: return f # Return -0 when f == -0
        else: return 0

      var x = cast[uint64](f)
      let e = (x shr shift) and mask - bias

      # Keep the top 12+e bits, the integer part; clear the rest.
      if e < 64-12:
        x = x and (not (1'u64 shl (64'u64-12'u64-e) - 1'u64))

      result = cast[float64](x)

    proc truncImpl(f: float32): float32 =
      const
        mask : uint32 = 0xFF
        shift: uint32 = 32 - 9
        bias : uint32 = 0x7F

      if f < 1:
        if f < 0: return -truncImpl(-f)
        elif f == 0: return f # Return -0 when f == -0
        else: return 0

      var x = cast[uint32](f)
      let e = (x shr shift) and mask - bias

      # Keep the top 9+e bits, the integer part; clear the rest.
      if e < 32-9:
        x = x and (not (1'u32 shl (32'u32-9'u32-e) - 1'u32))

      result = cast[float32](x)

    proc trunc*(x: float64): float64 =
      if classify(x) in {fcZero, fcNegZero, fcNan, fcInf, fcNegInf}: return x
      result = truncImpl(x)

    proc trunc*(x: float32): float32 =
      if classify(x) in {fcZero, fcNegZero, fcNan, fcInf, fcNegInf}: return x
      result = truncImpl(x)

    proc round*[T: float32|float64](x: T): T =
      ## Windows compilers prior to MSVC 2012 do not implement 'round',
      ## 'roundl' or 'roundf'.
      result = if x < 0.0: ceil(x - T(0.5)) else: floor(x + T(0.5))
  else:
    proc round*(x: float32): float32 {.importc: "roundf", header: "<math.h>".}
    proc round*(x: float64): float64 {.importc: "round", header: "<math.h>".}
      ## Rounds a float to zero decimal places.  Used internally by the round
      ## function when the specified number of places is 0.

    proc trunc*(x: float32): float32 {.importc: "truncf", header: "<math.h>".}
    proc trunc*(x: float64): float64 {.importc: "trunc", header: "<math.h>".}
      ## Truncates ``x`` to the decimal point.
      ##
      ## .. code-block:: nim
      ##  echo trunc(PI) # 3.0
      ##  echo trunc(-1.85) # -1.0

  proc fmod*(x, y: float32): float32 {.deprecated: "use mod instead", importc: "fmodf", header: "<math.h>".}
  proc fmod*(x, y: float64): float64 {.deprecated: "use mod instead", importc: "fmod", header: "<math.h>".}
    ## Computes the remainder of ``x`` divided by ``y``.
    ## **Deprecated since version 0.19.0**: Use the ``mod`` operator instead.

  proc `mod`*(x, y: float32): float32 {.importc: "fmodf", header: "<math.h>".}
  proc `mod`*(x, y: float64): float64 {.importc: "fmod", header: "<math.h>".}
    ## Computes the modulo operation for float values (the remainder of ``x`` divided by ``y``).
    ##
    ## .. code-block:: nim
    ##  echo 2.5 mod 0.3 ## 0.1
else: # JS
  proc hypot*[T: float32|float64](x, y: T): T = return sqrt(x*x + y*y)
  proc pow*(x, y: float32): float32 {.importC: "Math.pow", nodecl.}
  proc pow*(x, y: float64): float64 {.importc: "Math.pow", nodecl.}
  proc floor*(x: float32): float32 {.importc: "Math.floor", nodecl.}
  proc floor*(x: float64): float64 {.importc: "Math.floor", nodecl.}
  proc ceil*(x: float32): float32 {.importc: "Math.ceil", nodecl.}
  proc ceil*(x: float64): float64 {.importc: "Math.ceil", nodecl.}
  proc round*(x: float): float {.importc: "Math.round", nodecl.}
  proc trunc*(x: float32): float32 {.importc: "Math.trunc", nodecl.}
  proc trunc*(x: float64): float64 {.importc: "Math.trunc", nodecl.}

  proc `mod`*(x, y: float32): float32 {.importcpp: "# % #".}
  proc `mod`*(x, y: float64): float64 {.importcpp: "# % #".}
    ## Computes the modulo operation for float values (the remainder of ``x`` divided by ``y``).
    ##
    ## .. code-block:: nim
    ##  echo 2.5 mod 0.3 ## 0.1

proc round*[T: float32|float64](x: T, places: int): T {.deprecated: "use format instead".} =
  ## Decimal rounding on a binary floating point number.
  ##
  ## This function is NOT reliable. Floating point numbers cannot hold
  ## non integer decimals precisely.  If ``places`` is 0 (or omitted),
  ## round to the nearest integral value following normal mathematical
  ## rounding rules (e.g.  ``round(54.5) -> 55.0``).  If ``places`` is
  ## greater than 0, round to the given number of decimal places,
  ## e.g. ``round(54.346, 2) -> 54.350000000000001421...``.  If ``places`` is negative, round
  ## to the left of the decimal place, e.g.  ``round(537.345, -1) ->
  ## 540.0``
  if places == 0:
    result = round(x)
  else:
    var mult = pow(10.0, places.T)
    result = round(x*mult)/mult

proc floorDiv*[T: SomeInteger](x, y: T): T =
  ## Floor division is conceptually defined as ``floor(x / y)``.
  ## This is different from the ``div`` operator, which is defined
  ## as ``trunc(x / y)``. That is, ``div`` rounds towards ``0`` and ``floorDiv``
  ## rounds down.
  ## .. code-block:: nim
  ##  echo floorDiv(13, 3) # 4
  ##  echo floorDiv(-13, 3) # -5
  result = x div y
  let r = x mod y
  if (r > 0 and y < 0) or (r < 0 and y > 0): result.dec 1

proc floorMod*[T: SomeNumber](x, y: T): T =
  ## Floor modulus is conceptually defined as ``x - (floorDiv(x, y) * y).
  ## This proc behaves the same as the ``%`` operator in Python.
  ## .. code-block:: nim
  ##  echo floorMod(13, 3) # 1
  ##  echo floorMod(-13, 3) # 2
  result = x mod y
  if (result > 0 and y < 0) or (result < 0 and y > 0): result += y

when not defined(JS):
  proc c_frexp*(x: float32, exponent: var int32): float32 {.
    importc: "frexp", header: "<math.h>".}
  proc c_frexp*(x: float64, exponent: var int32): float64 {.
    importc: "frexp", header: "<math.h>".}
  proc frexp*[T, U](x: T, exponent: var U): T =
    ## Split a number into mantissa and exponent.
    ## ``frexp`` calculates the mantissa m (a float greater than or equal to 0.5
    ## and less than 1) and the integer value n such that ``x`` (the original
    ## float value) equals ``m * 2**n``. frexp stores n in `exponent` and returns
    ## m.
    ## .. code-block:: nim
    ##  var x : int
    ##  echo frexp(5.0, x) # 0.625
    ##  echo x # 3
    var exp: int32
    result = c_frexp(x, exp)
    exponent = exp

  when windowsCC89:
    # taken from Go-lang Math.Log2
    const ln2 = 0.693147180559945309417232121458176568075500134360255254120680009
    template log2Impl[T](x: T): T =
      var exp: int32
      var frac = frexp(x, exp)
      # Make sure exact powers of two give an exact answer.
      # Don't depend on Log(0.5)*(1/Ln2)+exp being exactly exp-1.
      if frac == 0.5: return T(exp - 1)
      log10(frac)*(1/ln2) + T(exp)

    proc log2*(x: float32): float32 = log2Impl(x)
    proc log2*(x: float64): float64 = log2Impl(x)
      ## Log2 returns the binary logarithm of x.
      ## The special cases are the same as for Log.

  else:
    proc log2*(x: float32): float32 {.importc: "log2f", header: "<math.h>".}
    proc log2*(x: float64): float64 {.importc: "log2", header: "<math.h>".}
      ## Computes the binary logarithm (base 2) of ``x``

else:
  proc frexp*[T: float32|float64](x: T, exponent: var int): T =
    if x == 0.0:
      exponent = 0
      result = 0.0
    elif x < 0.0:
      result = -frexp(-x, exponent)
    else:
      var ex = trunc(log2(x))
      exponent = int(ex)
      result = x / pow(2.0, ex)
      if abs(result) >= 1:
        inc(exponent)
        result = result / 2
      if exponent == 1024 and result == 0.0:
        result = 0.99999999999999988898

proc splitDecimal*[T: float32|float64](x: T): tuple[intpart: T, floatpart: T] =
  ## Breaks ``x`` into an integer and a fractional part.
  ##
  ## Returns a tuple containing ``intpart`` and ``floatpart`` representing
  ## the integer part and the fractional part respectively.
  ##
  ## Both parts have the same sign as ``x``.  Analogous to the ``modf``
  ## function in C.
  ## .. code-block:: nim
  ##  echo splitDecimal(5.25) # (intpart: 5.0, floatpart: 0.25)
  var
    absolute: T
  absolute = abs(x)
  result.intpart = floor(absolute)
  result.floatpart = absolute - result.intpart
  if x < 0:
    result.intpart = -result.intpart
    result.floatpart = -result.floatpart

{.pop.}

proc degToRad*[T: float32|float64](d: T): T {.inline.} =
  ## Convert from degrees to radians
  ## .. code-block:: nim
  ##  echo degToRad(180.0) # 3.141592653589793
  result = T(d) * RadPerDeg

proc radToDeg*[T: float32|float64](d: T): T {.inline.} =
  ## Convert from radians to degrees
  ## .. code-block:: nim
  ##  echo degToRad(2 * PI) # 360.0
  result = T(d) / RadPerDeg

proc sgn*[T: SomeNumber](x: T): int {.inline.} =
  ## Sign function. Returns -1 for negative numbers and ``NegInf``, 1 for
  ## positive numbers and ``Inf``, and 0 for positive zero, negative zero and
  ## ``NaN``.
  ## .. code-block:: nim
  ##  echo sgn(-5) # 1
  ##  echo sgn(-4.1) # -1
  ord(T(0) < x) - ord(x < T(0))

{.pop.}
{.pop.}

proc `^`*[T](x: T, y: Natural): T =
  ## Computes ``x`` to the power ``y``. ``x`` must be non-negative, use
  ## `pow <#pow,float,float>`_ for negative exponents.
  ## .. code-block:: nim
  ##  echo 2 ^ 3 # 8
  when compiles(y >= T(0)):
    assert y >= T(0)
  else:
    assert T(y) >= T(0)
  var (x, y) = (x, y)
  result = 1

  while true:
    if (y and 1) != 0:
      result *= x
    y = y shr 1
    if y == 0:
      break
    x *= x

proc gcd*[T](x, y: T): T =
  ## Computes the greatest common (positive) divisor of ``x`` and ``y``.
  ## Note that for floats, the result cannot always be interpreted as
  ## "greatest decimal `z` such that ``z*N == x and z*M == y``
  ## where N and M are positive integers."
  var (x, y) = (x, y)
  while y != 0:
    x = x mod y
    swap x, y
  abs x

proc gcd*(x, y: SomeInteger): SomeInteger =
  ## Computes the greatest common (positive) divisor of ``x`` and ``y``.
  ## Using binary GCD (aka Stein's) algorithm.
  ## .. code-block:: nim
  ##  echo gcd(24, 30) # 6
  when x is SomeSignedInt:
    var x = abs(x)
  else:
    var x = x
  when y is SomeSignedInt:
    var y = abs(y)
  else:
    var y = y

  if x == 0:
    return y
  if y == 0:
    return x

  let shift = countTrailingZeroBits(x or y)
  y = y shr countTrailingZeroBits(y)
  while x != 0:
    x = x shr countTrailingZeroBits(x)
    if y > x:
      swap y, x
    x -= y
  y shl shift

proc lcm*[T](x, y: T): T =
  ## Computes the least common multiple of ``x`` and ``y``.
  ## .. code-block:: nim
  ##  echo lcm(24, 30) # 120
  x div gcd(x, y) * y

when isMainModule and not defined(JS) and not windowsCC89:
  # Check for no side effect annotation
  proc mySqrt(num: float): float {.noSideEffect.} =
    return sqrt(num)

  # check gamma function
  assert(gamma(5.0) == 24.0) # 4!
  assert($tgamma(5.0) == $24.0) # 4!
  assert(lgamma(1.0) == 0.0) # ln(1.0) == 0.0
  assert(erf(6.0) > erf(5.0))
  assert(erfc(6.0) < erfc(5.0))

when isMainModule:
  # Function for approximate comparison of floats
  proc `==~`(x, y: float): bool = (abs(x-y) < 1e-9)

  block: # prod
    doAssert prod([1, 2, 3, 4]) == 24
    doAssert prod([1.5, 3.4]) == 5.1
    let x: seq[float] = @[]
    doAssert prod(x) == 1.0

  block: # round() tests
    # Round to 0 decimal places
    doAssert round(54.652) ==~ 55.0
    doAssert round(54.352) ==~ 54.0
    doAssert round(-54.652) ==~ -55.0
    doAssert round(-54.352) ==~ -54.0
    doAssert round(0.0) ==~ 0.0
    # Round to positive decimal places
    doAssert round(-547.652, 1) ==~ -547.7
    doAssert round(547.652, 1) ==~ 547.7
    doAssert round(-547.652, 2) ==~ -547.65
    doAssert round(547.652, 2) ==~ 547.65
    # Round to negative decimal places
    doAssert round(547.652, -1) ==~ 550.0
    doAssert round(547.652, -2) ==~ 500.0
    doAssert round(547.652, -3) ==~ 1000.0
    doAssert round(547.652, -4) ==~ 0.0
    doAssert round(-547.652, -1) ==~ -550.0
    doAssert round(-547.652, -2) ==~ -500.0
    doAssert round(-547.652, -3) ==~ -1000.0
    doAssert round(-547.652, -4) ==~ 0.0

  block: # splitDecimal() tests
    doAssert splitDecimal(54.674).intpart ==~ 54.0
    doAssert splitDecimal(54.674).floatpart ==~ 0.674
    doAssert splitDecimal(-693.4356).intpart ==~ -693.0
    doAssert splitDecimal(-693.4356).floatpart ==~ -0.4356
    doAssert splitDecimal(0.0).intpart ==~ 0.0
    doAssert splitDecimal(0.0).floatpart ==~ 0.0

  block: # trunc tests for vcc
    doAssert(trunc(-1.1) == -1)
    doAssert(trunc(1.1) == 1)
    doAssert(trunc(-0.1) == -0)
    doAssert(trunc(0.1) == 0)

    #special case
    doAssert(classify(trunc(1e1000000)) == fcInf)
    doAssert(classify(trunc(-1e1000000)) == fcNegInf)
    doAssert(classify(trunc(0.0/0.0)) == fcNan)
    doAssert(classify(trunc(0.0)) == fcZero)

    #trick the compiler to produce signed zero
    let
      f_neg_one = -1.0
      f_zero = 0.0
      f_nan = f_zero / f_zero

    doAssert(classify(trunc(f_neg_one*f_zero)) == fcNegZero)

    doAssert(trunc(-1.1'f32) == -1)
    doAssert(trunc(1.1'f32) == 1)
    doAssert(trunc(-0.1'f32) == -0)
    doAssert(trunc(0.1'f32) == 0)
    doAssert(classify(trunc(1e1000000'f32)) == fcInf)
    doAssert(classify(trunc(-1e1000000'f32)) == fcNegInf)
    doAssert(classify(trunc(f_nan.float32)) == fcNan)
    doAssert(classify(trunc(0.0'f32)) == fcZero)

  block: # sgn() tests
    assert sgn(1'i8) == 1
    assert sgn(1'i16) == 1
    assert sgn(1'i32) == 1
    assert sgn(1'i64) == 1
    assert sgn(1'u8) == 1
    assert sgn(1'u16) == 1
    assert sgn(1'u32) == 1
    assert sgn(1'u64) == 1
    assert sgn(-12342.8844'f32) == -1
    assert sgn(123.9834'f64) == 1
    assert sgn(0'i32) == 0
    assert sgn(0'f32) == 0
    assert sgn(NegInf) == -1
    assert sgn(Inf) == 1
    assert sgn(NaN) == 0

  block: # fac() tests
    try:
      discard fac(-1)
    except AssertionError:
      discard

    doAssert fac(0) == 1
    doAssert fac(1) == 1
    doAssert fac(2) == 2
    doAssert fac(3) == 6
    doAssert fac(4) == 24

  block: # floorMod/floorDiv
    doAssert floorDiv(8, 3) == 2
    doAssert floorMod(8, 3) == 2

    doAssert floorDiv(8, -3) == -3
    doAssert floorMod(8, -3) == -1

    doAssert floorDiv(-8, 3) == -3
    doAssert floorMod(-8, 3) == 1

    doAssert floorDiv(-8, -3) == 2
    doAssert floorMod(-8, -3) == -2

    doAssert floorMod(8.0, -3.0) ==~ -1.0
    doAssert floorMod(-8.5, 3.0) ==~ 0.5

  block: # log
    doAssert log(4.0, 3.0) == ln(4.0) / ln(3.0)
    doAssert log2(8.0'f64) == 3.0'f64
    doAssert log2(4.0'f64) == 2.0'f64
    doAssert log2(2.0'f64) == 1.0'f64
    doAssert log2(1.0'f64) == 0.0'f64
    doAssert classify(log2(0.0'f64)) == fcNegInf

    doAssert log2(8.0'f32) == 3.0'f32
    doAssert log2(4.0'f32) == 2.0'f32
    doAssert log2(2.0'f32) == 1.0'f32
    doAssert log2(1.0'f32) == 0.0'f32
    doAssert classify(log2(0.0'f32)) == fcNegInf<|MERGE_RESOLUTION|>--- conflicted
+++ resolved
@@ -136,21 +136,9 @@
   result = result or (result shr 1)
   result += 1 + ord(x<=0)
 
-<<<<<<< HEAD
 proc countBits32*(n: int32): int {.noSideEffect, deprecated: "bitops.oneBits".} =
-  ## Counts the set bits in `n`.
+  ## Counts the set bits in ``n``.
   bitops.oneBits(n.uint32)
-=======
-proc countBits32*(n: int32): int {.noSideEffect.} =
-  ## Counts the set bits in ``n``.
-  ##
-  ## .. code-block:: nim
-  ##  echo countBits32(13'i32) ## 3
-  var v = n
-  v = v -% ((v shr 1'i32) and 0x55555555'i32)
-  v = (v and 0x33333333'i32) +% ((v shr 2'i32) and 0x33333333'i32)
-  result = ((v +% (v shr 4'i32) and 0xF0F0F0F'i32) *% 0x1010101'i32) shr 24'i32
->>>>>>> 5b977627
 
 proc sum*[T](x: openArray[T]): T {.noSideEffect.} =
   ## Computes the sum of the elements in ``x``.
