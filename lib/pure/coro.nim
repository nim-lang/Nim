#
#
#            Nim's Runtime Library
#        (c) Copyright 2015 Rokas Kupstys
#
#    See the file "copying.txt", included in this
#    distribution, for details about the copyright.
#

## Nim coroutines implementation, supports several context switching methods:
## --------  ------------
## ucontext  available on unix and alike (default)
## setjmp    available on unix and alike (x86/64 only)
## fibers    available and required on windows.
## --------  ------------
##
## -d:nimCoroutines               Required to build this module.
## -d:nimCoroutinesUcontext       Use ucontext backend.
## -d:nimCoroutinesSetjmp         Use setjmp backend.
## -d:nimCoroutinesSetjmpBundled  Use bundled setjmp implementation.
##
## Unstable API.

when not nimCoroutines and not defined(nimdoc):
  when defined(noNimCoroutines):
    {.error: "Coroutines can not be used with -d:noNimCoroutines".}
  else:
    {.error: "Coroutines require -d:nimCoroutines".}

import os
import lists
include system/timers

const defaultStackSize = 512 * 1024

proc GC_addStack(bottom: pointer) {.cdecl, importc.}
proc GC_removeStack(bottom: pointer) {.cdecl, importc.}
proc GC_setActiveStack(bottom: pointer) {.cdecl, importc.}
proc GC_getActiveStack() : pointer {.cdecl, importc.}

const
  CORO_BACKEND_UCONTEXT = 0
  CORO_BACKEND_SETJMP = 1
  CORO_BACKEND_FIBERS = 2

when defined(windows):
  const coroBackend = CORO_BACKEND_FIBERS
  when defined(nimCoroutinesUcontext):
    {.warning: "ucontext coroutine backend is not available on windows, defaulting to fibers.".}
  when defined(nimCoroutinesSetjmp):
    {.warning: "setjmp coroutine backend is not available on windows, defaulting to fibers.".}
elif defined(haiku) or defined(openbsd):
  const coroBackend = CORO_BACKEND_SETJMP
  when defined(nimCoroutinesUcontext):
    {.warning: "ucontext coroutine backend is not available on haiku, defaulting to setjmp".}
elif defined(nimCoroutinesSetjmp) or defined(nimCoroutinesSetjmpBundled):
  const coroBackend = CORO_BACKEND_SETJMP
else:
  const coroBackend = CORO_BACKEND_UCONTEXT

when coroBackend == CORO_BACKEND_FIBERS:
  import windows.winlean
  type
    Context = pointer

elif coroBackend == CORO_BACKEND_UCONTEXT:
  type
    stack_t {.importc, header: "<ucontext.h>".} = object
      ss_sp: pointer
      ss_flags: int
      ss_size: int

    ucontext_t {.importc, header: "<ucontext.h>".} = object
      uc_link: ptr ucontext_t
      uc_stack: stack_t

    Context = ucontext_t

  proc getcontext(context: var ucontext_t): int32 {.importc,
      header: "<ucontext.h>".}
  proc setcontext(context: var ucontext_t): int32 {.importc,
      header: "<ucontext.h>".}
  proc swapcontext(fromCtx, toCtx: var ucontext_t): int32 {.importc,
      header: "<ucontext.h>".}
  proc makecontext(context: var ucontext_t, fn: pointer, argc: int32) {.importc,
      header: "<ucontext.h>", varargs.}

elif coroBackend == CORO_BACKEND_SETJMP:
  proc coroExecWithStack*(fn: pointer, stack: pointer) {.noreturn,
      importc: "narch_$1", fastcall.}
  when defined(amd64):
    {.compile: "../arch/x86/amd64.S".}
  elif defined(i386):
    {.compile: "../arch/x86/i386.S".}
  else:
    # coroExecWithStack is defined in assembly. To support other platforms
    # please provide implementation of this procedure.
    {.error: "Unsupported architecture.".}

  when defined(nimCoroutinesSetjmpBundled):
    # Use setjmp/longjmp implementation shipped with compiler.
    when defined(amd64):
      type
        JmpBuf = array[0x50 + 0x10, uint8]
    elif defined(i386):
      type
        JmpBuf = array[0x1C, uint8]
    else:
      # Bundled setjmp/longjmp are defined in assembly. To support other
      # platforms please provide implementations of these procedures.
      {.error: "Unsupported architecture.".}

    proc setjmp(ctx: var JmpBuf): int {.importc: "narch_$1".}
    proc longjmp(ctx: JmpBuf, ret = 1) {.importc: "narch_$1".}
  else:
    # Use setjmp/longjmp implementation provided by the system.
    type
      JmpBuf {.importc: "jmp_buf", header: "<setjmp.h>".} = object

    proc setjmp(ctx: var JmpBuf): int {.importc, header: "<setjmp.h>".}
    proc longjmp(ctx: JmpBuf, ret = 1) {.importc, header: "<setjmp.h>".}

  type
    Context = JmpBuf

when defined(unix):
  # GLibc fails with "*** longjmp causes uninitialized stack frame ***" because
  # our custom stacks are not initialized to a magic value.
  when defined(osx):
    # workaround: error: The deprecated ucontext routines require _XOPEN_SOURCE to be defined
    const extra = " -D_XOPEN_SOURCE"
  else:
    const extra = ""
  {.passc: "-U_FORTIFY_SOURCE -D_FORTIFY_SOURCE=0" & extra.}

const
  CORO_CREATED = 0
  CORO_EXECUTING = 1
  CORO_FINISHED = 2

type
  Stack {.pure.} = object
    top: pointer    # Top of the stack. Pointer used for deallocating stack if we own it.
    bottom: pointer # Very bottom of the stack, acts as unique stack identifier.
    size: int

  Coroutine {.pure.} = object
    execContext: Context
    fn: proc()
    state: int
    lastRun: Ticks
    sleepTime: float
    stack: Stack
    reference: CoroutineRef

  CoroutinePtr = ptr Coroutine

  CoroutineRef* = ref object
    ## CoroutineRef holds a pointer to actual coroutine object. Public API always returns
    ## CoroutineRef instead of CoroutinePtr in order to allow holding a reference to coroutine
    ## object while it can be safely deallocated by coroutine scheduler loop. In this case
    ## Coroutine.reference.coro is set to nil. Public API checks for it being nil and
    ## gracefully fails if it is nil.
    coro: CoroutinePtr

  CoroutineLoopContext = ref object
    coroutines: DoublyLinkedList[CoroutinePtr]
    current: DoublyLinkedNode[CoroutinePtr]
    loop: Coroutine
    ncbottom: pointer # non coroutine stack botttom

var ctx {.threadvar.}: CoroutineLoopContext

proc getCurrent(): CoroutinePtr =
  ## Returns current executing coroutine object.
  var node = ctx.current
  if node != nil:
    return node.value
  return nil

proc initialize() =
  ## Initializes coroutine state of current thread.
  if ctx == nil:
    ctx = CoroutineLoopContext()
    ctx.coroutines = initDoublyLinkedList[CoroutinePtr]()
    ctx.loop = Coroutine()
    ctx.loop.state = CORO_EXECUTING
    ctx.ncbottom = GC_getActiveStack()
    when coroBackend == CORO_BACKEND_FIBERS:
      ctx.loop.execContext = ConvertThreadToFiberEx(nil, FIBER_FLAG_FLOAT_SWITCH)

proc runCurrentTask()

proc switchTo(current, to: CoroutinePtr) =
  ## Switches execution from `current` into `to` context.
  to.lastRun = getTicks()
  # Update position of current stack so gc invoked from another stack knows how much to scan.
  GC_setActiveStack(current.stack.bottom)
  nimGC_setStackBottom(current.stack.bottom)
  var frame = getFrameState()
  block:
    # Execution will switch to another fiber now. We do not need to update current stack
    when coroBackend == CORO_BACKEND_FIBERS:
      SwitchToFiber(to.execContext)
    elif coroBackend == CORO_BACKEND_UCONTEXT:
      discard swapcontext(current.execContext, to.execContext)
    elif coroBackend == CORO_BACKEND_SETJMP:
      var res = setjmp(current.execContext)
      if res == 0:
        if to.state == CORO_EXECUTING:
          # Coroutine is resumed.
          longjmp(to.execContext, 1)
        elif to.state == CORO_CREATED:
          # Coroutine is started.
          coroExecWithStack(runCurrentTask, to.stack.bottom)
          #doAssert false
    else:
      {.error: "Invalid coroutine backend set.".}
  # Execution was just resumed. Restore frame information and set active stack.
  setFrameState(frame)
  GC_setActiveStack(current.stack.bottom)
  nimGC_setStackBottom(ctx.ncbottom)

proc suspend*(sleepTime: float = 0) =
  ## Stops coroutine execution and resumes no sooner than after ``sleeptime`` seconds.
  ## Until then other coroutines are executed.
  var current = getCurrent()
  current.sleepTime = sleepTime
  nimGC_setStackBottom(ctx.ncbottom)
  switchTo(current, addr(ctx.loop))

proc runCurrentTask() =
  ## Starts execution of current coroutine and updates it's state through coroutine's life.
  var sp {.volatile.}: pointer
  sp = addr(sp)
  block:
    var current = getCurrent()
    current.stack.bottom = sp
    nimGC_setStackBottom(current.stack.bottom)
    # Execution of new fiber just started. Since it was entered not through `switchTo` we
    # have to set active stack here as well. GC_removeStack() has to be called in main loop
    # because we still need stack available in final suspend(0) call from which we will not
    # return.
    GC_addStack(sp)
    # Activate current stack because we are executing in a new coroutine.
    GC_setActiveStack(sp)
    current.state = CORO_EXECUTING
    try:
      current.fn() # Start coroutine execution
    except:
      echo "Unhandled exception in coroutine."
      writeStackTrace()
    current.state = CORO_FINISHED
<<<<<<< HEAD
  nimGC_setStackBottom(ctx.ncbottom)
  suspend(0)                      # Exit coroutine without returning from coroExecWithStack()
=======
  suspend(0) # Exit coroutine without returning from coroExecWithStack()
>>>>>>> d19316bb
  doAssert false

proc start*(c: proc(), stacksize: int = defaultStackSize): CoroutineRef {.discardable.} =
  ## Schedule coroutine for execution. It does not run immediately.
  if ctx == nil:
    initialize()

  var coro: CoroutinePtr
  when coroBackend == CORO_BACKEND_FIBERS:
    coro = cast[CoroutinePtr](alloc0(sizeof(Coroutine)))
    coro.execContext = CreateFiberEx(stacksize, stacksize,
      FIBER_FLAG_FLOAT_SWITCH,
      (proc(p: pointer): void {.stdcall.} = runCurrentTask()),
      nil)
    coro.stack.size = stacksize
  else:
    coro = cast[CoroutinePtr](alloc0(sizeof(Coroutine) + stacksize))
    coro.stack.top = cast[pointer](cast[ByteAddress](coro) + sizeof(Coroutine))
    coro.stack.bottom = cast[pointer](cast[ByteAddress](coro.stack.top) + stacksize)
    when coroBackend == CORO_BACKEND_UCONTEXT:
      discard getcontext(coro.execContext)
      coro.execContext.uc_stack.ss_sp = coro.stack.top
      coro.execContext.uc_stack.ss_size = stacksize
      coro.execContext.uc_link = addr(ctx.loop.execContext)
      makecontext(coro.execContext, runCurrentTask, 0)
  coro.fn = c
  coro.stack.size = stacksize
  coro.state = CORO_CREATED
  coro.reference = CoroutineRef(coro: coro)
  ctx.coroutines.append(coro)
  return coro.reference

proc run*() =
  initialize()
  ## Starts main coroutine scheduler loop which exits when all coroutines exit.
  ## Calling this proc starts execution of first coroutine.
  ctx.current = ctx.coroutines.head
  var minDelay: float = 0
  while ctx.current != nil:
    var current = getCurrent()

    var remaining = current.sleepTime - (float(getTicks() - current.lastRun) / 1_000_000_000)
    if remaining <= 0:
      # Save main loop context. Suspending coroutine will resume after this statement with
      switchTo(addr(ctx.loop), current)
    else:
      if minDelay > 0 and remaining > 0:
        minDelay = min(remaining, minDelay)
      else:
        minDelay = remaining

    if current.state == CORO_FINISHED:
      var next = ctx.current.prev
      if next == nil:
        # If first coroutine ends then `prev` is nil even if more coroutines
        # are to be scheduled.
        next = ctx.current.next
      current.reference.coro = nil
      ctx.coroutines.remove(ctx.current)
      GC_removeStack(current.stack.bottom)
      when coroBackend == CORO_BACKEND_FIBERS:
        DeleteFiber(current.execContext)
      else:
        dealloc(current.stack.top)
      dealloc(current)
      ctx.current = next
    elif ctx.current == nil or ctx.current.next == nil:
      ctx.current = ctx.coroutines.head
      os.sleep(int(minDelay * 1000))
    else:
      ctx.current = ctx.current.next

proc alive*(c: CoroutineRef): bool = c.coro != nil and c.coro.state != CORO_FINISHED
  ## Returns ``true`` if coroutine has not returned, ``false`` otherwise.

proc wait*(c: CoroutineRef, interval = 0.01) =
  ## Returns only after coroutine ``c`` has returned. ``interval`` is time in seconds how often.
  while alive(c):
    suspend(interval)<|MERGE_RESOLUTION|>--- conflicted
+++ resolved
@@ -251,12 +251,8 @@
       echo "Unhandled exception in coroutine."
       writeStackTrace()
     current.state = CORO_FINISHED
-<<<<<<< HEAD
   nimGC_setStackBottom(ctx.ncbottom)
-  suspend(0)                      # Exit coroutine without returning from coroExecWithStack()
-=======
   suspend(0) # Exit coroutine without returning from coroExecWithStack()
->>>>>>> d19316bb
   doAssert false
 
 proc start*(c: proc(), stacksize: int = defaultStackSize): CoroutineRef {.discardable.} =
