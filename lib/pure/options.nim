#
#
#            Nim's Runtime Library
#        (c) Copyright 2015 Nim Contributors
#
#    See the file "copying.txt", included in this
#    distribution, for details about the copyright.
#

## Abstract
## ========
##
## This module implements types which encapsulate an optional value.
##
## A value of type ``Option[T]`` either contains a value `x` (represented as
## ``some(x)``) or is empty (``none(T)``).
##
## This can be useful when you have a value that can be present or not. The
## absence of a value is often represented by ``nil``, but it is not always
## available, nor is it always a good solution.
##
##
## Tutorial
## ========
##
## Let's start with an example: a procedure that finds the index of a character
## in a string.
##
## .. code-block:: nim
##
##   import options
##
##   proc find(haystack: string, needle: char): Option[int] =
##     for i, c in haystack:
##       if c == needle:
##         return some(i)
##     return none(int)  # This line is actually optional,
##                       # because the default is empty
##
## .. code-block:: nim
##
##   try:
##     assert("abc".find('c').get() == 2)  # Immediately extract the value
##   except UnpackError:  # If there is no value
##     assert false  # This will not be reached, because the value is present
##
## The ``get`` operation demonstrated above returns the underlying value, or
## raises ``UnpackError`` if there is no value. There is another option for
## obtaining the value: ``unsafeGet``, but you must only use it when you are
## absolutely sure the value is present (e.g. after checking ``isSome``). If
## you do not care about the tiny overhead that ``get`` causes, you should
## simply never use ``unsafeGet``.
##
## How to deal with an absence of a value:
##
## .. code-block:: nim
##
##   let result = "team".find('i')
##
##   # Nothing was found, so the result is `none`.
##   assert(result == none(int))
##   # It has no value:
##   assert(result.isNone)
##
##   try:
##     echo result.get()
##     assert(false)  # This will not be reached
##   except UnpackError:  # Because an exception is raised
##     discard
import typetraits

type
  SomePointer = ref | ptr | pointer

type
  Option*[T] = object
    ## An optional type that stores its value and state separately in a boolean.
    when T is SomePointer:
      val: T
    else:
      val: T
      has: bool

  UnpackError* = ref object of ValueError

proc some*[T](val: T): Option[T] =
  ## Returns a ``Option`` that has this value.
  when T is SomePointer:
    assert val != nil
    result.val = val
  else:
    result.has = true
    result.val = val

proc option*[T](val: T): Option[T] =
  ## Can be used to convert a pointer type to an option type. It
  ## converts ``nil`` to the none-option.
  result.val = val
  when T isnot SomePointer:
    result.has = true

proc none*(T: typedesc): Option[T] =
  ## Returns an ``Option`` for this type that has no value.
  # the default is the none type
  discard

<<<<<<< HEAD
proc none*[T]: Option[T] =
  ## Alias for ``none(T)``.
  none(T)

proc isSome*[T](self: Option[T]): bool =
  self.has
=======
proc isSome*[T](self: Option[T]): bool {.inline.} =
  when T is SomePointer:
    self.val != nil
  else:
    self.has
>>>>>>> e7edc7ec

proc isNone*[T](self: Option[T]): bool {.inline.} =
  when T is SomePointer:
    self.val == nil
  else:
    not self.has

proc unsafeGet*[T](self: Option[T]): T =
  ## Returns the value of a ``some``. Behavior is undefined for ``none``.
  assert self.isSome
  self.val

proc get*[T](self: Option[T]): T =
  ## Returns contents of the Option. If it is none, then an exception is
  ## thrown.
  if self.isNone:
    raise UnpackError(msg : "Can't obtain a value from a `none`")
  self.val

proc get*[T](self: Option[T], otherwise: T): T =
  ## Returns the contents of this option or `otherwise` if the option is none.
  if self.has:
    self.val
  else:
    otherwise

proc map*[T](self: Option[T], callback: proc (input: T)) =
  ## Applies a callback to the value in this Option
  if self.isSome:
    callback(self.val)

proc map*[T, R](self: Option[T], callback: proc (input: T): R): Option[R] =
  ## Applies a callback to the value in this Option and returns an option
  ## containing the new value. If this option is None, None will be returned
  if self.isSome:
    some[R]( callback(self.val) )
  else:
    none(R)

proc flatten*[A](self: Option[Option[A]]): Option[A] =
  ## Remove one level of structure in a nested Option.
  if self.has:
    self.val
  else:
    none(A)

proc flatMap*[A, B](self: Option[A], callback: proc (input: A): Option[B]): Option[B] =
  ## Applies a callback to the value in this Option and returns an
  ## option containing the new value. If this option is None, None will be
  ## returned. Similar to ``map``, with the difference that the callback
  ## returns an Option, not a raw value. This allows multiple procs with a
  ## signature of ``A -> Option[B]`` (including A = B) to be chained together.
  map(self, callback).flatten()

proc filter*[T](self: Option[T], callback: proc (input: T): bool): Option[T] =
  ## Applies a callback to the value in this Option. If the callback returns
  ## `true`, the option is returned as a Some. If it returns false, it is
  ## returned as a None.
  if self.isSome and not callback(self.val):
    none(T)
  else:
    self

proc `==`*(a, b: Option): bool =
  ## Returns ``true`` if both ``Option``s are ``none``,
  ## or if they have equal values
  (a.has and b.has and a.val == b.val) or (not a.has and not b.has)

proc `$`*[T](self: Option[T]): string =
  ## Get the string representation of this option. If the option has a value,
  ## the result will be `Some(x)` where `x` is the string representation of the contained value.
  ## If the option does not have a value, the result will be `None[T]` where `T` is the name of
  ## the type contained in the option.
  if self.has:
    "Some(" & $self.val & ")"
  else:
    "None[" & T.name & "]"

when isMainModule:
  import unittest, sequtils

  suite "options":
    # work around a bug in unittest
    let intNone = none(int)
    let stringNone = none(string)

    test "example":
      proc find(haystack: string, needle: char): Option[int] =
        for i, c in haystack:
          if c == needle:
            return some i

      check("abc".find('c').get() == 2)

      let result = "team".find('i')

      check result == intNone
      check result.isNone

    test "some":
      check some(6).get() == 6
      check some("a").unsafeGet() == "a"
      check some(6).isSome
      check some("a").isSome

    test "none":
      expect UnpackError:
        discard none(int).get()
      check(none(int).isNone)
      check(not none(string).isSome)

    test "equality":
      check some("a") == some("a")
      check some(7) != some(6)
      check some("a") != stringNone
      check intNone == intNone

      when compiles(some("a") == some(5)):
        check false
      when compiles(none(string) == none(int)):
        check false

    test "get with a default value":
      check(some("Correct").get("Wrong") == "Correct")
      check(stringNone.get("Correct") == "Correct")

    test "$":
      check($(some("Correct")) == "Some(Correct)")
      check($(stringNone) == "None[string]")

    test "map with a void result":
      var procRan = 0
      some(123).map(proc (v: int) = procRan = v)
      check procRan == 123
      intNone.map(proc (v: int) = check false)

    test "map":
      check(some(123).map(proc (v: int): int = v * 2) == some(246))
      check(intNone.map(proc (v: int): int = v * 2).isNone)

    test "filter":
      check(some(123).filter(proc (v: int): bool = v == 123) == some(123))
      check(some(456).filter(proc (v: int): bool = v == 123).isNone)
      check(intNone.filter(proc (v: int): bool = check false).isNone)

    test "flatMap":
      proc addOneIfNotZero(v: int): Option[int] =
        if v != 0:
          result = some(v + 1)
        else:
          result = none(int)

      check(some(1).flatMap(addOneIfNotZero) == some(2))
      check(some(0).flatMap(addOneIfNotZero) == none(int))
      check(some(1).flatMap(addOneIfNotZero).flatMap(addOneIfNotZero) == some(3))

      proc maybeToString(v: int): Option[string] =
        if v != 0:
          result = some($v)
        else:
          result = none(string)

      check(some(1).flatMap(maybeToString) == some("1"))

      proc maybeExclaim(v: string): Option[string] =
        if v != "":
          result = some v & "!"
        else:
          result = none(string)

      check(some(1).flatMap(maybeToString).flatMap(maybeExclaim) == some("1!"))
      check(some(0).flatMap(maybeToString).flatMap(maybeExclaim) == none(string))

<<<<<<< HEAD
    test "none[T]":
      check(none[int]().isNone)
      check(none(int) == none[int]())
      check(some(123).flatMap(none[int]) == none(int))
=======
    test "SomePointer":
      var intref: ref int
      check(option(intref).isNone)
      intref.new
      check(option(intref).isSome)

      let tmp = option(intref)
      check(sizeof(tmp) == sizeof(ptr int))
>>>>>>> e7edc7ec
<|MERGE_RESOLUTION|>--- conflicted
+++ resolved
@@ -104,20 +104,15 @@
   # the default is the none type
   discard
 
-<<<<<<< HEAD
 proc none*[T]: Option[T] =
   ## Alias for ``none(T)``.
   none(T)
 
-proc isSome*[T](self: Option[T]): bool =
-  self.has
-=======
 proc isSome*[T](self: Option[T]): bool {.inline.} =
   when T is SomePointer:
     self.val != nil
   else:
     self.has
->>>>>>> e7edc7ec
 
 proc isNone*[T](self: Option[T]): bool {.inline.} =
   when T is SomePointer:
@@ -291,12 +286,6 @@
       check(some(1).flatMap(maybeToString).flatMap(maybeExclaim) == some("1!"))
       check(some(0).flatMap(maybeToString).flatMap(maybeExclaim) == none(string))
 
-<<<<<<< HEAD
-    test "none[T]":
-      check(none[int]().isNone)
-      check(none(int) == none[int]())
-      check(some(123).flatMap(none[int]) == none(int))
-=======
     test "SomePointer":
       var intref: ref int
       check(option(intref).isNone)
@@ -305,4 +294,8 @@
 
       let tmp = option(intref)
       check(sizeof(tmp) == sizeof(ptr int))
->>>>>>> e7edc7ec
+
+    test "none[T]":
+      check(none[int]().isNone)
+      check(none(int) == none[int]())
+      check(some(123).flatMap(none[int]) == none(int))