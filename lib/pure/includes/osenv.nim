--- conflicted
+++ resolved
@@ -4,7 +4,7 @@
   {.error: "This is an include file for os.nim!".}
 
 when defined(nodejs):
-  proc getEnv*(key: string, default = ""): TaintedString {.tags: [ReadEnvEffect].} =
+  proc getEnv*(key: string, default = ""): string {.tags: [ReadEnvEffect].} =
     var ret: cstring
     let key2 = key.cstring
     {.emit: "`ret` = process.env[`key2`];".}
@@ -25,7 +25,7 @@
     var key2 = key.cstring
     {.emit: "delete process.env[`key2`];".}
 
-  iterator envPairs*(): tuple[key, value: TaintedString] {.tags: [ReadEnvEffect].} =
+  iterator envPairs*(): tuple[key, value: string] {.tags: [ReadEnvEffect].} =
     var num: int
     var keys: RootObj
     {.emit: "`keys` = Object.keys(process.env); `num` = `keys`.length;".}
@@ -72,76 +72,6 @@
         proc strEnd(cstr: WideCString, c = 0'i32): WideCString {.
           importc: "wcschr", header: "<string.h>".}
     else:
-<<<<<<< HEAD
-      if startsWith(environment[i], temp): return i
-  return -1
-
-proc getEnv*(key: string, default = ""): string {.tags: [ReadEnvEffect].} =
-  ## Returns the value of the `environment variable`:idx: named `key`.
-  ##
-  ## If the variable does not exist, `""` is returned. To distinguish
-  ## whether a variable exists or it's value is just `""`, call
-  ## `existsEnv(key) proc <#existsEnv,string>`_.
-  ##
-  ## See also:
-  ## * `existsEnv proc <#existsEnv,string>`_
-  ## * `putEnv proc <#putEnv,string,string>`_
-  ## * `delEnv proc <#delEnv,string>`_
-  ## * `envPairs iterator <#envPairs.i>`_
-  runnableExamples:
-    assert getEnv("unknownEnv") == ""
-    assert getEnv("unknownEnv", "doesn't exist") == "doesn't exist"
-
-  when nimvm:
-    discard "built into the compiler"
-  else:
-    var i = findEnvVar(key)
-    if i >= 0:
-      return substr(environment[i], find(environment[i], '=')+1)
-    else:
-      var env = c_getenv(key)
-      if env == nil: return default
-      result = $env
-
-proc existsEnv*(key: string): bool {.tags: [ReadEnvEffect].} =
-  ## Checks whether the environment variable named `key` exists.
-  ## Returns true if it exists, false otherwise.
-  ##
-  ## See also:
-  ## * `getEnv proc <#getEnv,string,string>`_
-  ## * `putEnv proc <#putEnv,string,string>`_
-  ## * `delEnv proc <#delEnv,string>`_
-  ## * `envPairs iterator <#envPairs.i>`_
-  runnableExamples:
-    assert not existsEnv("unknownEnv")
-
-  when nimvm:
-    discard "built into the compiler"
-  else:
-    if c_getenv(key) != nil: return true
-    else: return findEnvVar(key) >= 0
-
-proc putEnv*(key, val: string) {.tags: [WriteEnvEffect].} =
-  ## Sets the value of the `environment variable`:idx: named `key` to `val`.
-  ## If an error occurs, `OSError` is raised.
-  ##
-  ## See also:
-  ## * `getEnv proc <#getEnv,string,string>`_
-  ## * `existsEnv proc <#existsEnv,string>`_
-  ## * `delEnv proc <#delEnv,string>`_
-  ## * `envPairs iterator <#envPairs.i>`_
-
-  # Note: by storing the string in the environment sequence,
-  # we guarantee that we don't free the memory before the program
-  # ends (this is needed for POSIX compliance). It is also needed so that
-  # the process itself may access its modified environment variables!
-  when nimvm:
-    discard "built into the compiler"
-  else:
-    var indx = findEnvVar(key)
-    if indx >= 0:
-      environment[indx] = key & '=' & val
-=======
       proc strEnd(cstr: cstring, c = 0'i32): cstring {.
         importc: "strchr", header: "<string.h>".}
 
@@ -214,7 +144,7 @@
         if startsWith(environment[i], temp): return i
     return -1
 
-  proc getEnv*(key: string, default = ""): TaintedString {.tags: [ReadEnvEffect].} =
+  proc getEnv*(key: string, default = ""): string {.tags: [ReadEnvEffect].} =
     ## Returns the value of the `environment variable`:idx: named `key`.
     ##
     ## If the variable does not exist, `""` is returned. To distinguish
@@ -232,15 +162,14 @@
 
     when nimvm:
       discard "built into the compiler"
->>>>>>> acf8316e
     else:
       var i = findEnvVar(key)
       if i >= 0:
-        return TaintedString(substr(environment[i], find(environment[i], '=')+1))
+        return $(substr(environment[i], find(environment[i], '=')+1))
       else:
         var env = c_getenv(key)
-        if env == nil: return TaintedString(default)
-        result = TaintedString($env)
+        if env == nil: return default
+        result = $env
 
   proc existsEnv*(key: string): bool {.tags: [ReadEnvEffect].} =
     ## Checks whether the environment variable named `key` exists.
@@ -306,28 +235,6 @@
     when nimvm:
       discard "built into the compiler"
     else:
-<<<<<<< HEAD
-      if c_unsetenv(key) != 0'i32:
-        raiseOSError(osLastError())
-    environment.delete(indx)
-
-iterator envPairs*(): tuple[key, value: string] {.tags: [ReadEnvEffect].} =
-  ## Iterate over all `environments variables`:idx:.
-  ##
-  ## In the first component of the tuple is the name of the current variable stored,
-  ## in the second its value.
-  ##
-  ## See also:
-  ## * `getEnv proc <#getEnv,string,string>`_
-  ## * `existsEnv proc <#existsEnv,string>`_
-  ## * `putEnv proc <#putEnv,string,string>`_
-  ## * `delEnv proc <#delEnv,string>`_
-  getEnvVarsC()
-  for i in 0..high(environment):
-    var p = find(environment[i], '=')
-    yield (substr(environment[i], 0, p-1),
-           substr(environment[i], p+1))
-=======
       var indx = findEnvVar(key)
       if indx < 0: return # Do nothing if the env var is not already set
       when defined(windows) and not defined(nimscript):
@@ -341,7 +248,7 @@
           raiseOSError(osLastError())
       environment.delete(indx)
 
-  iterator envPairs*(): tuple[key, value: TaintedString] {.tags: [ReadEnvEffect].} =
+  iterator envPairs*(): tuple[key, value: string] {.tags: [ReadEnvEffect].} =
     ## Iterate over all `environments variables`:idx:.
     ##
     ## In the first component of the tuple is the name of the current variable stored,
@@ -355,6 +262,5 @@
     getEnvVarsC()
     for i in 0..high(environment):
       var p = find(environment[i], '=')
-      yield (TaintedString(substr(environment[i], 0, p-1)),
-             TaintedString(substr(environment[i], p+1)))
->>>>>>> acf8316e
+      yield ($(substr(environment[i], 0, p-1)),
+             $(substr(environment[i], p+1)))