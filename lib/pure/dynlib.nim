#
#
#            Nim's Runtime Library
#        (c) Copyright 2012 Andreas Rumpf
#
#    See the file "copying.txt", included in this
#    distribution, for details about the copyright.
#

## This module implements the ability to access symbols from shared
## libraries. On POSIX this uses the `dlsym` mechanism, on
## Windows `LoadLibrary`.
##
## Examples
## ========
##
## Loading a simple C function
## ---------------------------
##
## The following example demonstrates loading a function called `greet`
## from a library that is determined at runtime based upon a language choice.
## If the library fails to load or the function `greet` is not found,
## it quits with a failure error code.
##
<<<<<<< HEAD
runnableExamples:
  type
    GreetFunction = proc (): cstring {.gcsafe, stdcall.}

  proc loadGreet(lang: string) =
    let lib =
      case lang
      of "french":
        loadLib("french.dll")
      else:
        loadLib("english.dll")

    if lib == nil:
      echo "Error loading library"
      quit(QuitFailure)

    let greet = cast[GreetFunction](lib.symAddr("greet"))

    if greet == nil:
      echo "Error loading 'greet' function from library"
      quit(QuitFailure)

    echo greet()

    unloadLib(lib)

=======
## .. code-block:: Nim
##
##   import std/dynlib
##
##   type
##     greetFunction = proc(): cstring {.gcsafe, stdcall.}
##
##   let lang = stdin.readLine()
##
##   let lib = case lang
##   of "french":
##     loadLib("french.dll")
##   else:
##     loadLib("english.dll")
##
##   if lib == nil:
##     echo "Error loading library"
##     quit(QuitFailure)
##
##   let greet = cast[greetFunction](lib.symAddr("greet"))
##
##   if greet == nil:
##     echo "Error loading 'greet' function from library"
##     quit(QuitFailure)
##
##   let greeting = greet()
##
##   echo greeting
##
##   unloadLib(lib)
##
>>>>>>> 2150cd18

import std/strutils

type
  LibHandle* = pointer ## A handle to a dynamically loaded library.

proc loadLib*(path: string, globalSymbols = false): LibHandle {.gcsafe.}
  ## Loads a library from `path`. Returns nil if the library could not
  ## be loaded.

proc loadLib*(): LibHandle {.gcsafe.}
  ## Gets the handle from the current executable. Returns nil if the
  ## library could not be loaded.

proc unloadLib*(lib: LibHandle) {.gcsafe.}
  ## Unloads the library `lib`.

proc raiseInvalidLibrary*(name: cstring) {.noinline, noreturn.} =
  ## Raises a `LibraryError` exception.
  raise newException(LibraryError, "could not find symbol: " & $name)

proc symAddr*(lib: LibHandle, name: cstring): pointer {.gcsafe.}
  ## Retrieves the address of a procedure/variable from `lib`. Returns nil
  ## if the symbol could not be found.

proc checkedSymAddr*(lib: LibHandle, name: cstring): pointer =
  ## Retrieves the address of a procedure/variable from `lib`. Raises
  ## `LibraryError` if the symbol could not be found.
  result = symAddr(lib, name)
  if result == nil: raiseInvalidLibrary(name)

proc libCandidates*(s: string, dest: var seq[string]) =
  ## Given a library name pattern `s`, write possible library names to `dest`.
  var le = strutils.find(s, '(')
  var ri = strutils.find(s, ')', le+1)
  if le >= 0 and ri > le:
    var prefix = substr(s, 0, le - 1)
    var suffix = substr(s, ri + 1)
    for middle in split(substr(s, le + 1, ri - 1), '|'):
      libCandidates(prefix & middle & suffix, dest)
  else:
    add(dest, s)

proc loadLibPattern*(pattern: string, globalSymbols = false): LibHandle =
  ## Loads a library with name matching `pattern`, similar to what the `dynlib`
  ## pragma does. Returns nil if the library could not be loaded.
  ##
  ## .. warning:: this proc uses the GC and so cannot be used to load the GC.
  var candidates = newSeq[string]()
  libCandidates(pattern, candidates)
  for c in candidates:
    result = loadLib(c, globalSymbols)
    if not result.isNil: break

when defined(posix) and not defined(nintendoswitch):
  #
  # =========================================================================
  # This is an implementation based on the dlfcn interface.
  # The dlfcn interface is available in Linux, SunOS, Solaris, IRIX, FreeBSD,
  # NetBSD, AIX 4.2, HPUX 11, and probably most other Unix flavors, at least
  # as an emulation layer on top of native functions.
  # =========================================================================
  #
  import posix

  proc loadLib(path: string, globalSymbols = false): LibHandle =
    let flags =
      if globalSymbols: RTLD_NOW or RTLD_GLOBAL
      else: RTLD_NOW

    dlopen(path, flags)

  proc loadLib(): LibHandle = dlopen(nil, RTLD_NOW)
  proc unloadLib(lib: LibHandle) = discard dlclose(lib)
  proc symAddr(lib: LibHandle, name: cstring): pointer = dlsym(lib, name)

elif defined(nintendoswitch):
  #
  # =========================================================================
  # Nintendo switch DevkitPro sdk does not have these. Raise an error if called.
  # =========================================================================
  #

  proc dlclose(lib: LibHandle) =
    raise newException(OSError, "dlclose not implemented on Nintendo Switch!")
  proc dlopen(path: cstring, mode: int): LibHandle =
    raise newException(OSError, "dlopen not implemented on Nintendo Switch!")
  proc dlsym(lib: LibHandle, name: cstring): pointer =
    raise newException(OSError, "dlsym not implemented on Nintendo Switch!")
  proc loadLib(path: string, global_symbols = false): LibHandle =
    raise newException(OSError, "loadLib not implemented on Nintendo Switch!")
  proc loadLib(): LibHandle =
    raise newException(OSError, "loadLib not implemented on Nintendo Switch!")
  proc unloadLib(lib: LibHandle) =
    raise newException(OSError, "unloadLib not implemented on Nintendo Switch!")
  proc symAddr(lib: LibHandle, name: cstring): pointer =
    raise newException(OSError, "symAddr not implemented on Nintendo Switch!")

elif defined(genode):
  #
  # =========================================================================
  # Not implemented for Genode without POSIX. Raise an error if called.
  # =========================================================================
  #

  template raiseErr(prc: string) =
    raise newException(OSError, prc & " not implemented, compile with POSIX suport")

  proc dlclose(lib: LibHandle) =
    raiseErr(OSError, "dlclose")
  proc dlopen(path: cstring, mode: int): LibHandle =
    raiseErr(OSError, "dlopen")
  proc dlsym(lib: LibHandle, name: cstring): pointer =
    raiseErr(OSError, "dlsym")
  proc loadLib(path: string, global_symbols = false): LibHandle =
    raiseErr(OSError, "loadLib")
  proc loadLib(): LibHandle =
    raiseErr(OSError, "loadLib")
  proc unloadLib(lib: LibHandle) =
    raiseErr(OSError, "unloadLib")
  proc symAddr(lib: LibHandle, name: cstring): pointer =
    raiseErr(OSError, "symAddr")


elif defined(windows) or defined(dos):
  #
  # =======================================================================
  # Native Windows Implementation
  # =======================================================================
  #
  type
    HMODULE {.importc: "HMODULE".} = pointer
    FARPROC {.importc: "FARPROC".} = pointer

  proc FreeLibrary(lib: HMODULE) {.importc, header: "<windows.h>", stdcall.}
  proc winLoadLibrary(path: cstring): HMODULE {.
      importc: "LoadLibraryA", header: "<windows.h>", stdcall.}
  proc getProcAddress(lib: HMODULE, name: cstring): FARPROC {.
      importc: "GetProcAddress", header: "<windows.h>", stdcall.}

  proc loadLib(path: string, globalSymbols = false): LibHandle =
    result = cast[LibHandle](winLoadLibrary(path))
  proc loadLib(): LibHandle =
    result = cast[LibHandle](winLoadLibrary(nil))
  proc unloadLib(lib: LibHandle) = FreeLibrary(cast[HMODULE](lib))

  proc symAddr(lib: LibHandle, name: cstring): pointer =
    result = cast[pointer](getProcAddress(cast[HMODULE](lib), name))

else:
  {.error: "no implementation for dynlib".}<|MERGE_RESOLUTION|>--- conflicted
+++ resolved
@@ -22,7 +22,6 @@
 ## If the library fails to load or the function `greet` is not found,
 ## it quits with a failure error code.
 ##
-<<<<<<< HEAD
 runnableExamples:
   type
     GreetFunction = proc (): cstring {.gcsafe, stdcall.}
@@ -49,39 +48,6 @@
 
     unloadLib(lib)
 
-=======
-## .. code-block:: Nim
-##
-##   import std/dynlib
-##
-##   type
-##     greetFunction = proc(): cstring {.gcsafe, stdcall.}
-##
-##   let lang = stdin.readLine()
-##
-##   let lib = case lang
-##   of "french":
-##     loadLib("french.dll")
-##   else:
-##     loadLib("english.dll")
-##
-##   if lib == nil:
-##     echo "Error loading library"
-##     quit(QuitFailure)
-##
-##   let greet = cast[greetFunction](lib.symAddr("greet"))
-##
-##   if greet == nil:
-##     echo "Error loading 'greet' function from library"
-##     quit(QuitFailure)
-##
-##   let greeting = greet()
-##
-##   echo greeting
-##
-##   unloadLib(lib)
-##
->>>>>>> 2150cd18
 
 import std/strutils
 
