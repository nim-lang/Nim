#
#
#            Nim's Runtime Library
#        (c) Copyright 2019 Nim Contributors
#
#    See the file "copying.txt", included in this
#    distribution, for details about the copyright.
#

## This module implements a simple HTTP client that can be used to retrieve
## webpages and other data.
##
## Retrieving a website
## ====================
##
## This example uses HTTP GET to retrieve
## ``http://google.com``:
##
## .. code-block:: Nim
##   import httpclient
##   var client = newHttpClient()
##   echo client.getContent("http://google.com")
##
## The same action can also be performed asynchronously, simply use the
## ``AsyncHttpClient``:
##
## .. code-block:: Nim
##   import asyncdispatch, httpclient
##
##   proc asyncProc(): Future[string] {.async.} =
##     var client = newAsyncHttpClient()
##     return await client.getContent("http://example.com")
##
##   echo waitFor asyncProc()
##
## The functionality implemented by ``HttpClient`` and ``AsyncHttpClient``
## is the same, so you can use whichever one suits you best in the examples
## shown here.
##
## **Note:** You need to run asynchronous examples in an async proc
## otherwise you will get an ``Undeclared identifier: 'await'`` error.
##
## Using HTTP POST
## ===============
##
## This example demonstrates the usage of the W3 HTML Validator, it
## uses ``multipart/form-data`` as the ``Content-Type`` to send the HTML to be
## validated to the server.
##
## .. code-block:: Nim
##   var client = newHttpClient()
##   var data = newMultipartData()
##   data["output"] = "soap12"
##   data["uploaded_file"] = ("test.html", "text/html",
##     "<html><head></head><body><p>test</p></body></html>")
##
##   echo client.postContent("http://validator.w3.org/check", multipart=data)
##
## To stream files from disk when performing the request, use ``addFiles``.
##
## **Note:** This will allocate a new ``Mimetypes`` database every time you call
## it, you can pass your own via the ``mimeDb`` parameter to avoid this.
##
## .. code-block:: Nim
##   let mimes = newMimetypes()
##   var client = newHttpClient()
##   var data = newMultipartData()
##   data.addFiles({"uploaded_file": "test.html"}, mimeDb = mimes)
##
##   echo client.postContent("http://validator.w3.org/check", multipart=data)
##
## You can also make post requests with custom headers.
## This example sets ``Content-Type`` to ``application/json``
## and uses a json object for the body
##
## .. code-block:: Nim
##   import httpclient, json
##
##   let client = newHttpClient()
##   client.headers = newHttpHeaders({ "Content-Type": "application/json" })
##   let body = %*{
##       "data": "some text"
##   }
##   let response = client.request("http://some.api", httpMethod = HttpPost, body = $body)
##   echo response.status
##
## Progress reporting
## ==================
##
## You may specify a callback procedure to be called during an HTTP request.
## This callback will be executed every second with information about the
## progress of the HTTP request.
##
## .. code-block:: Nim
##    import asyncdispatch, httpclient
##
##    proc onProgressChanged(total, progress, speed: BiggestInt) {.async.} =
##      echo("Downloaded ", progress, " of ", total)
##      echo("Current rate: ", speed div 1000, "kb/s")
##
##    proc asyncProc() {.async.} =
##      var client = newAsyncHttpClient()
##      client.onProgressChanged = onProgressChanged
##      discard await client.getContent("http://speedtest-ams2.digitalocean.com/100mb.test")
##
##    waitFor asyncProc()
##
## If you would like to remove the callback simply set it to ``nil``.
##
## .. code-block:: Nim
##   client.onProgressChanged = nil
##
## **Warning:** The ``total`` reported by httpclient may be 0 in some cases.
##
##
## SSL/TLS support
## ===============
## This requires the OpenSSL library, fortunately it's widely used and installed
## on many operating systems. httpclient will use SSL automatically if you give
## any of the functions a url with the ``https`` schema, for example:
## ``https://github.com/``.
##
## You will also have to compile with ``ssl`` defined like so:
## ``nim c -d:ssl ...``.
##
## Certificate validation is NOT performed by default.
## This will change in future.
##
## A set of directories and files from the `ssl_certs <ssl_certs.html>`_
## module are scanned to locate CA certificates.
##
## See `newContext <net.html#newContext>`_ to tweak or disable certificate validation.
##
## Timeouts
## ========
##
## Currently only the synchronous functions support a timeout.
## The timeout is
## measured in milliseconds, once it is set any call on a socket which may
## block will be susceptible to this timeout.
##
## It may be surprising but the
## function as a whole can take longer than the specified timeout, only
## individual internal calls on the socket are affected. In practice this means
## that as long as the server is sending data an exception will not be raised,
## if however data does not reach the client within the specified timeout a
## ``TimeoutError`` exception will be raised.
##
## Here is how to set a timeout when creating an ``HttpClient`` instance:
##
## .. code-block:: Nim
##    import httpclient
##
##    let client = newHttpClient(timeout = 42)
##
## Proxy
## =====
##
## A proxy can be specified as a param to any of the procedures defined in
## this module. To do this, use the ``newProxy`` constructor. Unfortunately,
## only basic authentication is supported at the moment.
##
## Some examples on how to configure a Proxy for ``HttpClient``:
##
## .. code-block:: Nim
##    import httpclient
##
##    let myProxy = newProxy("http://myproxy.network")
##    let client = newHttpClient(proxy = myProxy)
##
## Get Proxy URL from environment variables:
##
## .. code-block:: Nim
##    import httpclient
##
##    var url = ""
##    try:
##      if existsEnv("http_proxy"):
##        url = getEnv("http_proxy")
##      elif existsEnv("https_proxy"):
##        url = getEnv("https_proxy")
##    except ValueError:
##      echo "Unable to parse proxy from environment variables."
##
##    let myProxy = newProxy(url = url)
##    let client = newHttpClient(proxy = myProxy)
##
## Redirects
## =========
##
## The maximum redirects can be set with the ``maxRedirects`` of ``int`` type,
## it specifies the maximum amount of redirects to follow,
## it defaults to ``5``, you can set it to ``0`` to disable redirects.
##
## Here you can see an example about how to set the ``maxRedirects`` of ``HttpClient``:
##
## .. code-block:: Nim
##    import httpclient
##
##    let client = newHttpClient(maxRedirects = 0)
##

import std/private/since

import net, strutils, uri, parseutils, base64, os, mimetypes, streams,
  math, random, httpcore, times, tables, streams, std/monotimes
import asyncnet, asyncdispatch, asyncfile
import nativesockets

export httpcore except parseHeader # TODO: The ``except`` doesn't work

type
  Response* = ref object
    version*: string
    status*: string
    headers*: HttpHeaders
    body: string
    bodyStream*: Stream

  AsyncResponse* = ref object
    version*: string
    status*: string
    headers*: HttpHeaders
    body: string
    bodyStream*: FutureStream[string]

proc code*(response: Response | AsyncResponse): HttpCode
           {.raises: [ValueError, OverflowDefect].} =
  ## Retrieves the specified response's ``HttpCode``.
  ##
  ## Raises a ``ValueError`` if the response's ``status`` does not have a
  ## corresponding ``HttpCode``.
  return response.status[0 .. 2].parseInt.HttpCode

proc contentType*(response: Response | AsyncResponse): string {.inline.} =
  ## Retrieves the specified response's content type.
  ##
  ## This is effectively the value of the "Content-Type" header.
  response.headers.getOrDefault("content-type")

proc contentLength*(response: Response | AsyncResponse): int =
  ## Retrieves the specified response's content length.
  ##
  ## This is effectively the value of the "Content-Length" header.
  ##
  ## A ``ValueError`` exception will be raised if the value is not an integer.
  var contentLengthHeader = response.headers.getOrDefault("Content-Length")
  result = contentLengthHeader.parseInt()
  doAssert(result >= 0 and result <= high(int32))

proc lastModified*(response: Response | AsyncResponse): DateTime =
  ## Retrieves the specified response's last modified time.
  ##
  ## This is effectively the value of the "Last-Modified" header.
  ##
  ## Raises a ``ValueError`` if the parsing fails or the value is not a correctly
  ## formatted time.
  var lastModifiedHeader = response.headers.getOrDefault("last-modified")
  result = parse(lastModifiedHeader, "ddd, dd MMM yyyy HH:mm:ss 'GMT'", utc())

proc body*(response: Response): string =
  ## Retrieves the specified response's body.
  ##
  ## The response's body stream is read synchronously.
  if response.body.len == 0:
    response.body = response.bodyStream.readAll()
  return response.body

proc body*(response: AsyncResponse): Future[string] {.async.} =
  ## Reads the response's body and caches it. The read is performed only
  ## once.
  if response.body.len == 0:
    response.body = await readAll(response.bodyStream)
  return response.body

type
  Proxy* = ref object
    url*: Uri
    auth*: string

  MultipartEntry = object
    name, content: string
    case isFile: bool
    of true:
      filename, contentType: string
      fileSize: int64
      isStream: bool
    else: discard

  MultipartEntries* = openArray[tuple[name, content: string]]
  MultipartData* = ref object
    content: seq[MultipartEntry]

  ProtocolError* = object of IOError ## exception that is raised when server
                                     ## does not conform to the implemented
                                     ## protocol

  HttpRequestError* = object of IOError ## Thrown in the ``getContent`` proc
                                        ## and ``postContent`` proc,
                                        ## when the server returns an error

const defUserAgent* = "Nim httpclient/" & NimVersion

proc httpError(msg: string) =
  var e: ref ProtocolError
  new(e)
  e.msg = msg
  raise e

proc fileError(msg: string) =
  var e: ref IOError
  new(e)
  e.msg = msg
  raise e

when not defined(ssl):
  type SslContext = ref object
var defaultSslContext {.threadvar.}: SslContext

proc getDefaultSSL(): SslContext =
  result = defaultSslContext
  when defined(ssl):
    if result == nil:
      defaultSslContext = newContext(verifyMode = CVerifyNone)
      result = defaultSslContext
      doAssert result != nil, "failure to initialize the SSL context"

proc newProxy*(url: string, auth = ""): Proxy =
  ## Constructs a new ``TProxy`` object.
  result = Proxy(url: parseUri(url), auth: auth)

proc newMultipartData*: MultipartData {.inline.} =
  ## Constructs a new ``MultipartData`` object.
  MultipartData()

proc `$`*(data: MultipartData): string {.since: (1, 1).} =
  ## convert MultipartData to string so it's human readable when echo
  ## see https://github.com/nim-lang/Nim/issues/11863
  const sep = "-".repeat(30)
  for pos, entry in data.content:
    result.add(sep & center($pos, 3) & sep)
    result.add("\nname=\"" & entry.name & "\"")
    if entry.isFile:
      result.add("; filename=\"" & entry.filename & "\"\n")
      result.add("Content-Type: " & entry.contentType)
    result.add("\n\n" & entry.content & "\n")

proc add*(p: MultipartData, name, content: string, filename: string = "",
          contentType: string = "", useStream = true) =
  ## Add a value to the multipart data.
  ##
  ## When ``useStream`` is ``false``, the file will be read into memory.
  ##
  ## Raises a ``ValueError`` exception if
  ## ``name``, ``filename`` or ``contentType`` contain newline characters.
  if {'\c', '\L'} in name:
    raise newException(ValueError, "name contains a newline character")
  if {'\c', '\L'} in filename:
    raise newException(ValueError, "filename contains a newline character")
  if {'\c', '\L'} in contentType:
    raise newException(ValueError, "contentType contains a newline character")

  var entry = MultipartEntry(
    name: name,
    content: content,
    isFile: filename.len > 0
  )

  if entry.isFile:
    entry.isStream = useStream
    entry.filename = filename
    entry.contentType = contentType

  p.content.add(entry)

proc add*(p: MultipartData, xs: MultipartEntries): MultipartData
         {.discardable.} =
  ## Add a list of multipart entries to the multipart data ``p``. All values are
  ## added without a filename and without a content type.
  ##
  ## .. code-block:: Nim
  ##   data.add({"action": "login", "format": "json"})
  for name, content in xs.items:
    p.add(name, content)
  result = p

proc newMultipartData*(xs: MultipartEntries): MultipartData =
  ## Create a new multipart data object and fill it with the entries ``xs``
  ## directly.
  ##
  ## .. code-block:: Nim
  ##   var data = newMultipartData({"action": "login", "format": "json"})
  result = MultipartData()
  for entry in xs:
    result.add(entry.name, entry.content)

proc addFiles*(p: MultipartData, xs: openArray[tuple[name, file: string]],
               mimeDb = newMimetypes(), useStream = true):
               MultipartData {.discardable.} =
  ## Add files to a multipart data object. The files will be streamed from disk
  ## when the request is being made. When ``stream`` is ``false``, the files are
  ## instead read into memory, but beware this is very memory ineffecient even
  ## for small files. The MIME types will automatically be determined.
  ## Raises an ``IOError`` if the file cannot be opened or reading fails. To
  ## manually specify file content, filename and MIME type, use ``[]=`` instead.
  ##
  ## .. code-block:: Nim
  ##   data.addFiles({"uploaded_file": "public/test.html"})
  for name, file in xs.items:
    var contentType: string
    let (_, fName, ext) = splitFile(file)
    if ext.len > 0:
      contentType = mimeDb.getMimetype(ext[1..ext.high], "")
    let content = if useStream: file else: readFile(file).string
    p.add(name, content, fName & ext, contentType, useStream = useStream)
  result = p

proc `[]=`*(p: MultipartData, name, content: string) {.inline.} =
  ## Add a multipart entry to the multipart data ``p``. The value is added
  ## without a filename and without a content type.
  ##
  ## .. code-block:: Nim
  ##   data["username"] = "NimUser"
  p.add(name, content)

proc `[]=`*(p: MultipartData, name: string,
            file: tuple[name, contentType, content: string]) {.inline.} =
  ## Add a file to the multipart data ``p``, specifying filename, contentType
  ## and content manually.
  ##
  ## .. code-block:: Nim
  ##   data["uploaded_file"] = ("test.html", "text/html",
  ##     "<html><head></head><body><p>test</p></body></html>")
  p.add(name, file.content, file.name, file.contentType, useStream = false)

proc getBoundary(p: MultipartData): string =
  if p == nil or p.content.len == 0: return
  while true:
    result = $rand(int.high)
    for i, entry in p.content:
      if result in entry.content: break
      elif i == p.content.high: return

proc sendFile(socket: Socket | AsyncSocket,
              entry: MultipartEntry) {.multisync.} =
  const chunkSize = 2^18
  let file =
    when socket is AsyncSocket: openAsync(entry.content)
    else: newFileStream(entry.content, fmRead)

  var buffer: string
  while true:
    buffer =
      when socket is AsyncSocket: (await read(file, chunkSize)).string
      else: readStr(file, chunkSize).string
    if buffer.len == 0: break
    await socket.send(buffer)
  file.close()

<<<<<<< HEAD
proc getNewLocation(lastURL: Uri, headers: HttpHeaders): Uri =
  let newLocation = headers.getOrDefault"Location"
  if newLocation == "": httpError("location header expected")
=======
proc redirection(status: string): bool =
  const redirectionNRs = ["301", "302", "303", "307", "308"]
  for i in items(redirectionNRs):
    if status.startsWith(i):
      return true

proc getNewLocation(lastURL: string, headers: HttpHeaders): string =
  result = headers.getOrDefault"Location"
  if result == "": httpError("location header expected")
>>>>>>> b831033d
  # Relative URLs. (Not part of the spec, but soon will be.)
  let parsedLocation = parseUri(newLocation)
  if parsedLocation.hostname == "" and parsedLocation.path != "":
    result = lastURL
    result.path = parsedLocation.path
    result.query = parsedLocation.query
    result.anchor = parsedLocation.anchor
  else:
    result = parsedLocation

proc generateHeaders(requestUrl: Uri, httpMethod: string, headers: HttpHeaders,
                     proxy: Proxy): string =
  # GET
  result = httpMethod
  result.add ' '

  if proxy.isNil or requestUrl.scheme == "https":
    # /path?query
    if not requestUrl.path.startsWith("/"): result.add '/'
    result.add(requestUrl.path)
    if requestUrl.query.len > 0:
      result.add("?" & requestUrl.query)
  else:
    # Remove the 'http://' from the URL for CONNECT requests for TLS connections.
    var modifiedUrl = requestUrl
    if requestUrl.scheme == "https": modifiedUrl.scheme = ""
    result.add($modifiedUrl)

  # HTTP/1.1\c\l
  result.add(" HTTP/1.1" & httpNewLine)

  # Host header.
  if not headers.hasKey("Host"):
    if requestUrl.port == "":
<<<<<<< HEAD
      add(result, "Host: " & requestUrl.hostname & "\c\L")
    else:
      add(result, "Host: " & requestUrl.hostname & ":" & requestUrl.port & "\c\L")

  # Connection header.
  if not headers.hasKey("Connection"):
    add(result, "Connection: Keep-Alive\c\L")

  # Content length header.
  const requiresBody = ["POST", "PUT", "PATCH"]
  let needsContentLength = body.len > 0 or httpMethod in requiresBody
  if needsContentLength and not headers.hasKey("Content-Length"):
    add(result, "Content-Length: " & $body.len & "\c\L")
=======
      add(result, "Host: " & requestUrl.hostname & httpNewLine)
    else:
      add(result, "Host: " & requestUrl.hostname & ":" & requestUrl.port & httpNewLine)

  # Connection header.
  if not headers.hasKey("Connection"):
    add(result, "Connection: Keep-Alive" & httpNewLine)
>>>>>>> b831033d

  # Proxy auth header.
  if not proxy.isNil and proxy.auth != "":
    let auth = base64.encode(proxy.auth)
    add(result, "Proxy-Authorization: basic " & auth & httpNewLine)

  for key, val in headers:
    add(result, key & ": " & val & httpNewLine)

  add(result, httpNewLine)

type
  ProgressChangedProc*[ReturnType] =
    proc (total, progress, speed: BiggestInt):
      ReturnType {.closure, gcsafe.}

  HttpClientBase*[SocketType] = ref object
    socket: SocketType
    connected: bool
    currentURL: Uri       ## Where we are currently connected.
    headers*: HttpHeaders ## Headers to send in requests.
    maxRedirects: Natural ## Maximum redirects, set to ``0`` to disable.
    userAgent: string
    timeout*: int         ## Only used for blocking HttpClient for now.
    proxy: Proxy
    ## ``nil`` or the callback to call when request progress changes.
    when SocketType is Socket:
      onProgressChanged*: ProgressChangedProc[void]
    else:
      onProgressChanged*: ProgressChangedProc[Future[void]]
    when defined(ssl):
      sslContext: net.SslContext
    contentTotal: BiggestInt
    contentProgress: BiggestInt
    oneSecondProgress: BiggestInt
    lastProgressReport: MonoTime
    when SocketType is AsyncSocket:
      bodyStream: FutureStream[string]
      parseBodyFut: Future[void]
    else:
      bodyStream: Stream
    getBody: bool         ## When `false`, the body is never read in requestAux.

type
  HttpClient* = HttpClientBase[Socket]

proc newHttpClient*(userAgent = defUserAgent, maxRedirects = 5,
                    sslContext = getDefaultSSL(), proxy: Proxy = nil,
                    timeout = -1, headers = newHttpHeaders()): HttpClient =
  ## Creates a new HttpClient instance.
  ##
  ## ``userAgent`` specifies the user agent that will be used when making
  ## requests.
  ##
  ## ``maxRedirects`` specifies the maximum amount of redirects to follow,
  ## default is 5.
  ##
  ## ``sslContext`` specifies the SSL context to use for HTTPS requests.
  ## See `SSL/TLS support <##ssl-tls-support>`_
  ##
  ## ``proxy`` specifies an HTTP proxy to use for this HTTP client's
  ## connections.
  ##
  ## ``timeout`` specifies the number of milliseconds to allow before a
  ## ``TimeoutError`` is raised.
  ##
  ## ``headers`` specifies the HTTP Headers.
  runnableExamples:
    import asyncdispatch, httpclient, strutils

    proc asyncProc(): Future[string] {.async.} =
      var client = newAsyncHttpClient()
      return await client.getContent("http://example.com")

    let exampleHtml = waitFor asyncProc()
    assert "Example Domain" in exampleHtml
    assert not ("Pizza" in exampleHtml)

  new result
  result.headers = headers
  result.userAgent = userAgent
  result.maxRedirects = maxRedirects
  result.proxy = proxy
  result.timeout = timeout
  result.onProgressChanged = nil
  result.bodyStream = newStringStream()
  result.getBody = true
  when defined(ssl):
    result.sslContext = sslContext

type
  AsyncHttpClient* = HttpClientBase[AsyncSocket]

proc newAsyncHttpClient*(userAgent = defUserAgent, maxRedirects = 5,
                         sslContext = getDefaultSSL(), proxy: Proxy = nil,
                         headers = newHttpHeaders()): AsyncHttpClient =
  ## Creates a new AsyncHttpClient instance.
  ##
  ## ``userAgent`` specifies the user agent that will be used when making
  ## requests.
  ##
  ## ``maxRedirects`` specifies the maximum amount of redirects to follow,
  ## default is 5.
  ##
  ## ``sslContext`` specifies the SSL context to use for HTTPS requests.
  ##
  ## ``proxy`` specifies an HTTP proxy to use for this HTTP client's
  ## connections.
  ##
  ## ``headers`` specifies the HTTP Headers.
  new result
  result.headers = headers
  result.userAgent = userAgent
  result.maxRedirects = maxRedirects
  result.proxy = proxy
  result.timeout = -1 # TODO
  result.onProgressChanged = nil
  result.bodyStream = newFutureStream[string]("newAsyncHttpClient")
  result.getBody = true
  when defined(ssl):
    result.sslContext = sslContext

proc close*(client: HttpClient | AsyncHttpClient) =
  ## Closes any connections held by the HTTP client.
  if client.connected:
    client.socket.close()
    client.connected = false

proc getSocket*(client: HttpClient): Socket {.inline.} =
  ## Get network socket, useful if you want to find out more details about the connection
  ##
  ## this example shows info about local and remote endpoints
  ##
  ## .. code-block:: Nim
  ##   if client.connected:
  ##     echo client.getSocket.getLocalAddr
  ##     echo client.getSocket.getPeerAddr
  ##
  return client.socket

proc getSocket*(client: AsyncHttpClient): AsyncSocket {.inline.} =
  return client.socket

proc reportProgress(client: HttpClient | AsyncHttpClient,
                    progress: BiggestInt) {.multisync.} =
  client.contentProgress += progress
  client.oneSecondProgress += progress
  if (getMonoTime() - client.lastProgressReport).inSeconds > 1:
    if not client.onProgressChanged.isNil:
      await client.onProgressChanged(client.contentTotal,
                                     client.contentProgress,
                                     client.oneSecondProgress)
      client.oneSecondProgress = 0
      client.lastProgressReport = getMonoTime()

proc recvFull(client: HttpClient | AsyncHttpClient, size: int, timeout: int,
              keep: bool): Future[int] {.multisync.} =
  ## Ensures that all the data requested is read and returned.
  var readLen = 0
  while true:
    if size == readLen: break

    let remainingSize = size - readLen
    let sizeToRecv = min(remainingSize, net.BufferSize)

    when client.socket is Socket:
      let data = client.socket.recv(sizeToRecv, timeout)
    else:
      let data = await client.socket.recv(sizeToRecv)
    if data == "":
      client.close()
      break # We've been disconnected.

    readLen.inc(data.len)
    if keep:
      await client.bodyStream.write(data)

    await reportProgress(client, data.len)

  return readLen

proc parseChunks(client: HttpClient | AsyncHttpClient): Future[void]
                 {.multisync.} =
  while true:
    var chunkSize = 0
    var chunkSizeStr = (await client.socket.recvLine()).string
    var i = 0
    if chunkSizeStr == "":
      httpError("Server terminated connection prematurely")
    while i < chunkSizeStr.len:
      case chunkSizeStr[i]
      of '0'..'9':
        chunkSize = chunkSize shl 4 or (ord(chunkSizeStr[i]) - ord('0'))
      of 'a'..'f':
        chunkSize = chunkSize shl 4 or (ord(chunkSizeStr[i]) - ord('a') + 10)
      of 'A'..'F':
        chunkSize = chunkSize shl 4 or (ord(chunkSizeStr[i]) - ord('A') + 10)
      of ';':
        # http://tools.ietf.org/html/rfc2616#section-3.6.1
        # We don't care about chunk-extensions.
        break
      else:
        httpError("Invalid chunk size: " & chunkSizeStr)
      inc(i)
    if chunkSize <= 0:
      discard await recvFull(client, 2, client.timeout, false) # Skip \c\L
      break
    var bytesRead = await recvFull(client, chunkSize, client.timeout, true)
    if bytesRead != chunkSize:
      httpError("Server terminated connection prematurely")

    bytesRead = await recvFull(client, 2, client.timeout, false) # Skip \c\L
    if bytesRead != 2:
      httpError("Server terminated connection prematurely")

    # Trailer headers will only be sent if the request specifies that we want
    # them: http://tools.ietf.org/html/rfc2616#section-3.6.1

proc parseBody(client: HttpClient | AsyncHttpClient, headers: HttpHeaders,
               httpVersion: string): Future[void] {.multisync.} =
  # Reset progress from previous requests.
  client.contentTotal = 0
  client.contentProgress = 0
  client.oneSecondProgress = 0
  client.lastProgressReport = MonoTime()

  when client is AsyncHttpClient:
    assert(not client.bodyStream.finished)

  if headers.getOrDefault"Transfer-Encoding" == "chunked":
    await parseChunks(client)
  else:
    # -REGION- Content-Length
    # (http://tools.ietf.org/html/rfc2616#section-4.4) NR.3
    var contentLengthHeader = headers.getOrDefault"Content-Length"
    if contentLengthHeader != "":
      var length = contentLengthHeader.parseInt()
      client.contentTotal = length
      if length > 0:
        let recvLen = await client.recvFull(length, client.timeout, true)
        if recvLen == 0:
          client.close()
          httpError("Got disconnected while trying to read body.")
        if recvLen != length:
          httpError("Received length doesn't match expected length. Wanted " &
                    $length & " got " & $recvLen)
    else:
      # (http://tools.ietf.org/html/rfc2616#section-4.4) NR.4 TODO

      # -REGION- Connection: Close
      # (http://tools.ietf.org/html/rfc2616#section-4.4) NR.5
      let implicitConnectionClose =
        httpVersion == "1.0" or
        # This doesn't match the HTTP spec, but it fixes issues for non-conforming servers.
        (httpVersion == "1.1" and headers.getOrDefault"Connection" == "")
      if headers.getOrDefault"Connection" == "close" or implicitConnectionClose:
        while true:
          let recvLen = await client.recvFull(4000, client.timeout, true)
          if recvLen != 4000:
            client.close()
            break

  when client is AsyncHttpClient:
    client.bodyStream.complete()
  else:
    client.bodyStream.setPosition(0)

  # If the server will close our connection, then no matter the method of
  # reading the body, we need to close our socket.
  if headers.getOrDefault"Connection" == "close":
    client.close()

proc parseResponse(client: HttpClient | AsyncHttpClient,
                   getBody: bool): Future[Response | AsyncResponse]
                   {.multisync.} =
  new result
  var parsedStatus = false
  var linei = 0
  var fullyRead = false
  var line = ""
  result.headers = newHttpHeaders()
  while true:
    linei = 0
    when client is HttpClient:
      line = (await client.socket.recvLine(client.timeout)).string
    else:
      line = (await client.socket.recvLine()).string
    if line == "":
      # We've been disconnected.
      client.close()
      break
    if line == httpNewLine:
      fullyRead = true
      break
    if not parsedStatus:
      # Parse HTTP version info and status code.
      var le = skipIgnoreCase(line, "HTTP/", linei)
      if le <= 0:
        httpError("invalid http version, `" & line & "`")
      inc(linei, le)
      le = skipIgnoreCase(line, "1.1", linei)
      if le > 0: result.version = "1.1"
      else:
        le = skipIgnoreCase(line, "1.0", linei)
        if le <= 0: httpError("unsupported http version")
        result.version = "1.0"
      inc(linei, le)
      # Status code
      linei.inc skipWhitespace(line, linei)
      result.status = line[linei .. ^1]
      parsedStatus = true
    else:
      # Parse headers
      var name = ""
      var le = parseUntil(line, name, ':', linei)
      if le <= 0: httpError("invalid headers")
      inc(linei, le)
      if line[linei] != ':': httpError("invalid headers")
      inc(linei) # Skip :

      result.headers.add(name, line[linei .. ^1].strip())
      if result.headers.len > headerLimit:
        httpError("too many headers")

  if not fullyRead:
    httpError("Connection was closed before full request has been made")

  if getBody and result.code != Http204:
    when client is HttpClient:
      client.bodyStream = newStringStream()
      result.bodyStream = client.bodyStream
      parseBody(client, result.headers, result.version)
    else:
      client.bodyStream = newFutureStream[string]("parseResponse")
      result.bodyStream = client.bodyStream
      assert(client.parseBodyFut.isNil or client.parseBodyFut.finished)
      client.parseBodyFut = parseBody(client, result.headers, result.version)
        # do not wait here for the body request to complete

proc newConnection(client: HttpClient | AsyncHttpClient,
                   url: Uri) {.multisync.} =
  if client.currentURL.hostname != url.hostname or
      client.currentURL.scheme != url.scheme or
      client.currentURL.port != url.port or
      (not client.connected):
    # Connect to proxy if specified
    let connectionUrl =
      if client.proxy.isNil: url else: client.proxy.url

    let isSsl = connectionUrl.scheme.toLowerAscii() == "https"

    if isSsl and not defined(ssl):
      raise newException(HttpRequestError,
        "SSL support is not available. Cannot connect over SSL. Compile with -d:ssl to enable.")

    if client.connected:
      client.close()
      client.connected = false

    # TODO: I should be able to write 'net.Port' here...
    let port =
      if connectionUrl.port == "":
        if isSsl:
          nativesockets.Port(443)
        else:
          nativesockets.Port(80)
      else: nativesockets.Port(connectionUrl.port.parseInt)

    when client is HttpClient:
      client.socket = await net.dial(connectionUrl.hostname, port)
    elif client is AsyncHttpClient:
      client.socket = await asyncnet.dial(connectionUrl.hostname, port)
    else: {.fatal: "Unsupported client type".}

    when defined(ssl):
      if isSsl:
        try:
          client.sslContext.wrapConnectedSocket(
            client.socket, handshakeAsClient, connectionUrl.hostname)
        except:
          client.socket.close()
          raise getCurrentException()

    # If need to CONNECT through proxy
    if url.scheme == "https" and not client.proxy.isNil:
      when defined(ssl):
        # Pass only host:port for CONNECT
        var connectUrl = initUri()
        connectUrl.hostname = url.hostname
        connectUrl.port = if url.port != "": url.port else: "443"

        let proxyHeaderString = generateHeaders(connectUrl, $HttpConnect,
            newHttpHeaders(), client.proxy)
        await client.socket.send(proxyHeaderString)
        let proxyResp = await parseResponse(client, false)

        if not proxyResp.status.startsWith("200"):
          raise newException(HttpRequestError,
                            "The proxy server rejected a CONNECT request, " &
                            "so a secure connection could not be established.")
        client.sslContext.wrapConnectedSocket(
          client.socket, handshakeAsClient, url.hostname)
      else:
        raise newException(HttpRequestError,
        "SSL support is not available. Cannot connect over SSL. Compile with -d:ssl to enable.")

    # May be connected through proxy but remember actual URL being accessed
    client.currentURL = url
    client.connected = true

proc readFileSizes(client: HttpClient | AsyncHttpClient,
                   multipart: MultipartData) {.multisync.} =
  for entry in multipart.content.mitems():
    if not entry.isFile: continue
    if not entry.isStream:
      entry.fileSize = entry.content.len
      continue

    # TODO: look into making getFileSize work with async
    let fileSize = getFileSize(entry.content)
    entry.fileSize = fileSize

proc format(entry: MultipartEntry, boundary: string): string =
  result = "--" & boundary & httpNewLine
  result.add("Content-Disposition: form-data; name=\"" & entry.name & "\"")
  if entry.isFile:
    result.add("; filename=\"" & entry.filename & "\"" & httpNewLine)
    result.add("Content-Type: " & entry.contentType & httpNewLine)
  else:
    result.add(httpNewLine & httpNewLine & entry.content)

proc format(client: HttpClient | AsyncHttpClient,
            multipart: MultipartData): Future[seq[string]] {.multisync.} =
  let bound = getBoundary(multipart)
  client.headers["Content-Type"] = "multipart/form-data; boundary=" & bound

  await client.readFileSizes(multipart)

  var length: int64
  for entry in multipart.content:
    result.add(format(entry, bound) & httpNewLine)
    if entry.isFile:
      length += entry.fileSize + httpNewLine.len

  result.add "--" & bound & "--"

  for s in result: length += s.len
  client.headers["Content-Length"] = $length

proc override(fallback, override: HttpHeaders): HttpHeaders =
  # Right-biased map union for `HttpHeaders`
  if override.isNil:
    return fallback

  result = newHttpHeaders()
  # Copy by value
  result.table[] = fallback.table[]
  for k, vs in override.table:
    result[k] = vs

<<<<<<< HEAD
proc requestAux(client: HttpClient | AsyncHttpClient, url: Uri,
                httpMethod: string, body = "",
                headers: HttpHeaders = nil): Future[Response | AsyncResponse]
=======
proc requestAux(client: HttpClient | AsyncHttpClient, url, httpMethod: string,
                body = "", headers: HttpHeaders = nil,
                multipart: MultipartData = nil): Future[Response | AsyncResponse]
>>>>>>> b831033d
                {.multisync.} =
  # Helper that actually makes the request. Does not handle redirects.
  if url.scheme == "":
    raise newException(ValueError, "No uri scheme supplied.")

  var data: seq[string]
  if multipart != nil and multipart.content.len > 0:
    data = await client.format(multipart)
  else:
    client.headers["Content-Length"] = $body.len

  when client is AsyncHttpClient:
    if not client.parseBodyFut.isNil:
      # let the current operation finish before making another request
      await client.parseBodyFut
      client.parseBodyFut = nil

  await newConnection(client, url)

<<<<<<< HEAD
  let effectiveHeaders = client.headers.override(headers)

  if not effectiveHeaders.hasKey("user-agent") and client.userAgent != "":
    effectiveHeaders["User-Agent"] = client.userAgent

  var headersString = generateHeaders(url, httpMethod,
                                      effectiveHeaders, body, client.proxy)

  await client.socket.send(headersString)
  if body != "":
=======
  let newHeaders = client.headers.override(headers)
  if not newHeaders.hasKey("user-agent") and client.userAgent.len > 0:
    newHeaders["User-Agent"] = client.userAgent

  let headerString = generateHeaders(requestUrl, httpMethod, newHeaders,
                                     client.proxy)
  await client.socket.send(headerString)

  if data.len > 0:
    var buffer: string
    for i, entry in multipart.content:
      buffer.add data[i]
      if not entry.isFile: continue
      if buffer.len > 0:
        await client.socket.send(buffer)
        buffer.setLen(0)
      if entry.isStream:
        await client.socket.sendFile(entry)
      else:
        await client.socket.send(entry.content)
      buffer.add httpNewLine
    # send the rest and the last boundary
    await client.socket.send(buffer & data[^1])
  elif body.len > 0:
>>>>>>> b831033d
    await client.socket.send(body)

  let getBody = httpMethod notin ["HEAD", "CONNECT"] and
                client.getBody
  result = await parseResponse(client, getBody)

<<<<<<< HEAD
proc request*(client: HttpClient | AsyncHttpClient, url: Uri | string,
              httpMethod: HttpMethod | string = "GET", body = "",
              headers: HttpHeaders = nil): Future[Response | AsyncResponse]
=======
proc request*(client: HttpClient | AsyncHttpClient, url: string,
              httpMethod: string, body = "", headers: HttpHeaders = nil,
              multipart: MultipartData = nil): Future[Response | AsyncResponse]
>>>>>>> b831033d
              {.multisync.} =
  ## Connects to the hostname specified by the URL and performs a request
  ## using the custom method string specified by ``httpMethod``.
  ##
  ## Connection will be kept alive. Further requests on the same ``client`` to
  ## the same hostname will not require a new connection to be made. The
  ## connection can be closed by using the ``close`` procedure.
  ##
  ## This procedure will follow redirects up to a maximum number of redirects
  ## specified in ``client.maxRedirects``.
<<<<<<< HEAD
  when url is string:
    let parsedUrl = parseUri(url)
  else:
    let parsedUrl = url
  # Make the method name uppercase
  let httpMethod = ($httpMethod).toUpperAscii()
=======
  ##
  ## You need to make sure that the ``url`` doesn't contain any newline
  ## characters. Failing to do so will raise ``AssertionDefect``.
  doAssert(not url.contains({'\c', '\L'}), "url shouldn't contain any newline characters")

  result = await client.requestAux(url, httpMethod, body, headers, multipart)
>>>>>>> b831033d

  result = await client.requestAux(parsedUrl, httpMethod, body, headers)

  var lastURL = parsedUrl
  for i in 1..client.maxRedirects:
<<<<<<< HEAD
    let statusCode = result.code

    if statusCode notin {Http301, Http302, Http303, Http307, Http308}:
      break

    let redirectTo = getNewLocation(lastURL, result.headers)
    var redirectMethod, redirectBody: string

    # For more informations about the redirect methods see:
    # https://developer.mozilla.org/en-US/docs/Web/HTTP/Redirections
    case statusCode
    of Http301, Http302, Http303:
      # The method is changed to GET unless it is GET or HEAD (RFC2616)
      if httpMethod notin ["GET", "HEAD"]:
        redirectMethod = "GET"
      else:
        redirectMethod = httpMethod
      # The body is stripped away
      redirectBody = ""
      # Delete any header value associated with the body
      if headers != nil:
        headers.del("Content-Length")
        headers.del("Content-Type")
        headers.del("Transfer-Encoding")
    of Http307, Http308:
      # The method and the body are unchanged
      redirectMethod = httpMethod
      redirectBody = body
    else:
      # Unreachable
      doAssert(false)

    # Check if the redirection is to the same domain or a sub-domain (foo.com
    # -> sub.foo.com)
    if redirectTo.hostname != lastURL.hostname and
      not redirectTo.hostname.endsWith("." & lastURL.hostname):
      # Perform some cleanup of the header values
      if headers != nil:
        # Delete the Host header
        headers.del("Host")
        # Do not send any sensitive info to a unknown host
        headers.del("Authorization")

    result = await client.requestAux(redirectTo, redirectMethod, redirectBody,
                                     headers)
    lastURL = redirectTo
=======
    if result.status.redirection():
      let redirectTo = getNewLocation(lastURL, result.headers)
      # Guarantee method for HTTP 307: see https://developer.mozilla.org/en-US/docs/Web/HTTP/Status/307
      var meth = if result.status == "307": httpMethod else: "GET"
      result = await client.requestAux(redirectTo, meth, body, headers, multipart)
      lastURL = redirectTo

proc request*(client: HttpClient | AsyncHttpClient, url: string,
              httpMethod = HttpGet, body = "", headers: HttpHeaders = nil,
              multipart: MultipartData = nil): Future[Response | AsyncResponse]
              {.multisync.} =
  ## Connects to the hostname specified by the URL and performs a request
  ## using the method specified.
  ##
  ## Connection will be kept alive. Further requests on the same ``client`` to
  ## the same hostname will not require a new connection to be made. The
  ## connection can be closed by using the ``close`` procedure.
  ##
  ## When a request is made to a different hostname, the current connection will
  ## be closed.
  result = await request(client, url, $httpMethod, body, headers, multipart)
>>>>>>> b831033d

proc responseContent(resp: Response | AsyncResponse): Future[string] {.multisync.} =
  ## Returns the content of a response as a string.
  ##
  ## A ``HttpRequestError`` will be raised if the server responds with a
  ## client error (status code 4xx) or a server error (status code 5xx).
  if resp.code.is4xx or resp.code.is5xx:
    raise newException(HttpRequestError, resp.status)
  else:
    return await resp.bodyStream.readAll()

proc head*(client: HttpClient | AsyncHttpClient,
          url: string): Future[Response | AsyncResponse] {.multisync.} =
  ## Connects to the hostname specified by the URL and performs a HEAD request.
  ##
  ## This procedure uses httpClient values such as ``client.maxRedirects``.
  result = await client.request(url, HttpHead)

proc get*(client: HttpClient | AsyncHttpClient,
          url: string): Future[Response | AsyncResponse] {.multisync.} =
  ## Connects to the hostname specified by the URL and performs a GET request.
  ##
  ## This procedure uses httpClient values such as ``client.maxRedirects``.
  result = await client.request(url, HttpGet)

proc getContent*(client: HttpClient | AsyncHttpClient,
                 url: string): Future[string] {.multisync.} =
  ## Connects to the hostname specified by the URL and returns the content of a GET request.
  let resp = await get(client, url)
  return await responseContent(resp)

proc delete*(client: HttpClient | AsyncHttpClient,
             url: string): Future[Response | AsyncResponse] {.multisync.} =
  ## Connects to the hostname specified by the URL and performs a DELETE request.
  ## This procedure uses httpClient values such as ``client.maxRedirects``.
  result = await client.request(url, HttpDelete)

proc deleteContent*(client: HttpClient | AsyncHttpClient,
                    url: string): Future[string] {.multisync.} =
  ## Connects to the hostname specified by the URL and returns the content of a DELETE request.
  let resp = await delete(client, url)
  return await responseContent(resp)

proc post*(client: HttpClient | AsyncHttpClient, url: string, body = "",
           multipart: MultipartData = nil): Future[Response | AsyncResponse]
           {.multisync.} =
  ## Connects to the hostname specified by the URL and performs a POST request.
  ## This procedure uses httpClient values such as ``client.maxRedirects``.
<<<<<<< HEAD
  var (xb, headers) = makeRequestContent(body, multipart)
  result = await client.request(url, HttpPOST, xb, headers)
=======
  result = await client.request(url, $HttpPost, body, multipart=multipart)
>>>>>>> b831033d

proc postContent*(client: HttpClient | AsyncHttpClient, url: string, body = "",
                  multipart: MultipartData = nil): Future[string]
                  {.multisync.} =
  ## Connects to the hostname specified by the URL and returns the content of a POST request.
  let resp = await post(client, url, body, multipart)
  return await responseContent(resp)

proc put*(client: HttpClient | AsyncHttpClient, url: string, body = "",
          multipart: MultipartData = nil): Future[Response | AsyncResponse]
          {.multisync.} =
  ## Connects to the hostname specified by the URL and performs a PUT request.
  ## This procedure uses httpClient values such as ``client.maxRedirects``.
<<<<<<< HEAD
  var (xb, headers) = makeRequestContent(body, multipart)
  result = await client.request(url, HttpPUT, xb, headers)
=======
  result = await client.request(url, $HttpPut, body, multipart=multipart)
>>>>>>> b831033d

proc putContent*(client: HttpClient | AsyncHttpClient, url: string, body = "",
                 multipart: MultipartData = nil): Future[string] {.multisync.} =
  ## Connects to the hostname specified by the URL andreturns the content of a PUT request.
  let resp = await put(client, url, body, multipart)
  return await responseContent(resp)

proc patch*(client: HttpClient | AsyncHttpClient, url: string, body = "",
            multipart: MultipartData = nil): Future[Response | AsyncResponse]
            {.multisync.} =
  ## Connects to the hostname specified by the URL and performs a PATCH request.
  ## This procedure uses httpClient values such as ``client.maxRedirects``.
<<<<<<< HEAD
  var (xb, headers) = makeRequestContent(body, multipart)
  result = await client.request(url, HttpPATCH, xb, headers)
=======
  result = await client.request(url, $HttpPatch, body, multipart=multipart)
>>>>>>> b831033d

proc patchContent*(client: HttpClient | AsyncHttpClient, url: string, body = "",
                   multipart: MultipartData = nil): Future[string]
                  {.multisync.} =
  ## Connects to the hostname specified by the URL and returns the content of a PATCH request.
  let resp = await patch(client, url, body, multipart)
  return await responseContent(resp)

proc downloadFile*(client: HttpClient, url: string, filename: string) =
  ## Downloads ``url`` and saves it to ``filename``.
  client.getBody = false
  defer:
    client.getBody = true
  let resp = client.get(url)

  client.bodyStream = newFileStream(filename, fmWrite)
  if client.bodyStream.isNil:
    fileError("Unable to open file")
  parseBody(client, resp.headers, resp.version)
  client.bodyStream.close()

  if resp.code.is4xx or resp.code.is5xx:
    raise newException(HttpRequestError, resp.status)

proc downloadFile*(client: AsyncHttpClient, url: string,
                   filename: string): Future[void] =
  proc downloadFileEx(client: AsyncHttpClient,
                      url, filename: string): Future[void] {.async.} =
    ## Downloads ``url`` and saves it to ``filename``.
    client.getBody = false
    let resp = await client.get(url)

    client.bodyStream = newFutureStream[string]("downloadFile")
    var file = openAsync(filename, fmWrite)
    # Let `parseBody` write response data into client.bodyStream in the
    # background.
    asyncCheck parseBody(client, resp.headers, resp.version)
    # The `writeFromStream` proc will complete once all the data in the
    # `bodyStream` has been written to the file.
    await file.writeFromStream(client.bodyStream)
    file.close()

    if resp.code.is4xx or resp.code.is5xx:
      raise newException(HttpRequestError, resp.status)

  result = newFuture[void]("downloadFile")
  try:
    result = downloadFileEx(client, url, filename)
  except Exception as exc:
    result.fail(exc)
  finally:
    result.addCallback(
      proc () = client.getBody = true
    )<|MERGE_RESOLUTION|>--- conflicted
+++ resolved
@@ -457,21 +457,9 @@
     await socket.send(buffer)
   file.close()
 
-<<<<<<< HEAD
 proc getNewLocation(lastURL: Uri, headers: HttpHeaders): Uri =
   let newLocation = headers.getOrDefault"Location"
   if newLocation == "": httpError("location header expected")
-=======
-proc redirection(status: string): bool =
-  const redirectionNRs = ["301", "302", "303", "307", "308"]
-  for i in items(redirectionNRs):
-    if status.startsWith(i):
-      return true
-
-proc getNewLocation(lastURL: string, headers: HttpHeaders): string =
-  result = headers.getOrDefault"Location"
-  if result == "": httpError("location header expected")
->>>>>>> b831033d
   # Relative URLs. (Not part of the spec, but soon will be.)
   let parsedLocation = parseUri(newLocation)
   if parsedLocation.hostname == "" and parsedLocation.path != "":
@@ -506,21 +494,6 @@
   # Host header.
   if not headers.hasKey("Host"):
     if requestUrl.port == "":
-<<<<<<< HEAD
-      add(result, "Host: " & requestUrl.hostname & "\c\L")
-    else:
-      add(result, "Host: " & requestUrl.hostname & ":" & requestUrl.port & "\c\L")
-
-  # Connection header.
-  if not headers.hasKey("Connection"):
-    add(result, "Connection: Keep-Alive\c\L")
-
-  # Content length header.
-  const requiresBody = ["POST", "PUT", "PATCH"]
-  let needsContentLength = body.len > 0 or httpMethod in requiresBody
-  if needsContentLength and not headers.hasKey("Content-Length"):
-    add(result, "Content-Length: " & $body.len & "\c\L")
-=======
       add(result, "Host: " & requestUrl.hostname & httpNewLine)
     else:
       add(result, "Host: " & requestUrl.hostname & ":" & requestUrl.port & httpNewLine)
@@ -528,7 +501,6 @@
   # Connection header.
   if not headers.hasKey("Connection"):
     add(result, "Connection: Keep-Alive" & httpNewLine)
->>>>>>> b831033d
 
   # Proxy auth header.
   if not proxy.isNil and proxy.auth != "":
@@ -989,15 +961,9 @@
   for k, vs in override.table:
     result[k] = vs
 
-<<<<<<< HEAD
 proc requestAux(client: HttpClient | AsyncHttpClient, url: Uri,
                 httpMethod: string, body = "",
                 headers: HttpHeaders = nil): Future[Response | AsyncResponse]
-=======
-proc requestAux(client: HttpClient | AsyncHttpClient, url, httpMethod: string,
-                body = "", headers: HttpHeaders = nil,
-                multipart: MultipartData = nil): Future[Response | AsyncResponse]
->>>>>>> b831033d
                 {.multisync.} =
   # Helper that actually makes the request. Does not handle redirects.
   if url.scheme == "":
@@ -1017,23 +983,11 @@
 
   await newConnection(client, url)
 
-<<<<<<< HEAD
-  let effectiveHeaders = client.headers.override(headers)
-
-  if not effectiveHeaders.hasKey("user-agent") and client.userAgent != "":
-    effectiveHeaders["User-Agent"] = client.userAgent
-
-  var headersString = generateHeaders(url, httpMethod,
-                                      effectiveHeaders, body, client.proxy)
-
-  await client.socket.send(headersString)
-  if body != "":
-=======
   let newHeaders = client.headers.override(headers)
   if not newHeaders.hasKey("user-agent") and client.userAgent.len > 0:
     newHeaders["User-Agent"] = client.userAgent
 
-  let headerString = generateHeaders(requestUrl, httpMethod, newHeaders,
+  let headerString = generateHeaders(url, httpMethod, newHeaders,
                                      client.proxy)
   await client.socket.send(headerString)
 
@@ -1053,22 +1007,15 @@
     # send the rest and the last boundary
     await client.socket.send(buffer & data[^1])
   elif body.len > 0:
->>>>>>> b831033d
     await client.socket.send(body)
 
   let getBody = httpMethod notin ["HEAD", "CONNECT"] and
                 client.getBody
   result = await parseResponse(client, getBody)
 
-<<<<<<< HEAD
 proc request*(client: HttpClient | AsyncHttpClient, url: Uri | string,
               httpMethod: HttpMethod | string = "GET", body = "",
               headers: HttpHeaders = nil): Future[Response | AsyncResponse]
-=======
-proc request*(client: HttpClient | AsyncHttpClient, url: string,
-              httpMethod: string, body = "", headers: HttpHeaders = nil,
-              multipart: MultipartData = nil): Future[Response | AsyncResponse]
->>>>>>> b831033d
               {.multisync.} =
   ## Connects to the hostname specified by the URL and performs a request
   ## using the custom method string specified by ``httpMethod``.
@@ -1079,27 +1026,19 @@
   ##
   ## This procedure will follow redirects up to a maximum number of redirects
   ## specified in ``client.maxRedirects``.
-<<<<<<< HEAD
+  ##
+  ## You need to make sure that the ``url`` doesn't contain any newline
+  ## characters. Failing to do so will raise ``AssertionDefect``.
   when url is string:
+    doAssert(not url.contains({'\c', '\L'}), "url shouldn't contain any newline characters")
     let parsedUrl = parseUri(url)
   else:
     let parsedUrl = url
-  # Make the method name uppercase
-  let httpMethod = ($httpMethod).toUpperAscii()
-=======
-  ##
-  ## You need to make sure that the ``url`` doesn't contain any newline
-  ## characters. Failing to do so will raise ``AssertionDefect``.
-  doAssert(not url.contains({'\c', '\L'}), "url shouldn't contain any newline characters")
-
-  result = await client.requestAux(url, httpMethod, body, headers, multipart)
->>>>>>> b831033d
-
+  let httpMethod = $httpMethod
   result = await client.requestAux(parsedUrl, httpMethod, body, headers)
 
   var lastURL = parsedUrl
   for i in 1..client.maxRedirects:
-<<<<<<< HEAD
     let statusCode = result.code
 
     if statusCode notin {Http301, Http302, Http303, Http307, Http308}:
@@ -1146,29 +1085,6 @@
     result = await client.requestAux(redirectTo, redirectMethod, redirectBody,
                                      headers)
     lastURL = redirectTo
-=======
-    if result.status.redirection():
-      let redirectTo = getNewLocation(lastURL, result.headers)
-      # Guarantee method for HTTP 307: see https://developer.mozilla.org/en-US/docs/Web/HTTP/Status/307
-      var meth = if result.status == "307": httpMethod else: "GET"
-      result = await client.requestAux(redirectTo, meth, body, headers, multipart)
-      lastURL = redirectTo
-
-proc request*(client: HttpClient | AsyncHttpClient, url: string,
-              httpMethod = HttpGet, body = "", headers: HttpHeaders = nil,
-              multipart: MultipartData = nil): Future[Response | AsyncResponse]
-              {.multisync.} =
-  ## Connects to the hostname specified by the URL and performs a request
-  ## using the method specified.
-  ##
-  ## Connection will be kept alive. Further requests on the same ``client`` to
-  ## the same hostname will not require a new connection to be made. The
-  ## connection can be closed by using the ``close`` procedure.
-  ##
-  ## When a request is made to a different hostname, the current connection will
-  ## be closed.
-  result = await request(client, url, $httpMethod, body, headers, multipart)
->>>>>>> b831033d
 
 proc responseContent(resp: Response | AsyncResponse): Future[string] {.multisync.} =
   ## Returns the content of a response as a string.
@@ -1217,12 +1133,7 @@
            {.multisync.} =
   ## Connects to the hostname specified by the URL and performs a POST request.
   ## This procedure uses httpClient values such as ``client.maxRedirects``.
-<<<<<<< HEAD
-  var (xb, headers) = makeRequestContent(body, multipart)
-  result = await client.request(url, HttpPOST, xb, headers)
-=======
-  result = await client.request(url, $HttpPost, body, multipart=multipart)
->>>>>>> b831033d
+  result = await client.request(url, HttpPost, body, multipart=multipart)
 
 proc postContent*(client: HttpClient | AsyncHttpClient, url: string, body = "",
                   multipart: MultipartData = nil): Future[string]
@@ -1236,12 +1147,7 @@
           {.multisync.} =
   ## Connects to the hostname specified by the URL and performs a PUT request.
   ## This procedure uses httpClient values such as ``client.maxRedirects``.
-<<<<<<< HEAD
-  var (xb, headers) = makeRequestContent(body, multipart)
-  result = await client.request(url, HttpPUT, xb, headers)
-=======
-  result = await client.request(url, $HttpPut, body, multipart=multipart)
->>>>>>> b831033d
+  result = await client.request(url, HttpPut, body, multipart=multipart)
 
 proc putContent*(client: HttpClient | AsyncHttpClient, url: string, body = "",
                  multipart: MultipartData = nil): Future[string] {.multisync.} =
@@ -1254,12 +1160,7 @@
             {.multisync.} =
   ## Connects to the hostname specified by the URL and performs a PATCH request.
   ## This procedure uses httpClient values such as ``client.maxRedirects``.
-<<<<<<< HEAD
-  var (xb, headers) = makeRequestContent(body, multipart)
-  result = await client.request(url, HttpPATCH, xb, headers)
-=======
-  result = await client.request(url, $HttpPatch, body, multipart=multipart)
->>>>>>> b831033d
+  result = await client.request(url, HttpPatch, body, multipart=multipart)
 
 proc patchContent*(client: HttpClient | AsyncHttpClient, url: string, body = "",
                    multipart: MultipartData = nil): Future[string]
