#
#
#            Nim's Runtime Library
#        (c) Copyright 2016 Andreas Rumpf
#
#    See the file "copying.txt", included in this
#    distribution, for details about the copyright.
#

## This module implements the basics for Linux distribution ("distro")
## detection and the OS's native package manager. Its primary purpose is to
## produce output for Nimble packages like::
##
##  To complete the installation, run:
##
##  sudo apt-get libblas-dev
##  sudo apt-get libvoodoo
##
## The above output could be the result of a code snippet like:
##
## .. code-block:: nim
##
##   if detectOs(Ubuntu):
##     foreignDep "lbiblas-dev"
##     foreignDep "libvoodoo"
##
##
## See `packaging <packaging.html>`_ for hints on distributing Nim using OS packages.

from strutils import contains, toLowerAscii

when not defined(nimscript):
  from osproc import execProcess
  from os import existsEnv

type
  Distribution* {.pure.} = enum ## the list of known distributions
    Windows                     ## some version of Windows
    Posix                       ## some Posix system
    MacOSX                      ## some version of OSX
    Linux                       ## some version of Linux
    Ubuntu
    Debian
    Gentoo
    Fedora
    RedHat

    OpenSUSE
    Manjaro
    Elementary
    Zorin
    CentOS
    Deepin
    ArchLinux
    Antergos
    PCLinuxOS
    Mageia
    LXLE
    Solus
    Lite
    Slackware
    Androidx86
    Puppy
    Peppermint
    Tails
    AntiX
    Kali
    SparkyLinux
    Apricity
    BlackLab
    Bodhi
    TrueOS
    ArchBang
    KaOS
    WattOS
    Korora
    Simplicity
    RemixOS
    OpenMandriva
    Netrunner
    Alpine
    BlackArch
    Ultimate
    Gecko
    Parrot
    KNOPPIX
    GhostBSD
    Sabayon
    Salix
    Q4OS
    ClearOS
    Container
    ROSA
    Zenwalk
    Parabola
    ChaletOS
    BackBox
    MXLinux
    Vector
    Maui
    Qubes
    RancherOS
    Oracle
    TinyCore
    Robolinux
    Trisquel
    Voyager
    Clonezilla
    SteamOS
    Absolute
    NixOS ## NixOS or a Nix build environment
    AUSTRUMI
    Arya
    Porteus
    AVLinux
    Elive
    Bluestar
    SliTaz
    Solaris
    Chakra
    Wifislax
    Scientific
    ExTiX
    Rockstor
    GoboLinux

    BSD
    FreeBSD
    OpenBSD
    DragonFlyBSD

    Haiku


const
  LacksDevPackages* = {Distribution.Gentoo, Distribution.Slackware,
    Distribution.ArchLinux}

# we cache the result of the 'cmdRelease'
# execution for faster platform detections.
var unameRes, osReleaseIDRes, releaseRes, hostnamectlRes: string

template cmdRelease(cmd, cache): untyped =
  if cache.len == 0:
    cache = (when defined(nimscript): gorge(cmd) else: execProcess(cmd))
  cache

template uname(): untyped = cmdRelease("uname -a", unameRes)
template osReleaseID(): untyped = cmdRelease("cat /etc/os-release | grep ^ID=", osReleaseIDRes)
template release(): untyped = cmdRelease("lsb_release -d", releaseRes)
template hostnamectl(): untyped = cmdRelease("hostnamectl", hostnamectlRes)

proc detectOsWithAllCmd(d: Distribution): bool =
  let dd = toLowerAscii($d)
  result = dd in toLowerAscii(osReleaseID()) or dd in toLowerAscii(release()) or
            dd in toLowerAscii(uname()) or ("operating system: " & dd) in toLowerAscii(hostnamectl())

proc detectOsImpl(d: Distribution): bool =
  case d
  of Distribution.Windows: ## some version of Windows
    result = defined(windows)
  of Distribution.Posix: result = defined(posix)
  of Distribution.MacOSX: result = defined(macosx)
  of Distribution.Linux: result = defined(linux)
<<<<<<< HEAD
=======
  of Distribution.Ubuntu:
    result = "Ubuntu" in release() or ("-" & $d & " ") in uname()
  of Distribution.Gentoo, Distribution.FreeBSD,
     Distribution.OpenBSD:
    result = ("-" & $d & " ") in uname()
  of Distribution.RedHat:
    result = "Red Hat" in uname()
>>>>>>> 2a278f6e
  of Distribution.BSD: result = defined(bsd)
  else:
    when defined(linux):
      case d
      of Distribution.Gentoo, Distribution.FreeBSD,
        Distribution.OpenBSD:
        result = ("-" & $d & " ") in uname()
      of Distribution.Elementary, Distribution.Ubuntu, Distribution.Debian, Distribution.Fedora,
        Distribution.OpenMandriva, Distribution.CentOS, Distribution.Alpine,
        Distribution.Mageia, Distribution.Zorin:
        result = toLowerAscii($d) in osReleaseID()
      of Distribution.RedHat:
        result = "rhel" in osReleaseID()
      of Distribution.ArchLinux:
        result = "arch" in osReleaseID()
      of Distribution.NixOS:
        result = existsEnv("NIX_BUILD_TOP") or existsEnv("__NIXOS_SET_ENVIRONMENT_DONE")
        # Check if this is a Nix build or NixOS environment
      of Distribution.OpenSUSE:
        result = "suse" in toLowerAscii(uname()) or "suse" in toLowerAscii(release())
      of Distribution.GoboLinux:
        result = "-Gobo " in uname()
      of Distribution.Solaris:
        let uname = toLowerAscii(uname())
        result = ("sun" in uname) or ("solaris" in uname)
      of Distribution.Haiku:
        result = defined(haiku)
      else:
        result = detectOsWithAllCmd(d)
    else:
      result = false

template detectOs*(d: untyped): bool =
  ## Distro/OS detection. For convenience the
  ## required ``Distribution.`` qualifier is added to the
  ## enum value.
  detectOsImpl(Distribution.d)

when not defined(nimble):
  var foreignDeps: seq[string] = @[]

proc foreignCmd*(cmd: string; requiresSudo = false) =
  ## Registers a foreign command to the intern list of commands
  ## that can be queried later.
  let c = (if requiresSudo: "sudo " else: "") & cmd
  when defined(nimble):
    nimscriptapi.foreignDeps.add(c)
  else:
    foreignDeps.add(c)

proc foreignDepInstallCmd*(foreignPackageName: string): (string, bool) =
  ## Returns the distro's native command line to install 'foreignPackageName'
  ## and whether it requires root/admin rights.
  let p = foreignPackageName
  when defined(windows):
    result = ("Chocolatey install " & p, false)
  elif defined(bsd):
    result = ("ports install " & p, true)
  elif defined(linux):
    if detectOs(Ubuntu) or detectOs(Elementary) or detectOs(Debian) or
        detectOs(KNOPPIX) or detectOs(SteamOS):
      result = ("apt-get install " & p, true)
    elif detectOs(Gentoo):
      result = ("emerge install " & p, true)
    elif detectOs(Fedora):
      result = ("yum install " & p, true)
    elif detectOs(RedHat):
      result = ("rpm install " & p, true)
    elif detectOs(OpenSUSE):
      result = ("yast -i " & p, true)
    elif detectOs(Slackware):
      result = ("installpkg " & p, true)
    elif detectOs(OpenMandriva):
      result = ("urpmi " & p, true)
    elif detectOs(ZenWalk):
      result = ("netpkg install " & p, true)
    elif detectOs(NixOS):
      result = ("nix-env -i " & p, false)
    elif detectOs(Solaris):
      result = ("pkg install " & p, true)
    elif detectOs(PCLinuxOS):
      result = ("rpm -ivh " & p, true)
    elif detectOs(ArchLinux) or detectOs(Manjaro):
      result = ("pacman -S " & p, true)
    else:
      result = ("<your package manager here> install " & p, true)
  elif defined(haiku):
    result = ("pkgman install " & p, true)
  else:
    result = ("brew install " & p, false)

proc foreignDep*(foreignPackageName: string) =
  ## Registers 'foreignPackageName' to the internal list of foreign deps.
  ## It is your job to ensure the package name
  let (installCmd, sudo) = foreignDepInstallCmd(foreignPackageName)
  foreignCmd installCmd, sudo

proc echoForeignDeps*() =
  ## Writes the list of registered foreign deps to stdout.
  for d in foreignDeps:
    echo d

when false:
  foreignDep("libblas-dev")
  foreignDep "libfoo"
  echoForeignDeps()<|MERGE_RESOLUTION|>--- conflicted
+++ resolved
@@ -162,16 +162,6 @@
   of Distribution.Posix: result = defined(posix)
   of Distribution.MacOSX: result = defined(macosx)
   of Distribution.Linux: result = defined(linux)
-<<<<<<< HEAD
-=======
-  of Distribution.Ubuntu:
-    result = "Ubuntu" in release() or ("-" & $d & " ") in uname()
-  of Distribution.Gentoo, Distribution.FreeBSD,
-     Distribution.OpenBSD:
-    result = ("-" & $d & " ") in uname()
-  of Distribution.RedHat:
-    result = "Red Hat" in uname()
->>>>>>> 2a278f6e
   of Distribution.BSD: result = defined(bsd)
   else:
     when defined(linux):
