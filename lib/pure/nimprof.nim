#
#
#            Nim's Runtime Library
#        (c) Copyright 2015 Andreas Rumpf
#
#    See the file "copying.txt", included in this
#    distribution, for details about the copyright.
#

## Profiling support for Nim. This is an embedded profiler that requires
## ``--profiler:on``. You only need to import this module to get a profiling
## report at program exit.

when not defined(profiler) and not defined(memProfiler):
  {.error: "Profiling support is turned off! Enable profiling by passing `--profiler:on --stackTrace:on` to the compiler (see the Nim Compiler User Guide for more options).".}

when defined(nimHasUsed):
  {.used.}

# We don't want to profile the profiling code ...
{.push profiler: off.}

import hashes, algorithm, strutils, tables, sets

when not defined(memProfiler):
  include "system/timers"

const
  withThreads = compileOption("threads")
  tickCountCorrection = 50_000

when not declared(system.StackTrace):
  type StackTrace = object
    lines: array[0..20, cstring]
    files: array[0..20, cstring]
  proc `[]`*(st: StackTrace, i: int): cstring = st.lines[i]

# We use a simple hash table of bounded size to keep track of the stack traces:
type
  ProfileEntry = object
    total: int
    st: StackTrace
  ProfileData = array[0..64*1024-1, ptr ProfileEntry]

proc `==`(a, b: StackTrace): bool =
  for i in 0 .. high(a.lines):
    if a[i] != b[i]: return false
  result = true

# XXX extract this data structure; it is generally useful ;-)
# However a chain length of over 3000 is suspicious...
var
  profileData: ProfileData
  emptySlots = profileData.len * 3 div 2
  maxChainLen = 0
  totalCalls = 0

when not defined(memProfiler):
  var interval: Nanos = 5_000_000 - tickCountCorrection # 5ms

  proc setSamplingFrequency*(intervalInUs: int) =
    ## set this to change the sampling frequency. Default value is 5ms.
    ## Set it to 0 to disable time based profiling; it uses an imprecise
    ## instruction count measure instead then.
    if intervalInUs <= 0: interval = 0
    else: interval = intervalInUs * 1000 - tickCountCorrection

when withThreads:
  import locks
  var
    profilingLock: Lock

  initLock profilingLock

proc hookAux(st: StackTrace, costs: int) =
  # this is quite performance sensitive!
  when withThreads: acquire profilingLock
  inc totalCalls
  var last = high(st.lines)
  while last > 0 and isNil(st[last]): dec last
  var h = hash(pointer(st[last])) and high(profileData)

  # we use probing for maxChainLen entries and replace the encountered entry
  # with the minimal 'total' value:
  if emptySlots == 0:
    var minIdx = h
    var probes = maxChainLen
    while probes >= 0:
      if profileData[h].st == st:
        # wow, same entry found:
        inc profileData[h].total, costs
        return
      if profileData[minIdx].total < profileData[h].total:
        minIdx = h
      h = ((5 * h) + 1) and high(profileData)
      dec probes
    profileData[minIdx].total = costs
    profileData[minIdx].st = st
  else:
    var chain = 0
    while true:
      if profileData[h] == nil:
        profileData[h] = cast[ptr ProfileEntry](
                             allocShared0(sizeof(ProfileEntry)))
        profileData[h].total = costs
        profileData[h].st = st
        dec emptySlots
        break
      if profileData[h].st == st:
        # wow, same entry found:
        inc profileData[h].total, costs
        break
      h = ((5 * h) + 1) and high(profileData)
      inc chain
    maxChainLen = max(maxChainLen, chain)
  when withThreads: release profilingLock

when defined(memProfiler):
  const
    SamplingInterval = 50_000
  var
    gTicker {.threadvar.}: int

  proc requestedHook(): bool {.nimcall, locks: 0.} =
    if gTicker == 0:
      gTicker = SamplingInterval
      result = true
    dec gTicker

  proc hook(st: StackTrace, size: int) {.nimcall, locks: 0.} =
    when defined(ignoreAllocationSize):
      hookAux(st, 1)
    else:
      hookAux(st, size)

else:
  var
    t0 {.threadvar.}: Ticks
    gTicker: int # we use an additional counter to
                 # avoid calling 'getTicks' too frequently

  proc requestedHook(): bool {.nimcall, locks: 0.} =
    if interval == 0: result = true
    elif gTicker == 0:
      gTicker = 500
      if getTicks() - t0 > interval:
        result = true
    else:
      dec gTicker

  proc hook(st: StackTrace) {.nimcall, locks: 0.} =
    #echo "profiling! ", interval
    if interval == 0:
      hookAux(st, 1)
    else:
      hookAux(st, 1)
      t0 = getTicks()

proc getTotal(x: ptr ProfileEntry): int =
  result = if isNil(x): 0 else: x.total

proc cmpEntries(a, b: ptr ProfileEntry): int =
  result = b.getTotal - a.getTotal

proc `//`(a, b: int): string =
  result = format("$1/$2 = $3%", a, b, formatFloat(a / b * 100.0, ffDecimal, 2))

proc writeProfile() {.noconv.} =
  system.profilingRequestedHook = nil
  when declared(system.StackTrace):
    system.profilerHook = nil
  const filename = "profile_results.txt"
  echo "writing " & filename & "..."
  var f: File
  if open(f, filename, fmWrite):
    sort(profileData, cmpEntries)
    writeLine(f, "total executions of each stack trace:")
    var entries = 0
    for i in 0..high(profileData):
      if profileData[i] != nil: inc entries

    var perProc = initCountTable[string]()
    for i in 0..entries-1:
<<<<<<< HEAD
      var dups = initSet[string]()
      for ii in 0..high(typeof(StackTrace.lines)):
=======
      var dups = initHashSet[string]()
      for ii in 0..high(StackTrace.lines):
>>>>>>> b2720317
        let procname = profileData[i].st[ii]
        if isNil(procname): break
        let p = $procname
        if not containsOrIncl(dups, p):
          perProc.inc(p, profileData[i].total)

    var sum = 0
    # only write the first 100 entries:
    for i in 0..min(100, entries-1):
      if profileData[i].total > 1:
        inc sum, profileData[i].total
        writeLine(f, "Entry: ", i+1, "/", entries, " Calls: ",
          profileData[i].total // totalCalls, " [sum: ", sum, "; ",
          sum // totalCalls, "]")
        for ii in 0..high(typeof(StackTrace.lines)):
          let procname = profileData[i].st[ii]
          let filename = profileData[i].st.files[ii]
          if isNil(procname): break
          writeLine(f, "  ", $filename & ": " & $procname, " ",
                    perProc[$procname] // totalCalls)
    close(f)
    echo "... done"
  else:
    echo "... failed"

var
  disabled: int

proc disableProfiling*() =
  when declared(system.StackTrace):
    atomicDec disabled
    system.profilingRequestedHook = nil

proc enableProfiling*() =
  when declared(system.StackTrace):
    if atomicInc(disabled) >= 0:
      system.profilingRequestedHook = requestedHook

when declared(system.StackTrace):
  system.profilingRequestedHook = requestedHook
  system.profilerHook = hook
  addQuitProc(writeProfile)

{.pop.}<|MERGE_RESOLUTION|>--- conflicted
+++ resolved
@@ -181,13 +181,8 @@
 
     var perProc = initCountTable[string]()
     for i in 0..entries-1:
-<<<<<<< HEAD
-      var dups = initSet[string]()
+      var dups = initHashSet[string]()
       for ii in 0..high(typeof(StackTrace.lines)):
-=======
-      var dups = initHashSet[string]()
-      for ii in 0..high(StackTrace.lines):
->>>>>>> b2720317
         let procname = profileData[i].st[ii]
         if isNil(procname): break
         let p = $procname
