#
#
#            Nim's Runtime Library
#        (c) Copyright 2015 Andreas Rumpf
#
#    See the file "copying.txt", included in this
#    distribution, for details about the copyright.
#

## Profiling support for Nim. This is an embedded profiler that requires
## ``--profiler:on``. You only need to import this module to get a profiling
## report at program exit.

when not defined(profiler) and not defined(memProfiler):
  {.error: "Profiling support is turned off! Enable profiling by passing `--profiler:on --stackTrace:on` to the compiler (see the Nim Compiler User Guide for more options).".}

# We don't want to profile the profiling code ...
{.push profiler: off.}

import hashes, algorithm, strutils, tables, sets

when not defined(memProfiler):
  include "system/timers"

const
  withThreads = compileOption("threads")
  tickCountCorrection = 50_000

when not declared(system.StackTrace):
  type StackTrace = object
    lines: array[0..20, cstring]
    files: array[0..20, cstring]
  proc `[]`*(st: StackTrace, i: int): cstring = st.lines[i]

# We use a simple hash table of bounded size to keep track of the stack traces:
type
  ProfileEntry = object
    total: int
    st: StackTrace
  ProfileData = array[0..64*1024-1, ptr ProfileEntry]

proc `==`(a, b: StackTrace): bool =
  for i in 0 .. high(a.lines):
    if a[i] != b[i]: return false
  result = true

# XXX extract this data structure; it is generally useful ;-)
# However a chain length of over 3000 is suspicious...
var
  profileData: ProfileData
  emptySlots = profileData.len * 3 div 2
  maxChainLen = 0
  totalCalls = 0

when not defined(memProfiler):
  var interval: Nanos = 5_000_000 - tickCountCorrection # 5ms

  proc setSamplingFrequency*(intervalInUs: int) =
    ## set this to change the sampling frequency. Default value is 5ms.
    ## Set it to 0 to disable time based profiling; it uses an imprecise
    ## instruction count measure instead then.
    if intervalInUs <= 0: interval = 0
    else: interval = intervalInUs * 1000 - tickCountCorrection

when withThreads:
  import locks
  var
    profilingLock: Lock

  initLock profilingLock

proc hookAux(st: StackTrace, costs: int) =
  # this is quite performance sensitive!
  when withThreads: acquire profilingLock
  inc totalCalls
  var last = high(st.lines)
  while last > 0 and isNil(st[last]): dec last
  var h = hash(pointer(st[last])) and high(profileData)

  # we use probing for maxChainLen entries and replace the encountered entry
  # with the minimal 'total' value:
  if emptySlots == 0:
    var minIdx = h
    var probes = maxChainLen
    while probes >= 0:
      if profileData[h].st == st:
        # wow, same entry found:
        inc profileData[h].total, costs
        return
      if profileData[minIdx].total < profileData[h].total:
        minIdx = h
      h = ((5 * h) + 1) and high(profileData)
      dec probes
    profileData[minIdx].total = costs
    profileData[minIdx].st = st
  else:
    var chain = 0
    while true:
      if profileData[h] == nil:
        profileData[h] = cast[ptr ProfileEntry](
                             allocShared0(sizeof(ProfileEntry)))
        profileData[h].total = costs
        profileData[h].st = st
        dec emptySlots
        break
      if profileData[h].st == st:
        # wow, same entry found:
        inc profileData[h].total, costs
        break
      h = ((5 * h) + 1) and high(profileData)
      inc chain
    maxChainLen = max(maxChainLen, chain)
  when withThreads: release profilingLock

when defined(memProfiler):
  const
    SamplingInterval = 50_000
  var
    gTicker {.threadvar.}: int

  proc requestedHook(): bool {.nimcall, locks: 0.} =
    if gTicker == 0:
      gTicker = SamplingInterval
      result = true
    dec gTicker

  proc hook(st: StackTrace, size: int) {.nimcall, locks: 0.} =
    when defined(ignoreAllocationSize):
      hookAux(st, 1)
    else:
      hookAux(st, size)

else:
  var
    t0 {.threadvar.}: Ticks
    gTicker: int # we use an additional counter to
                 # avoid calling 'getTicks' too frequently

  proc requestedHook(): bool {.nimcall, locks: 0.} =
    if interval == 0: result = true
    elif gTicker == 0:
      gTicker = 500
      if getTicks() - t0 > interval:
        result = true
    else:
      dec gTicker

<<<<<<< HEAD
  proc hook(st: StackTrace) {.nimcall locks: 0.} =
=======
  proc hook(st: StackTrace) {.nimcall, locks: 0.} =
>>>>>>> 25393638
    #echo "profiling! ", interval
    if interval == 0:
      hookAux(st, 1)
    else:
      hookAux(st, 1)
      t0 = getTicks()

proc getTotal(x: ptr ProfileEntry): int =
  result = if isNil(x): 0 else: x.total

proc cmpEntries(a, b: ptr ProfileEntry): int =
  result = b.getTotal - a.getTotal

proc `//`(a, b: int): string =
  result = format("$1/$2 = $3%", a, b, formatFloat(a / b * 100.0, ffDecimal, 2))

proc writeProfile() {.noconv.} =
  system.profilingRequestedHook = nil
  when declared(system.StackTrace):
    system.profilerHook = nil
  const filename = "profile_results.txt"
  echo "writing " & filename & "..."
  var f: File
  if open(f, filename, fmWrite):
    sort(profileData, cmpEntries)
    writeLine(f, "total executions of each stack trace:")
    var entries = 0
    for i in 0..high(profileData):
      if profileData[i] != nil: inc entries

    var perProc = initCountTable[string]()
    for i in 0..entries-1:
      var dups = initSet[string]()
      for ii in 0..high(StackTrace.lines):
        let procname = profileData[i].st[ii]
        if isNil(procname): break
        let p = $procname
        if not containsOrIncl(dups, p):
          perProc.inc(p, profileData[i].total)

    var sum = 0
    # only write the first 100 entries:
    for i in 0..min(100, entries-1):
      if profileData[i].total > 1:
        inc sum, profileData[i].total
        writeLine(f, "Entry: ", i+1, "/", entries, " Calls: ",
          profileData[i].total // totalCalls, " [sum: ", sum, "; ",
          sum // totalCalls, "]")
        for ii in 0..high(StackTrace.lines):
          let procname = profileData[i].st[ii]
          let filename = profileData[i].st.files[ii]
          if isNil(procname): break
          writeLine(f, "  ", $filename & ": " & $procname, " ", perProc[$procname] // totalCalls)
    close(f)
    echo "... done"
  else:
    echo "... failed"

var
  disabled: int

proc disableProfiling*() =
  when declared(system.StackTrace):
    atomicDec disabled
    system.profilingRequestedHook = nil

proc enableProfiling*() =
  when declared(system.StackTrace):
    if atomicInc(disabled) >= 0:
      system.profilingRequestedHook = requestedHook

when declared(system.StackTrace):
  system.profilingRequestedHook = requestedHook
  system.profilerHook = hook
  addQuitProc(writeProfile)

{.pop.}<|MERGE_RESOLUTION|>--- conflicted
+++ resolved
@@ -145,11 +145,7 @@
     else:
       dec gTicker
 
-<<<<<<< HEAD
-  proc hook(st: StackTrace) {.nimcall locks: 0.} =
-=======
   proc hook(st: StackTrace) {.nimcall, locks: 0.} =
->>>>>>> 25393638
     #echo "profiling! ", interval
     if interval == 0:
       hookAux(st, 1)
