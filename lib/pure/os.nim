--- conflicted
+++ resolved
@@ -1235,26 +1235,19 @@
     result = getLastModificationTime(a) > getLastModificationTime(b)
 
 proc getCurrentDir*(): string {.rtl, extern: "nos$1", tags: [], noNimScript.} =
-<<<<<<< HEAD
-  ## Returns the `current working directory`:idx:.
+  ## Returns the `current working directory`:idx: i.e. where the built
+  ## binary is run.
   ## This is similar to Linux, Mac, BSD, Windows PowerShell ``pwd`` terminal command.
   ## It is not available for JavaScript and NimScript backends, nor at compile-time.
-=======
-  ## Returns the `current working directory`:idx: i.e. where the built
-  ## binary is run.
   ##
   ## So the path returned by this proc is determined at run time.
->>>>>>> 82e0765f
   ##
   ## See also:
   ## * `getHomeDir proc <#getHomeDir>`_
   ## * `getConfigDir proc <#getConfigDir>`_
   ## * `getTempDir proc <#getTempDir>`_
   ## * `setCurrentDir proc <#setCurrentDir,string>`_
-<<<<<<< HEAD
-=======
   ## * `currentSourcePath template <system.html#currentSourcePath.t>`_
->>>>>>> 82e0765f
   ## * `getProjectPath proc <macros.html#getProjectPath>`_
   when defined(windows):
     var bufsize = MAX_PATH.int32
