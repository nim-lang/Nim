/*

            Nim's Runtime Library
        (c) Copyright 2015 Andreas Rumpf

    See the file "copying.txt", included in this
    distribution, for details about the copyright.
*/

/* compiler symbols:
__BORLANDC__
_MSC_VER
__WATCOMC__
__LCC__
__GNUC__
__DMC__
__POCC__
__TINYC__
__clang__
__AVR__
*/


#ifndef NIMBASE_H
#define NIMBASE_H

/*------------ declaring a custom attribute to support using LLVM's Address Sanitizer ------------ */

/*
   This definition exists to provide support for using the LLVM ASAN (Address SANitizer) tooling with Nim. This
   should only be used to mark implementations of the GC system that raise false flags with the ASAN tooling, or
   for functions that are hot and need to be disabled for performance reasons. Based on the official ASAN
   documentation, both the clang and gcc compilers are supported. In addition to that, a check is performed to
   verify that the necessary attribute is supported by the compiler.

   To flag a proc as ignored, append the following code pragma to the proc declaration:
      {.codegenDecl: "CLANG_NO_SANITIZE_ADDRESS $# $#$#".}

   For further information, please refer to the official documentation:
     https://github.com/google/sanitizers/wiki/AddressSanitizer
 */
#define CLANG_NO_SANITIZE_ADDRESS
#if defined(__clang__)
#  if __has_attribute(no_sanitize_address)
#    undef CLANG_NO_SANITIZE_ADDRESS
#    define CLANG_NO_SANITIZE_ADDRESS __attribute__((no_sanitize_address))
#  endif
#endif


/* ------------ ignore typical warnings in Nim-generated files ------------- */
#if defined(__GNUC__) || defined(__clang__)
#  pragma GCC diagnostic ignored "-Wpragmas"
#  pragma GCC diagnostic ignored "-Wwritable-strings"
#  pragma GCC diagnostic ignored "-Winvalid-noreturn"
#  pragma GCC diagnostic ignored "-Wformat"
#  pragma GCC diagnostic ignored "-Wlogical-not-parentheses"
#  pragma GCC diagnostic ignored "-Wlogical-op-parentheses"
#  pragma GCC diagnostic ignored "-Wshadow"
#  pragma GCC diagnostic ignored "-Wunused-function"
#  pragma GCC diagnostic ignored "-Wunused-variable"
#  pragma GCC diagnostic ignored "-Winvalid-offsetof"
#  pragma GCC diagnostic ignored "-Wtautological-compare"
#  pragma GCC diagnostic ignored "-Wswitch-bool"
#  pragma GCC diagnostic ignored "-Wmacro-redefined"
#  pragma GCC diagnostic ignored "-Wincompatible-pointer-types-discards-qualifiers"
#  pragma GCC diagnostic ignored "-Wpointer-bool-conversion"
#  pragma GCC diagnostic ignored "-Wconstant-conversion"
#endif

#if defined(_MSC_VER)
#  pragma warning(disable: 4005 4100 4101 4189 4191 4200 4244 4293 4296 4309)
#  pragma warning(disable: 4310 4365 4456 4477 4514 4574 4611 4668 4702 4706)
#  pragma warning(disable: 4710 4711 4774 4800 4809 4820 4996 4090 4297)
#endif
/* ------------------------------------------------------------------------- */

#if defined(__GNUC__)
#  define _GNU_SOURCE 1
#endif

#if defined(__TINYC__)
/*#  define __GNUC__ 3
#  define GCC_MAJOR 4
#  define __GNUC_MINOR__ 4
#  define __GNUC_PATCHLEVEL__ 5 */
#  define __DECLSPEC_SUPPORTED 1
#endif

/* calling convention mess ----------------------------------------------- */
#if defined(__GNUC__) || defined(__LCC__) || defined(__POCC__) \
                      || defined(__TINYC__)
  /* these should support C99's inline */
  /* the test for __POCC__ has to come before the test for _MSC_VER,
     because PellesC defines _MSC_VER too. This is brain-dead. */
#  define N_INLINE(rettype, name) inline rettype name
#elif defined(__BORLANDC__) || defined(_MSC_VER)
/* Borland's compiler is really STRANGE here; note that the __fastcall
   keyword cannot be before the return type, but __inline cannot be after
   the return type, so we do not handle this mess in the code generator
   but rather here. */
#  define N_INLINE(rettype, name) __inline rettype name
#elif defined(__DMC__)
#  define N_INLINE(rettype, name) inline rettype name
#elif defined(__WATCOMC__)
#  define N_INLINE(rettype, name) __inline rettype name
#else /* others are less picky: */
#  define N_INLINE(rettype, name) rettype __inline name
#endif

#define N_INLINE_PTR(rettype, name) rettype (*name)

#if defined(__POCC__)
#  define NIM_CONST /* PCC is really picky with const modifiers */
#  undef _MSC_VER /* Yeah, right PCC defines _MSC_VER even if it is
                     not that compatible. Well done. */
#elif defined(__cplusplus)
#  define NIM_CONST /* C++ is picky with const modifiers */
#else
#  define NIM_CONST  const
#endif

/*
  NIM_THREADVAR declaration based on
  http://stackoverflow.com/questions/18298280/how-to-declare-a-variable-as-thread-local-portably
*/
#if defined(__STDC_VERSION__) && __STDC_VERSION__ >= 201112 && !defined __STDC_NO_THREADS__
#  define NIM_THREADVAR _Thread_local
#elif defined _WIN32 && ( \
       defined _MSC_VER || \
       defined __ICL || \
       defined __DMC__ || \
       defined __BORLANDC__ )
#  define NIM_THREADVAR __declspec(thread)
#elif defined(__TINYC__) || defined(__GENODE__)
#  define NIM_THREADVAR
/* note that ICC (linux) and Clang are covered by __GNUC__ */
#elif defined __GNUC__ || \
       defined __SUNPRO_C || \
       defined __xlC__
#  define NIM_THREADVAR __thread
#else
#  error "Cannot define NIM_THREADVAR"
#endif

/* --------------- how int64 constants should be declared: ----------- */
#if defined(__GNUC__) || defined(__LCC__) || \
    defined(__POCC__) || defined(__DMC__) || defined(_MSC_VER)
#  define IL64(x) x##LL
#else /* works only without LL */
#  define IL64(x) ((NI64)x)
#endif

/* ---------------- casting without correct aliasing rules ----------- */

#if defined(__GNUC__)
#  define NIM_CAST(type, ptr) (((union{type __x__;}*)(ptr))->__x__)
#else
#  define NIM_CAST(type, ptr) ((type)(ptr))
#endif


/* ------------------------------------------------------------------- */
#ifdef  __cplusplus
#  define NIM_EXTERNC extern "C"
#else
#  define NIM_EXTERNC
#endif

#if defined(WIN32) || defined(_WIN32) /* only Windows has this mess... */
#  define N_LIB_PRIVATE
#  define N_CDECL(rettype, name) rettype __cdecl name
#  define N_STDCALL(rettype, name) rettype __stdcall name
#  define N_SYSCALL(rettype, name) rettype __syscall name
#  define N_FASTCALL(rettype, name) rettype __fastcall name
#  define N_SAFECALL(rettype, name) rettype __stdcall name
/* function pointers with calling convention: */
#  define N_CDECL_PTR(rettype, name) rettype (__cdecl *name)
#  define N_STDCALL_PTR(rettype, name) rettype (__stdcall *name)
#  define N_SYSCALL_PTR(rettype, name) rettype (__syscall *name)
#  define N_FASTCALL_PTR(rettype, name) rettype (__fastcall *name)
#  define N_SAFECALL_PTR(rettype, name) rettype (__stdcall *name)

#  ifdef __cplusplus
#    define N_LIB_EXPORT  NIM_EXTERNC __declspec(dllexport)
#  else
#    define N_LIB_EXPORT  NIM_EXTERNC __declspec(dllexport)
#  endif
#  define N_LIB_EXPORT_VAR  __declspec(dllexport)
#  define N_LIB_IMPORT  extern __declspec(dllimport)
#else
#  define N_LIB_PRIVATE __attribute__((visibility("hidden")))
#  if defined(__GNUC__)
#    define N_CDECL(rettype, name) rettype name
#    define N_STDCALL(rettype, name) rettype name
#    define N_SYSCALL(rettype, name) rettype name
#    define N_FASTCALL(rettype, name) __attribute__((fastcall)) rettype name
#    define N_SAFECALL(rettype, name) rettype name
/*   function pointers with calling convention: */
#    define N_CDECL_PTR(rettype, name) rettype (*name)
#    define N_STDCALL_PTR(rettype, name) rettype (*name)
#    define N_SYSCALL_PTR(rettype, name) rettype (*name)
#    define N_FASTCALL_PTR(rettype, name) __attribute__((fastcall)) rettype (*name)
#    define N_SAFECALL_PTR(rettype, name) rettype (*name)
#  else
#    define N_CDECL(rettype, name) rettype name
#    define N_STDCALL(rettype, name) rettype name
#    define N_SYSCALL(rettype, name) rettype name
#    define N_FASTCALL(rettype, name) rettype name
#    define N_SAFECALL(rettype, name) rettype name
/*   function pointers with calling convention: */
#    define N_CDECL_PTR(rettype, name) rettype (*name)
#    define N_STDCALL_PTR(rettype, name) rettype (*name)
#    define N_SYSCALL_PTR(rettype, name) rettype (*name)
#    define N_FASTCALL_PTR(rettype, name) rettype (*name)
#    define N_SAFECALL_PTR(rettype, name) rettype (*name)
#  endif
#  define N_LIB_EXPORT NIM_EXTERNC __attribute__((visibility("default")))
#  define N_LIB_EXPORT_VAR  __attribute__((visibility("default")))
#  define N_LIB_IMPORT  extern
#endif

#define N_NOCONV(rettype, name) rettype name
/* specify no calling convention */
#define N_NOCONV_PTR(rettype, name) rettype (*name)

#if defined(__GNUC__) || defined(__ICC__)
#  define N_NOINLINE(rettype, name) rettype __attribute__((__noinline__)) name
#elif defined(_MSC_VER)
#  define N_NOINLINE(rettype, name) __declspec(noinline) rettype name
#else
#  define N_NOINLINE(rettype, name) rettype name
#endif

#define N_NOINLINE_PTR(rettype, name) rettype (*name)

#if defined(__BORLANDC__) || defined(__WATCOMC__) || \
    defined(__POCC__) || defined(_MSC_VER) || defined(WIN32) || defined(_WIN32)
/* these compilers have a fastcall so use it: */
#  ifdef __TINYC__
#    define N_NIMCALL(rettype, name) rettype __attribute((__fastcall)) name
#    define N_NIMCALL_PTR(rettype, name) rettype (__attribute((__fastcall)) *name)
#    define N_RAW_NIMCALL __attribute((__fastcall))
#  else
#    define N_NIMCALL(rettype, name) rettype __fastcall name
#    define N_NIMCALL_PTR(rettype, name) rettype (__fastcall *name)
#    define N_RAW_NIMCALL __fastcall
#  endif
#else
#  define N_NIMCALL(rettype, name) rettype name /* no modifier */
#  define N_NIMCALL_PTR(rettype, name) rettype (*name)
#  define N_RAW_NIMCALL
#endif

#define N_CLOSURE(rettype, name) N_NIMCALL(rettype, name)
#define N_CLOSURE_PTR(rettype, name) N_NIMCALL_PTR(rettype, name)

/* ----------------------------------------------------------------------- */

#define COMMA ,

#include <limits.h>
#include <stddef.h>

/* C99 compiler? */
#if (defined(__STDC_VERSION__) && (__STDC_VERSION__ >= 199901))
#  define HAVE_STDINT_H
#endif

/* Known compiler with stdint.h that doesn't fit the general pattern? */
#if defined(__LCC__) || defined(__DMC__) || defined(__POCC__) || \
  defined(__AVR__) || (defined(__cplusplus) && (__cplusplus < 201103))
#  define HAVE_STDINT_H
#endif

#if (!defined(HAVE_STDINT_H) && defined(__cplusplus) && (__cplusplus >= 201103))
#  define HAVE_CSTDINT
#endif


/* wrap all Nim typedefs into namespace Nim */
#ifdef USE_NIM_NAMESPACE
#ifdef HAVE_CSTDINT
#include <cstdint>
#else
#include <stdint.h>
#endif
namespace USE_NIM_NAMESPACE {
#endif

/* bool types (C++ has it): */
#ifdef __cplusplus
#  ifndef NIM_TRUE
#    define NIM_TRUE true
#  endif
#  ifndef NIM_FALSE
#    define NIM_FALSE false
#  endif
#  define NIM_BOOL bool
#  if __cplusplus >= 201103L
#    /* nullptr is more type safe (less implicit conversions than 0) */
#    define NIM_NIL nullptr
#  else
#    /* consider using NULL if comment below for NIM_NIL doesn't apply to C++ */
#    define NIM_NIL 0
#  endif
#else
#  ifdef bool
#    define NIM_BOOL bool
#  else
  typedef unsigned char NIM_BOOL;
#  endif
#  ifndef NIM_TRUE
#    define NIM_TRUE ((NIM_BOOL) 1)
#  endif
#  ifndef NIM_FALSE
#    define NIM_FALSE ((NIM_BOOL) 0)
#  endif
#  define NIM_NIL ((void*)0) /* C's NULL is fucked up in some C compilers, so
                              the generated code does not rely on it anymore */
#endif

#if defined(__BORLANDC__) || defined(__DMC__) \
   || defined(__WATCOMC__) || defined(_MSC_VER)
typedef signed char NI8;
typedef signed short int NI16;
typedef signed int NI32;
typedef __int64 NI64;
/* XXX: Float128? */
typedef unsigned char NU8;
typedef unsigned short int NU16;
typedef unsigned int NU32;
typedef unsigned __int64 NU64;
#elif defined(HAVE_STDINT_H)
#ifndef USE_NIM_NAMESPACE
#  include <stdint.h>
#endif
typedef int8_t NI8;
typedef int16_t NI16;
typedef int32_t NI32;
typedef int64_t NI64;
typedef uint8_t NU8;
typedef uint16_t NU16;
typedef uint32_t NU32;
typedef uint64_t NU64;
#elif defined(HAVE_CSTDINT)
#ifndef USE_NIM_NAMESPACE
#  include <cstdint>
#endif
typedef std::int8_t NI8;
typedef std::int16_t NI16;
typedef std::int32_t NI32;
typedef std::int64_t NI64;
typedef std::uint8_t NU8;
typedef std::uint16_t NU16;
typedef std::uint32_t NU32;
typedef std::uint64_t NU64;
#else
/* Unknown compiler/version, do our best */
#ifdef __INT8_TYPE__
typedef __INT8_TYPE__ NI8;
#else
typedef signed char NI8;
#endif
#ifdef __INT16_TYPE__
typedef __INT16_TYPE__ NI16;
#else
typedef signed short int NI16;
#endif
#ifdef __INT32_TYPE__
typedef __INT32_TYPE__ NI32;
#else
typedef signed int NI32;
#endif
#ifdef __INT64_TYPE__
typedef __INT64_TYPE__ NI64;
#else
typedef long long int NI64;
#endif
/* XXX: Float128? */
#ifdef __UINT8_TYPE__
typedef __UINT8_TYPE__ NU8;
#else
typedef unsigned char NU8;
#endif
#ifdef __UINT16_TYPE__
typedef __UINT16_TYPE__ NU16;
#else
typedef unsigned short int NU16;
#endif
#ifdef __UINT32_TYPE__
typedef __UINT32_TYPE__ NU32;
#else
typedef unsigned int NU32;
#endif
#ifdef __UINT64_TYPE__
typedef __UINT64_TYPE__ NU64;
#else
typedef unsigned long long int NU64;
#endif
#endif

#ifdef NIM_INTBITS
#  if NIM_INTBITS == 64
typedef NI64 NI;
typedef NU64 NU;
#  elif NIM_INTBITS == 32
typedef NI32 NI;
typedef NU32 NU;
#  elif NIM_INTBITS == 16
typedef NI16 NI;
typedef NU16 NU;
#  elif NIM_INTBITS == 8
typedef NI8 NI;
typedef NU8 NU;
#  else
#    error "invalid bit width for int"
#  endif
#endif

// for now there isn't an easy way for C code to reach the program result
// when hot code reloading is ON - users will have to:
// load the nimhcr.dll, get the hcrGetGlobal proc from there and use it
#ifndef NIM_HOT_CODE_RELOADING
extern NI nim_program_result;
#endif

typedef float NF32;
typedef double NF64;
typedef double NF;

typedef char NIM_CHAR;
typedef char* NCSTRING;

#ifdef NIM_BIG_ENDIAN
#  define NIM_IMAN 1
#else
#  define NIM_IMAN 0
#endif

#define NIM_STRLIT_FLAG ((NU)(1) << ((NIM_INTBITS) - 2)) /* This has to be the same as system.strlitFlag! */

#define STRING_LITERAL(name, str, length) \
   static const struct {                   \
     TGenericSeq Sup;                      \
     NIM_CHAR data[(length) + 1];          \
  } name = {{length, (NI) ((NU)length | NIM_STRLIT_FLAG)}, str}

/* declared size of a sequence/variable length array: */
#if defined(__GNUC__) || defined(__clang__) || defined(_MSC_VER)
#  define SEQ_DECL_SIZE /* empty is correct! */
#else
#  define SEQ_DECL_SIZE 1000000
#endif

#define ALLOC_0(size)  calloc(1, size)
#define DL_ALLOC_0(size) dlcalloc(1, size)

#define GenericSeqSize sizeof(TGenericSeq)
#define paramCount() cmdCount

// NAN definition copied from math.h included in the Windows SDK version 10.0.14393.0
#ifndef NAN
#  ifndef _HUGE_ENUF
#    define _HUGE_ENUF  1e+300  // _HUGE_ENUF*_HUGE_ENUF must overflow
#  endif
#  define NAN_INFINITY ((float)(_HUGE_ENUF * _HUGE_ENUF))
#  define NAN ((float)(NAN_INFINITY * 0.0F))
#endif

#ifndef INF
#  ifdef INFINITY
#    define INF INFINITY
#  elif defined(HUGE_VAL)
#    define INF  HUGE_VAL
#  elif defined(_MSC_VER)
#    include <float.h>
#    define INF (DBL_MAX+DBL_MAX)
#  else
#    define INF (1.0 / 0.0)
#  endif
#endif

typedef struct TFrame_ TFrame;
struct TFrame_ {
  TFrame* prev;
  NCSTRING procname;
  NI line;
  NCSTRING filename;
  NI16 len;
  NI16 calldepth;
};

#define NIM_POSIX_INIT  __attribute__((constructor))

#ifdef __GNUC__
#  define NIM_LIKELY(x) __builtin_expect(x, 1)
#  define NIM_UNLIKELY(x) __builtin_expect(x, 0)
/* We need the following for the posix wrapper. In particular it will give us
   POSIX_SPAWN_USEVFORK: */
#  ifndef _GNU_SOURCE
#    define _GNU_SOURCE
#  endif
#else
#  define NIM_LIKELY(x) (x)
#  define NIM_UNLIKELY(x) (x)
#endif

#if 0 // defined(__GNUC__) || defined(__clang__)
// not needed anymore because the stack marking cares about
// interior pointers now
static inline void GCGuard (void *ptr) { asm volatile ("" :: "X" (ptr)); }
#  define GC_GUARD __attribute__ ((cleanup(GCGuard)))
#else
#  define GC_GUARD
#endif

/* Test to see if Nim and the C compiler agree on the size of a pointer.
   On disagreement, your C compiler will say something like:
   "error: 'Nim_and_C_compiler_disagree_on_target_architecture' declared as an array with a negative size" */
typedef int Nim_and_C_compiler_disagree_on_target_architecture[sizeof(NI) == sizeof(void*) && NIM_INTBITS == sizeof(NI)*8 ? 1 : -1];

#ifdef USE_NIM_NAMESPACE
}
#endif

#if defined(_MSC_VER)
#  define NIM_ALIGN(x)  __declspec(align(x))
#else
#  define NIM_ALIGN(x)  __attribute__((aligned(x)))
#endif

/* ---------------- platform specific includes ----------------------- */

/* VxWorks related includes */
#if defined(__VXWORKS__)
#  include <sys/types.h>
#  include <types/vxWind.h>
#  include <tool/gnu/toolMacros.h>
#elif defined(__FreeBSD__)
#  include <sys/types.h>
#endif

/* Compile with -d:checkAbi and a sufficiently C11:ish compiler to enable */
#define NIM_CHECK_SIZE(typ, sz) \
  _Static_assert(sizeof(typ) == sz, "Nim & C disagree on type size")

/* these exist to make the codegen logic simpler */
#define nimModInt(a, b, res) (((*res) = (a) % (b)), 0)
#define nimModInt64(a, b, res) (((*res) = (a) % (b)), 0)

<<<<<<< HEAD
/* these exist because we cannot have .compilerProcs that are importc'ed
   by a different name */

#define nimAddInt64(a, b, res) __builtin_saddll_overflow(a, b, (long long int*)res)
#define nimSubInt64(a, b, res) __builtin_ssubll_overflow(a, b, (long long int*)res)
#define nimMulInt64(a, b, res) __builtin_smulll_overflow(a, b, (long long int*)res)

#if NIM_INTBITS == 32
  #define nimAddInt(a, b, res) __builtin_sadd_overflow(a, b, res)
  #define nimSubInt(a, b, res) __builtin_ssub_overflow(a, b, res)
  #define nimMulInt(a, b, res) __builtin_smul_overflow(a, b, res)
#else
  /* map it to the 'long long' variant */
  #define nimAddInt(a, b, res) __builtin_saddll_overflow(a, b, (long long int*)res)
  #define nimSubInt(a, b, res) __builtin_ssubll_overflow(a, b, (long long int*)res)
  #define nimMulInt(a, b, res) __builtin_smulll_overflow(a, b, (long long int*)res)
=======
#if !defined(_MSC_VER) && !defined(NIM_EmulateOverflowChecks)
  /* these exist because we cannot have .compilerProcs that are importc'ed
    by a different name */

  #define nimAddInt64(a, b, res) __builtin_saddll_overflow(a, b, (long long int*)res)
  #define nimSubInt64(a, b, res) __builtin_ssubll_overflow(a, b, (long long int*)res)
  #define nimMulInt64(a, b, res) __builtin_smulll_overflow(a, b, (long long int*)res)

  #if NIM_INTBITS == 32
    #define nimAddInt(a, b, res) __builtin_sadd_overflow(a, b, res)
    #define nimSubInt(a, b, res) __builtin_ssub_overflow(a, b, res)
    #define nimMulInt(a, b, res) __builtin_smul_overflow(a, b, res)
  #else
    /* map it to the 'long long' variant */
    #define nimAddInt(a, b, res) __builtin_saddll_overflow(a, b, (long long int*)res)
    #define nimSubInt(a, b, res) __builtin_ssubll_overflow(a, b, (long long int*)res)
    #define nimMulInt(a, b, res) __builtin_smulll_overflow(a, b, (long long int*)res)
  #endif
>>>>>>> 034dad8e
#endif

#endif /* NIMBASE_H */<|MERGE_RESOLUTION|>--- conflicted
+++ resolved
@@ -549,24 +549,6 @@
 #define nimModInt(a, b, res) (((*res) = (a) % (b)), 0)
 #define nimModInt64(a, b, res) (((*res) = (a) % (b)), 0)
 
-<<<<<<< HEAD
-/* these exist because we cannot have .compilerProcs that are importc'ed
-   by a different name */
-
-#define nimAddInt64(a, b, res) __builtin_saddll_overflow(a, b, (long long int*)res)
-#define nimSubInt64(a, b, res) __builtin_ssubll_overflow(a, b, (long long int*)res)
-#define nimMulInt64(a, b, res) __builtin_smulll_overflow(a, b, (long long int*)res)
-
-#if NIM_INTBITS == 32
-  #define nimAddInt(a, b, res) __builtin_sadd_overflow(a, b, res)
-  #define nimSubInt(a, b, res) __builtin_ssub_overflow(a, b, res)
-  #define nimMulInt(a, b, res) __builtin_smul_overflow(a, b, res)
-#else
-  /* map it to the 'long long' variant */
-  #define nimAddInt(a, b, res) __builtin_saddll_overflow(a, b, (long long int*)res)
-  #define nimSubInt(a, b, res) __builtin_ssubll_overflow(a, b, (long long int*)res)
-  #define nimMulInt(a, b, res) __builtin_smulll_overflow(a, b, (long long int*)res)
-=======
 #if !defined(_MSC_VER) && !defined(NIM_EmulateOverflowChecks)
   /* these exist because we cannot have .compilerProcs that are importc'ed
     by a different name */
@@ -585,7 +567,6 @@
     #define nimSubInt(a, b, res) __builtin_ssubll_overflow(a, b, (long long int*)res)
     #define nimMulInt(a, b, res) __builtin_smulll_overflow(a, b, (long long int*)res)
   #endif
->>>>>>> 034dad8e
 #endif
 
 #endif /* NIMBASE_H */