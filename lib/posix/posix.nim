--- conflicted
+++ resolved
@@ -2316,11 +2316,7 @@
 proc tzset*() {.importc, header: "<time.h>".}
 
 
-<<<<<<< HEAD
-proc wait*(a1: ptr cint): Pid {.importc, header: "<sys/wait.h>".}
-=======
 proc wait*(a1: ptr cint): Pid {.importc, discardable, header: "<sys/wait.h>".}
->>>>>>> 3892969a
 proc waitid*(a1: cint, a2: Id, a3: var SigInfo, a4: cint): cint {.
   importc, header: "<sys/wait.h>".}
 proc waitpid*(a1: Pid, a2: var cint, a3: cint): Pid {.
