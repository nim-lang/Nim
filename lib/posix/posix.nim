#
#
#            Nim's Runtime Library
#        (c) Copyright 2012 Andreas Rumpf
#
#    See the file "copying.txt", included in this
#    distribution, for details about the copyright.
#

# Until std_arg!!
# done: ipc, pwd, stat, semaphore, sys/types, sys/utsname, pthread, unistd,
# statvfs, mman, time, wait, signal, nl_types, sched, spawn, select, ucontext,
# net/if, sys/socket, sys/uio, netinet/in, netinet/tcp, netdb

## This is a raw POSIX interface module. It does not not provide any
## convenience: cstrings are used instead of proper Nim strings and
## return codes indicate errors. If you want exceptions
## and a proper Nim-like interface, use the OS module or write a wrapper.

## Coding conventions:
## ALL types are named the same as in the POSIX standard except that they start
## with 'T' or 'P' (if they are pointers) and without the '_t' suffix to be
## consistent with Nim conventions. If an identifier is a Nim keyword
## the \`identifier\` notation is used.
##
## This library relies on the header files of your C compiler. The
## resulting C code will just ``#include <XYZ.h>`` and *not* define the
## symbols declared here.

{.deadCodeElim:on.}

from times import Time

const
  hasSpawnH = not defined(haiku) # should exist for every Posix system nowadays
  hasAioH = defined(linux)

when defined(linux):
  # On Linux:
  # timer_{create,delete,settime,gettime},
  # clock_{getcpuclockid, getres, gettime, nanosleep, settime} lives in librt
  {.passL: "-lrt".}
when defined(solaris):
  # On Solaris hstrerror lives in libresolv
  {.passL: "-lresolv".}

when false:
  const
    C_IRUSR = 0c000400 ## Read by owner.
    C_IWUSR = 0c000200 ## Write by owner.
    C_IXUSR = 0c000100 ## Execute by owner.
    C_IRGRP = 0c000040 ## Read by group.
    C_IWGRP = 0c000020 ## Write by group.
    C_IXGRP = 0c000010 ## Execute by group.
    C_IROTH = 0c000004 ## Read by others.
    C_IWOTH = 0c000002 ## Write by others.
    C_IXOTH = 0c000001 ## Execute by others.
    C_ISUID = 0c004000 ## Set user ID.
    C_ISGID = 0c002000 ## Set group ID.
    C_ISVTX = 0c001000 ## On directories, restricted deletion flag.
    C_ISDIR = 0c040000 ## Directory.
    C_ISFIFO = 0c010000 ##FIFO.
    C_ISREG = 0c100000 ## Regular file.
    C_ISBLK = 0c060000 ## Block special.
    C_ISCHR = 0c020000 ## Character special.
    C_ISCTG = 0c110000 ## Reserved.
    C_ISLNK = 0c120000 ## Symbolic link.</p>
    C_ISSOCK = 0c140000 ## Socket.

const
  MM_NULLLBL* = nil
  MM_NULLSEV* = 0
  MM_NULLMC* = 0
  MM_NULLTXT* = nil
  MM_NULLACT* = nil
  MM_NULLTAG* = nil

  STDERR_FILENO* = 2 ## File number of stderr;
  STDIN_FILENO* = 0  ## File number of stdin;
  STDOUT_FILENO* = 1 ## File number of stdout;

  DT_UNKNOWN* = 0 ## Unknown file type.
  DT_FIFO* = 1    ## Named pipe, or FIFO.
  DT_CHR* = 2     ## Character device.
  DT_DIR* = 4     ## Directory.
  DT_BLK* = 6     ## Block device.
  DT_REG* = 8     ## Regular file.
  DT_LNK* = 10    ## Symbolic link.
  DT_SOCK* = 12   ## UNIX domain socket.
  DT_WHT* = 14

type
  DIR* {.importc: "DIR", header: "<dirent.h>",
          incompleteStruct.} = object
    ## A type representing a directory stream.
{.deprecated: [TDIR: DIR].}

type
  SocketHandle* = distinct cint # The type used to represent socket descriptors

{.deprecated: [TSocketHandle: SocketHandle].}

# The types below are os-specific and the given nim types are an approximation
# that happens to match linux/amd64 - once the code is compiled, the correct
# types from the headers will be used in the C code
type
  Timespec* {.importc: "struct timespec",
               header: "<time.h>", final, pure.} = object ## struct timespec
    tv_sec*: Time  ## Seconds.
    tv_nsec*: int  ## Nanoseconds.

  Dirent* {.importc: "struct dirent",
             header: "<dirent.h>", final, pure.} = object ## dirent_t struct
    d_ino*: Ino  ## File serial number.
    when defined(linux) or defined(macosx) or defined(bsd):
      d_reclen*: cshort ## Length of this record. (not POSIX)
      d_type*: int8 ## Type of file; not supported by all filesystem types.
                    ## (not POSIX)
      when defined(linux) or defined(bsd):
        d_off*: Off  ## Not an offset. Value that ``telldir()`` would return.
    d_name*: array[0..255, char] ## Name of entry.

  Tflock* {.importc: "struct flock", final, pure,
            header: "<fcntl.h>".} = object ## flock type
    l_type*: cshort   ## Type of lock; F_RDLCK, F_WRLCK, F_UNLCK.
    l_whence*: cshort ## Flag for starting offset.
    l_start*: Off     ## Relative offset in bytes.
    l_len*: Off       ## Size; if 0 then until EOF.
    l_pid*: Pid      ## Process ID of the process holding the lock;
                      ## returned with F_GETLK.

  FTW* {.importc: "struct FTW", header: "<ftw.h>", final, pure.} = object
    base*: cint
    level*: cint

  Glob* {.importc: "glob_t", header: "<glob.h>",
           final, pure.} = object ## glob_t
    gl_pathc*: csize          ## Count of paths matched by pattern.
    gl_pathv*: cstringArray ## Pointer to a list of matched pathnames.
    gl_offs*: csize           ## Slots to reserve at the beginning of gl_pathv.
    when defined(linux) and defined(amd64):
      gl_flags: cint
      gl_closedir: pointer
      gl_readdir: pointer
      gl_opendir: pointer
      gl_lstat: pointer
      gl_stat: pointer

  Group* {.importc: "struct group", header: "<grp.h>",
            final, pure.} = object ## struct group
    gr_name*: cstring     ## The name of the group.
    gr_gid*: Gid         ## Numerical group ID.
    gr_mem*: cstringArray ## Pointer to a null-terminated array of character
                          ## pointers to member names.

  Iconv* {.importc: "iconv_t", header: "<iconv.h>", final, pure.} =
    object ## Identifies the conversion from one codeset to another.

  Lconv* {.importc: "struct lconv", header: "<locale.h>", final,
            pure.} = object
    currency_symbol*: cstring
    decimal_point*: cstring
    frac_digits*: char
    grouping*: cstring
    int_curr_symbol*: cstring
    int_frac_digits*: char
    int_n_cs_precedes*: char
    int_n_sep_by_space*: char
    int_n_sign_posn*: char
    int_p_cs_precedes*: char
    int_p_sep_by_space*: char
    int_p_sign_posn*: char
    mon_decimal_point*: cstring
    mon_grouping*: cstring
    mon_thousands_sep*: cstring
    negative_sign*: cstring
    n_cs_precedes*: char
    n_sep_by_space*: char
    n_sign_posn*: char
    positive_sign*: cstring
    p_cs_precedes*: char
    p_sep_by_space*: char
    p_sign_posn*: char
    thousands_sep*: cstring

  Mqd* {.importc: "mqd_t", header: "<mqueue.h>", final, pure.} = object
  MqAttr* {.importc: "struct mq_attr",
             header: "<mqueue.h>",
             final, pure.} = object ## message queue attribute
    mq_flags*: int   ## Message queue flags.
    mq_maxmsg*: int  ## Maximum number of messages.
    mq_msgsize*: int ## Maximum message size.
    mq_curmsgs*: int ## Number of messages currently queued.

  Passwd* {.importc: "struct passwd", header: "<pwd.h>",
             final, pure.} = object ## struct passwd
    pw_name*: cstring   ## User's login name.
    pw_uid*: Uid        ## Numerical user ID.
    pw_gid*: Gid        ## Numerical group ID.
    pw_dir*: cstring    ## Initial working directory.
    pw_shell*: cstring  ## Program to use as shell.

  Blkcnt* {.importc: "blkcnt_t", header: "<sys/types.h>".} = clong
    ## used for file block counts
  Blksize* {.importc: "blksize_t", header: "<sys/types.h>".} = clong
    ## used for block sizes
  Clock* {.importc: "clock_t", header: "<sys/types.h>".} = clong
  ClockId* {.importc: "clockid_t", header: "<sys/types.h>".} = int32
  Dev* {.importc: "dev_t", header: "<sys/types.h>".} = int64
  Fsblkcnt* {.importc: "fsblkcnt_t", header: "<sys/types.h>".} = clong
  Fsfilcnt* {.importc: "fsfilcnt_t", header: "<sys/types.h>".} = culong
  Gid* {.importc: "gid_t", header: "<sys/types.h>".} = uint32
  Id* {.importc: "id_t", header: "<sys/types.h>".} = uint32
  Ino* {.importc: "ino_t", header: "<sys/types.h>".} = culong
  Key* {.importc: "key_t", header: "<sys/types.h>".} = int32
  Mode* {.importc: "mode_t", header: "<sys/types.h>".} = cint
  Nlink* {.importc: "nlink_t", header: "<sys/types.h>".} = culong
  Off* {.importc: "off_t", header: "<sys/types.h>".} = clong
  Pid* {.importc: "pid_t", header: "<sys/types.h>".} = int32
  Pthread_attr* {.importc: "pthread_attr_t",
                  header: "<sys/types.h>", pure, final.} = object
    when defined(linux) and defined(amd64):
      data: array[56, uint8]
  Pthread_barrier* {.importc: "pthread_barrier_t",
                      header: "<sys/types.h>", pure, final.} = object
    when defined(linux) and defined(amd64):
      data: array[32, uint8]
  Pthread_barrierattr* {.importc: "pthread_barrierattr_t",
                          header: "<sys/types.h>".} = cint
  Pthread_cond* {.importc: "pthread_cond_t",
                   header: "<sys/types.h>", pure, final.} = object
    when defined(linux) and defined(amd64):
      data: array[48, uint8]
  Pthread_condattr* {.importc: "pthread_condattr_t",
                      header: "<sys/types.h>".} = cint
  Pthread_key* {.importc: "pthread_key_t", header: "<sys/types.h>".} = cuint
  Pthread_mutex* {.importc: "pthread_mutex_t",
                   header: "<sys/types.h>", pure, final.} = object
    when defined(linux) and defined(amd64):
      data: array[40, uint8]
  Pthread_mutexattr* {.importc: "pthread_mutexattr_t",
                        header: "<sys/types.h>".} = cint
  Pthread_once* {.importc: "pthread_once_t", header: "<sys/types.h>".} = cint
  Pthread_rwlock* {.importc: "pthread_rwlock_t",
                     header: "<sys/types.h>", pure, final.} = object
    when defined(linux) and defined(amd64):
      data: array[56, uint8]
  Pthread_rwlockattr* {.importc: "pthread_rwlockattr_t",
                         header: "<sys/types.h>".} = cint
  Pthread_spinlock* {.importc: "pthread_spinlock_t",
                       header: "<sys/types.h>".} = cint
  Pthread* {.importc: "pthread_t", header: "<sys/types.h>".} = culong
  Suseconds* {.importc: "suseconds_t", header: "<sys/types.h>".} = clong
  #Ttime* {.importc: "time_t", header: "<sys/types.h>".} = int
  Timer* {.importc: "timer_t", header: "<sys/types.h>".} = pointer
  Trace_attr* {.importc: "trace_attr_t", header: "<sys/types.h>".} = int
  Trace_event_id* {.importc: "trace_event_id_t",
                     header: "<sys/types.h>".} = int
  Trace_event_set* {.importc: "trace_event_set_t",
                      header: "<sys/types.h>".} = int
  Trace_id* {.importc: "trace_id_t", header: "<sys/types.h>".} = int
  Uid* {.importc: "uid_t", header: "<sys/types.h>".} = uint32
  Useconds* {.importc: "useconds_t", header: "<sys/types.h>".} = uint32

  Utsname* {.importc: "struct utsname",
              header: "<sys/utsname.h>",
              final, pure.} = object ## struct utsname
    sysname*,      ## Name of this implementation of the operating system.
      nodename*,   ## Name of this node within the communications
                   ## network to which this node is attached, if any.
      release*,    ## Current release level of this implementation.
      version*,    ## Current version level of this release.
      machine*: array[0..255, char] ## Name of the hardware type on which the
                                     ## system is running.

  Sem* {.importc: "sem_t", header: "<semaphore.h>", final, pure.} = object
  Ipc_perm* {.importc: "struct ipc_perm",
               header: "<sys/ipc.h>", final, pure.} = object ## struct ipc_perm
    uid*: Uid    ## Owner's user ID.
    gid*: Gid    ## Owner's group ID.
    cuid*: Uid   ## Creator's user ID.
    cgid*: Gid   ## Creator's group ID.
    mode*: Mode  ## Read/write permission.

  Stat* {.importc: "struct stat",
           header: "<sys/stat.h>", final, pure.} = object ## struct stat
    st_dev*: Dev          ## Device ID of device containing file.
    st_ino*: Ino          ## File serial number.
    st_nlink*: Nlink      ## Number of hard links to the file.
    st_mode*: Mode        ## Mode of file (see below).
    st_uid*: Uid          ## User ID of file.
    st_gid*: Gid          ## Group ID of file.
    when defined(linux) and defined(amd64):
      pad0: cint
    st_rdev*: Dev         ## Device ID (if file is character or block special).
    st_size*: Off         ## For regular files, the file size in bytes.
                           ## For symbolic links, the length in bytes of the
                           ## pathname contained in the symbolic link.
                           ## For a shared memory object, the length in bytes.
                           ## For a typed memory object, the length in bytes.
                           ## For other file types, the use of this field is
                           ## unspecified.
<<<<<<< HEAD
=======
    when defined(macosx):
      st_atime*: Time      ## Time of last access.
      st_mtime*: Time      ## Time of last data modification.
      st_ctime*: Time      ## Time of last status change.
    else:
      st_atim*: Timespec   ## Time of last access.
      st_mtim*: Timespec   ## Time of last data modification.
      st_ctim*: Timespec   ## Time of last status change.
>>>>>>> a336bf23
    st_blksize*: Blksize   ## A file system-specific preferred I/O block size
                           ## for this object. In some file system types, this
                           ## may vary from file to file.
    st_blocks*: Blkcnt     ## Number of blocks allocated for this object.
    st_atime*: Time        ## Time of last access.
    st_atimensec*: culong  ## Nanosecond part of last access time
    st_mtime*: Time        ## Time of last data modification.
    st_mtimensec*: culong  ## Nanosecond part of last modification time
    st_ctime*: Time        ## Time of last status change.
    st_ctimensec*: culong  ## Nanosecond part of last status time
    when defined(linux) and defined(amd64):
      reserved: array[3, clong]


  Statvfs* {.importc: "struct statvfs", header: "<sys/statvfs.h>",
              final, pure.} = object ## struct statvfs
    f_bsize*: int        ## File system block size.
    f_frsize*: int       ## Fundamental file system block size.
    f_blocks*: Fsblkcnt  ## Total number of blocks on file system
                         ## in units of f_frsize.
    f_bfree*: Fsblkcnt   ## Total number of free blocks.
    f_bavail*: Fsblkcnt  ## Number of free blocks available to
                         ## non-privileged process.
    f_files*: Fsfilcnt   ## Total number of file serial numbers.
    f_ffree*: Fsfilcnt   ## Total number of free file serial numbers.
    f_favail*: Fsfilcnt  ## Number of file serial numbers available to
                         ## non-privileged process.
    f_fsid*: int         ## File system ID.
    f_flag*: int         ## Bit mask of f_flag values.
    f_namemax*: int      ## Maximum filename length.

  Posix_typed_mem_info* {.importc: "struct posix_typed_mem_info",
                           header: "<sys/mman.h>", final, pure.} = object
    posix_tmi_length*: int

  Tm* {.importc: "struct tm", header: "<time.h>",
         final, pure.} = object ## struct tm
    tm_sec*: cint   ## Seconds [0,60].
    tm_min*: cint   ## Minutes [0,59].
    tm_hour*: cint  ## Hour [0,23].
    tm_mday*: cint  ## Day of month [1,31].
    tm_mon*: cint   ## Month of year [0,11].
    tm_year*: cint  ## Years since 1900.
    tm_wday*: cint  ## Day of week [0,6] (Sunday =0).
    tm_yday*: cint  ## Day of year [0,365].
    tm_isdst*: cint ## Daylight Savings flag.
<<<<<<< HEAD
    when defined(linux):
      tm_gmtoff: clong  ## GMT offset, in seconds
      tm_zone: cstring

  Timespec* {.importc: "struct timespec",
               header: "<time.h>", final, pure.} = object ## struct timespec
    tv_sec*: Time  ## Seconds.
    tv_nsec*: int  ## Nanoseconds.
=======
>>>>>>> a336bf23
  Itimerspec* {.importc: "struct itimerspec", header: "<time.h>",
                 final, pure.} = object ## struct itimerspec
    it_interval*: Timespec  ## Timer period.
    it_value*: Timespec     ## Timer expiration.

  Sig_atomic* {.importc: "sig_atomic_t", header: "<signal.h>".} = cint
    ## Possibly volatile-qualified integer type of an object that can be
    ## accessed as an atomic entity, even in the presence of asynchronous
    ## interrupts.
  Sigset* {.importc: "sigset_t", header: "<signal.h>", final, pure.} = object
    when defined(linux) and defined(amd64):
      data: array[1024 div (8*sizeof(culong)), culong]

  SigEvent* {.importc: "struct sigevent",
               header: "<signal.h>", final, pure.} = object ## struct sigevent
    sigev_notify*: cint           ## Notification type.
    sigev_signo*: cint            ## Signal number.
    sigev_value*: SigVal          ## Signal value.
    sigev_notify_function*: proc (x: SigVal) {.noconv.} ## Notification func.
    sigev_notify_attributes*: ptr PthreadAttr ## Notification attributes.

  SigVal* {.importc: "union sigval",
             header: "<signal.h>", final, pure.} = object ## struct sigval
    sival_ptr*: pointer ## pointer signal value;
                        ## integer signal value not defined!
  Sigaction* {.importc: "struct sigaction",
                header: "<signal.h>", final, pure.} = object ## struct sigaction
    sa_handler*: proc (x: cint) {.noconv.}  ## Pointer to a signal-catching
                                            ## function or one of the macros
                                            ## SIG_IGN or SIG_DFL.
    sa_mask*: Sigset ## Set of signals to be blocked during execution of
                      ## the signal handling function.
    sa_flags*: cint   ## Special flags.
    sa_sigaction*: proc (x: cint, y: var SigInfo, z: pointer) {.noconv.}

  Stack* {.importc: "stack_t",
            header: "<signal.h>", final, pure.} = object ## stack_t
    ss_sp*: pointer  ## Stack base or pointer.
    ss_size*: int    ## Stack size.
    ss_flags*: cint  ## Flags.

  SigStack* {.importc: "struct sigstack",
               header: "<signal.h>", final, pure.} = object ## struct sigstack
    ss_onstack*: cint ## Non-zero when signal stack is in use.
    ss_sp*: pointer   ## Signal stack pointer.

  SigInfo* {.importc: "siginfo_t",
              header: "<signal.h>", final, pure.} = object ## siginfo_t
    si_signo*: cint    ## Signal number.
    si_errno*: cint    ## If non-zero, an errno value associated with
                       ## this signal, as defined in <errno.h>.
    si_code*: cint     ## Signal code.
    si_pid*: Pid       ## Sending process ID.
    si_uid*: Uid       ## Real user ID of sending process.
    si_addr*: pointer  ## Address of faulting instruction.
    si_status*: cint   ## Exit value or signal.
    si_band*: int      ## Band event for SIGPOLL.
    si_value*: SigVal  ## Signal value.
    when defined(linux):
      pad: array[72, uint8]  # TODO: The actual C type is a union - this pad
                             # makes the size correct, but the offsets
                             # of the fields are still wrong!
  Nl_item* {.importc: "nl_item", header: "<nl_types.h>".} = cint
  Nl_catd* {.importc: "nl_catd", header: "<nl_types.h>".} = cint

  Sched_param* {.importc: "struct sched_param",
                  header: "<sched.h>",
                  final, pure.} = object ## struct sched_param
    sched_priority*: cint
    sched_ss_low_priority*: cint     ## Low scheduling priority for
                                     ## sporadic server.
    sched_ss_repl_period*: Timespec  ## Replenishment period for
                                     ## sporadic server.
    sched_ss_init_budget*: Timespec  ## Initial budget for sporadic server.
    sched_ss_max_repl*: cint         ## Maximum pending replenishments for
                                     ## sporadic server.

  Timeval* {.importc: "struct timeval", header: "<sys/select.h>",
             final, pure.} = object ## struct timeval
    tv_sec*: int       ## Seconds.
    tv_usec*: int ## Microseconds.
  TFdSet* {.importc: "fd_set", header: "<sys/select.h>",
           final, pure.} = object
    when defined(linux) and defined(amd64):
      fds_bits: array[1024 div (8 * sizeof(clong)), clong]
  Mcontext* {.importc: "mcontext_t", header: "<ucontext.h>",
               final, pure.} = object
  Ucontext* {.importc: "ucontext_t", header: "<ucontext.h>",
               final, pure.} = object ## ucontext_t
    uc_link*: ptr Ucontext  ## Pointer to the context that is resumed
                            ## when this context returns.
    uc_sigmask*: Sigset     ## The set of signals that are blocked when this
                            ## context is active.
    uc_stack*: Stack        ## The stack used by this context.
    uc_mcontext*: Mcontext  ## A machine-specific representation of the saved
                            ## context.
{.deprecated: [TOff: Off, TPid: Pid, TGid: Gid, TMode: Mode, TDev: Dev,
              TNlink: Nlink, TStack: Stack, TGroup: Group, TMqd: Mqd,
              TPasswd: Passwd, TClock: Clock, TClockId: ClockId, TKey: Key,
              TSem: Sem, Tpthread_attr: PthreadAttr, Ttimespec: Timespec,
              Tdirent: Dirent, TFTW: FTW, TGlob: Glob,
              # Tflock: Flock, # Naming conflict if we drop the `T`
              Ticonv: Iconv, Tlconv: Lconv, TMqAttr: MqAttr, Tblkcnt: Blkcnt,
              Tblksize: Blksize, Tfsblkcnt: Fsblkcnt, Tfsfilcnt: Fsfilcnt,
              Tid: Id, Tino: Ino, Tpthread_barrier: Pthread_barrier,
              Tpthread_barrierattr: Pthread_barrierattr, Tpthread_cond: Pthread_cond,
              TPthread_condattr: Pthread_condattr, Tpthread_key: Pthread_key,
              Tpthread_mutex: Pthread_mutex, Tpthread_mutexattr: Pthread_mutexattr,
              Tpthread_once: Pthread_once, Tpthread_rwlock: Pthread_rwlock,
              Tpthread_rwlockattr: Pthread_rwlockattr, Tpthread_spinlock: Pthread_spinlock,
              Tpthread: Pthread, Tsuseconds: Suseconds, Ttimer: Timer,
              Ttrace_attr: Trace_attr, Ttrace_event_id: Trace_event_id,
              Ttrace_event_set: Trace_event_set, Ttrace_id: Trace_id,
              Tuid: Uid, Tuseconds: Useconds, Tutsname: Utsname, Tipc_perm: Ipc_perm,
              TStat: Stat, TStatvfs: Statvfs, Tposix_typed_mem_info: Posix_typed_mem_info,
              Ttm: Tm, titimerspec: Itimerspec, Tsig_atomic: Sig_atomic, Tsigset: Sigset,
              TsigEvent: SigEvent, TsigVal: SigVal, TSigaction: Sigaction,
              TSigStack: SigStack, TsigInfo: SigInfo, Tnl_item: Nl_item,
              Tnl_catd: Nl_catd, Tsched_param: Sched_param,
              # TFdSet: FdSet, # Naming conflict if we drop the `T`
              Tmcontext: Mcontext, Tucontext: Ucontext].}
when hasAioH:
  type
    Taiocb* {.importc: "struct aiocb", header: "<aio.h>",
              final, pure.} = object ## struct aiocb
      aio_fildes*: cint         ## File descriptor.
      aio_offset*: Off          ## File offset.
      aio_buf*: pointer         ## Location of buffer.
      aio_nbytes*: int          ## Length of transfer.
      aio_reqprio*: cint        ## Request priority offset.
      aio_sigevent*: SigEvent   ## Signal number and value.
      aio_lio_opcode: cint      ## Operation to be performed.

when hasSpawnH:
  type
    Tposix_spawnattr* {.importc: "posix_spawnattr_t",
                        header: "<spawn.h>", final, pure.} = object
    Tposix_spawn_file_actions* {.importc: "posix_spawn_file_actions_t",
                                 header: "<spawn.h>", final, pure.} = object

when defined(linux):
  # from sys/un.h
  const Sockaddr_un_path_length* = 108
else:
  # according to http://pubs.opengroup.org/onlinepubs/009604499/basedefs/sys/un.h.html
  # this is >=92
  const Sockaddr_un_path_length* = 92

type
  Socklen* {.importc: "socklen_t", header: "<sys/socket.h>".} = cuint
  TSa_Family* {.importc: "sa_family_t", header: "<sys/socket.h>".} = cshort

  SockAddr* {.importc: "struct sockaddr", header: "<sys/socket.h>",
              pure, final.} = object ## struct sockaddr
    sa_family*: TSa_Family         ## Address family.
    sa_data*: array[14, char] ## Socket address (variable-length data).

  Sockaddr_un* {.importc: "struct sockaddr_un", header: "<sys/un.h>",
              pure, final.} = object ## struct sockaddr_un
    sun_family*: TSa_Family         ## Address family.
    sun_path*: array[0..Sockaddr_un_path_length-1, char] ## Socket path

  Sockaddr_storage* {.importc: "struct sockaddr_storage",
                       header: "<sys/socket.h>",
                       pure, final.} = object ## struct sockaddr_storage
    ss_family*: TSa_Family ## Address family.
    when defined(linux) and defined(amd64):
      pad: array[128 - sizeof(TSa_Family), uint8]

  Tif_nameindex* {.importc: "struct if_nameindex", final,
                   pure, header: "<net/if.h>".} = object ## struct if_nameindex
    if_index*: cint   ## Numeric index of the interface.
    if_name*: cstring ## Null-terminated name of the interface.


  IOVec* {.importc: "struct iovec", pure, final,
            header: "<sys/uio.h>".} = object ## struct iovec
    iov_base*: pointer ## Base address of a memory region for input or output.
    iov_len*: int    ## The size of the memory pointed to by iov_base.

  Tmsghdr* {.importc: "struct msghdr", pure, final,
             header: "<sys/socket.h>".} = object  ## struct msghdr
    msg_name*: pointer  ## Optional address.
    msg_namelen*: Socklen  ## Size of address.
    msg_iov*: ptr IOVec    ## Scatter/gather array.
    msg_iovlen*: cint   ## Members in msg_iov.
    msg_control*: pointer  ## Ancillary data; see below.
    msg_controllen*: Socklen ## Ancillary data buffer len.
    msg_flags*: cint ## Flags on received message.


  Tcmsghdr* {.importc: "struct cmsghdr", pure, final,
              header: "<sys/socket.h>".} = object ## struct cmsghdr
    cmsg_len*: Socklen ## Data byte count, including the cmsghdr.
    cmsg_level*: cint   ## Originating protocol.
    cmsg_type*: cint    ## Protocol-specific type.

  TLinger* {.importc: "struct linger", pure, final,
             header: "<sys/socket.h>".} = object ## struct linger
    l_onoff*: cint  ## Indicates whether linger option is enabled.
    l_linger*: cint ## Linger time, in seconds.

  InPort* = uint16
  InAddrScalar* = uint32

  InAddrT* {.importc: "in_addr_t", pure, final,
             header: "<netinet/in.h>".} = uint32

  InAddr* {.importc: "struct in_addr", pure, final,
             header: "<netinet/in.h>".} = object ## struct in_addr
    s_addr*: InAddrScalar

  Sockaddr_in* {.importc: "struct sockaddr_in", pure, final,
                  header: "<netinet/in.h>".} = object ## struct sockaddr_in
    sin_family*: TSa_Family ## AF_INET.
    sin_port*: InPort      ## Port number.
    sin_addr*: InAddr      ## IP address.
    when defined(linux):
      pad: array[8, uint8]

  In6Addr* {.importc: "struct in6_addr", pure, final,
              header: "<netinet/in.h>".} = object ## struct in6_addr
    s6_addr*: array[0..15, char]

  Sockaddr_in6* {.importc: "struct sockaddr_in6", pure, final,
                   header: "<netinet/in.h>".} = object ## struct sockaddr_in6
    sin6_family*: TSa_Family ## AF_INET6.
    sin6_port*: InPort      ## Port number.
    sin6_flowinfo*: int32    ## IPv6 traffic class and flow information.
    sin6_addr*: In6Addr     ## IPv6 address.
    sin6_scope_id*: int32    ## Set of interfaces for a scope.

  Tipv6_mreq* {.importc: "struct ipv6_mreq", pure, final,
                header: "<netinet/in.h>".} = object ## struct ipv6_mreq
    ipv6mr_multiaddr*: In6Addr ## IPv6 multicast address.
    ipv6mr_interface*: cint     ## Interface index.

  Hostent* {.importc: "struct hostent", pure, final,
              header: "<netdb.h>".} = object ## struct hostent
    h_name*: cstring           ## Official name of the host.
    h_aliases*: cstringArray   ## A pointer to an array of pointers to
                               ## alternative host names, terminated by a
                               ## null pointer.
    h_addrtype*: cint          ## Address type.
    h_length*: cint            ## The length, in bytes, of the address.
    h_addr_list*: cstringArray ## A pointer to an array of pointers to network
                               ## addresses (in network byte order) for the
                               ## host, terminated by a null pointer.

  Tnetent* {.importc: "struct netent", pure, final,
              header: "<netdb.h>".} = object ## struct netent
    n_name*: cstring         ## Official, fully-qualified (including the
                             ## domain) name of the host.
    n_aliases*: cstringArray ## A pointer to an array of pointers to
                             ## alternative network names, terminated by a
                             ## null pointer.
    n_addrtype*: cint        ## The address type of the network.
    n_net*: int32            ## The network number, in host byte order.

  Protoent* {.importc: "struct protoent", pure, final,
              header: "<netdb.h>".} = object ## struct protoent
    p_name*: cstring         ## Official name of the protocol.
    p_aliases*: cstringArray ## A pointer to an array of pointers to
                             ## alternative protocol names, terminated by
                             ## a null pointer.
    p_proto*: cint           ## The protocol number.

  Servent* {.importc: "struct servent", pure, final,
             header: "<netdb.h>".} = object ## struct servent
    s_name*: cstring         ## Official name of the service.
    s_aliases*: cstringArray ## A pointer to an array of pointers to
                             ## alternative service names, terminated by
                             ## a null pointer.
    s_port*: cint            ## The port number at which the service
                             ## resides, in network byte order.
    s_proto*: cstring        ## The name of the protocol to use when
                             ## contacting the service.

  AddrInfo* {.importc: "struct addrinfo", pure, final,
              header: "<netdb.h>".} = object ## struct addrinfo
    ai_flags*: cint         ## Input flags.
    ai_family*: cint        ## Address family of socket.
    ai_socktype*: cint      ## Socket type.
    ai_protocol*: cint      ## Protocol of socket.
    ai_addrlen*: Socklen   ## Length of socket address.
    ai_addr*: ptr SockAddr ## Socket address of socket.
    ai_canonname*: cstring  ## Canonical name of service location.
    ai_next*: ptr AddrInfo ## Pointer to next in list.

  TPollfd* {.importc: "struct pollfd", pure, final,
             header: "<poll.h>".} = object ## struct pollfd
    fd*: cint        ## The following descriptor being polled.
    events*: cshort  ## The input event flags (see below).
    revents*: cshort ## The output event flags (see below).

  Tnfds* {.importc: "nfds_t", header: "<poll.h>".} = cint

{.deprecated: [TSockaddr_in: Sockaddr_in, TAddrinfo: AddrInfo,
    TSockAddr: SockAddr, TSockLen: SockLen, TTimeval: Timeval,
    Tsockaddr_storage: Sockaddr_storage, Tsockaddr_in6: Sockaddr_in6,
    Thostent: Hostent, TServent: Servent,
    TInAddr: InAddr, TIOVec: IOVec, TInPort: InPort, TInAddrT: InAddrT,
    TIn6Addr: In6Addr, TInAddrScalar: InAddrScalar, TProtoent: Protoent].}

var
  errno* {.importc, header: "<errno.h>".}: cint ## error variable
  h_errno* {.importc, header: "<netdb.h>".}: cint
  daylight* {.importc, header: "<time.h>".}: cint
  timezone* {.importc, header: "<time.h>".}: int

# Constants as variables:
when hasAioH:
  var
    AIO_ALLDONE* {.importc, header: "<aio.h>".}: cint
      ## A return value indicating that none of the requested operations
      ## could be canceled since they are already complete.
    AIO_CANCELED* {.importc, header: "<aio.h>".}: cint
      ## A return value indicating that all requested operations have
      ## been canceled.
    AIO_NOTCANCELED* {.importc, header: "<aio.h>".}: cint
      ## A return value indicating that some of the requested operations could
      ## not be canceled since they are in progress.
    LIO_NOP* {.importc, header: "<aio.h>".}: cint
      ## A lio_listio() element operation option indicating that no transfer is
      ## requested.
    LIO_NOWAIT* {.importc, header: "<aio.h>".}: cint
      ## A lio_listio() synchronization operation indicating that the calling
      ## thread is to continue execution while the lio_listio() operation is
      ## being performed, and no notification is given when the operation is
      ## complete.
    LIO_READ* {.importc, header: "<aio.h>".}: cint
      ## A lio_listio() element operation option requesting a read.
    LIO_WAIT* {.importc, header: "<aio.h>".}: cint
      ## A lio_listio() synchronization operation indicating that the calling
      ## thread is to suspend until the lio_listio() operation is complete.
    LIO_WRITE* {.importc, header: "<aio.h>".}: cint
      ## A lio_listio() element operation option requesting a write.

var
  RTLD_LAZY* {.importc, header: "<dlfcn.h>".}: cint
    ## Relocations are performed at an implementation-defined time.
  RTLD_NOW* {.importc, header: "<dlfcn.h>".}: cint
    ## Relocations are performed when the object is loaded.
  RTLD_GLOBAL* {.importc, header: "<dlfcn.h>".}: cint
    ## All symbols are available for relocation processing of other modules.
  RTLD_LOCAL* {.importc, header: "<dlfcn.h>".}: cint
    ## All symbols are not made available for relocation processing by
    ## other modules.

  E2BIG* {.importc, header: "<errno.h>".}: cint
      ## Argument list too long.
  EACCES* {.importc, header: "<errno.h>".}: cint
      ## Permission denied.
  EADDRINUSE* {.importc, header: "<errno.h>".}: cint
      ## Address in use.
  EADDRNOTAVAIL* {.importc, header: "<errno.h>".}: cint
      ## Address not available.
  EAFNOSUPPORT* {.importc, header: "<errno.h>".}: cint
      ## Address family not supported.
  EAGAIN* {.importc, header: "<errno.h>".}: cint
      ## Resource unavailable, try again (may be the same value as EWOULDBLOCK).
  EALREADY* {.importc, header: "<errno.h>".}: cint
      ## Connection already in progress.
  EBADF* {.importc, header: "<errno.h>".}: cint
      ## Bad file descriptor.
  EBADMSG* {.importc, header: "<errno.h>".}: cint
      ## Bad message.
  EBUSY* {.importc, header: "<errno.h>".}: cint
      ## Device or resource busy.
  ECANCELED* {.importc, header: "<errno.h>".}: cint
      ## Operation canceled.
  ECHILD* {.importc, header: "<errno.h>".}: cint
      ## No child processes.
  ECONNABORTED* {.importc, header: "<errno.h>".}: cint
      ## Connection aborted.
  ECONNREFUSED* {.importc, header: "<errno.h>".}: cint
      ## Connection refused.
  ECONNRESET* {.importc, header: "<errno.h>".}: cint
      ## Connection reset.
  EDEADLK* {.importc, header: "<errno.h>".}: cint
      ## Resource deadlock would occur.
  EDESTADDRREQ* {.importc, header: "<errno.h>".}: cint
      ## Destination address required.
  EDOM* {.importc, header: "<errno.h>".}: cint
      ## Mathematics argument out of domain of function.
  EDQUOT* {.importc, header: "<errno.h>".}: cint
      ## Reserved.
  EEXIST* {.importc, header: "<errno.h>".}: cint
      ## File exists.
  EFAULT* {.importc, header: "<errno.h>".}: cint
      ## Bad address.
  EFBIG* {.importc, header: "<errno.h>".}: cint
      ## File too large.
  EHOSTUNREACH* {.importc, header: "<errno.h>".}: cint
      ## Host is unreachable.
  EIDRM* {.importc, header: "<errno.h>".}: cint
      ## Identifier removed.
  EILSEQ* {.importc, header: "<errno.h>".}: cint
      ## Illegal byte sequence.
  EINPROGRESS* {.importc, header: "<errno.h>".}: cint
      ## Operation in progress.
  EINTR* {.importc, header: "<errno.h>".}: cint
      ## Interrupted function.
  EINVAL* {.importc, header: "<errno.h>".}: cint
      ## Invalid argument.
  EIO* {.importc, header: "<errno.h>".}: cint
      ## I/O error.
  EISCONN* {.importc, header: "<errno.h>".}: cint
      ## Socket is connected.
  EISDIR* {.importc, header: "<errno.h>".}: cint
      ## Is a directory.
  ELOOP* {.importc, header: "<errno.h>".}: cint
      ## Too many levels of symbolic links.
  EMFILE* {.importc, header: "<errno.h>".}: cint
      ## Too many open files.
  EMLINK* {.importc, header: "<errno.h>".}: cint
      ## Too many links.
  EMSGSIZE* {.importc, header: "<errno.h>".}: cint
      ## Message too large.
  EMULTIHOP* {.importc, header: "<errno.h>".}: cint
      ## Reserved.
  ENAMETOOLONG* {.importc, header: "<errno.h>".}: cint
      ## Filename too long.
  ENETDOWN* {.importc, header: "<errno.h>".}: cint
      ## Network is down.
  ENETRESET* {.importc, header: "<errno.h>".}: cint
      ## Connection aborted by network.
  ENETUNREACH* {.importc, header: "<errno.h>".}: cint
      ## Network unreachable.
  ENFILE* {.importc, header: "<errno.h>".}: cint
      ## Too many files open in system.
  ENOBUFS* {.importc, header: "<errno.h>".}: cint
      ## No buffer space available.
  ENODATA* {.importc, header: "<errno.h>".}: cint
      ## No message is available on the STREAM head read queue.
  ENODEV* {.importc, header: "<errno.h>".}: cint
      ## No such device.
  ENOENT* {.importc, header: "<errno.h>".}: cint
      ## No such file or directory.
  ENOEXEC* {.importc, header: "<errno.h>".}: cint
      ## Executable file format error.
  ENOLCK* {.importc, header: "<errno.h>".}: cint
      ## No locks available.
  ENOLINK* {.importc, header: "<errno.h>".}: cint
      ## Reserved.
  ENOMEM* {.importc, header: "<errno.h>".}: cint
      ## Not enough space.
  ENOMSG* {.importc, header: "<errno.h>".}: cint
      ## No message of the desired type.
  ENOPROTOOPT* {.importc, header: "<errno.h>".}: cint
      ## Protocol not available.
  ENOSPC* {.importc, header: "<errno.h>".}: cint
      ## No space left on device.
  ENOSR* {.importc, header: "<errno.h>".}: cint
      ## No STREAM resources.
  ENOSTR* {.importc, header: "<errno.h>".}: cint
      ## Not a STREAM.
  ENOSYS* {.importc, header: "<errno.h>".}: cint
      ## Function not supported.
  ENOTCONN* {.importc, header: "<errno.h>".}: cint
      ## The socket is not connected.
  ENOTDIR* {.importc, header: "<errno.h>".}: cint
      ## Not a directory.
  ENOTEMPTY* {.importc, header: "<errno.h>".}: cint
      ## Directory not empty.
  ENOTSOCK* {.importc, header: "<errno.h>".}: cint
      ## Not a socket.
  ENOTSUP* {.importc, header: "<errno.h>".}: cint
      ## Not supported.
  ENOTTY* {.importc, header: "<errno.h>".}: cint
      ## Inappropriate I/O control operation.
  ENXIO* {.importc, header: "<errno.h>".}: cint
      ## No such device or address.
  EOPNOTSUPP* {.importc, header: "<errno.h>".}: cint
      ## Operation not supported on socket.
  EOVERFLOW* {.importc, header: "<errno.h>".}: cint
      ## Value too large to be stored in data type.
  EPERM* {.importc, header: "<errno.h>".}: cint
      ## Operation not permitted.
  EPIPE* {.importc, header: "<errno.h>".}: cint
      ## Broken pipe.
  EPROTO* {.importc, header: "<errno.h>".}: cint
      ## Protocol error.
  EPROTONOSUPPORT* {.importc, header: "<errno.h>".}: cint
      ## Protocol not supported.
  EPROTOTYPE* {.importc, header: "<errno.h>".}: cint
      ## Protocol wrong type for socket.
  ERANGE* {.importc, header: "<errno.h>".}: cint
      ## Result too large.
  EROFS* {.importc, header: "<errno.h>".}: cint
      ## Read-only file system.
  ESPIPE* {.importc, header: "<errno.h>".}: cint
      ## Invalid seek.
  ESRCH* {.importc, header: "<errno.h>".}: cint
      ## No such process.
  ESTALE* {.importc, header: "<errno.h>".}: cint
      ## Reserved.
  ETIME* {.importc, header: "<errno.h>".}: cint
      ## Stream ioctl() timeout.
  ETIMEDOUT* {.importc, header: "<errno.h>".}: cint
      ## Connection timed out.
  ETXTBSY* {.importc, header: "<errno.h>".}: cint
      ## Text file busy.
  EWOULDBLOCK* {.importc, header: "<errno.h>".}: cint
      ## Operation would block (may be the same value as [EAGAIN]).
  EXDEV* {.importc, header: "<errno.h>".}: cint
      ## Cross-device link.

  F_DUPFD* {.importc, header: "<fcntl.h>".}: cint
    ## Duplicate file descriptor.
  F_GETFD* {.importc, header: "<fcntl.h>".}: cint
    ## Get file descriptor flags.
  F_SETFD* {.importc, header: "<fcntl.h>".}: cint
    ## Set file descriptor flags.
  F_GETFL* {.importc, header: "<fcntl.h>".}: cint
    ## Get file status flags and file access modes.
  F_SETFL* {.importc, header: "<fcntl.h>".}: cint
    ## Set file status flags.
  F_GETLK* {.importc, header: "<fcntl.h>".}: cint
    ## Get record locking information.
  F_SETLK* {.importc, header: "<fcntl.h>".}: cint
    ## Set record locking information.
  F_SETLKW* {.importc, header: "<fcntl.h>".}: cint
    ## Set record locking information; wait if blocked.
  F_GETOWN* {.importc, header: "<fcntl.h>".}: cint
    ## Get process or process group ID to receive SIGURG signals.
  F_SETOWN* {.importc, header: "<fcntl.h>".}: cint
    ## Set process or process group ID to receive SIGURG signals.
  FD_CLOEXEC* {.importc, header: "<fcntl.h>".}: cint
    ## Close the file descriptor upon execution of an exec family function.
  F_RDLCK* {.importc, header: "<fcntl.h>".}: cint
    ## Shared or read lock.
  F_UNLCK* {.importc, header: "<fcntl.h>".}: cint
    ## Unlock.
  F_WRLCK* {.importc, header: "<fcntl.h>".}: cint
    ## Exclusive or write lock.
  O_CREAT* {.importc, header: "<fcntl.h>".}: cint
    ## Create file if it does not exist.
  O_EXCL* {.importc, header: "<fcntl.h>".}: cint
    ## Exclusive use flag.
  O_NOCTTY* {.importc, header: "<fcntl.h>".}: cint
    ## Do not assign controlling terminal.
  O_TRUNC* {.importc, header: "<fcntl.h>".}: cint
    ## Truncate flag.
  O_APPEND* {.importc, header: "<fcntl.h>".}: cint
    ## Set append mode.
  O_DSYNC* {.importc, header: "<fcntl.h>".}: cint
    ## Write according to synchronized I/O data integrity completion.
  O_NONBLOCK* {.importc, header: "<fcntl.h>".}: cint
    ## Non-blocking mode.
  O_RSYNC* {.importc, header: "<fcntl.h>".}: cint
    ## Synchronized read I/O operations.
  O_SYNC* {.importc, header: "<fcntl.h>".}: cint
    ## Write according to synchronized I/O file integrity completion.
  O_ACCMODE* {.importc, header: "<fcntl.h>".}: cint
    ## Mask for file access modes.
  O_RDONLY* {.importc, header: "<fcntl.h>".}: cint
    ## Open for reading only.
  O_RDWR* {.importc, header: "<fcntl.h>".}: cint
    ## Open for reading and writing.
  O_WRONLY* {.importc, header: "<fcntl.h>".}: cint
    ## Open for writing only.
  POSIX_FADV_NORMAL* {.importc, header: "<fcntl.h>".}: cint
    ## The application has no advice to give on its behavior with
    ## respect to the specified data. It is the default characteristic
    ## if no advice is given for an open file.
  POSIX_FADV_SEQUENTIAL* {.importc, header: "<fcntl.h>".}: cint
    ## The application expects to access the specified data
    # sequentially from lower offsets to higher offsets.
  POSIX_FADV_RANDOM* {.importc, header: "<fcntl.h>".}: cint
    ## The application expects to access the specified data in a random order.
  POSIX_FADV_WILLNEED* {.importc, header: "<fcntl.h>".}: cint
    ## The application expects to access the specified data in the near future.
  POSIX_FADV_DONTNEED* {.importc, header: "<fcntl.h>".}: cint
    ## The application expects that it will not access the specified data
    ## in the near future.
  POSIX_FADV_NOREUSE* {.importc, header: "<fcntl.h>".}: cint
    ## The application expects to access the specified data once and
    ## then not reuse it thereafter.

when not defined(haiku) and not defined(OpenBSD):
  var
    MM_HARD* {.importc, header: "<fmtmsg.h>".}: cint
      ## Source of the condition is hardware.
    MM_SOFT* {.importc, header: "<fmtmsg.h>".}: cint
      ## Source of the condition is software.
    MM_FIRM* {.importc, header: "<fmtmsg.h>".}: cint
      ## Source of the condition is firmware.
    MM_APPL* {.importc, header: "<fmtmsg.h>".}: cint
      ## Condition detected by application.
    MM_UTIL* {.importc, header: "<fmtmsg.h>".}: cint
      ## Condition detected by utility.
    MM_OPSYS* {.importc, header: "<fmtmsg.h>".}: cint
      ## Condition detected by operating system.
    MM_RECOVER* {.importc, header: "<fmtmsg.h>".}: cint
      ## Recoverable error.
    MM_NRECOV* {.importc, header: "<fmtmsg.h>".}: cint
      ## Non-recoverable error.
    MM_HALT* {.importc, header: "<fmtmsg.h>".}: cint
      ## Error causing application to halt.
    MM_ERROR* {.importc, header: "<fmtmsg.h>".}: cint
      ## Application has encountered a non-fatal fault.
    MM_WARNING* {.importc, header: "<fmtmsg.h>".}: cint
      ## Application has detected unusual non-error condition.
    MM_INFO* {.importc, header: "<fmtmsg.h>".}: cint
      ## Informative message.
    MM_NOSEV* {.importc, header: "<fmtmsg.h>".}: cint
      ## No severity level provided for the message.
    MM_PRINT* {.importc, header: "<fmtmsg.h>".}: cint
      ## Display message on standard error.
    MM_CONSOLE* {.importc, header: "<fmtmsg.h>".}: cint
      ## Display message on system console.

    MM_OK* {.importc, header: "<fmtmsg.h>".}: cint
      ## The function succeeded.
    MM_NOTOK* {.importc, header: "<fmtmsg.h>".}: cint
      ## The function failed completely.
    MM_NOMSG* {.importc, header: "<fmtmsg.h>".}: cint
      ## The function was unable to generate a message on standard error,
      ## but otherwise succeeded.
    MM_NOCON* {.importc, header: "<fmtmsg.h>".}: cint
      ## The function was unable to generate a console message, but
      ## otherwise succeeded.

var
  FNM_NOMATCH* {.importc, header: "<fnmatch.h>".}: cint
    ## The string does not match the specified pattern.
  FNM_PATHNAME* {.importc, header: "<fnmatch.h>".}: cint
    ## Slash in string only matches slash in pattern.
  FNM_PERIOD* {.importc, header: "<fnmatch.h>".}: cint
    ## Leading period in string must be exactly matched by period in pattern.
  FNM_NOESCAPE* {.importc, header: "<fnmatch.h>".}: cint
    ## Disable backslash escaping.
  FNM_NOSYS* {.importc, header: "<fnmatch.h>".}: cint
    ## Reserved.

  FTW_F* {.importc, header: "<ftw.h>".}: cint
    ## File.
  FTW_D* {.importc, header: "<ftw.h>".}: cint
    ## Directory.
  FTW_DNR* {.importc, header: "<ftw.h>".}: cint
    ## Directory without read permission.
  FTW_DP* {.importc, header: "<ftw.h>".}: cint
    ## Directory with subdirectories visited.
  FTW_NS* {.importc, header: "<ftw.h>".}: cint
    ## Unknown type; stat() failed.
  FTW_SL* {.importc, header: "<ftw.h>".}: cint
    ## Symbolic link.
  FTW_SLN* {.importc, header: "<ftw.h>".}: cint
    ## Symbolic link that names a nonexistent file.

  FTW_PHYS* {.importc, header: "<ftw.h>".}: cint
    ## Physical walk, does not follow symbolic links. Otherwise, nftw()
    ## follows links but does not walk down any path that crosses itself.
  FTW_MOUNT* {.importc, header: "<ftw.h>".}: cint
    ## The walk does not cross a mount point.
  FTW_DEPTH* {.importc, header: "<ftw.h>".}: cint
    ## All subdirectories are visited before the directory itself.
  FTW_CHDIR* {.importc, header: "<ftw.h>".}: cint
    ## The walk changes to each directory before reading it.

  GLOB_APPEND* {.importc, header: "<glob.h>".}: cint
    ## Append generated pathnames to those previously obtained.
  GLOB_DOOFFS* {.importc, header: "<glob.h>".}: cint
    ## Specify how many null pointers to add to the beginning of gl_pathv.
  GLOB_ERR* {.importc, header: "<glob.h>".}: cint
    ## Cause glob() to return on error.
  GLOB_MARK* {.importc, header: "<glob.h>".}: cint
    ## Each pathname that is a directory that matches pattern has a
    ## slash appended.
  GLOB_NOCHECK* {.importc, header: "<glob.h>".}: cint
    ## If pattern does not match any pathname, then return a list
    ## consisting of only pattern.
  GLOB_NOESCAPE* {.importc, header: "<glob.h>".}: cint
    ## Disable backslash escaping.
  GLOB_NOSORT* {.importc, header: "<glob.h>".}: cint
    ## Do not sort the pathnames returned.
  GLOB_ABORTED* {.importc, header: "<glob.h>".}: cint
    ## The scan was stopped because GLOB_ERR was set or errfunc()
    ## returned non-zero.
  GLOB_NOMATCH* {.importc, header: "<glob.h>".}: cint
    ## The pattern does not match any existing pathname, and GLOB_NOCHECK
    ## was not set in flags.
  GLOB_NOSPACE* {.importc, header: "<glob.h>".}: cint
    ## An attempt to allocate memory failed.
  GLOB_NOSYS* {.importc, header: "<glob.h>".}: cint
    ## Reserved

  CODESET* {.importc, header: "<langinfo.h>".}: cint
    ## Codeset name.
  D_T_FMT* {.importc, header: "<langinfo.h>".}: cint
    ## String for formatting date and time.
  D_FMT * {.importc, header: "<langinfo.h>".}: cint
    ## Date format string.
  T_FMT* {.importc, header: "<langinfo.h>".}: cint
    ## Time format string.
  T_FMT_AMPM* {.importc, header: "<langinfo.h>".}: cint
    ## a.m. or p.m. time format string.
  AM_STR* {.importc, header: "<langinfo.h>".}: cint
    ## Ante-meridiem affix.
  PM_STR* {.importc, header: "<langinfo.h>".}: cint
    ## Post-meridiem affix.
  DAY_1* {.importc, header: "<langinfo.h>".}: cint
    ## Name of the first day of the week (for example, Sunday).
  DAY_2* {.importc, header: "<langinfo.h>".}: cint
    ## Name of the second day of the week (for example, Monday).
  DAY_3* {.importc, header: "<langinfo.h>".}: cint
    ## Name of the third day of the week (for example, Tuesday).
  DAY_4* {.importc, header: "<langinfo.h>".}: cint
    ## Name of the fourth day of the week (for example, Wednesday).
  DAY_5* {.importc, header: "<langinfo.h>".}: cint
    ## Name of the fifth day of the week (for example, Thursday).
  DAY_6* {.importc, header: "<langinfo.h>".}: cint
    ## Name of the sixth day of the week (for example, Friday).
  DAY_7* {.importc, header: "<langinfo.h>".}: cint
    ## Name of the seventh day of the week (for example, Saturday).
  ABDAY_1* {.importc, header: "<langinfo.h>".}: cint
    ## Abbreviated name of the first day of the week.
  ABDAY_2* {.importc, header: "<langinfo.h>".}: cint
  ABDAY_3* {.importc, header: "<langinfo.h>".}: cint
  ABDAY_4* {.importc, header: "<langinfo.h>".}: cint
  ABDAY_5* {.importc, header: "<langinfo.h>".}: cint
  ABDAY_6* {.importc, header: "<langinfo.h>".}: cint
  ABDAY_7* {.importc, header: "<langinfo.h>".}: cint
  MON_1* {.importc, header: "<langinfo.h>".}: cint
    ## Name of the first month of the year.
  MON_2* {.importc, header: "<langinfo.h>".}: cint
  MON_3* {.importc, header: "<langinfo.h>".}: cint
  MON_4* {.importc, header: "<langinfo.h>".}: cint
  MON_5* {.importc, header: "<langinfo.h>".}: cint
  MON_6* {.importc, header: "<langinfo.h>".}: cint
  MON_7* {.importc, header: "<langinfo.h>".}: cint
  MON_8* {.importc, header: "<langinfo.h>".}: cint
  MON_9* {.importc, header: "<langinfo.h>".}: cint
  MON_10* {.importc, header: "<langinfo.h>".}: cint
  MON_11* {.importc, header: "<langinfo.h>".}: cint
  MON_12* {.importc, header: "<langinfo.h>".}: cint
  ABMON_1* {.importc, header: "<langinfo.h>".}: cint
    ## Abbreviated name of the first month.
  ABMON_2* {.importc, header: "<langinfo.h>".}: cint
  ABMON_3* {.importc, header: "<langinfo.h>".}: cint
  ABMON_4* {.importc, header: "<langinfo.h>".}: cint
  ABMON_5* {.importc, header: "<langinfo.h>".}: cint
  ABMON_6* {.importc, header: "<langinfo.h>".}: cint
  ABMON_7* {.importc, header: "<langinfo.h>".}: cint
  ABMON_8* {.importc, header: "<langinfo.h>".}: cint
  ABMON_9* {.importc, header: "<langinfo.h>".}: cint
  ABMON_10* {.importc, header: "<langinfo.h>".}: cint
  ABMON_11* {.importc, header: "<langinfo.h>".}: cint
  ABMON_12* {.importc, header: "<langinfo.h>".}: cint
  ERA* {.importc, header: "<langinfo.h>".}: cint
    ## Era description segments.
  ERA_D_FMT* {.importc, header: "<langinfo.h>".}: cint
    ## Era date format string.
  ERA_D_T_FMT* {.importc, header: "<langinfo.h>".}: cint
    ## Era date and time format string.
  ERA_T_FMT* {.importc, header: "<langinfo.h>".}: cint
    ## Era time format string.
  ALT_DIGITS* {.importc, header: "<langinfo.h>".}: cint
    ## Alternative symbols for digits.
  RADIXCHAR* {.importc, header: "<langinfo.h>".}: cint
    ## Radix character.
  THOUSEP* {.importc, header: "<langinfo.h>".}: cint
    ## Separator for thousands.
  YESEXPR* {.importc, header: "<langinfo.h>".}: cint
    ## Affirmative response expression.
  NOEXPR* {.importc, header: "<langinfo.h>".}: cint
    ## Negative response expression.
  CRNCYSTR* {.importc, header: "<langinfo.h>".}: cint
    ## Local currency symbol, preceded by '-' if the symbol
    ## should appear before the value, '+' if the symbol should appear
    ## after the value, or '.' if the symbol should replace the radix
    ## character. If the local currency symbol is the empty string,
    ## implementations may return the empty string ( "" ).

  LC_ALL* {.importc, header: "<locale.h>".}: cint
  LC_COLLATE* {.importc, header: "<locale.h>".}: cint
  LC_CTYPE* {.importc, header: "<locale.h>".}: cint
  LC_MESSAGES* {.importc, header: "<locale.h>".}: cint
  LC_MONETARY* {.importc, header: "<locale.h>".}: cint
  LC_NUMERIC* {.importc, header: "<locale.h>".}: cint
  LC_TIME* {.importc, header: "<locale.h>".}: cint

  PTHREAD_BARRIER_SERIAL_THREAD* {.importc, header: "<pthread.h>".}: cint
  PTHREAD_CANCEL_ASYNCHRONOUS* {.importc, header: "<pthread.h>".}: cint
  PTHREAD_CANCEL_ENABLE* {.importc, header: "<pthread.h>".}: cint
  PTHREAD_CANCEL_DEFERRED* {.importc, header: "<pthread.h>".}: cint
  PTHREAD_CANCEL_DISABLE* {.importc, header: "<pthread.h>".}: cint
  PTHREAD_CANCELED* {.importc, header: "<pthread.h>".}: cint
  PTHREAD_COND_INITIALIZER* {.importc, header: "<pthread.h>".}: cint
  PTHREAD_CREATE_DETACHED* {.importc, header: "<pthread.h>".}: cint
  PTHREAD_CREATE_JOINABLE* {.importc, header: "<pthread.h>".}: cint
  PTHREAD_EXPLICIT_SCHED* {.importc, header: "<pthread.h>".}: cint
  PTHREAD_INHERIT_SCHED* {.importc, header: "<pthread.h>".}: cint
  PTHREAD_MUTEX_DEFAULT* {.importc, header: "<pthread.h>".}: cint
  PTHREAD_MUTEX_ERRORCHECK* {.importc, header: "<pthread.h>".}: cint
  PTHREAD_MUTEX_INITIALIZER* {.importc, header: "<pthread.h>".}: cint
  PTHREAD_MUTEX_NORMAL* {.importc, header: "<pthread.h>".}: cint
  PTHREAD_MUTEX_RECURSIVE* {.importc, header: "<pthread.h>".}: cint
  PTHREAD_ONCE_INIT* {.importc, header: "<pthread.h>".}: cint
  PTHREAD_PRIO_INHERIT* {.importc, header: "<pthread.h>".}: cint
  PTHREAD_PRIO_NONE* {.importc, header: "<pthread.h>".}: cint
  PTHREAD_PRIO_PROTECT* {.importc, header: "<pthread.h>".}: cint
  PTHREAD_PROCESS_SHARED* {.importc, header: "<pthread.h>".}: cint
  PTHREAD_PROCESS_PRIVATE* {.importc, header: "<pthread.h>".}: cint
  PTHREAD_SCOPE_PROCESS* {.importc, header: "<pthread.h>".}: cint
  PTHREAD_SCOPE_SYSTEM* {.importc, header: "<pthread.h>".}: cint

  POSIX_ASYNC_IO* {.importc: "_POSIX_ASYNC_IO", header: "<unistd.h>".}: cint
  POSIX_PRIO_IO* {.importc: "_POSIX_PRIO_IO", header: "<unistd.h>".}: cint
  POSIX_SYNC_IO* {.importc: "_POSIX_SYNC_IO", header: "<unistd.h>".}: cint
  F_OK* {.importc: "F_OK", header: "<unistd.h>".}: cint
  R_OK* {.importc: "R_OK", header: "<unistd.h>".}: cint
  W_OK* {.importc: "W_OK", header: "<unistd.h>".}: cint
  X_OK* {.importc: "X_OK", header: "<unistd.h>".}: cint

  CS_PATH* {.importc: "_CS_PATH", header: "<unistd.h>".}: cint
  CS_POSIX_V6_ILP32_OFF32_CFLAGS* {.importc: "_CS_POSIX_V6_ILP32_OFF32_CFLAGS",
    header: "<unistd.h>".}: cint
  CS_POSIX_V6_ILP32_OFF32_LDFLAGS* {.
    importc: "_CS_POSIX_V6_ILP32_OFF32_LDFLAGS", header: "<unistd.h>".}: cint
  CS_POSIX_V6_ILP32_OFF32_LIBS* {.importc: "_CS_POSIX_V6_ILP32_OFF32_LIBS",
    header: "<unistd.h>".}: cint
  CS_POSIX_V6_ILP32_OFFBIG_CFLAGS* {.
    importc: "_CS_POSIX_V6_ILP32_OFFBIG_CFLAGS", header: "<unistd.h>".}: cint
  CS_POSIX_V6_ILP32_OFFBIG_LDFLAGS* {.
    importc: "_CS_POSIX_V6_ILP32_OFFBIG_LDFLAGS", header: "<unistd.h>".}: cint
  CS_POSIX_V6_ILP32_OFFBIG_LIBS* {.
    importc: "_CS_POSIX_V6_ILP32_OFFBIG_LIBS", header: "<unistd.h>".}: cint
  CS_POSIX_V6_LP64_OFF64_CFLAGS* {.
    importc: "_CS_POSIX_V6_LP64_OFF64_CFLAGS", header: "<unistd.h>".}: cint
  CS_POSIX_V6_LP64_OFF64_LDFLAGS* {.
    importc: "_CS_POSIX_V6_LP64_OFF64_LDFLAGS", header: "<unistd.h>".}: cint
  CS_POSIX_V6_LP64_OFF64_LIBS* {.
    importc: "_CS_POSIX_V6_LP64_OFF64_LIBS", header: "<unistd.h>".}: cint
  CS_POSIX_V6_LPBIG_OFFBIG_CFLAGS* {.
    importc: "_CS_POSIX_V6_LPBIG_OFFBIG_CFLAGS", header: "<unistd.h>".}: cint
  CS_POSIX_V6_LPBIG_OFFBIG_LDFLAGS* {.
    importc: "_CS_POSIX_V6_LPBIG_OFFBIG_LDFLAGS", header: "<unistd.h>".}: cint
  CS_POSIX_V6_LPBIG_OFFBIG_LIBS* {.
    importc: "_CS_POSIX_V6_LPBIG_OFFBIG_LIBS", header: "<unistd.h>".}: cint
  CS_POSIX_V6_WIDTH_RESTRICTED_ENVS* {.
    importc: "_CS_POSIX_V6_WIDTH_RESTRICTED_ENVS", header: "<unistd.h>".}: cint
  F_LOCK* {.importc: "F_LOCK", header: "<unistd.h>".}: cint
  F_TEST* {.importc: "F_TEST", header: "<unistd.h>".}: cint
  F_TLOCK* {.importc: "F_TLOCK", header: "<unistd.h>".}: cint
  F_ULOCK* {.importc: "F_ULOCK", header: "<unistd.h>".}: cint
  PC_2_SYMLINKS* {.importc: "_PC_2_SYMLINKS", header: "<unistd.h>".}: cint
  PC_ALLOC_SIZE_MIN* {.importc: "_PC_ALLOC_SIZE_MIN",
    header: "<unistd.h>".}: cint
  PC_ASYNC_IO* {.importc: "_PC_ASYNC_IO", header: "<unistd.h>".}: cint
  PC_CHOWN_RESTRICTED* {.importc: "_PC_CHOWN_RESTRICTED",
    header: "<unistd.h>".}: cint
  PC_FILESIZEBITS* {.importc: "_PC_FILESIZEBITS", header: "<unistd.h>".}: cint
  PC_LINK_MAX* {.importc: "_PC_LINK_MAX", header: "<unistd.h>".}: cint
  PC_MAX_CANON* {.importc: "_PC_MAX_CANON", header: "<unistd.h>".}: cint

  PC_MAX_INPUT*{.importc: "_PC_MAX_INPUT", header: "<unistd.h>".}: cint
  PC_NAME_MAX*{.importc: "_PC_NAME_MAX", header: "<unistd.h>".}: cint
  PC_NO_TRUNC*{.importc: "_PC_NO_TRUNC", header: "<unistd.h>".}: cint
  PC_PATH_MAX*{.importc: "_PC_PATH_MAX", header: "<unistd.h>".}: cint
  PC_PIPE_BUF*{.importc: "_PC_PIPE_BUF", header: "<unistd.h>".}: cint
  PC_PRIO_IO*{.importc: "_PC_PRIO_IO", header: "<unistd.h>".}: cint
  PC_REC_INCR_XFER_SIZE*{.importc: "_PC_REC_INCR_XFER_SIZE",
    header: "<unistd.h>".}: cint
  PC_REC_MIN_XFER_SIZE*{.importc: "_PC_REC_MIN_XFER_SIZE",
    header: "<unistd.h>".}: cint
  PC_REC_XFER_ALIGN*{.importc: "_PC_REC_XFER_ALIGN", header: "<unistd.h>".}: cint
  PC_SYMLINK_MAX*{.importc: "_PC_SYMLINK_MAX", header: "<unistd.h>".}: cint
  PC_SYNC_IO*{.importc: "_PC_SYNC_IO", header: "<unistd.h>".}: cint
  PC_VDISABLE*{.importc: "_PC_VDISABLE", header: "<unistd.h>".}: cint
  SC_2_C_BIND*{.importc: "_SC_2_C_BIND", header: "<unistd.h>".}: cint
  SC_2_C_DEV*{.importc: "_SC_2_C_DEV", header: "<unistd.h>".}: cint
  SC_2_CHAR_TERM*{.importc: "_SC_2_CHAR_TERM", header: "<unistd.h>".}: cint
  SC_2_FORT_DEV*{.importc: "_SC_2_FORT_DEV", header: "<unistd.h>".}: cint
  SC_2_FORT_RUN*{.importc: "_SC_2_FORT_RUN", header: "<unistd.h>".}: cint
  SC_2_LOCALEDEF*{.importc: "_SC_2_LOCALEDEF", header: "<unistd.h>".}: cint
  SC_2_PBS*{.importc: "_SC_2_PBS", header: "<unistd.h>".}: cint
  SC_2_PBS_ACCOUNTING*{.importc: "_SC_2_PBS_ACCOUNTING",
    header: "<unistd.h>".}: cint
  SC_2_PBS_CHECKPOINT*{.importc: "_SC_2_PBS_CHECKPOINT",
    header: "<unistd.h>".}: cint
  SC_2_PBS_LOCATE*{.importc: "_SC_2_PBS_LOCATE", header: "<unistd.h>".}: cint
  SC_2_PBS_MESSAGE*{.importc: "_SC_2_PBS_MESSAGE", header: "<unistd.h>".}: cint
  SC_2_PBS_TRACK*{.importc: "_SC_2_PBS_TRACK", header: "<unistd.h>".}: cint
  SC_2_SW_DEV*{.importc: "_SC_2_SW_DEV", header: "<unistd.h>".}: cint
  SC_2_UPE*{.importc: "_SC_2_UPE", header: "<unistd.h>".}: cint
  SC_2_VERSION*{.importc: "_SC_2_VERSION", header: "<unistd.h>".}: cint
  SC_ADVISORY_INFO*{.importc: "_SC_ADVISORY_INFO", header: "<unistd.h>".}: cint
  SC_AIO_LISTIO_MAX*{.importc: "_SC_AIO_LISTIO_MAX", header: "<unistd.h>".}: cint
  SC_AIO_MAX*{.importc: "_SC_AIO_MAX", header: "<unistd.h>".}: cint
  SC_AIO_PRIO_DELTA_MAX*{.importc: "_SC_AIO_PRIO_DELTA_MAX",
    header: "<unistd.h>".}: cint
  SC_ARG_MAX*{.importc: "_SC_ARG_MAX", header: "<unistd.h>".}: cint
  SC_ASYNCHRONOUS_IO*{.importc: "_SC_ASYNCHRONOUS_IO",
    header: "<unistd.h>".}: cint
  SC_ATEXIT_MAX*{.importc: "_SC_ATEXIT_MAX", header: "<unistd.h>".}: cint
  SC_BARRIERS*{.importc: "_SC_BARRIERS", header: "<unistd.h>".}: cint
  SC_BC_BASE_MAX*{.importc: "_SC_BC_BASE_MAX", header: "<unistd.h>".}: cint
  SC_BC_DIM_MAX*{.importc: "_SC_BC_DIM_MAX", header: "<unistd.h>".}: cint
  SC_BC_SCALE_MAX*{.importc: "_SC_BC_SCALE_MAX", header: "<unistd.h>".}: cint
  SC_BC_STRING_MAX*{.importc: "_SC_BC_STRING_MAX", header: "<unistd.h>".}: cint
  SC_CHILD_MAX*{.importc: "_SC_CHILD_MAX", header: "<unistd.h>".}: cint
  SC_CLK_TCK*{.importc: "_SC_CLK_TCK", header: "<unistd.h>".}: cint
  SC_CLOCK_SELECTION*{.importc: "_SC_CLOCK_SELECTION",
    header: "<unistd.h>".}: cint
  SC_COLL_WEIGHTS_MAX*{.importc: "_SC_COLL_WEIGHTS_MAX",
    header: "<unistd.h>".}: cint
  SC_CPUTIME*{.importc: "_SC_CPUTIME", header: "<unistd.h>".}: cint
  SC_DELAYTIMER_MAX*{.importc: "_SC_DELAYTIMER_MAX", header: "<unistd.h>".}: cint
  SC_EXPR_NEST_MAX*{.importc: "_SC_EXPR_NEST_MAX", header: "<unistd.h>".}: cint
  SC_FSYNC*{.importc: "_SC_FSYNC", header: "<unistd.h>".}: cint
  SC_GETGR_R_SIZE_MAX*{.importc: "_SC_GETGR_R_SIZE_MAX",
    header: "<unistd.h>".}: cint
  SC_GETPW_R_SIZE_MAX*{.importc: "_SC_GETPW_R_SIZE_MAX",
    header: "<unistd.h>".}: cint
  SC_HOST_NAME_MAX*{.importc: "_SC_HOST_NAME_MAX", header: "<unistd.h>".}: cint
  SC_IOV_MAX*{.importc: "_SC_IOV_MAX", header: "<unistd.h>".}: cint
  SC_IPV6*{.importc: "_SC_IPV6", header: "<unistd.h>".}: cint
  SC_JOB_CONTROL*{.importc: "_SC_JOB_CONTROL", header: "<unistd.h>".}: cint
  SC_LINE_MAX*{.importc: "_SC_LINE_MAX", header: "<unistd.h>".}: cint
  SC_LOGIN_NAME_MAX*{.importc: "_SC_LOGIN_NAME_MAX", header: "<unistd.h>".}: cint
  SC_MAPPED_FILES*{.importc: "_SC_MAPPED_FILES", header: "<unistd.h>".}: cint
  SC_MEMLOCK*{.importc: "_SC_MEMLOCK", header: "<unistd.h>".}: cint
  SC_MEMLOCK_RANGE*{.importc: "_SC_MEMLOCK_RANGE", header: "<unistd.h>".}: cint
  SC_MEMORY_PROTECTION*{.importc: "_SC_MEMORY_PROTECTION",
    header: "<unistd.h>".}: cint
  SC_MESSAGE_PASSING*{.importc: "_SC_MESSAGE_PASSING",
    header: "<unistd.h>".}: cint
  SC_MONOTONIC_CLOCK*{.importc: "_SC_MONOTONIC_CLOCK",
    header: "<unistd.h>".}: cint
  SC_MQ_OPEN_MAX*{.importc: "_SC_MQ_OPEN_MAX", header: "<unistd.h>".}: cint
  SC_MQ_PRIO_MAX*{.importc: "_SC_MQ_PRIO_MAX", header: "<unistd.h>".}: cint
  SC_NGROUPS_MAX*{.importc: "_SC_NGROUPS_MAX", header: "<unistd.h>".}: cint
  SC_OPEN_MAX*{.importc: "_SC_OPEN_MAX", header: "<unistd.h>".}: cint
  SC_PAGE_SIZE*{.importc: "_SC_PAGE_SIZE", header: "<unistd.h>".}: cint
  SC_PRIORITIZED_IO*{.importc: "_SC_PRIORITIZED_IO", header: "<unistd.h>".}: cint
  SC_PRIORITY_SCHEDULING*{.importc: "_SC_PRIORITY_SCHEDULING",
    header: "<unistd.h>".}: cint
  SC_RAW_SOCKETS*{.importc: "_SC_RAW_SOCKETS", header: "<unistd.h>".}: cint
  SC_RE_DUP_MAX*{.importc: "_SC_RE_DUP_MAX", header: "<unistd.h>".}: cint
  SC_READER_WRITER_LOCKS*{.importc: "_SC_READER_WRITER_LOCKS",
    header: "<unistd.h>".}: cint
  SC_REALTIME_SIGNALS*{.importc: "_SC_REALTIME_SIGNALS",
    header: "<unistd.h>".}: cint
  SC_REGEXP*{.importc: "_SC_REGEXP", header: "<unistd.h>".}: cint
  SC_RTSIG_MAX*{.importc: "_SC_RTSIG_MAX", header: "<unistd.h>".}: cint
  SC_SAVED_IDS*{.importc: "_SC_SAVED_IDS", header: "<unistd.h>".}: cint
  SC_SEM_NSEMS_MAX*{.importc: "_SC_SEM_NSEMS_MAX", header: "<unistd.h>".}: cint
  SC_SEM_VALUE_MAX*{.importc: "_SC_SEM_VALUE_MAX", header: "<unistd.h>".}: cint
  SC_SEMAPHORES*{.importc: "_SC_SEMAPHORES", header: "<unistd.h>".}: cint
  SC_SHARED_MEMORY_OBJECTS*{.importc: "_SC_SHARED_MEMORY_OBJECTS",
    header: "<unistd.h>".}: cint
  SC_SHELL*{.importc: "_SC_SHELL", header: "<unistd.h>".}: cint
  SC_SIGQUEUE_MAX*{.importc: "_SC_SIGQUEUE_MAX", header: "<unistd.h>".}: cint
  SC_SPAWN*{.importc: "_SC_SPAWN", header: "<unistd.h>".}: cint
  SC_SPIN_LOCKS*{.importc: "_SC_SPIN_LOCKS", header: "<unistd.h>".}: cint
  SC_SPORADIC_SERVER*{.importc: "_SC_SPORADIC_SERVER",
    header: "<unistd.h>".}: cint
  SC_SS_REPL_MAX*{.importc: "_SC_SS_REPL_MAX", header: "<unistd.h>".}: cint
  SC_STREAM_MAX*{.importc: "_SC_STREAM_MAX", header: "<unistd.h>".}: cint
  SC_SYMLOOP_MAX*{.importc: "_SC_SYMLOOP_MAX", header: "<unistd.h>".}: cint
  SC_SYNCHRONIZED_IO*{.importc: "_SC_SYNCHRONIZED_IO",
    header: "<unistd.h>".}: cint
  SC_THREAD_ATTR_STACKADDR*{.importc: "_SC_THREAD_ATTR_STACKADDR",
    header: "<unistd.h>".}: cint
  SC_THREAD_ATTR_STACKSIZE*{.importc: "_SC_THREAD_ATTR_STACKSIZE",
    header: "<unistd.h>".}: cint
  SC_THREAD_CPUTIME*{.importc: "_SC_THREAD_CPUTIME", header: "<unistd.h>".}: cint
  SC_THREAD_DESTRUCTOR_ITERATIONS*{.importc: "_SC_THREAD_DESTRUCTOR_ITERATIONS",
    header: "<unistd.h>".}: cint
  SC_THREAD_KEYS_MAX*{.importc: "_SC_THREAD_KEYS_MAX",
    header: "<unistd.h>".}: cint
  SC_THREAD_PRIO_INHERIT*{.importc: "_SC_THREAD_PRIO_INHERIT",
    header: "<unistd.h>".}: cint
  SC_THREAD_PRIO_PROTECT*{.importc: "_SC_THREAD_PRIO_PROTECT",
    header: "<unistd.h>".}: cint
  SC_THREAD_PRIORITY_SCHEDULING*{.importc: "_SC_THREAD_PRIORITY_SCHEDULING",
    header: "<unistd.h>".}: cint
  SC_THREAD_PROCESS_SHARED*{.importc: "_SC_THREAD_PROCESS_SHARED",
    header: "<unistd.h>".}: cint
  SC_THREAD_SAFE_FUNCTIONS*{.importc: "_SC_THREAD_SAFE_FUNCTIONS",
    header: "<unistd.h>".}: cint
  SC_THREAD_SPORADIC_SERVER*{.importc: "_SC_THREAD_SPORADIC_SERVER",
    header: "<unistd.h>".}: cint
  SC_THREAD_STACK_MIN*{.importc: "_SC_THREAD_STACK_MIN",
    header: "<unistd.h>".}: cint
  SC_THREAD_THREADS_MAX*{.importc: "_SC_THREAD_THREADS_MAX",
    header: "<unistd.h>".}: cint
  SC_THREADS*{.importc: "_SC_THREADS", header: "<unistd.h>".}: cint
  SC_TIMEOUTS*{.importc: "_SC_TIMEOUTS", header: "<unistd.h>".}: cint
  SC_TIMER_MAX*{.importc: "_SC_TIMER_MAX", header: "<unistd.h>".}: cint
  SC_TIMERS*{.importc: "_SC_TIMERS", header: "<unistd.h>".}: cint
  SC_TRACE*{.importc: "_SC_TRACE", header: "<unistd.h>".}: cint
  SC_TRACE_EVENT_FILTER*{.importc: "_SC_TRACE_EVENT_FILTER", header: "<unistd.h>".}: cint
  SC_TRACE_EVENT_NAME_MAX*{.importc: "_SC_TRACE_EVENT_NAME_MAX", header: "<unistd.h>".}: cint
  SC_TRACE_INHERIT*{.importc: "_SC_TRACE_INHERIT", header: "<unistd.h>".}: cint
  SC_TRACE_LOG*{.importc: "_SC_TRACE_LOG", header: "<unistd.h>".}: cint
  SC_TRACE_NAME_MAX*{.importc: "_SC_TRACE_NAME_MAX", header: "<unistd.h>".}: cint
  SC_TRACE_SYS_MAX*{.importc: "_SC_TRACE_SYS_MAX", header: "<unistd.h>".}: cint
  SC_TRACE_USER_EVENT_MAX*{.importc: "_SC_TRACE_USER_EVENT_MAX", header: "<unistd.h>".}: cint
  SC_TTY_NAME_MAX*{.importc: "_SC_TTY_NAME_MAX", header: "<unistd.h>".}: cint
  SC_TYPED_MEMORY_OBJECTS*{.importc: "_SC_TYPED_MEMORY_OBJECTS", header: "<unistd.h>".}: cint
  SC_TZNAME_MAX*{.importc: "_SC_TZNAME_MAX", header: "<unistd.h>".}: cint
  SC_V6_ILP32_OFF32*{.importc: "_SC_V6_ILP32_OFF32", header: "<unistd.h>".}: cint
  SC_V6_ILP32_OFFBIG*{.importc: "_SC_V6_ILP32_OFFBIG", header: "<unistd.h>".}: cint
  SC_V6_LP64_OFF64*{.importc: "_SC_V6_LP64_OFF64", header: "<unistd.h>".}: cint
  SC_V6_LPBIG_OFFBIG*{.importc: "_SC_V6_LPBIG_OFFBIG", header: "<unistd.h>".}: cint
  SC_VERSION*{.importc: "_SC_VERSION", header: "<unistd.h>".}: cint
  SC_XBS5_ILP32_OFF32*{.importc: "_SC_XBS5_ILP32_OFF32", header: "<unistd.h>".}: cint
  SC_XBS5_ILP32_OFFBIG*{.importc: "_SC_XBS5_ILP32_OFFBIG", header: "<unistd.h>".}: cint
  SC_XBS5_LP64_OFF64*{.importc: "_SC_XBS5_LP64_OFF64", header: "<unistd.h>".}: cint
  SC_XBS5_LPBIG_OFFBIG*{.importc: "_SC_XBS5_LPBIG_OFFBIG",
                         header: "<unistd.h>".}: cint
  SC_XOPEN_CRYPT*{.importc: "_SC_XOPEN_CRYPT", header: "<unistd.h>".}: cint
  SC_XOPEN_ENH_I18N*{.importc: "_SC_XOPEN_ENH_I18N", header: "<unistd.h>".}: cint
  SC_XOPEN_LEGACY*{.importc: "_SC_XOPEN_LEGACY", header: "<unistd.h>".}: cint
  SC_XOPEN_REALTIME*{.importc: "_SC_XOPEN_REALTIME", header: "<unistd.h>".}: cint
  SC_XOPEN_REALTIME_THREADS*{.importc: "_SC_XOPEN_REALTIME_THREADS",
                              header: "<unistd.h>".}: cint
  SC_XOPEN_SHM*{.importc: "_SC_XOPEN_SHM", header: "<unistd.h>".}: cint
  SC_XOPEN_STREAMS*{.importc: "_SC_XOPEN_STREAMS", header: "<unistd.h>".}: cint
  SC_XOPEN_UNIX*{.importc: "_SC_XOPEN_UNIX", header: "<unistd.h>".}: cint
  SC_XOPEN_VERSION*{.importc: "_SC_XOPEN_VERSION", header: "<unistd.h>".}: cint
  SC_NPROCESSORS_ONLN*{.importc: "_SC_NPROCESSORS_ONLN",
                        header: "<unistd.h>".}: cint

  SEM_FAILED* {.importc, header: "<semaphore.h>".}: pointer
  IPC_CREAT* {.importc, header: "<sys/ipc.h>".}: cint
    ## Create entry if key does not exist.
  IPC_EXCL* {.importc, header: "<sys/ipc.h>".}: cint
    ## Fail if key exists.
  IPC_NOWAIT* {.importc, header: "<sys/ipc.h>".}: cint
    ## Error if request must wait.

  IPC_PRIVATE* {.importc, header: "<sys/ipc.h>".}: cint
    ## Private key.

  IPC_RMID* {.importc, header: "<sys/ipc.h>".}: cint
    ## Remove identifier.
  IPC_SET* {.importc, header: "<sys/ipc.h>".}: cint
    ## Set options.
  IPC_STAT* {.importc, header: "<sys/ipc.h>".}: cint
    ## Get options.

  S_IFMT* {.importc, header: "<sys/stat.h>".}: cint
    ## Type of file.
  S_IFBLK* {.importc, header: "<sys/stat.h>".}: cint
    ## Block special.
  S_IFCHR* {.importc, header: "<sys/stat.h>".}: cint
    ## Character special.
  S_IFIFO* {.importc, header: "<sys/stat.h>".}: cint
    ## FIFO special.
  S_IFREG* {.importc, header: "<sys/stat.h>".}: cint
    ## Regular.
  S_IFDIR* {.importc, header: "<sys/stat.h>".}: cint
    ## Directory.
  S_IFLNK* {.importc, header: "<sys/stat.h>".}: cint
    ## Symbolic link.
  S_IFSOCK* {.importc, header: "<sys/stat.h>".}: cint
    ## Socket.
  S_IRWXU* {.importc, header: "<sys/stat.h>".}: cint
    ## Read, write, execute/search by owner.
  S_IRUSR* {.importc, header: "<sys/stat.h>".}: cint
    ## Read permission, owner.
  S_IWUSR* {.importc, header: "<sys/stat.h>".}: cint
    ## Write permission, owner.
  S_IXUSR* {.importc, header: "<sys/stat.h>".}: cint
    ## Execute/search permission, owner.
  S_IRWXG* {.importc, header: "<sys/stat.h>".}: cint
    ## Read, write, execute/search by group.
  S_IRGRP* {.importc, header: "<sys/stat.h>".}: cint
    ## Read permission, group.
  S_IWGRP* {.importc, header: "<sys/stat.h>".}: cint
    ## Write permission, group.
  S_IXGRP* {.importc, header: "<sys/stat.h>".}: cint
    ## Execute/search permission, group.
  S_IRWXO* {.importc, header: "<sys/stat.h>".}: cint
    ## Read, write, execute/search by others.
  S_IROTH* {.importc, header: "<sys/stat.h>".}: cint
    ## Read permission, others.
  S_IWOTH* {.importc, header: "<sys/stat.h>".}: cint
    ## Write permission, others.
  S_IXOTH* {.importc, header: "<sys/stat.h>".}: cint
    ## Execute/search permission, others.
  S_ISUID* {.importc, header: "<sys/stat.h>".}: cint
    ## Set-user-ID on execution.
  S_ISGID* {.importc, header: "<sys/stat.h>".}: cint
    ## Set-group-ID on execution.
  S_ISVTX* {.importc, header: "<sys/stat.h>".}: cint
    ## On directories, restricted deletion flag.

  ST_RDONLY* {.importc, header: "<sys/statvfs.h>".}: cint
    ## Read-only file system.
  ST_NOSUID* {.importc, header: "<sys/statvfs.h>".}: cint
    ## Does not support the semantics of the ST_ISUID and ST_ISGID file mode bits.

  PROT_READ* {.importc, header: "<sys/mman.h>".}: cint
    ## Page can be read.
  PROT_WRITE* {.importc, header: "<sys/mman.h>".}: cint
    ## Page can be written.
  PROT_EXEC* {.importc, header: "<sys/mman.h>".}: cint
    ## Page can be executed.
  PROT_NONE* {.importc, header: "<sys/mman.h>".}: cint
    ## Page cannot be accessed.
  MAP_SHARED* {.importc, header: "<sys/mman.h>".}: cint
    ## Share changes.
  MAP_PRIVATE* {.importc, header: "<sys/mman.h>".}: cint
    ## Changes are private.
  MAP_FIXED* {.importc, header: "<sys/mman.h>".}: cint
    ## Interpret addr exactly.
  MS_ASYNC* {.importc, header: "<sys/mman.h>".}: cint
    ## Perform asynchronous writes.
  MS_SYNC* {.importc, header: "<sys/mman.h>".}: cint
    ## Perform synchronous writes.
  MS_INVALIDATE* {.importc, header: "<sys/mman.h>".}: cint
    ## Invalidate mappings.
  MCL_CURRENT* {.importc, header: "<sys/mman.h>".}: cint
    ## Lock currently mapped pages.
  MCL_FUTURE* {.importc, header: "<sys/mman.h>".}: cint
    ## Lock pages that become mapped.
  MAP_FAILED* {.importc, header: "<sys/mman.h>".}: cint
  POSIX_MADV_NORMAL* {.importc, header: "<sys/mman.h>".}: cint
    ## The application has no advice to give on its behavior with
    ## respect to the specified range. It is the default characteristic
    ## if no advice is given for a range of memory.
  POSIX_MADV_SEQUENTIAL* {.importc, header: "<sys/mman.h>".}: cint
    ## The application expects to access the specified range sequentially
    ## from lower addresses to higher addresses.
  POSIX_MADV_RANDOM* {.importc, header: "<sys/mman.h>".}: cint
    ## The application expects to access the specified range in a random order.
  POSIX_MADV_WILLNEED* {.importc, header: "<sys/mman.h>".}: cint
    ## The application expects to access the specified range in the near future.
  POSIX_MADV_DONTNEED* {.importc, header: "<sys/mman.h>".}: cint
  POSIX_TYPED_MEM_ALLOCATE* {.importc, header: "<sys/mman.h>".}: cint
  POSIX_TYPED_MEM_ALLOCATE_CONTIG* {.importc, header: "<sys/mman.h>".}: cint
  POSIX_TYPED_MEM_MAP_ALLOCATABLE* {.importc, header: "<sys/mman.h>".}: cint


  CLOCKS_PER_SEC* {.importc, header: "<time.h>".}: int
    ## A number used to convert the value returned by the clock() function
    ## into seconds.
  CLOCK_PROCESS_CPUTIME_ID* {.importc, header: "<time.h>".}: cint
    ## The identifier of the CPU-time clock associated with the process
    ## making a clock() or timer*() function call.
  CLOCK_THREAD_CPUTIME_ID* {.importc, header: "<time.h>".}: cint
  CLOCK_REALTIME* {.importc, header: "<time.h>".}: cint
    ## The identifier of the system-wide realtime clock.
  TIMER_ABSTIME* {.importc, header: "<time.h>".}: cint
    ## Flag indicating time is absolute. For functions taking timer
    ## objects, this refers to the clock associated with the timer.
  CLOCK_MONOTONIC* {.importc, header: "<time.h>".}: cint

  WNOHANG* {.importc, header: "<sys/wait.h>".}: cint
    ## Do not hang if no status is available; return immediately.
  WUNTRACED* {.importc, header: "<sys/wait.h>".}: cint
    ## Report status of stopped child process.
  WEXITSTATUS* {.importc, header: "<sys/wait.h>".}: cint
    ## Return exit status.
  WSTOPSIG* {.importc, header: "<sys/wait.h>".}: cint
    ## Return signal number that caused process to stop.
  WTERMSIG* {.importc, header: "<sys/wait.h>".}: cint
    ## Return signal number that caused process to terminate.
  WEXITED* {.importc, header: "<sys/wait.h>".}: cint
    ## Wait for processes that have exited.
  WSTOPPED* {.importc, header: "<sys/wait.h>".}: cint
    ## Status is returned for any child that has stopped upon receipt
    ## of a signal.
  WCONTINUED* {.importc, header: "<sys/wait.h>".}: cint
    ## Status is returned for any child that was stopped and has been continued.
  WNOWAIT* {.importc, header: "<sys/wait.h>".}: cint
    ## Keep the process whose status is returned in infop in a waitable state.
  P_ALL* {.importc, header: "<sys/wait.h>".}: cint
  P_PID* {.importc, header: "<sys/wait.h>".}: cint
  P_PGID* {.importc, header: "<sys/wait.h>".}: cint

  SIG_DFL* {.importc, header: "<signal.h>".}: proc (x: cint) {.noconv.}
    ## Request for default signal handling.
  SIG_ERR* {.importc, header: "<signal.h>".}: proc (x: cint) {.noconv.}
    ## Return value from signal() in case of error.
  cSIG_HOLD* {.importc: "SIG_HOLD",
    header: "<signal.h>".}: proc (x: cint) {.noconv.}
    ## Request that signal be held.
  SIG_IGN* {.importc, header: "<signal.h>".}: proc (x: cint) {.noconv.}
    ## Request that signal be ignored.

  SIGEV_NONE* {.importc, header: "<signal.h>".}: cint
  SIGEV_SIGNAL* {.importc, header: "<signal.h>".}: cint
  SIGEV_THREAD* {.importc, header: "<signal.h>".}: cint
  SIGABRT* {.importc, header: "<signal.h>".}: cint
  SIGALRM* {.importc, header: "<signal.h>".}: cint
  SIGBUS* {.importc, header: "<signal.h>".}: cint
  SIGCHLD* {.importc, header: "<signal.h>".}: cint
  SIGCONT* {.importc, header: "<signal.h>".}: cint
  SIGFPE* {.importc, header: "<signal.h>".}: cint
  SIGHUP* {.importc, header: "<signal.h>".}: cint
  SIGILL* {.importc, header: "<signal.h>".}: cint
  SIGINT* {.importc, header: "<signal.h>".}: cint
  SIGKILL* {.importc, header: "<signal.h>".}: cint
  SIGPIPE* {.importc, header: "<signal.h>".}: cint
  SIGQUIT* {.importc, header: "<signal.h>".}: cint
  SIGSEGV* {.importc, header: "<signal.h>".}: cint
  SIGSTOP* {.importc, header: "<signal.h>".}: cint
  SIGTERM* {.importc, header: "<signal.h>".}: cint
  SIGTSTP* {.importc, header: "<signal.h>".}: cint
  SIGTTIN* {.importc, header: "<signal.h>".}: cint
  SIGTTOU* {.importc, header: "<signal.h>".}: cint
  SIGUSR1* {.importc, header: "<signal.h>".}: cint
  SIGUSR2* {.importc, header: "<signal.h>".}: cint
  SIGPOLL* {.importc, header: "<signal.h>".}: cint
  SIGPROF* {.importc, header: "<signal.h>".}: cint
  SIGSYS* {.importc, header: "<signal.h>".}: cint
  SIGTRAP* {.importc, header: "<signal.h>".}: cint
  SIGURG* {.importc, header: "<signal.h>".}: cint
  SIGVTALRM* {.importc, header: "<signal.h>".}: cint
  SIGXCPU* {.importc, header: "<signal.h>".}: cint
  SIGXFSZ* {.importc, header: "<signal.h>".}: cint
  SA_NOCLDSTOP* {.importc, header: "<signal.h>".}: cint
  SIG_BLOCK* {.importc, header: "<signal.h>".}: cint
  SIG_UNBLOCK* {.importc, header: "<signal.h>".}: cint
  SIG_SETMASK* {.importc, header: "<signal.h>".}: cint
  SA_ONSTACK* {.importc, header: "<signal.h>".}: cint
  SA_RESETHAND* {.importc, header: "<signal.h>".}: cint
  SA_RESTART* {.importc, header: "<signal.h>".}: cint
  SA_SIGINFO* {.importc, header: "<signal.h>".}: cint
  SA_NOCLDWAIT* {.importc, header: "<signal.h>".}: cint
  SA_NODEFER* {.importc, header: "<signal.h>".}: cint
  SS_ONSTACK* {.importc, header: "<signal.h>".}: cint
  SS_DISABLE* {.importc, header: "<signal.h>".}: cint
  MINSIGSTKSZ* {.importc, header: "<signal.h>".}: cint
  SIGSTKSZ* {.importc, header: "<signal.h>".}: cint

  NL_SETD* {.importc, header: "<nl_types.h>".}: cint
  NL_CAT_LOCALE* {.importc, header: "<nl_types.h>".}: cint

  SCHED_FIFO* {.importc, header: "<sched.h>".}: cint
  SCHED_RR* {.importc, header: "<sched.h>".}: cint
  SCHED_SPORADIC* {.importc, header: "<sched.h>".}: cint
  SCHED_OTHER* {.importc, header: "<sched.h>".}: cint
  FD_SETSIZE* {.importc, header: "<sys/select.h>".}: cint

  SEEK_SET* {.importc, header: "<unistd.h>".}: cint
  SEEK_CUR* {.importc, header: "<unistd.h>".}: cint
  SEEK_END* {.importc, header: "<unistd.h>".}: cint

  SCM_RIGHTS* {.importc, header: "<sys/socket.h>".}: cint
    ## Indicates that the data array contains the access rights
    ## to be sent or received.

  SOCK_DGRAM* {.importc, header: "<sys/socket.h>".}: cint ## Datagram socket.
  SOCK_RAW* {.importc, header: "<sys/socket.h>".}: cint
    ## Raw Protocol Interface.
  SOCK_SEQPACKET* {.importc, header: "<sys/socket.h>".}: cint
    ## Sequenced-packet socket.
  SOCK_STREAM* {.importc, header: "<sys/socket.h>".}: cint
    ## Byte-stream socket.

  SOL_SOCKET* {.importc, header: "<sys/socket.h>".}: cint
    ## Options to be accessed at socket level, not protocol level.

  SO_ACCEPTCONN* {.importc, header: "<sys/socket.h>".}: cint
    ## Socket is accepting connections.
  SO_BROADCAST* {.importc, header: "<sys/socket.h>".}: cint
    ## Transmission of broadcast messages is supported.
  SO_DEBUG* {.importc, header: "<sys/socket.h>".}: cint
    ## Debugging information is being recorded.
  SO_DONTROUTE* {.importc, header: "<sys/socket.h>".}: cint
    ## Bypass normal routing.
  SO_ERROR* {.importc, header: "<sys/socket.h>".}: cint
    ## Socket error status.
  SO_KEEPALIVE* {.importc, header: "<sys/socket.h>".}: cint
    ## Connections are kept alive with periodic messages.
  SO_LINGER* {.importc, header: "<sys/socket.h>".}: cint
    ## Socket lingers on close.
  SO_OOBINLINE* {.importc, header: "<sys/socket.h>".}: cint
    ## Out-of-band data is transmitted in line.
  SO_RCVBUF* {.importc, header: "<sys/socket.h>".}: cint
    ## Receive buffer size.
  SO_RCVLOWAT* {.importc, header: "<sys/socket.h>".}: cint
    ## Receive *low water mark*.
  SO_RCVTIMEO* {.importc, header: "<sys/socket.h>".}: cint
    ## Receive timeout.
  SO_REUSEADDR* {.importc, header: "<sys/socket.h>".}: cint
    ## Reuse of local addresses is supported.
  SO_SNDBUF* {.importc, header: "<sys/socket.h>".}: cint
    ## Send buffer size.
  SO_SNDLOWAT* {.importc, header: "<sys/socket.h>".}: cint
    ## Send *low water mark*.
  SO_SNDTIMEO* {.importc, header: "<sys/socket.h>".}: cint
    ## Send timeout.
  SO_TYPE* {.importc, header: "<sys/socket.h>".}: cint
    ## Socket type.

  SOMAXCONN* {.importc, header: "<sys/socket.h>".}: cint
    ## The maximum backlog queue length.

  MSG_CTRUNC* {.importc, header: "<sys/socket.h>".}: cint
    ## Control data truncated.
  MSG_DONTROUTE* {.importc, header: "<sys/socket.h>".}: cint
    ## Send without using routing tables.
  MSG_EOR* {.importc, header: "<sys/socket.h>".}: cint
    ## Terminates a record (if supported by the protocol).
  MSG_OOB* {.importc, header: "<sys/socket.h>".}: cint
    ## Out-of-band data.

when not defined(macosx):
  proc st_atime*(s: Stat): Time {.inline.} =
    ## Second-granularity time of last access
    result = s.st_atim.tv_sec
  proc st_mtime*(s: Stat): Time {.inline.} =
    ## Second-granularity time of last data modification.
    result = s.st_mtim.tv_sec
  proc st_ctime*(s: Stat): Time {.inline.} =
    ## Second-granularity time of last status change.
    result = s.st_ctim.tv_sec

proc WIFCONTINUED*(s:cint) : bool {.importc, header: "<sys/wait.h>".}
  ## True if child has been continued.
proc WIFEXITED*(s:cint) : bool {.importc, header: "<sys/wait.h>".}
  ## True if child exited normally.
proc WIFSIGNALED*(s:cint) : bool {.importc, header: "<sys/wait.h>".}
  ## True if child exited due to uncaught signal.
proc WIFSTOPPED*(s:cint) : bool {.importc, header: "<sys/wait.h>".}
  ## True if child is currently stopped.

when defined(linux):
  var
    MAP_POPULATE* {.importc, header: "<sys/mman.h>".}: cint
      ## Populate (prefault) page tables for a mapping.
else:
  var
    MAP_POPULATE*: cint = 0

when defined(linux) or defined(nimdoc):
  when defined(alpha) or defined(mips) or defined(parisc) or
      defined(sparc) or defined(nimdoc):
    const SO_REUSEPORT* = cint(0x0200)
      ## Multiple binding: load balancing on incoming TCP connections
      ## or UDP packets. (Requires Linux kernel > 3.9)
  else:
    const SO_REUSEPORT* = cint(15)
else:
  var SO_REUSEPORT* {.importc, header: "<sys/socket.h>".}: cint

when defined(macosx):
  # We can't use the NOSIGNAL flag in the ``send`` function, it has no effect
  # Instead we should use SO_NOSIGPIPE in setsockopt
  const
    MSG_NOSIGNAL* = 0'i32
  var
    SO_NOSIGPIPE* {.importc, header: "<sys/socket.h>".}: cint
elif defined(solaris):
  # Solaris dont have MSG_NOSIGNAL
  const
    MSG_NOSIGNAL* = 0'i32
else:
  var
    MSG_NOSIGNAL* {.importc, header: "<sys/socket.h>".}: cint
      ## No SIGPIPE generated when an attempt to send is made on a stream-oriented socket that is no longer connected.

var
  MSG_PEEK* {.importc, header: "<sys/socket.h>".}: cint
    ## Leave received data in queue.
  MSG_TRUNC* {.importc, header: "<sys/socket.h>".}: cint
    ## Normal data truncated.
  MSG_WAITALL* {.importc, header: "<sys/socket.h>".}: cint
    ## Attempt to fill the read buffer.

  AF_INET* {.importc, header: "<sys/socket.h>".}: TSa_Family
    ## Internet domain sockets for use with IPv4 addresses.
  AF_INET6* {.importc, header: "<sys/socket.h>".}: TSa_Family
    ## Internet domain sockets for use with IPv6 addresses.
  AF_UNIX* {.importc, header: "<sys/socket.h>".}: TSa_Family
    ## UNIX domain sockets.
  AF_UNSPEC* {.importc, header: "<sys/socket.h>".}: TSa_Family
    ## Unspecified.

  SHUT_RD* {.importc, header: "<sys/socket.h>".}: cint
    ## Disables further receive operations.
  SHUT_RDWR* {.importc, header: "<sys/socket.h>".}: cint
    ## Disables further send and receive operations.
  SHUT_WR* {.importc, header: "<sys/socket.h>".}: cint
    ## Disables further send operations.

  IF_NAMESIZE* {.importc, header: "<net/if.h>".}: cint

  IPPROTO_IP* {.importc, header: "<netinet/in.h>".}: cint
    ## Internet protocol.
  IPPROTO_IPV6* {.importc, header: "<netinet/in.h>".}: cint
    ## Internet Protocol Version 6.
  IPPROTO_ICMP* {.importc, header: "<netinet/in.h>".}: cint
    ## Control message protocol.
  IPPROTO_RAW* {.importc, header: "<netinet/in.h>".}: cint
    ## Raw IP Packets Protocol.
  IPPROTO_TCP* {.importc, header: "<netinet/in.h>".}: cint
    ## Transmission control protocol.
  IPPROTO_UDP* {.importc, header: "<netinet/in.h>".}: cint
    ## User datagram protocol.

  INADDR_ANY* {.importc, header: "<netinet/in.h>".}: InAddrScalar
    ## IPv4 local host address.
  INADDR_LOOPBACK* {.importc, header: "<netinet/in.h>".}: InAddrScalar
    ## IPv4 loopback address.
  INADDR_BROADCAST* {.importc, header: "<netinet/in.h>".}: InAddrScalar
    ## IPv4 broadcast address.

  INET_ADDRSTRLEN* {.importc, header: "<netinet/in.h>".}: cint
    ## 16. Length of the string form for IP.
  INET6_ADDRSTRLEN* {.importc, header: "<netinet/in.h>".}: cint
    ## Length of the string form for IPv6.

  IPV6_JOIN_GROUP* {.importc, header: "<netinet/in.h>".}: cint
    ## Join a multicast group.
  IPV6_LEAVE_GROUP* {.importc, header: "<netinet/in.h>".}: cint
    ## Quit a multicast group.
  IPV6_MULTICAST_HOPS* {.importc, header: "<netinet/in.h>".}: cint
    ## Multicast hop limit.
  IPV6_MULTICAST_IF* {.importc, header: "<netinet/in.h>".}: cint
    ## Interface to use for outgoing multicast packets.
  IPV6_MULTICAST_LOOP* {.importc, header: "<netinet/in.h>".}: cint
    ## Multicast packets are delivered back to the local application.
  IPV6_UNICAST_HOPS* {.importc, header: "<netinet/in.h>".}: cint
    ## Unicast hop limit.
  IPV6_V6ONLY* {.importc, header: "<netinet/in.h>".}: cint
    ## Restrict AF_INET6 socket to IPv6 communications only.

  TCP_NODELAY* {.importc, header: "<netinet/tcp.h>".}: cint
    ## Avoid coalescing of small segments.

  IPPORT_RESERVED* {.importc, header: "<netdb.h>".}: cint

  HOST_NOT_FOUND* {.importc, header: "<netdb.h>".}: cint
  NO_DATA* {.importc, header: "<netdb.h>".}: cint
  NO_RECOVERY* {.importc, header: "<netdb.h>".}: cint
  TRY_AGAIN* {.importc, header: "<netdb.h>".}: cint

  AI_PASSIVE* {.importc, header: "<netdb.h>".}: cint
    ## Socket address is intended for bind().
  AI_CANONNAME* {.importc, header: "<netdb.h>".}: cint
    ## Request for canonical name.
  AI_NUMERICHOST* {.importc, header: "<netdb.h>".}: cint
    ## Return numeric host address as name.
  AI_NUMERICSERV* {.importc, header: "<netdb.h>".}: cint
    ## Inhibit service name resolution.
  AI_V4MAPPED* {.importc, header: "<netdb.h>".}: cint
     ## If no IPv6 addresses are found, query for IPv4 addresses and
     ## return them to the caller as IPv4-mapped IPv6 addresses.
  AI_ALL* {.importc, header: "<netdb.h>".}: cint
    ## Query for both IPv4 and IPv6 addresses.
  AI_ADDRCONFIG* {.importc, header: "<netdb.h>".}: cint
    ## Query for IPv4 addresses only when an IPv4 address is configured;
    ## query for IPv6 addresses only when an IPv6 address is configured.

  NI_NOFQDN* {.importc, header: "<netdb.h>".}: cint
    ## Only the nodename portion of the FQDN is returned for local hosts.
  NI_NUMERICHOST* {.importc, header: "<netdb.h>".}: cint
    ## The numeric form of the node's address is returned instead of its name.
  NI_NAMEREQD* {.importc, header: "<netdb.h>".}: cint
    ## Return an error if the node's name cannot be located in the database.
  NI_NUMERICSERV* {.importc, header: "<netdb.h>".}: cint
    ## The numeric form of the service address is returned instead of its name.
  NI_NUMERICSCOPE* {.importc, header: "<netdb.h>".}: cint
    ## For IPv6 addresses, the numeric form of the scope identifier is
    ## returned instead of its name.
  NI_DGRAM* {.importc, header: "<netdb.h>".}: cint
    ## Indicates that the service is a datagram service (SOCK_DGRAM).

  EAI_AGAIN* {.importc, header: "<netdb.h>".}: cint
    ## The name could not be resolved at this time. Future attempts may succeed.
  EAI_BADFLAGS* {.importc, header: "<netdb.h>".}: cint
    ## The flags had an invalid value.
  EAI_FAIL* {.importc, header: "<netdb.h>".}: cint
    ## A non-recoverable error occurred.
  EAI_FAMILY* {.importc, header: "<netdb.h>".}: cint
    ## The address family was not recognized or the address length
    ## was invalid for the specified family.
  EAI_MEMORY* {.importc, header: "<netdb.h>".}: cint
    ## There was a memory allocation failure.
  EAI_NONAME* {.importc, header: "<netdb.h>".}: cint
    ## The name does not resolve for the supplied parameters.
    ## NI_NAMEREQD is set and the host's name cannot be located,
    ## or both nodename and servname were null.
  EAI_SERVICE* {.importc, header: "<netdb.h>".}: cint
    ## The service passed was not recognized for the specified socket type.
  EAI_SOCKTYPE* {.importc, header: "<netdb.h>".}: cint
    ## The intended socket type was not recognized.
  EAI_SYSTEM* {.importc, header: "<netdb.h>".}: cint
    ## A system error occurred. The error code can be found in errno.
  EAI_OVERFLOW* {.importc, header: "<netdb.h>".}: cint
    ## An argument buffer overflowed.

  POLLIN* {.importc, header: "<poll.h>".}: cshort
    ## Data other than high-priority data may be read without blocking.
  POLLRDNORM* {.importc, header: "<poll.h>".}: cshort
    ## Normal data may be read without blocking.
  POLLRDBAND* {.importc, header: "<poll.h>".}: cshort
    ## Priority data may be read without blocking.
  POLLPRI* {.importc, header: "<poll.h>".}: cshort
    ## High priority data may be read without blocking.
  POLLOUT* {.importc, header: "<poll.h>".}: cshort
    ## Normal data may be written without blocking.
  POLLWRNORM* {.importc, header: "<poll.h>".}: cshort
    ## Equivalent to POLLOUT.
  POLLWRBAND* {.importc, header: "<poll.h>".}: cshort
    ## Priority data may be written.
  POLLERR* {.importc, header: "<poll.h>".}: cshort
    ## An error has occurred (revents only).
  POLLHUP* {.importc, header: "<poll.h>".}: cshort
    ## Device has been disconnected (revents only).
  POLLNVAL* {.importc, header: "<poll.h>".}: cshort
    ## Invalid fd member (revents only).


when hasSpawnH:
  var
    POSIX_SPAWN_RESETIDS* {.importc, header: "<spawn.h>".}: cint
    POSIX_SPAWN_SETPGROUP* {.importc, header: "<spawn.h>".}: cint
    POSIX_SPAWN_SETSCHEDPARAM* {.importc, header: "<spawn.h>".}: cint
    POSIX_SPAWN_SETSCHEDULER* {.importc, header: "<spawn.h>".}: cint
    POSIX_SPAWN_SETSIGDEF* {.importc, header: "<spawn.h>".}: cint
    POSIX_SPAWN_SETSIGMASK* {.importc, header: "<spawn.h>".}: cint

  when defined(linux):
    # better be safe than sorry; Linux has this flag, macosx doesn't, don't
    # know about the other OSes

    # Non-GNU systems like TCC and musl-libc  don't define __USE_GNU, so we
    # can't get the magic number from spawn.h
    const POSIX_SPAWN_USEVFORK* = cint(0x40)
  else:
    # macosx lacks this, so we define the constant to be 0 to not affect
    # OR'ing of flags:
    const POSIX_SPAWN_USEVFORK* = cint(0)

when hasAioH:
  proc aio_cancel*(a1: cint, a2: ptr Taiocb): cint {.importc, header: "<aio.h>".}
  proc aio_error*(a1: ptr Taiocb): cint {.importc, header: "<aio.h>".}
  proc aio_fsync*(a1: cint, a2: ptr Taiocb): cint {.importc, header: "<aio.h>".}
  proc aio_read*(a1: ptr Taiocb): cint {.importc, header: "<aio.h>".}
  proc aio_return*(a1: ptr Taiocb): int {.importc, header: "<aio.h>".}
  proc aio_suspend*(a1: ptr ptr Taiocb, a2: cint, a3: ptr Timespec): cint {.
                   importc, header: "<aio.h>".}
  proc aio_write*(a1: ptr Taiocb): cint {.importc, header: "<aio.h>".}
  proc lio_listio*(a1: cint, a2: ptr ptr Taiocb, a3: cint,
               a4: ptr SigEvent): cint {.importc, header: "<aio.h>".}

# arpa/inet.h
proc htonl*(a1: int32): int32 {.importc, header: "<arpa/inet.h>".}
proc htons*(a1: int16): int16 {.importc, header: "<arpa/inet.h>".}
proc ntohl*(a1: int32): int32 {.importc, header: "<arpa/inet.h>".}
proc ntohs*(a1: int16): int16 {.importc, header: "<arpa/inet.h>".}

proc inet_addr*(a1: cstring): InAddrT {.importc, header: "<arpa/inet.h>".}
proc inet_ntoa*(a1: InAddr): cstring {.importc, header: "<arpa/inet.h>".}
proc inet_ntop*(a1: cint, a2: pointer, a3: cstring, a4: int32): cstring {.
  importc:"(char *)$1", header: "<arpa/inet.h>".}
proc inet_pton*(a1: cint, a2: cstring, a3: pointer): cint {.
  importc, header: "<arpa/inet.h>".}

var
  in6addr_any* {.importc, header: "<netinet/in.h>".}: In6Addr
  in6addr_loopback* {.importc, header: "<netinet/in.h>".}: In6Addr

proc IN6ADDR_ANY_INIT* (): In6Addr {.importc, header: "<netinet/in.h>".}
proc IN6ADDR_LOOPBACK_INIT* (): In6Addr {.importc, header: "<netinet/in.h>".}

# dirent.h
proc closedir*(a1: ptr DIR): cint  {.importc, header: "<dirent.h>".}
proc opendir*(a1: cstring): ptr DIR {.importc, header: "<dirent.h>".}
proc readdir*(a1: ptr DIR): ptr Dirent  {.importc, header: "<dirent.h>".}
proc readdir_r*(a1: ptr DIR, a2: ptr Dirent, a3: ptr ptr Dirent): cint  {.
                importc, header: "<dirent.h>".}
proc rewinddir*(a1: ptr DIR)  {.importc, header: "<dirent.h>".}
proc seekdir*(a1: ptr DIR, a2: int)  {.importc, header: "<dirent.h>".}
proc telldir*(a1: ptr DIR): int {.importc, header: "<dirent.h>".}

# dlfcn.h
proc dlclose*(a1: pointer): cint {.importc, header: "<dlfcn.h>".}
proc dlerror*(): cstring {.importc, header: "<dlfcn.h>".}
proc dlopen*(a1: cstring, a2: cint): pointer {.importc, header: "<dlfcn.h>".}
proc dlsym*(a1: pointer, a2: cstring): pointer {.importc, header: "<dlfcn.h>".}

proc creat*(a1: cstring, a2: Mode): cint {.importc, header: "<fcntl.h>".}
proc fcntl*(a1: cint | SocketHandle, a2: cint): cint {.varargs, importc, header: "<fcntl.h>".}
proc open*(a1: cstring, a2: cint): cint {.varargs, importc, header: "<fcntl.h>".}
proc posix_fadvise*(a1: cint, a2, a3: Off, a4: cint): cint {.
  importc, header: "<fcntl.h>".}
proc posix_fallocate*(a1: cint, a2, a3: Off): cint {.
  importc, header: "<fcntl.h>".}

when not defined(haiku) and not defined(OpenBSD):
  proc fmtmsg*(a1: int, a2: cstring, a3: cint,
              a4, a5, a6: cstring): cint {.importc, header: "<fmtmsg.h>".}

proc fnmatch*(a1, a2: cstring, a3: cint): cint {.importc, header: "<fnmatch.h>".}
proc ftw*(a1: cstring,
         a2: proc (x1: cstring, x2: ptr Stat, x3: cint): cint {.noconv.},
         a3: cint): cint {.importc, header: "<ftw.h>".}
proc nftw*(a1: cstring,
          a2: proc (x1: cstring, x2: ptr Stat,
                    x3: cint, x4: ptr FTW): cint {.noconv.},
          a3: cint,
          a4: cint): cint {.importc, header: "<ftw.h>".}

proc glob*(a1: cstring, a2: cint,
          a3: proc (x1: cstring, x2: cint): cint {.noconv.},
          a4: ptr Glob): cint {.importc, header: "<glob.h>".}
proc globfree*(a1: ptr Glob) {.importc, header: "<glob.h>".}

proc getgrgid*(a1: Gid): ptr Group {.importc, header: "<grp.h>".}
proc getgrnam*(a1: cstring): ptr Group {.importc, header: "<grp.h>".}
proc getgrgid_r*(a1: Gid, a2: ptr Group, a3: cstring, a4: int,
                 a5: ptr ptr Group): cint {.importc, header: "<grp.h>".}
proc getgrnam_r*(a1: cstring, a2: ptr Group, a3: cstring,
                  a4: int, a5: ptr ptr Group): cint {.
                 importc, header: "<grp.h>".}
proc getgrent*(): ptr Group {.importc, header: "<grp.h>".}
proc endgrent*() {.importc, header: "<grp.h>".}
proc setgrent*() {.importc, header: "<grp.h>".}


proc iconv_open*(a1, a2: cstring): Iconv {.importc, header: "<iconv.h>".}
proc iconv*(a1: Iconv, a2: var cstring, a3: var int, a4: var cstring,
            a5: var int): int {.importc, header: "<iconv.h>".}
proc iconv_close*(a1: Iconv): cint {.importc, header: "<iconv.h>".}

proc nl_langinfo*(a1: Nl_item): cstring {.importc, header: "<langinfo.h>".}

proc basename*(a1: cstring): cstring {.importc, header: "<libgen.h>".}
proc dirname*(a1: cstring): cstring {.importc, header: "<libgen.h>".}

proc localeconv*(): ptr Lconv {.importc, header: "<locale.h>".}
proc setlocale*(a1: cint, a2: cstring): cstring {.
                importc, header: "<locale.h>".}

proc strfmon*(a1: cstring, a2: int, a3: cstring): int {.varargs,
   importc, header: "<monetary.h>".}

proc mq_close*(a1: Mqd): cint {.importc, header: "<mqueue.h>".}
proc mq_getattr*(a1: Mqd, a2: ptr MqAttr): cint {.
  importc, header: "<mqueue.h>".}
proc mq_notify*(a1: Mqd, a2: ptr SigEvent): cint {.
  importc, header: "<mqueue.h>".}
proc mq_open*(a1: cstring, a2: cint): Mqd {.
  varargs, importc, header: "<mqueue.h>".}
proc mq_receive*(a1: Mqd, a2: cstring, a3: int, a4: var int): int {.
  importc, header: "<mqueue.h>".}
proc mq_send*(a1: Mqd, a2: cstring, a3: int, a4: int): cint {.
  importc, header: "<mqueue.h>".}
proc mq_setattr*(a1: Mqd, a2, a3: ptr MqAttr): cint {.
  importc, header: "<mqueue.h>".}

proc mq_timedreceive*(a1: Mqd, a2: cstring, a3: int, a4: int,
                      a5: ptr Timespec): int {.importc, header: "<mqueue.h>".}
proc mq_timedsend*(a1: Mqd, a2: cstring, a3: int, a4: int,
                   a5: ptr Timespec): cint {.importc, header: "<mqueue.h>".}
proc mq_unlink*(a1: cstring): cint {.importc, header: "<mqueue.h>".}


proc getpwnam*(a1: cstring): ptr Passwd {.importc, header: "<pwd.h>".}
proc getpwuid*(a1: Uid): ptr Passwd {.importc, header: "<pwd.h>".}
proc getpwnam_r*(a1: cstring, a2: ptr Passwd, a3: cstring, a4: int,
                 a5: ptr ptr Passwd): cint {.importc, header: "<pwd.h>".}
proc getpwuid_r*(a1: Uid, a2: ptr Passwd, a3: cstring,
      a4: int, a5: ptr ptr Passwd): cint {.importc, header: "<pwd.h>".}
proc endpwent*() {.importc, header: "<pwd.h>".}
proc getpwent*(): ptr Passwd {.importc, header: "<pwd.h>".}
proc setpwent*() {.importc, header: "<pwd.h>".}

proc uname*(a1: var Utsname): cint {.importc, header: "<sys/utsname.h>".}

proc pthread_atfork*(a1, a2, a3: proc () {.noconv.}): cint {.
  importc, header: "<pthread.h>".}
proc pthread_attr_destroy*(a1: ptr PthreadAttr): cint {.
  importc, header: "<pthread.h>".}
proc pthread_attr_getdetachstate*(a1: ptr PthreadAttr, a2: cint): cint {.
  importc, header: "<pthread.h>".}
proc pthread_attr_getguardsize*(a1: ptr PthreadAttr, a2: var cint): cint {.
  importc, header: "<pthread.h>".}
proc pthread_attr_getinheritsched*(a1: ptr PthreadAttr,
          a2: var cint): cint {.importc, header: "<pthread.h>".}
proc pthread_attr_getschedparam*(a1: ptr PthreadAttr,
          a2: ptr Sched_param): cint {.importc, header: "<pthread.h>".}
proc pthread_attr_getschedpolicy*(a1: ptr PthreadAttr,
          a2: var cint): cint {.importc, header: "<pthread.h>".}
proc pthread_attr_getscope*(a1: ptr PthreadAttr,
          a2: var cint): cint {.importc, header: "<pthread.h>".}
proc pthread_attr_getstack*(a1: ptr PthreadAttr,
         a2: var pointer, a3: var int): cint {.importc, header: "<pthread.h>".}
proc pthread_attr_getstackaddr*(a1: ptr PthreadAttr,
          a2: var pointer): cint {.importc, header: "<pthread.h>".}
proc pthread_attr_getstacksize*(a1: ptr PthreadAttr,
          a2: var int): cint {.importc, header: "<pthread.h>".}
proc pthread_attr_init*(a1: ptr PthreadAttr): cint {.
  importc, header: "<pthread.h>".}
proc pthread_attr_setdetachstate*(a1: ptr PthreadAttr, a2: cint): cint {.
  importc, header: "<pthread.h>".}
proc pthread_attr_setguardsize*(a1: ptr PthreadAttr, a2: int): cint {.
  importc, header: "<pthread.h>".}
proc pthread_attr_setinheritsched*(a1: ptr PthreadAttr, a2: cint): cint {.
  importc, header: "<pthread.h>".}
proc pthread_attr_setschedparam*(a1: ptr PthreadAttr,
          a2: ptr Sched_param): cint {.importc, header: "<pthread.h>".}
proc pthread_attr_setschedpolicy*(a1: ptr PthreadAttr, a2: cint): cint {.
  importc, header: "<pthread.h>".}
proc pthread_attr_setscope*(a1: ptr PthreadAttr, a2: cint): cint {.importc,
  header: "<pthread.h>".}
proc pthread_attr_setstack*(a1: ptr PthreadAttr, a2: pointer, a3: int): cint {.
  importc, header: "<pthread.h>".}
proc pthread_attr_setstackaddr*(a1: ptr PthreadAttr, a2: pointer): cint {.
  importc, header: "<pthread.h>".}
proc pthread_attr_setstacksize*(a1: ptr PthreadAttr, a2: int): cint {.
  importc, header: "<pthread.h>".}
proc pthread_barrier_destroy*(a1: ptr Pthread_barrier): cint {.
  importc, header: "<pthread.h>".}
proc pthread_barrier_init*(a1: ptr Pthread_barrier,
         a2: ptr Pthread_barrierattr, a3: cint): cint {.
         importc, header: "<pthread.h>".}
proc pthread_barrier_wait*(a1: ptr Pthread_barrier): cint {.
  importc, header: "<pthread.h>".}
proc pthread_barrierattr_destroy*(a1: ptr Pthread_barrierattr): cint {.
  importc, header: "<pthread.h>".}
proc pthread_barrierattr_getpshared*(
          a1: ptr Pthread_barrierattr, a2: var cint): cint {.
          importc, header: "<pthread.h>".}
proc pthread_barrierattr_init*(a1: ptr Pthread_barrierattr): cint {.
  importc, header: "<pthread.h>".}
proc pthread_barrierattr_setpshared*(a1: ptr Pthread_barrierattr,
  a2: cint): cint {.importc, header: "<pthread.h>".}
proc pthread_cancel*(a1: Pthread): cint {.importc, header: "<pthread.h>".}
proc pthread_cleanup_push*(a1: proc (x: pointer) {.noconv.}, a2: pointer) {.
  importc, header: "<pthread.h>".}
proc pthread_cleanup_pop*(a1: cint) {.importc, header: "<pthread.h>".}
proc pthread_cond_broadcast*(a1: ptr Pthread_cond): cint {.
  importc, header: "<pthread.h>".}
proc pthread_cond_destroy*(a1: ptr Pthread_cond): cint {.importc, header: "<pthread.h>".}
proc pthread_cond_init*(a1: ptr Pthread_cond,
          a2: ptr Pthread_condattr): cint {.importc, header: "<pthread.h>".}
proc pthread_cond_signal*(a1: ptr Pthread_cond): cint {.importc, header: "<pthread.h>".}
proc pthread_cond_timedwait*(a1: ptr Pthread_cond,
          a2: ptr Pthread_mutex, a3: ptr Timespec): cint {.importc, header: "<pthread.h>".}

proc pthread_cond_wait*(a1: ptr Pthread_cond,
          a2: ptr Pthread_mutex): cint {.importc, header: "<pthread.h>".}
proc pthread_condattr_destroy*(a1: ptr Pthread_condattr): cint {.importc, header: "<pthread.h>".}
proc pthread_condattr_getclock*(a1: ptr Pthread_condattr,
          a2: var ClockId): cint {.importc, header: "<pthread.h>".}
proc pthread_condattr_getpshared*(a1: ptr Pthread_condattr,
          a2: var cint): cint {.importc, header: "<pthread.h>".}

proc pthread_condattr_init*(a1: ptr Pthread_condattr): cint {.importc, header: "<pthread.h>".}
proc pthread_condattr_setclock*(a1: ptr Pthread_condattr,a2: ClockId): cint {.importc, header: "<pthread.h>".}
proc pthread_condattr_setpshared*(a1: ptr Pthread_condattr, a2: cint): cint {.importc, header: "<pthread.h>".}

proc pthread_create*(a1: ptr Pthread, a2: ptr PthreadAttr,
          a3: proc (x: pointer): pointer {.noconv.}, a4: pointer): cint {.importc, header: "<pthread.h>".}
proc pthread_detach*(a1: Pthread): cint {.importc, header: "<pthread.h>".}
proc pthread_equal*(a1, a2: Pthread): cint {.importc, header: "<pthread.h>".}
proc pthread_exit*(a1: pointer) {.importc, header: "<pthread.h>".}
proc pthread_getconcurrency*(): cint {.importc, header: "<pthread.h>".}
proc pthread_getcpuclockid*(a1: Pthread, a2: var ClockId): cint {.importc, header: "<pthread.h>".}
proc pthread_getschedparam*(a1: Pthread,  a2: var cint,
          a3: ptr Sched_param): cint {.importc, header: "<pthread.h>".}
proc pthread_getspecific*(a1: Pthread_key): pointer {.importc, header: "<pthread.h>".}
proc pthread_join*(a1: Pthread, a2: ptr pointer): cint {.importc, header: "<pthread.h>".}
proc pthread_key_create*(a1: ptr Pthread_key, a2: proc (x: pointer) {.noconv.}): cint {.importc, header: "<pthread.h>".}
proc pthread_key_delete*(a1: Pthread_key): cint {.importc, header: "<pthread.h>".}

proc pthread_mutex_destroy*(a1: ptr Pthread_mutex): cint {.importc, header: "<pthread.h>".}
proc pthread_mutex_getprioceiling*(a1: ptr Pthread_mutex,
         a2: var cint): cint {.importc, header: "<pthread.h>".}
proc pthread_mutex_init*(a1: ptr Pthread_mutex,
          a2: ptr Pthread_mutexattr): cint {.importc, header: "<pthread.h>".}
proc pthread_mutex_lock*(a1: ptr Pthread_mutex): cint {.importc, header: "<pthread.h>".}
proc pthread_mutex_setprioceiling*(a1: ptr Pthread_mutex,a2: cint,
          a3: var cint): cint {.importc, header: "<pthread.h>".}
proc pthread_mutex_timedlock*(a1: ptr Pthread_mutex,
          a2: ptr Timespec): cint {.importc, header: "<pthread.h>".}
proc pthread_mutex_trylock*(a1: ptr Pthread_mutex): cint {.importc, header: "<pthread.h>".}
proc pthread_mutex_unlock*(a1: ptr Pthread_mutex): cint {.importc, header: "<pthread.h>".}
proc pthread_mutexattr_destroy*(a1: ptr Pthread_mutexattr): cint {.importc, header: "<pthread.h>".}

proc pthread_mutexattr_getprioceiling*(
          a1: ptr Pthread_mutexattr, a2: var cint): cint {.importc, header: "<pthread.h>".}
proc pthread_mutexattr_getprotocol*(a1: ptr Pthread_mutexattr,
          a2: var cint): cint {.importc, header: "<pthread.h>".}
proc pthread_mutexattr_getpshared*(a1: ptr Pthread_mutexattr,
          a2: var cint): cint {.importc, header: "<pthread.h>".}
proc pthread_mutexattr_gettype*(a1: ptr Pthread_mutexattr,
          a2: var cint): cint {.importc, header: "<pthread.h>".}

proc pthread_mutexattr_init*(a1: ptr Pthread_mutexattr): cint {.importc, header: "<pthread.h>".}
proc pthread_mutexattr_setprioceiling*(a1: ptr Pthread_mutexattr, a2: cint): cint {.importc, header: "<pthread.h>".}
proc pthread_mutexattr_setprotocol*(a1: ptr Pthread_mutexattr, a2: cint): cint {.importc, header: "<pthread.h>".}
proc pthread_mutexattr_setpshared*(a1: ptr Pthread_mutexattr, a2: cint): cint {.importc, header: "<pthread.h>".}
proc pthread_mutexattr_settype*(a1: ptr Pthread_mutexattr, a2: cint): cint {.importc, header: "<pthread.h>".}

proc pthread_once*(a1: ptr Pthread_once, a2: proc () {.noconv.}): cint {.importc, header: "<pthread.h>".}

proc pthread_rwlock_destroy*(a1: ptr Pthread_rwlock): cint {.importc, header: "<pthread.h>".}
proc pthread_rwlock_init*(a1: ptr Pthread_rwlock,
          a2: ptr Pthread_rwlockattr): cint {.importc, header: "<pthread.h>".}
proc pthread_rwlock_rdlock*(a1: ptr Pthread_rwlock): cint {.importc, header: "<pthread.h>".}
proc pthread_rwlock_timedrdlock*(a1: ptr Pthread_rwlock,
          a2: ptr Timespec): cint {.importc, header: "<pthread.h>".}
proc pthread_rwlock_timedwrlock*(a1: ptr Pthread_rwlock,
          a2: ptr Timespec): cint {.importc, header: "<pthread.h>".}

proc pthread_rwlock_tryrdlock*(a1: ptr Pthread_rwlock): cint {.importc, header: "<pthread.h>".}
proc pthread_rwlock_trywrlock*(a1: ptr Pthread_rwlock): cint {.importc, header: "<pthread.h>".}
proc pthread_rwlock_unlock*(a1: ptr Pthread_rwlock): cint {.importc, header: "<pthread.h>".}
proc pthread_rwlock_wrlock*(a1: ptr Pthread_rwlock): cint {.importc, header: "<pthread.h>".}
proc pthread_rwlockattr_destroy*(a1: ptr Pthread_rwlockattr): cint {.importc, header: "<pthread.h>".}
proc pthread_rwlockattr_getpshared*(
          a1: ptr Pthread_rwlockattr, a2: var cint): cint {.importc, header: "<pthread.h>".}
proc pthread_rwlockattr_init*(a1: ptr Pthread_rwlockattr): cint {.importc, header: "<pthread.h>".}
proc pthread_rwlockattr_setpshared*(a1: ptr Pthread_rwlockattr, a2: cint): cint {.importc, header: "<pthread.h>".}

proc pthread_self*(): Pthread {.importc, header: "<pthread.h>".}
proc pthread_setcancelstate*(a1: cint, a2: var cint): cint {.importc, header: "<pthread.h>".}
proc pthread_setcanceltype*(a1: cint, a2: var cint): cint {.importc, header: "<pthread.h>".}
proc pthread_setconcurrency*(a1: cint): cint {.importc, header: "<pthread.h>".}
proc pthread_setschedparam*(a1: Pthread, a2: cint,
          a3: ptr Sched_param): cint {.importc, header: "<pthread.h>".}

proc pthread_setschedprio*(a1: Pthread, a2: cint): cint {.
  importc, header: "<pthread.h>".}
proc pthread_setspecific*(a1: Pthread_key, a2: pointer): cint {.
  importc, header: "<pthread.h>".}
proc pthread_spin_destroy*(a1: ptr Pthread_spinlock): cint {.
  importc, header: "<pthread.h>".}
proc pthread_spin_init*(a1: ptr Pthread_spinlock, a2: cint): cint {.
  importc, header: "<pthread.h>".}
proc pthread_spin_lock*(a1: ptr Pthread_spinlock): cint {.
  importc, header: "<pthread.h>".}
proc pthread_spin_trylock*(a1: ptr Pthread_spinlock): cint{.
  importc, header: "<pthread.h>".}
proc pthread_spin_unlock*(a1: ptr Pthread_spinlock): cint {.
  importc, header: "<pthread.h>".}
proc pthread_testcancel*() {.importc, header: "<pthread.h>".}


proc exitnow*(code: int): void {.importc: "_exit", header: "<unistd.h>".}
proc access*(a1: cstring, a2: cint): cint {.importc, header: "<unistd.h>".}
proc alarm*(a1: cint): cint {.importc, header: "<unistd.h>".}
proc chdir*(a1: cstring): cint {.importc, header: "<unistd.h>".}
proc chown*(a1: cstring, a2: Uid, a3: Gid): cint {.importc, header: "<unistd.h>".}
proc close*(a1: cint | SocketHandle): cint {.importc, header: "<unistd.h>".}
proc confstr*(a1: cint, a2: cstring, a3: int): int {.importc, header: "<unistd.h>".}
proc crypt*(a1, a2: cstring): cstring {.importc, header: "<unistd.h>".}
proc ctermid*(a1: cstring): cstring {.importc, header: "<unistd.h>".}
proc dup*(a1: cint): cint {.importc, header: "<unistd.h>".}
proc dup2*(a1, a2: cint): cint {.importc, header: "<unistd.h>".}
proc encrypt*(a1: array[0..63, char], a2: cint) {.importc, header: "<unistd.h>".}

proc execl*(a1, a2: cstring): cint {.varargs, importc, header: "<unistd.h>".}
proc execle*(a1, a2: cstring): cint {.varargs, importc, header: "<unistd.h>".}
proc execlp*(a1, a2: cstring): cint {.varargs, importc, header: "<unistd.h>".}
proc execv*(a1: cstring, a2: cstringArray): cint {.importc, header: "<unistd.h>".}
proc execve*(a1: cstring, a2, a3: cstringArray): cint {.
  importc, header: "<unistd.h>".}
proc execvp*(a1: cstring, a2: cstringArray): cint {.importc, header: "<unistd.h>".}
proc execvpe*(a1: cstring, a2: cstringArray, a3: cstringArray): cint {.importc, header: "<unistd.h>".}
proc fchown*(a1: cint, a2: Uid, a3: Gid): cint {.importc, header: "<unistd.h>".}
proc fchdir*(a1: cint): cint {.importc, header: "<unistd.h>".}
proc fdatasync*(a1: cint): cint {.importc, header: "<unistd.h>".}
proc fork*(): Pid {.importc, header: "<unistd.h>".}
proc fpathconf*(a1, a2: cint): int {.importc, header: "<unistd.h>".}
proc fsync*(a1: cint): cint {.importc, header: "<unistd.h>".}
proc ftruncate*(a1: cint, a2: Off): cint {.importc, header: "<unistd.h>".}
proc getcwd*(a1: cstring, a2: int): cstring {.importc, header: "<unistd.h>".}
proc getegid*(): Gid {.importc, header: "<unistd.h>".}
proc geteuid*(): Uid {.importc, header: "<unistd.h>".}
proc getgid*(): Gid {.importc, header: "<unistd.h>".}

proc getgroups*(a1: cint, a2: ptr array[0..255, Gid]): cint {.
  importc, header: "<unistd.h>".}
proc gethostid*(): int {.importc, header: "<unistd.h>".}
proc gethostname*(a1: cstring, a2: int): cint {.importc, header: "<unistd.h>".}
proc getlogin*(): cstring {.importc, header: "<unistd.h>".}
proc getlogin_r*(a1: cstring, a2: int): cint {.importc, header: "<unistd.h>".}

proc getopt*(a1: cint, a2: cstringArray, a3: cstring): cint {.
  importc, header: "<unistd.h>".}
proc getpgid*(a1: Pid): Pid {.importc, header: "<unistd.h>".}
proc getpgrp*(): Pid {.importc, header: "<unistd.h>".}
proc getpid*(): Pid {.importc, header: "<unistd.h>".}
proc getppid*(): Pid {.importc, header: "<unistd.h>".}
proc getsid*(a1: Pid): Pid {.importc, header: "<unistd.h>".}
proc getuid*(): Uid {.importc, header: "<unistd.h>".}
proc getwd*(a1: cstring): cstring {.importc, header: "<unistd.h>".}
proc isatty*(a1: cint): cint {.importc, header: "<unistd.h>".}
proc lchown*(a1: cstring, a2: Uid, a3: Gid): cint {.importc, header: "<unistd.h>".}
proc link*(a1, a2: cstring): cint {.importc, header: "<unistd.h>".}

proc lockf*(a1, a2: cint, a3: Off): cint {.importc, header: "<unistd.h>".}
proc lseek*(a1: cint, a2: Off, a3: cint): Off {.importc, header: "<unistd.h>".}
proc nice*(a1: cint): cint {.importc, header: "<unistd.h>".}
proc pathconf*(a1: cstring, a2: cint): int {.importc, header: "<unistd.h>".}

proc pause*(): cint {.importc, header: "<unistd.h>".}
proc pclose*(a: File): cint {.importc, header: "<stdio.h>".}
proc pipe*(a: array[0..1, cint]): cint {.importc, header: "<unistd.h>".}
proc popen*(a1, a2: cstring): File {.importc, header: "<stdio.h>".}
proc pread*(a1: cint, a2: pointer, a3: int, a4: Off): int {.
  importc, header: "<unistd.h>".}
proc pwrite*(a1: cint, a2: pointer, a3: int, a4: Off): int {.
  importc, header: "<unistd.h>".}
proc read*(a1: cint, a2: pointer, a3: int): int {.importc, header: "<unistd.h>".}
proc readlink*(a1, a2: cstring, a3: int): int {.importc, header: "<unistd.h>".}
proc ioctl*(f: FileHandle, device: uint): int {.importc: "ioctl",
      header: "<sys/ioctl.h>", varargs, tags: [WriteIOEffect].}
  ## A system call for device-specific input/output operations and other
  ## operations which cannot be expressed by regular system calls

proc rmdir*(a1: cstring): cint {.importc, header: "<unistd.h>".}
proc setegid*(a1: Gid): cint {.importc, header: "<unistd.h>".}
proc seteuid*(a1: Uid): cint {.importc, header: "<unistd.h>".}
proc setgid*(a1: Gid): cint {.importc, header: "<unistd.h>".}

proc setpgid*(a1, a2: Pid): cint {.importc, header: "<unistd.h>".}
proc setpgrp*(): Pid {.importc, header: "<unistd.h>".}
proc setregid*(a1, a2: Gid): cint {.importc, header: "<unistd.h>".}
proc setreuid*(a1, a2: Uid): cint {.importc, header: "<unistd.h>".}
proc setsid*(): Pid {.importc, header: "<unistd.h>".}
proc setuid*(a1: Uid): cint {.importc, header: "<unistd.h>".}
proc sleep*(a1: cint): cint {.importc, header: "<unistd.h>".}
proc swab*(a1, a2: pointer, a3: int) {.importc, header: "<unistd.h>".}
proc symlink*(a1, a2: cstring): cint {.importc, header: "<unistd.h>".}
proc sync*() {.importc, header: "<unistd.h>".}
proc sysconf*(a1: cint): int {.importc, header: "<unistd.h>".}
proc tcgetpgrp*(a1: cint): Pid {.importc, header: "<unistd.h>".}
proc tcsetpgrp*(a1: cint, a2: Pid): cint {.importc, header: "<unistd.h>".}
proc truncate*(a1: cstring, a2: Off): cint {.importc, header: "<unistd.h>".}
proc ttyname*(a1: cint): cstring {.importc, header: "<unistd.h>".}
proc ttyname_r*(a1: cint, a2: cstring, a3: int): cint {.
  importc, header: "<unistd.h>".}
proc ualarm*(a1, a2: Useconds): Useconds {.importc, header: "<unistd.h>".}
proc unlink*(a1: cstring): cint {.importc, header: "<unistd.h>".}
proc usleep*(a1: Useconds): cint {.importc, header: "<unistd.h>".}
proc vfork*(): Pid {.importc, header: "<unistd.h>".}
proc write*(a1: cint, a2: pointer, a3: int): int {.importc, header: "<unistd.h>".}

proc sem_close*(a1: ptr Sem): cint {.importc, header: "<semaphore.h>".}
proc sem_destroy*(a1: ptr Sem): cint {.importc, header: "<semaphore.h>".}
proc sem_getvalue*(a1: ptr Sem, a2: var cint): cint {.
  importc, header: "<semaphore.h>".}
proc sem_init*(a1: ptr Sem, a2: cint, a3: cint): cint {.
  importc, header: "<semaphore.h>".}
proc sem_open*(a1: cstring, a2: cint): ptr Sem {.
  varargs, importc, header: "<semaphore.h>".}
proc sem_post*(a1: ptr Sem): cint {.importc, header: "<semaphore.h>".}
proc sem_timedwait*(a1: ptr Sem, a2: ptr Timespec): cint {.
  importc, header: "<semaphore.h>".}
proc sem_trywait*(a1: ptr Sem): cint {.importc, header: "<semaphore.h>".}
proc sem_unlink*(a1: cstring): cint {.importc, header: "<semaphore.h>".}
proc sem_wait*(a1: ptr Sem): cint {.importc, header: "<semaphore.h>".}

proc ftok*(a1: cstring, a2: cint): Key {.importc, header: "<sys/ipc.h>".}

proc statvfs*(a1: cstring, a2: var Statvfs): cint {.
  importc, header: "<sys/statvfs.h>".}
proc fstatvfs*(a1: cint, a2: var Statvfs): cint {.
  importc, header: "<sys/statvfs.h>".}

proc chmod*(a1: cstring, a2: Mode): cint {.importc, header: "<sys/stat.h>".}
proc fchmod*(a1: cint, a2: Mode): cint {.importc, header: "<sys/stat.h>".}
proc fstat*(a1: cint, a2: var Stat): cint {.importc, header: "<sys/stat.h>".}
proc lstat*(a1: cstring, a2: var Stat): cint {.importc, header: "<sys/stat.h>".}
proc mkdir*(a1: cstring, a2: Mode): cint {.importc, header: "<sys/stat.h>".}
proc mkfifo*(a1: cstring, a2: Mode): cint {.importc, header: "<sys/stat.h>".}
proc mknod*(a1: cstring, a2: Mode, a3: Dev): cint {.
  importc, header: "<sys/stat.h>".}
proc stat*(a1: cstring, a2: var Stat): cint {.importc, header: "<sys/stat.h>".}
proc umask*(a1: Mode): Mode {.importc, header: "<sys/stat.h>".}

proc S_ISBLK*(m: Mode): bool {.importc, header: "<sys/stat.h>".}
  ## Test for a block special file.
proc S_ISCHR*(m: Mode): bool {.importc, header: "<sys/stat.h>".}
  ## Test for a character special file.
proc S_ISDIR*(m: Mode): bool {.importc, header: "<sys/stat.h>".}
  ## Test for a directory.
proc S_ISFIFO*(m: Mode): bool {.importc, header: "<sys/stat.h>".}
  ## Test for a pipe or FIFO special file.
proc S_ISREG*(m: Mode): bool {.importc, header: "<sys/stat.h>".}
  ## Test for a regular file.
proc S_ISLNK*(m: Mode): bool {.importc, header: "<sys/stat.h>".}
  ## Test for a symbolic link.
proc S_ISSOCK*(m: Mode): bool {.importc, header: "<sys/stat.h>".}
  ## Test for a socket.

proc S_TYPEISMQ*(buf: var Stat): bool {.importc, header: "<sys/stat.h>".}
  ## Test for a message queue.
proc S_TYPEISSEM*(buf: var Stat): bool {.importc, header: "<sys/stat.h>".}
  ## Test for a semaphore.
proc S_TYPEISSHM*(buf: var Stat): bool {.importc, header: "<sys/stat.h>".}
  ## Test for a shared memory object.

proc S_TYPEISTMO*(buf: var Stat): bool {.importc, header: "<sys/stat.h>".}
  ## Test macro for a typed memory object.

proc mlock*(a1: pointer, a2: int): cint {.importc, header: "<sys/mman.h>".}
proc mlockall*(a1: cint): cint {.importc, header: "<sys/mman.h>".}
proc mmap*(a1: pointer, a2: int, a3, a4, a5: cint, a6: Off): pointer {.
  importc, header: "<sys/mman.h>".}
proc mprotect*(a1: pointer, a2: int, a3: cint): cint {.
  importc, header: "<sys/mman.h>".}
proc msync*(a1: pointer, a2: int, a3: cint): cint {.importc, header: "<sys/mman.h>".}
proc munlock*(a1: pointer, a2: int): cint {.importc, header: "<sys/mman.h>".}
proc munlockall*(): cint {.importc, header: "<sys/mman.h>".}
proc munmap*(a1: pointer, a2: int): cint {.importc, header: "<sys/mman.h>".}
proc posix_madvise*(a1: pointer, a2: int, a3: cint): cint {.
  importc, header: "<sys/mman.h>".}
proc posix_mem_offset*(a1: pointer, a2: int, a3: var Off,
           a4: var int, a5: var cint): cint {.importc, header: "<sys/mman.h>".}
proc posix_typed_mem_get_info*(a1: cint,
  a2: var Posix_typed_mem_info): cint {.importc, header: "<sys/mman.h>".}
proc posix_typed_mem_open*(a1: cstring, a2, a3: cint): cint {.
  importc, header: "<sys/mman.h>".}
proc shm_open*(a1: cstring, a2: cint, a3: Mode): cint {.
  importc, header: "<sys/mman.h>".}
proc shm_unlink*(a1: cstring): cint {.importc, header: "<sys/mman.h>".}

proc asctime*(a1: var Tm): cstring{.importc, header: "<time.h>".}

proc asctime_r*(a1: var Tm, a2: cstring): cstring {.importc, header: "<time.h>".}
proc clock*(): Clock {.importc, header: "<time.h>".}
proc clock_getcpuclockid*(a1: Pid, a2: var ClockId): cint {.
  importc, header: "<time.h>".}
proc clock_getres*(a1: ClockId, a2: var Timespec): cint {.
  importc, header: "<time.h>".}
proc clock_gettime*(a1: ClockId, a2: var Timespec): cint {.
  importc, header: "<time.h>".}
proc clock_nanosleep*(a1: ClockId, a2: cint, a3: var Timespec,
               a4: var Timespec): cint {.importc, header: "<time.h>".}
proc clock_settime*(a1: ClockId, a2: var Timespec): cint {.
  importc, header: "<time.h>".}

proc ctime*(a1: var Time): cstring {.importc, header: "<time.h>".}
proc ctime_r*(a1: var Time, a2: cstring): cstring {.importc, header: "<time.h>".}
proc difftime*(a1, a2: Time): cdouble {.importc, header: "<time.h>".}
proc getdate*(a1: cstring): ptr Tm {.importc, header: "<time.h>".}

proc gmtime*(a1: var Time): ptr Tm {.importc, header: "<time.h>".}
proc gmtime_r*(a1: var Time, a2: var Tm): ptr Tm {.importc, header: "<time.h>".}
proc localtime*(a1: var Time): ptr Tm {.importc, header: "<time.h>".}
proc localtime_r*(a1: var Time, a2: var Tm): ptr Tm {.importc, header: "<time.h>".}
proc mktime*(a1: var Tm): Time  {.importc, header: "<time.h>".}
proc timegm*(a1: var Tm): Time  {.importc, header: "<time.h>".}
proc nanosleep*(a1, a2: var Timespec): cint {.importc, header: "<time.h>".}
proc strftime*(a1: cstring, a2: int, a3: cstring,
           a4: var Tm): int {.importc, header: "<time.h>".}
proc strptime*(a1, a2: cstring, a3: var Tm): cstring {.importc, header: "<time.h>".}
proc time*(a1: var Time): Time {.importc, header: "<time.h>".}
proc timer_create*(a1: ClockId, a2: var SigEvent,
               a3: var Timer): cint {.importc, header: "<time.h>".}
proc timer_delete*(a1: Timer): cint {.importc, header: "<time.h>".}
proc timer_gettime*(a1: Timer, a2: var Itimerspec): cint {.
  importc, header: "<time.h>".}
proc timer_getoverrun*(a1: Timer): cint {.importc, header: "<time.h>".}
proc timer_settime*(a1: Timer, a2: cint, a3: var Itimerspec,
               a4: var Itimerspec): cint {.importc, header: "<time.h>".}
proc tzset*() {.importc, header: "<time.h>".}


proc wait*(a1: ptr cint): Pid {.importc, discardable, header: "<sys/wait.h>".}
proc waitid*(a1: cint, a2: Id, a3: var SigInfo, a4: cint): cint {.
  importc, header: "<sys/wait.h>".}
proc waitpid*(a1: Pid, a2: var cint, a3: cint): Pid {.
  importc, header: "<sys/wait.h>".}

proc bsd_signal*(a1: cint, a2: proc (x: pointer) {.noconv.}) {.
  importc, header: "<signal.h>".}
proc kill*(a1: Pid, a2: cint): cint {.importc, header: "<signal.h>".}
proc killpg*(a1: Pid, a2: cint): cint {.importc, header: "<signal.h>".}
proc pthread_kill*(a1: Pthread, a2: cint): cint {.importc, header: "<signal.h>".}
proc pthread_sigmask*(a1: cint, a2, a3: var Sigset): cint {.
  importc, header: "<signal.h>".}
proc `raise`*(a1: cint): cint {.importc, header: "<signal.h>".}
proc sigaction*(a1: cint, a2, a3: var Sigaction): cint {.
  importc, header: "<signal.h>".}

proc sigaction*(a1: cint, a2: var Sigaction; a3: ptr Sigaction = nil): cint {.
  importc, header: "<signal.h>".}

proc sigaddset*(a1: var Sigset, a2: cint): cint {.importc, header: "<signal.h>".}
proc sigaltstack*(a1, a2: var Stack): cint {.importc, header: "<signal.h>".}
proc sigdelset*(a1: var Sigset, a2: cint): cint {.importc, header: "<signal.h>".}
proc sigemptyset*(a1: var Sigset): cint {.importc, header: "<signal.h>".}
proc sigfillset*(a1: var Sigset): cint {.importc, header: "<signal.h>".}
proc sighold*(a1: cint): cint {.importc, header: "<signal.h>".}
proc sigignore*(a1: cint): cint {.importc, header: "<signal.h>".}
proc siginterrupt*(a1, a2: cint): cint {.importc, header: "<signal.h>".}
proc sigismember*(a1: var Sigset, a2: cint): cint {.importc, header: "<signal.h>".}
proc signal*(a1: cint, a2: proc (x: cint) {.noconv.}) {.
  importc, header: "<signal.h>".}
proc sigpause*(a1: cint): cint {.importc, header: "<signal.h>".}
proc sigpending*(a1: var Sigset): cint {.importc, header: "<signal.h>".}
proc sigprocmask*(a1: cint, a2, a3: var Sigset): cint {.
  importc, header: "<signal.h>".}
proc sigqueue*(a1: Pid, a2: cint, a3: SigVal): cint {.
  importc, header: "<signal.h>".}
proc sigrelse*(a1: cint): cint {.importc, header: "<signal.h>".}
proc sigset*(a1: int, a2: proc (x: cint) {.noconv.}) {.
  importc, header: "<signal.h>".}
proc sigsuspend*(a1: var Sigset): cint {.importc, header: "<signal.h>".}

when defined(android):
  proc sigtimedwait*(a1: var Sigset, a2: var SigInfo,
                   a3: var Timespec, sigsetsize: csize = sizeof(culong)*2): cint {.importc: "__rt_sigtimedwait", header:"<signal.h>".}
else:
  proc sigtimedwait*(a1: var Sigset, a2: var SigInfo,
                   a3: var Timespec): cint {.importc, header: "<signal.h>".}

proc sigwait*(a1: var Sigset, a2: var cint): cint {.
  importc, header: "<signal.h>".}
proc sigwaitinfo*(a1: var Sigset, a2: var SigInfo): cint {.
  importc, header: "<signal.h>".}


proc catclose*(a1: Nl_catd): cint {.importc, header: "<nl_types.h>".}
proc catgets*(a1: Nl_catd, a2, a3: cint, a4: cstring): cstring {.
  importc, header: "<nl_types.h>".}
proc catopen*(a1: cstring, a2: cint): Nl_catd {.
  importc, header: "<nl_types.h>".}

proc sched_get_priority_max*(a1: cint): cint {.importc, header: "<sched.h>".}
proc sched_get_priority_min*(a1: cint): cint {.importc, header: "<sched.h>".}
proc sched_getparam*(a1: Pid, a2: var Sched_param): cint {.
  importc, header: "<sched.h>".}
proc sched_getscheduler*(a1: Pid): cint {.importc, header: "<sched.h>".}
proc sched_rr_get_interval*(a1: Pid, a2: var Timespec): cint {.
  importc, header: "<sched.h>".}
proc sched_setparam*(a1: Pid, a2: var Sched_param): cint {.
  importc, header: "<sched.h>".}
proc sched_setscheduler*(a1: Pid, a2: cint, a3: var Sched_param): cint {.
  importc, header: "<sched.h>".}
proc sched_yield*(): cint {.importc, header: "<sched.h>".}

proc strerror*(errnum: cint): cstring {.importc, header: "<string.h>".}
proc hstrerror*(herrnum: cint): cstring {.importc:"(char *)$1", header: "<netdb.h>".}

proc FD_CLR*(a1: cint, a2: var TFdSet) {.importc, header: "<sys/select.h>".}
proc FD_ISSET*(a1: cint | SocketHandle, a2: var TFdSet): cint {.
  importc, header: "<sys/select.h>".}
proc FD_SET*(a1: cint | SocketHandle, a2: var TFdSet) {.
  importc: "FD_SET", header: "<sys/select.h>".}
proc FD_ZERO*(a1: var TFdSet) {.importc, header: "<sys/select.h>".}

proc pselect*(a1: cint, a2, a3, a4: ptr TFdSet, a5: ptr Timespec,
         a6: var Sigset): cint  {.importc, header: "<sys/select.h>".}
proc select*(a1: cint | SocketHandle, a2, a3, a4: ptr TFdSet, a5: ptr Timeval): cint {.
             importc, header: "<sys/select.h>".}

when hasSpawnH:
  proc posix_spawn*(a1: var Pid, a2: cstring,
            a3: var Tposix_spawn_file_actions,
            a4: var Tposix_spawnattr,
            a5, a6: cstringArray): cint {.importc, header: "<spawn.h>".}
  proc posix_spawn_file_actions_addclose*(a1: var Tposix_spawn_file_actions,
            a2: cint): cint {.importc, header: "<spawn.h>".}
  proc posix_spawn_file_actions_adddup2*(a1: var Tposix_spawn_file_actions,
            a2, a3: cint): cint {.importc, header: "<spawn.h>".}
  proc posix_spawn_file_actions_addopen*(a1: var Tposix_spawn_file_actions,
            a2: cint, a3: cstring, a4: cint, a5: Mode): cint {.
            importc, header: "<spawn.h>".}
  proc posix_spawn_file_actions_destroy*(
    a1: var Tposix_spawn_file_actions): cint {.importc, header: "<spawn.h>".}
  proc posix_spawn_file_actions_init*(
    a1: var Tposix_spawn_file_actions): cint {.importc, header: "<spawn.h>".}
  proc posix_spawnattr_destroy*(a1: var Tposix_spawnattr): cint {.
    importc, header: "<spawn.h>".}
  proc posix_spawnattr_getsigdefault*(a1: var Tposix_spawnattr,
            a2: var Sigset): cint {.importc, header: "<spawn.h>".}
  proc posix_spawnattr_getflags*(a1: var Tposix_spawnattr,
            a2: var cshort): cint {.importc, header: "<spawn.h>".}
  proc posix_spawnattr_getpgroup*(a1: var Tposix_spawnattr,
            a2: var Pid): cint {.importc, header: "<spawn.h>".}
  proc posix_spawnattr_getschedparam*(a1: var Tposix_spawnattr,
            a2: var Sched_param): cint {.importc, header: "<spawn.h>".}
  proc posix_spawnattr_getschedpolicy*(a1: var Tposix_spawnattr,
            a2: var cint): cint {.importc, header: "<spawn.h>".}
  proc posix_spawnattr_getsigmask*(a1: var Tposix_spawnattr,
            a2: var Sigset): cint {.importc, header: "<spawn.h>".}

  proc posix_spawnattr_init*(a1: var Tposix_spawnattr): cint {.
    importc, header: "<spawn.h>".}
  proc posix_spawnattr_setsigdefault*(a1: var Tposix_spawnattr,
            a2: var Sigset): cint {.importc, header: "<spawn.h>".}
  proc posix_spawnattr_setflags*(a1: var Tposix_spawnattr, a2: cint): cint {.
    importc, header: "<spawn.h>".}
  proc posix_spawnattr_setpgroup*(a1: var Tposix_spawnattr, a2: Pid): cint {.
    importc, header: "<spawn.h>".}

  proc posix_spawnattr_setschedparam*(a1: var Tposix_spawnattr,
            a2: var Sched_param): cint {.importc, header: "<spawn.h>".}
  proc posix_spawnattr_setschedpolicy*(a1: var Tposix_spawnattr,
                                       a2: cint): cint {.
                                       importc, header: "<spawn.h>".}
  proc posix_spawnattr_setsigmask*(a1: var Tposix_spawnattr,
            a2: var Sigset): cint {.importc, header: "<spawn.h>".}
  proc posix_spawnp*(a1: var Pid, a2: cstring,
            a3: var Tposix_spawn_file_actions,
            a4: var Tposix_spawnattr,
            a5, a6: cstringArray): cint {.importc, header: "<spawn.h>".}

proc getcontext*(a1: var Ucontext): cint {.importc, header: "<ucontext.h>".}
proc makecontext*(a1: var Ucontext, a4: proc (){.noconv.}, a3: cint) {.
  varargs, importc, header: "<ucontext.h>".}
proc setcontext*(a1: var Ucontext): cint {.importc, header: "<ucontext.h>".}
proc swapcontext*(a1, a2: var Ucontext): cint {.importc, header: "<ucontext.h>".}

proc readv*(a1: cint, a2: ptr IOVec, a3: cint): int {.
  importc, header: "<sys/uio.h>".}
proc writev*(a1: cint, a2: ptr IOVec, a3: cint): int {.
  importc, header: "<sys/uio.h>".}

proc CMSG_DATA*(cmsg: ptr Tcmsghdr): cstring {.
  importc, header: "<sys/socket.h>".}

proc CMSG_NXTHDR*(mhdr: ptr Tmsghdr, cmsg: ptr Tcmsghdr): ptr Tcmsghdr {.
  importc, header: "<sys/socket.h>".}

proc CMSG_FIRSTHDR*(mhdr: ptr Tmsghdr): ptr Tcmsghdr {.
  importc, header: "<sys/socket.h>".}

const
  INVALID_SOCKET* = SocketHandle(-1)

proc `==`*(x, y: SocketHandle): bool {.borrow.}

proc accept*(a1: SocketHandle, a2: ptr SockAddr, a3: ptr Socklen): SocketHandle {.
  importc, header: "<sys/socket.h>".}

proc bindSocket*(a1: SocketHandle, a2: ptr SockAddr, a3: Socklen): cint {.
  importc: "bind", header: "<sys/socket.h>".}
  ## is Posix's ``bind``, because ``bind`` is a reserved word

proc connect*(a1: SocketHandle, a2: ptr SockAddr, a3: Socklen): cint {.
  importc, header: "<sys/socket.h>".}
proc getpeername*(a1: SocketHandle, a2: ptr SockAddr, a3: ptr Socklen): cint {.
  importc, header: "<sys/socket.h>".}
proc getsockname*(a1: SocketHandle, a2: ptr SockAddr, a3: ptr Socklen): cint {.
  importc, header: "<sys/socket.h>".}

proc getsockopt*(a1: SocketHandle, a2, a3: cint, a4: pointer, a5: ptr Socklen): cint {.
  importc, header: "<sys/socket.h>".}

proc listen*(a1: SocketHandle, a2: cint): cint {.
  importc, header: "<sys/socket.h>".}
proc recv*(a1: SocketHandle, a2: pointer, a3: int, a4: cint): int {.
  importc, header: "<sys/socket.h>".}
proc recvfrom*(a1: SocketHandle, a2: pointer, a3: int, a4: cint,
        a5: ptr SockAddr, a6: ptr Socklen): int {.
  importc, header: "<sys/socket.h>".}
proc recvmsg*(a1: SocketHandle, a2: ptr Tmsghdr, a3: cint): int {.
  importc, header: "<sys/socket.h>".}
proc send*(a1: SocketHandle, a2: pointer, a3: int, a4: cint): int {.
  importc, header: "<sys/socket.h>".}
proc sendmsg*(a1: SocketHandle, a2: ptr Tmsghdr, a3: cint): int {.
  importc, header: "<sys/socket.h>".}
proc sendto*(a1: SocketHandle, a2: pointer, a3: int, a4: cint, a5: ptr SockAddr,
             a6: Socklen): int {.
  importc, header: "<sys/socket.h>".}
proc setsockopt*(a1: SocketHandle, a2, a3: cint, a4: pointer, a5: Socklen): cint {.
  importc, header: "<sys/socket.h>".}
proc shutdown*(a1: SocketHandle, a2: cint): cint {.
  importc, header: "<sys/socket.h>".}
proc socket*(a1, a2, a3: cint): SocketHandle {.
  importc, header: "<sys/socket.h>".}
proc sockatmark*(a1: cint): cint {.
  importc, header: "<sys/socket.h>".}
proc socketpair*(a1, a2, a3: cint, a4: var array[0..1, cint]): cint {.
  importc, header: "<sys/socket.h>".}

proc if_nametoindex*(a1: cstring): cint {.importc, header: "<net/if.h>".}
proc if_indextoname*(a1: cint, a2: cstring): cstring {.
  importc, header: "<net/if.h>".}
proc if_nameindex*(): ptr Tif_nameindex {.importc, header: "<net/if.h>".}
proc if_freenameindex*(a1: ptr Tif_nameindex) {.importc, header: "<net/if.h>".}

proc IN6_IS_ADDR_UNSPECIFIED* (a1: ptr In6Addr): cint {.
  importc, header: "<netinet/in.h>".}
  ## Unspecified address.
proc IN6_IS_ADDR_LOOPBACK* (a1: ptr In6Addr): cint {.
  importc, header: "<netinet/in.h>".}
  ## Loopback address.
proc IN6_IS_ADDR_MULTICAST* (a1: ptr In6Addr): cint {.
  importc, header: "<netinet/in.h>".}
  ## Multicast address.
proc IN6_IS_ADDR_LINKLOCAL* (a1: ptr In6Addr): cint {.
  importc, header: "<netinet/in.h>".}
  ## Unicast link-local address.
proc IN6_IS_ADDR_SITELOCAL* (a1: ptr In6Addr): cint {.
  importc, header: "<netinet/in.h>".}
  ## Unicast site-local address.
proc IN6_IS_ADDR_V4MAPPED* (a1: ptr In6Addr): cint {.
  importc, header: "<netinet/in.h>".}
  ## IPv4 mapped address.
proc IN6_IS_ADDR_V4COMPAT* (a1: ptr In6Addr): cint {.
  importc, header: "<netinet/in.h>".}
  ## IPv4-compatible address.
proc IN6_IS_ADDR_MC_NODELOCAL* (a1: ptr In6Addr): cint {.
  importc, header: "<netinet/in.h>".}
  ## Multicast node-local address.
proc IN6_IS_ADDR_MC_LINKLOCAL* (a1: ptr In6Addr): cint {.
  importc, header: "<netinet/in.h>".}
  ## Multicast link-local address.
proc IN6_IS_ADDR_MC_SITELOCAL* (a1: ptr In6Addr): cint {.
  importc, header: "<netinet/in.h>".}
  ## Multicast site-local address.
proc IN6_IS_ADDR_MC_ORGLOCAL* (a1: ptr In6Addr): cint {.
  importc, header: "<netinet/in.h>".}
  ## Multicast organization-local address.
proc IN6_IS_ADDR_MC_GLOBAL* (a1: ptr In6Addr): cint {.
  importc, header: "<netinet/in.h>".}
  ## Multicast global address.

proc endhostent*() {.importc, header: "<netdb.h>".}
proc endnetent*() {.importc, header: "<netdb.h>".}
proc endprotoent*() {.importc, header: "<netdb.h>".}
proc endservent*() {.importc, header: "<netdb.h>".}
proc freeaddrinfo*(a1: ptr AddrInfo) {.importc, header: "<netdb.h>".}

proc gai_strerror*(a1: cint): cstring {.importc:"(char *)$1", header: "<netdb.h>".}

proc getaddrinfo*(a1, a2: cstring, a3: ptr AddrInfo,
                  a4: var ptr AddrInfo): cint {.importc, header: "<netdb.h>".}

when not defined(android4):
  proc gethostbyaddr*(a1: pointer, a2: Socklen, a3: cint): ptr Hostent {.
                      importc, header: "<netdb.h>".}
else:
  proc gethostbyaddr*(a1: cstring, a2: cint, a3: cint): ptr Hostent {.
                      importc, header: "<netdb.h>".}
proc gethostbyname*(a1: cstring): ptr Hostent {.importc, header: "<netdb.h>".}
proc gethostent*(): ptr Hostent {.importc, header: "<netdb.h>".}

proc getnameinfo*(a1: ptr SockAddr, a2: Socklen,
                  a3: cstring, a4: Socklen, a5: cstring,
                  a6: Socklen, a7: cint): cint {.importc, header: "<netdb.h>".}

proc getnetbyaddr*(a1: int32, a2: cint): ptr Tnetent {.importc, header: "<netdb.h>".}
proc getnetbyname*(a1: cstring): ptr Tnetent {.importc, header: "<netdb.h>".}
proc getnetent*(): ptr Tnetent {.importc, header: "<netdb.h>".}

proc getprotobyname*(a1: cstring): ptr Protoent {.importc, header: "<netdb.h>".}
proc getprotobynumber*(a1: cint): ptr Protoent {.importc, header: "<netdb.h>".}
proc getprotoent*(): ptr Protoent {.importc, header: "<netdb.h>".}

proc getservbyname*(a1, a2: cstring): ptr Servent {.importc, header: "<netdb.h>".}
proc getservbyport*(a1: cint, a2: cstring): ptr Servent {.
  importc, header: "<netdb.h>".}
proc getservent*(): ptr Servent {.importc, header: "<netdb.h>".}

proc sethostent*(a1: cint) {.importc, header: "<netdb.h>".}
proc setnetent*(a1: cint) {.importc, header: "<netdb.h>".}
proc setprotoent*(a1: cint) {.importc, header: "<netdb.h>".}
proc setservent*(a1: cint) {.importc, header: "<netdb.h>".}

proc poll*(a1: ptr TPollfd, a2: Tnfds, a3: int): cint {.
  importc, header: "<poll.h>".}

proc realpath*(name, resolved: cstring): cstring {.
  importc: "realpath", header: "<stdlib.h>".}

proc mkstemp*(tmpl: cstring): cint {.importc, header: "<stdlib.h>".}
  ## Create a temporary file.
  ##
  ## **Warning**: The `tmpl` argument is written to by `mkstemp` and thus
  ## can't be a string literal. If in doubt copy the string before passing it.

proc utimes*(path: cstring, times: ptr array[2, Timeval]): int {.
  importc: "utimes", header: "<sys/time.h>".}
  ## Sets file access and modification times.
  ##
  ## Pass the filename and an array of times to set the access and modification
  ## times respectively. If you pass nil as the array both attributes will be
  ## set to the current time.
  ##
  ## Returns zero on success.
  ##
  ## For more information read http://www.unix.com/man-page/posix/3/utimes/.

proc handle_signal(sig: cint, handler: proc (a: cint) {.noconv.}) {.importc: "signal", header: "<signal.h>".}

template onSignal*(signals: varargs[cint], body: untyped) =
  ## Setup code to be executed when Unix signals are received. Example:
  ## from posix import SIGINT, SIGTERM
  ## onSignal(SIGINT, SIGTERM):
  ##   echo "bye"

  for s in signals:
    handle_signal(s,
      proc (sig: cint) {.noconv.} =
        body
    )<|MERGE_RESOLUTION|>--- conflicted
+++ resolved
@@ -300,8 +300,10 @@
                            ## For a typed memory object, the length in bytes.
                            ## For other file types, the use of this field is
                            ## unspecified.
-<<<<<<< HEAD
-=======
+    st_blksize*: Blksize   ## A file system-specific preferred I/O block size
+                           ## for this object. In some file system types, this
+                           ## may vary from file to file.
+    st_blocks*: Blkcnt     ## Number of blocks allocated for this object.
     when defined(macosx):
       st_atime*: Time      ## Time of last access.
       st_mtime*: Time      ## Time of last data modification.
@@ -310,17 +312,6 @@
       st_atim*: Timespec   ## Time of last access.
       st_mtim*: Timespec   ## Time of last data modification.
       st_ctim*: Timespec   ## Time of last status change.
->>>>>>> a336bf23
-    st_blksize*: Blksize   ## A file system-specific preferred I/O block size
-                           ## for this object. In some file system types, this
-                           ## may vary from file to file.
-    st_blocks*: Blkcnt     ## Number of blocks allocated for this object.
-    st_atime*: Time        ## Time of last access.
-    st_atimensec*: culong  ## Nanosecond part of last access time
-    st_mtime*: Time        ## Time of last data modification.
-    st_mtimensec*: culong  ## Nanosecond part of last modification time
-    st_ctime*: Time        ## Time of last status change.
-    st_ctimensec*: culong  ## Nanosecond part of last status time
     when defined(linux) and defined(amd64):
       reserved: array[3, clong]
 
@@ -357,17 +348,10 @@
     tm_wday*: cint  ## Day of week [0,6] (Sunday =0).
     tm_yday*: cint  ## Day of year [0,365].
     tm_isdst*: cint ## Daylight Savings flag.
-<<<<<<< HEAD
     when defined(linux):
       tm_gmtoff: clong  ## GMT offset, in seconds
       tm_zone: cstring
 
-  Timespec* {.importc: "struct timespec",
-               header: "<time.h>", final, pure.} = object ## struct timespec
-    tv_sec*: Time  ## Seconds.
-    tv_nsec*: int  ## Nanoseconds.
-=======
->>>>>>> a336bf23
   Itimerspec* {.importc: "struct itimerspec", header: "<time.h>",
                  final, pure.} = object ## struct itimerspec
     it_interval*: Timespec  ## Timer period.
