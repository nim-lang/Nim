--- conflicted
+++ resolved
@@ -826,20 +826,6 @@
                    "\\rstov$4[$5]{$3}$2\n", [$n.level,
         rstnodeToRefname(n).idS, tmp, $chr(n.level - 1 + ord('A')), tocName])
 
-<<<<<<< HEAD
-
-proc safeProtocol(linkStr: var string) =
-  var protocol = ""
-  if scanf(linkStr, "$w:", protocol):
-    # if it has a protocol at all, ensure that it's not 'javascript:' or worse:
-    if cmpIgnoreCase(protocol, "http") == 0 or cmpIgnoreCase(protocol, "https") == 0 or
-        cmpIgnoreCase(protocol, "ftp") == 0:
-      discard "it's fine"
-    else:
-      linkStr = ""
-
-=======
->>>>>>> 27e54814
 proc renderTocEntry(d: PDoc, e: TocEntry, result: var string) =
   dispA(d.target, result,
     "<li><a class=\"reference\" id=\"$1_toc\" href=\"#$1\">$2</a></li>\n",
@@ -904,11 +890,8 @@
 
   # support for `:target:` links for images:
   var target = esc(d.target, getFieldValue(n, "target").strip(), escMode=emUrl)
-<<<<<<< HEAD
-  safeProtocol(target)
-=======
+
   discard safeProtocol(target)
->>>>>>> 27e54814
 
   if target.len > 0:
     # `htmlOut` needs to be of the following format for link to work for images:
@@ -1212,11 +1195,8 @@
     d.escMode = emUrl
     renderRstToOut(d, link, linkStr)
     d.escMode = mode
-<<<<<<< HEAD
-  safeProtocol(linkStr)
-=======
+
   discard safeProtocol(linkStr)
->>>>>>> 27e54814
   var textStr = ""
   renderRstToOut(d, text, textStr)
   let nimDocStr = if nimdoc: " nimdoc" else: ""
