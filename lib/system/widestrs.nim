--- conflicted
+++ resolved
@@ -38,13 +38,7 @@
 
   proc createWide(a: var WideCStringObj; bytes: int) =
     a.bytes = bytes
-<<<<<<< HEAD
-    let alor = getLocalAllocator()
-    # actually the alignment is unknown. But 4 should be safe to use.
-    a.data = cast[typeof(a.data)](alor.alloc(alor, bytes, alignment=4))
-=======
     a.data = cast[typeof(a.data)](allocShared0(bytes))
->>>>>>> 6914de0d
 
   template `[]`*(a: WideCStringObj; idx: int): Utf16Char = a.data[idx]
   template `[]=`*(a: WideCStringObj; idx: int; val: Utf16Char) = a.data[idx] = val
