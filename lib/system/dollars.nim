--- conflicted
+++ resolved
@@ -3,8 +3,7 @@
   assert $0.1 == "0.1"
   assert $(-2*3) == "-6"
 
-<<<<<<< HEAD
-import std/private/digitsutils
+import std/private/[digitsutils, miscdollars]
 
 when not defined(nimPreviewSlimSystem):
   import std/formatfloat
@@ -13,11 +12,6 @@
   func `$`*(x: float | float32): string =
     ## Outplace version of `addFloat`.
     result.addFloat(x)
-=======
-import std/private/[digitsutils, miscdollars]
-import system/formatfloat
-export addFloat
->>>>>>> b8dc58d8
 
 proc `$`*(x: int): string {.raises: [].} =
   ## Outplace version of `addInt`.
