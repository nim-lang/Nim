#
#
#            Nim's Runtime Library
#        (c) Copyright 2012 Andreas Rumpf
#
#    See the file "copying.txt", included in this
#    distribution, for details about the copyright.
#

# Low level allocator for Nim. Has been designed to support the GC.
{.push profiler:off.}

include osalloc

template track(op, address, size) =
  when defined(memTracker):
    memTrackerOp(op, address, size)

# We manage *chunks* of memory. Each chunk is a multiple of the page size.
# Each chunk starts at an address that is divisible by the page size.

const
  InitialMemoryRequest = 128 * PageSize # 0.5 MB
  SmallChunkSize = PageSize
  MaxFli = 30
  MaxLog2Sli = 5 # 32, this cannot be increased without changing 'uint32'
                 # everywhere!
  MaxSli = 1 shl MaxLog2Sli
  FliOffset = 6
  RealFli = MaxFli - FliOffset

  # size of chunks in last matrix bin
  MaxBigChunkSize = 1 shl MaxFli - 1 shl (MaxFli-MaxLog2Sli-1)
  HugeChunkSize = MaxBigChunkSize + 1

type
  PTrunk = ptr Trunk
  Trunk = object
    next: PTrunk         # all nodes are connected with this pointer
    key: int             # start address at bit 0
    bits: array[0..IntsPerTrunk-1, int] # a bit vector

  TrunkBuckets = array[0..255, PTrunk]
  IntSet = object
    data: TrunkBuckets

type
  AlignType = BiggestFloat
  FreeCell {.final, pure.} = object
    next: ptr FreeCell  # next free cell in chunk (overlaid with refcount)
    zeroField: int       # 0 means cell is not used (overlaid with typ field)
                         # 1 means cell is manually managed pointer
                         # otherwise a PNimType is stored in there

  PChunk = ptr BaseChunk
  PBigChunk = ptr BigChunk
  PSmallChunk = ptr SmallChunk
  BaseChunk {.pure, inheritable.} = object
    prevSize: int        # size of previous chunk; for coalescing
                         # 0th bit == 1 if 'used
    size: int            # if < PageSize it is a small chunk

  SmallChunk = object of BaseChunk
    next, prev: PSmallChunk  # chunks of the same size
    freeList: ptr FreeCell
    free: int            # how many bytes remain
    acc: int             # accumulator for small object allocation
    when defined(cpu32):
      align: int
    data: AlignType      # start of usable memory

  BigChunk = object of BaseChunk # not necessarily > PageSize!
    next, prev: PBigChunk    # chunks of the same (or bigger) size
    data: AlignType      # start of usable memory

template smallChunkOverhead: int = sizeof(SmallChunk)-sizeof(AlignType)
template bigChunkOverhead:   int = sizeof(BigChunk)-sizeof(AlignType)

# ------------- chunk table ---------------------------------------------------
# We use a PtrSet of chunk starts and a table[Page, chunksize] for chunk
# endings of big chunks. This is needed by the merging operation. The only
# remaining operation is best-fit for big chunks. Since there is a size-limit
# for big chunks (because greater than the limit means they are returned back
# to the OS), a fixed size array can be used.

type
  PLLChunk = ptr LLChunk
  LLChunk = object ## *low-level* chunk
    size: int                # remaining size
    acc: int                 # accumulator
    next: PLLChunk           # next low-level chunk; only needed for dealloc

  PAvlNode = ptr AvlNode
  AvlNode = object
    link: array[0..1, PAvlNode] # Left (0) and right (1) links
    key, upperBound: int
    level: int

  HeapLinks = object
    len: int
    chunks: array[30, (PBigChunk, int)]
    next: ptr HeapLinks

  MemRegion = object
    minLargeObj, maxLargeObj: int
    freeSmallChunks: array[0..SmallChunkSize div MemAlign-1, PSmallChunk]
    flBitmap: uint32
    slBitmap: array[RealFli, uint32]
    matrix: array[RealFli, array[MaxSli, PBigChunk]]
    llmem: PLLChunk
    currMem, maxMem, freeMem, occ: int # memory sizes (allocated from OS)
    lastSize: int # needed for the case that OS gives us pages linearly
    chunkStarts: IntSet
    root, deleted, last, freeAvlNodes: PAvlNode
    locked, blockChunkSizeIncrease: bool # if locked, we cannot free pages.
    nextChunkSize: int
    bottomData: AvlNode
    heapLinks: HeapLinks
    when defined(nimTypeNames):
      allocCounter, deallocCounter: int

const
  fsLookupTable: array[byte, int8] = [
    -1'i8, 0, 1, 1, 2, 2, 2, 2, 3, 3, 3, 3, 3, 3, 3, 3,
    4, 4, 4, 4, 4, 4, 4, 4, 4, 4, 4, 4, 4, 4, 4, 4,
    5, 5, 5, 5, 5, 5, 5, 5, 5, 5, 5, 5, 5, 5, 5, 5, 5, 5, 5, 5, 5, 5, 5, 5,
    5, 5, 5, 5, 5, 5, 5, 5,
    6, 6, 6, 6, 6, 6, 6, 6, 6, 6, 6, 6, 6, 6, 6, 6, 6, 6, 6, 6, 6, 6, 6, 6,
    6, 6, 6, 6, 6, 6, 6, 6, 6, 6, 6, 6, 6, 6, 6, 6, 6, 6, 6, 6, 6, 6, 6, 6,
    6, 6, 6, 6, 6, 6, 6, 6, 6, 6, 6, 6, 6, 6, 6, 6,
    7, 7, 7, 7, 7, 7, 7, 7, 7, 7, 7, 7, 7, 7, 7, 7, 7, 7, 7, 7, 7, 7, 7, 7,
    7, 7, 7, 7, 7, 7, 7, 7, 7, 7, 7, 7, 7, 7, 7, 7, 7, 7, 7, 7, 7, 7, 7, 7,
    7, 7, 7, 7, 7, 7, 7, 7, 7, 7, 7, 7, 7, 7, 7, 7, 7, 7, 7, 7, 7, 7, 7, 7,
    7, 7, 7, 7, 7, 7, 7, 7, 7, 7, 7, 7, 7, 7, 7, 7, 7, 7, 7, 7, 7, 7, 7, 7,
    7, 7, 7, 7, 7, 7, 7, 7, 7, 7, 7, 7, 7, 7, 7, 7, 7, 7, 7, 7, 7, 7, 7, 7,
    7, 7, 7, 7, 7, 7, 7, 7
  ]

proc msbit(x: uint32): int {.inline.} =
  let a = if x <= 0xff_ff:
            (if x <= 0xff: 0 else: 8)
          else:
            (if x <= 0xff_ff_ff: 16 else: 24)
  result = int(fsLookupTable[byte(x shr a)]) + a

proc lsbit(x: uint32): int {.inline.} =
  msbit(x and ((not x) + 1))

proc setBit(nr: int; dest: var uint32) {.inline.} =
  dest = dest or (1u32 shl (nr and 0x1f))

proc clearBit(nr: int; dest: var uint32) {.inline.} =
  dest = dest and not (1u32 shl (nr and 0x1f))

proc mappingSearch(r, fl, sl: var int) {.inline.} =
  #let t = (1 shl (msbit(uint32 r) - MaxLog2Sli)) - 1
  # This diverges from the standard TLSF algorithm because we need to ensure
  # PageSize alignment:
  let t = roundup((1 shl (msbit(uint32 r) - MaxLog2Sli)), PageSize) - 1
  r = r + t
  r = r and not t
  r = min(r, MaxBigChunkSize)
  fl = msbit(uint32 r)
  sl = (r shr (fl - MaxLog2Sli)) - MaxSli
  dec fl, FliOffset
  sysAssert((r and PageMask) == 0, "mappingSearch: still not aligned")

# See http://www.gii.upv.es/tlsf/files/papers/tlsf_desc.pdf for details of
# this algorithm.

proc mappingInsert(r: int): tuple[fl, sl: int] {.inline.} =
  sysAssert((r and PageMask) == 0, "mappingInsert: still not aligned")
  result.fl = msbit(uint32 r)
  result.sl = (r shr (result.fl - MaxLog2Sli)) - MaxSli
  dec result.fl, FliOffset

template mat(): untyped = a.matrix[fl][sl]

proc findSuitableBlock(a: MemRegion; fl, sl: var int): PBigChunk {.inline.} =
  let tmp = a.slBitmap[fl] and (not 0u32 shl sl)
  result = nil
  if tmp != 0:
    sl = lsbit(tmp)
    result = mat()
  else:
    fl = lsbit(a.flBitmap and (not 0u32 shl (fl + 1)))
    if fl > 0:
      sl = lsbit(a.slBitmap[fl])
      result = mat()

template clearBits(sl, fl) =
  clearBit(sl, a.slBitmap[fl])
  if a.slBitmap[fl] == 0u32:
    # do not forget to cascade:
    clearBit(fl, a.flBitmap)

proc removeChunkFromMatrix(a: var MemRegion; b: PBigChunk) =
  let (fl, sl) = mappingInsert(b.size)
  if b.next != nil: b.next.prev = b.prev
  if b.prev != nil: b.prev.next = b.next
  if mat() == b:
    mat() = b.next
    if mat() == nil:
      clearBits(sl, fl)
  b.prev = nil
  b.next = nil

proc removeChunkFromMatrix2(a: var MemRegion; b: PBigChunk; fl, sl: int) =
  mat() = b.next
  if mat() != nil:
    mat().prev = nil
  else:
    clearBits(sl, fl)
  b.prev = nil
  b.next = nil

proc addChunkToMatrix(a: var MemRegion; b: PBigChunk) =
  let (fl, sl) = mappingInsert(b.size)
  b.prev = nil
  b.next = mat()
  if mat() != nil:
    mat().prev = b
  mat() = b
  setBit(sl, a.slBitmap[fl])
  setBit(fl, a.flBitmap)

{.push stack_trace: off.}
proc initAllocator() = discard "nothing to do anymore"
{.pop.}

proc incCurrMem(a: var MemRegion, bytes: int) {.inline.} =
  inc(a.currMem, bytes)

proc decCurrMem(a: var MemRegion, bytes: int) {.inline.} =
  a.maxMem = max(a.maxMem, a.currMem)
  dec(a.currMem, bytes)

proc getMaxMem(a: var MemRegion): int =
  # Since we update maxPagesCount only when freeing pages,
  # maxPagesCount may not be up to date. Thus we use the
  # maximum of these both values here:
  result = max(a.currMem, a.maxMem)

proc llAlloc(a: var MemRegion, size: int): pointer =
  # *low-level* alloc for the memory managers data structures. Deallocation
  # is done at the end of the allocator's life time.
  if a.llmem == nil or size > a.llmem.size:
    # the requested size is ``roundup(size+sizeof(LLChunk), PageSize)``, but
    # since we know ``size`` is a (small) constant, we know the requested size
    # is one page:
    sysAssert roundup(size+sizeof(LLChunk), PageSize) == PageSize, "roundup 6"
    var old = a.llmem # can be nil and is correct with nil
    a.llmem = cast[PLLChunk](osAllocPages(PageSize))
    when defined(avlcorruption):
      trackLocation(a.llmem, PageSize)
    incCurrMem(a, PageSize)
    a.llmem.size = PageSize - sizeof(LLChunk)
    a.llmem.acc = sizeof(LLChunk)
    a.llmem.next = old
  result = cast[pointer](cast[ByteAddress](a.llmem) + a.llmem.acc)
  dec(a.llmem.size, size)
  inc(a.llmem.acc, size)
  zeroMem(result, size)

proc getBottom(a: var MemRegion): PAvlNode =
  result = addr(a.bottomData)
  if result.link[0] == nil:
    result.link[0] = result
    result.link[1] = result

proc allocAvlNode(a: var MemRegion, key, upperBound: int): PAvlNode =
  if a.freeAvlNodes != nil:
    result = a.freeAvlNodes
    a.freeAvlNodes = a.freeAvlNodes.link[0]
  else:
    result = cast[PAvlNode](llAlloc(a, sizeof(AvlNode)))
    when defined(avlcorruption):
      cprintf("tracking location: %p\n", result)
  result.key = key
  result.upperBound = upperBound
  let bottom = getBottom(a)
  result.link[0] = bottom
  result.link[1] = bottom
  result.level = 1
  #when defined(avlcorruption):
  #  track("allocAvlNode", result, sizeof(AvlNode))
  sysAssert(bottom == addr(a.bottomData), "bottom data")
  sysAssert(bottom.link[0] == bottom, "bottom link[0]")
  sysAssert(bottom.link[1] == bottom, "bottom link[1]")

proc deallocAvlNode(a: var MemRegion, n: PAvlNode) {.inline.} =
  n.link[0] = a.freeAvlNodes
  a.freeAvlNodes = n

proc addHeapLink(a: var MemRegion; p: PBigChunk, size: int) =
  var it = addr(a.heapLinks)
  while it != nil and it.len >= it.chunks.len: it = it.next
  if it == nil:
    var n = cast[ptr HeapLinks](llAlloc(a, sizeof(HeapLinks)))
    n.next = a.heapLinks.next
    a.heapLinks.next = n
    n.chunks[0] = (p, size)
    n.len = 1
  else:
    let L = it.len
    it.chunks[L] = (p, size)
    inc it.len

include "system/avltree"

proc llDeallocAll(a: var MemRegion) =
  var it = a.llmem
  while it != nil:
    # we know each block in the list has the size of 1 page:
    var next = it.next
    osDeallocPages(it, PageSize)
    it = next
  a.llmem = nil

proc intSetGet(t: IntSet, key: int): PTrunk =
  var it = t.data[key and high(t.data)]
  while it != nil:
    if it.key == key: return it
    it = it.next
  result = nil

proc intSetPut(a: var MemRegion, t: var IntSet, key: int): PTrunk =
  result = intSetGet(t, key)
  if result == nil:
    result = cast[PTrunk](llAlloc(a, sizeof(result[])))
    result.next = t.data[key and high(t.data)]
    t.data[key and high(t.data)] = result
    result.key = key

proc contains(s: IntSet, key: int): bool =
  var t = intSetGet(s, key shr TrunkShift)
  if t != nil:
    var u = key and TrunkMask
    result = (t.bits[u shr IntShift] and (1 shl (u and IntMask))) != 0
  else:
    result = false

proc incl(a: var MemRegion, s: var IntSet, key: int) =
  var t = intSetPut(a, s, key shr TrunkShift)
  var u = key and TrunkMask
  t.bits[u shr IntShift] = t.bits[u shr IntShift] or (1 shl (u and IntMask))

proc excl(s: var IntSet, key: int) =
  var t = intSetGet(s, key shr TrunkShift)
  if t != nil:
    var u = key and TrunkMask
    t.bits[u shr IntShift] = t.bits[u shr IntShift] and not
        (1 shl (u and IntMask))

iterator elements(t: IntSet): int {.inline.} =
  # while traversing it is forbidden to change the set!
  for h in 0..high(t.data):
    var r = t.data[h]
    while r != nil:
      var i = 0
      while i <= high(r.bits):
        var w = r.bits[i] # taking a copy of r.bits[i] here is correct, because
        # modifying operations are not allowed during traversation
        var j = 0
        while w != 0:         # test all remaining bits for zero
          if (w and 1) != 0:  # the bit is set!
            yield (r.key shl TrunkShift) or (i shl IntShift +% j)
          inc(j)
          w = w shr 1
        inc(i)
      r = r.next

proc isSmallChunk(c: PChunk): bool {.inline.} =
  return c.size <= SmallChunkSize-smallChunkOverhead

proc chunkUnused(c: PChunk): bool {.inline.} =
  result = (c.prevSize and 1) == 0

iterator allObjects(m: var MemRegion): pointer {.inline.} =
  m.locked = true
  for s in elements(m.chunkStarts):
    # we need to check here again as it could have been modified:
    if s in m.chunkStarts:
      let c = cast[PChunk](s shl PageShift)
      if not chunkUnused(c):
        if isSmallChunk(c):
          var c = cast[PSmallChunk](c)

          let size = c.size
          var a = cast[ByteAddress](addr(c.data))
          let limit = a + c.acc
          while a <% limit:
            yield cast[pointer](a)
            a = a +% size
        else:
          let c = cast[PBigChunk](c)
          yield addr(c.data)
  m.locked = false

proc iterToProc*(iter: typed, envType: typedesc; procName: untyped) {.
                      magic: "Plugin", compileTime.}

proc isCell(p: pointer): bool {.inline.} =
  result = cast[ptr FreeCell](p).zeroField >% 1

# ------------- chunk management ----------------------------------------------
proc pageIndex(c: PChunk): int {.inline.} =
  result = cast[ByteAddress](c) shr PageShift

proc pageIndex(p: pointer): int {.inline.} =
  result = cast[ByteAddress](p) shr PageShift

proc pageAddr(p: pointer): PChunk {.inline.} =
  result = cast[PChunk](cast[ByteAddress](p) and not PageMask)
  #sysAssert(Contains(allocator.chunkStarts, pageIndex(result)))

when false:
  proc writeFreeList(a: MemRegion) =
    var it = a.freeChunksList
    c_fprintf(stdout, "freeChunksList: %p\n", it)
    while it != nil:
      c_fprintf(stdout, "it: %p, next: %p, prev: %p, size: %ld\n",
                it, it.next, it.prev, it.size)
      it = it.next

const nimMaxHeap {.intdefine.} = 0

proc requestOsChunks(a: var MemRegion, size: int): PBigChunk =
  when not defined(emscripten):
    if not a.blockChunkSizeIncrease:
      let usedMem = a.occ #a.currMem # - a.freeMem
      when nimMaxHeap != 0:
        if usedMem > nimMaxHeap * 1024 * 1024:
          raiseOutOfMem()
      if usedMem < 64 * 1024:
        a.nextChunkSize = PageSize*4
      else:
        a.nextChunkSize = min(roundup(usedMem shr 2, PageSize), a.nextChunkSize * 2)
        a.nextChunkSize = min(a.nextChunkSize, MaxBigChunkSize)

  var size = size
  if size > a.nextChunkSize:
    result = cast[PBigChunk](osAllocPages(size))
  else:
    result = cast[PBigChunk](osTryAllocPages(a.nextChunkSize))
    if result == nil:
      result = cast[PBigChunk](osAllocPages(size))
      a.blockChunkSizeIncrease = true
    else:
      size = a.nextChunkSize

  incCurrMem(a, size)
  inc(a.freeMem, size)
  a.addHeapLink(result, size)
  when defined(debugHeapLinks):
    cprintf("owner: %p; result: %p; next pointer %p; size: %ld\n", addr(a),
      result, result.heapLink, result.origSize)

  when defined(memtracker):
    trackLocation(addr result.origSize, sizeof(int))

  sysAssert((cast[ByteAddress](result) and PageMask) == 0, "requestOsChunks 1")
  #zeroMem(result, size)
  result.next = nil
  result.prev = nil
  result.size = size
  # update next.prevSize:
  var nxt = cast[ByteAddress](result) +% size
  sysAssert((nxt and PageMask) == 0, "requestOsChunks 2")
  var next = cast[PChunk](nxt)
  if pageIndex(next) in a.chunkStarts:
    #echo("Next already allocated!")
    next.prevSize = size or (next.prevSize and 1)
  # set result.prevSize:
  var lastSize = if a.lastSize != 0: a.lastSize else: PageSize
  var prv = cast[ByteAddress](result) -% lastSize
  sysAssert((nxt and PageMask) == 0, "requestOsChunks 3")
  var prev = cast[PChunk](prv)
  if pageIndex(prev) in a.chunkStarts and prev.size == lastSize:
    #echo("Prev already allocated!")
    result.prevSize = lastSize or (result.prevSize and 1)
  else:
    result.prevSize = 0 or (result.prevSize and 1) # unknown
    # but do not overwrite 'used' field
  a.lastSize = size # for next request
  sysAssert((cast[int](result) and PageMask) == 0, "requestOschunks: unaligned chunk")

proc isAccessible(a: MemRegion, p: pointer): bool {.inline.} =
  result = contains(a.chunkStarts, pageIndex(p))

proc contains[T](list, x: T): bool =
  var it = list
  while it != nil:
    if it == x: return true
    it = it.next

proc listAdd[T](head: var T, c: T) {.inline.} =
  sysAssert(c notin head, "listAdd 1")
  sysAssert c.prev == nil, "listAdd 2"
  sysAssert c.next == nil, "listAdd 3"
  c.next = head
  if head != nil:
    sysAssert head.prev == nil, "listAdd 4"
    head.prev = c
  head = c

proc listRemove[T](head: var T, c: T) {.inline.} =
  sysAssert(c in head, "listRemove")
  if c == head:
    head = c.next
    sysAssert c.prev == nil, "listRemove 2"
    if head != nil: head.prev = nil
  else:
    sysAssert c.prev != nil, "listRemove 3"
    c.prev.next = c.next
    if c.next != nil: c.next.prev = c.prev
  c.next = nil
  c.prev = nil

proc updatePrevSize(a: var MemRegion, c: PBigChunk,
                    prevSize: int) {.inline.} =
  var ri = cast[PChunk](cast[ByteAddress](c) +% c.size)
  sysAssert((cast[ByteAddress](ri) and PageMask) == 0, "updatePrevSize")
  if isAccessible(a, ri):
    ri.prevSize = prevSize or (ri.prevSize and 1)

proc splitChunk2(a: var MemRegion, c: PBigChunk, size: int): PBigChunk =
  result = cast[PBigChunk](cast[ByteAddress](c) +% size)
  result.size = c.size - size
  track("result.origSize", addr result.origSize, sizeof(int))
  # XXX check if these two nil assignments are dead code given
  # addChunkToMatrix's implementation:
  result.next = nil
  result.prev = nil
  # size and not used:
  result.prevSize = size
  sysAssert((size and 1) == 0, "splitChunk 2")
  sysAssert((size and PageMask) == 0,
      "splitChunk: size is not a multiple of the PageSize")
  updatePrevSize(a, c, result.size)
  c.size = size
  incl(a, a.chunkStarts, pageIndex(result))

proc splitChunk(a: var MemRegion, c: PBigChunk, size: int) =
  let rest = splitChunk2(a, c, size)
  addChunkToMatrix(a, rest)

proc freeBigChunk(a: var MemRegion, c: PBigChunk) =
  var c = c
  sysAssert(c.size >= PageSize, "freeBigChunk")
  inc(a.freeMem, c.size)
  c.prevSize = c.prevSize and not 1  # set 'used' to false
  when coalescLeft:
    let prevSize = c.prevSize
    if prevSize != 0:
      var le = cast[PChunk](cast[ByteAddress](c) -% prevSize)
      sysAssert((cast[ByteAddress](le) and PageMask) == 0, "freeBigChunk 4")
      if isAccessible(a, le) and chunkUnused(le):
        sysAssert(not isSmallChunk(le), "freeBigChunk 5")
        if not isSmallChunk(le) and le.size < MaxBigChunkSize:
          removeChunkFromMatrix(a, cast[PBigChunk](le))
          inc(le.size, c.size)
          excl(a.chunkStarts, pageIndex(c))
          c = cast[PBigChunk](le)
          if c.size > MaxBigChunkSize:
            let rest = splitChunk2(a, c, MaxBigChunkSize)
            addChunkToMatrix(a, c)
            c = rest
  when coalescRight:
    var ri = cast[PChunk](cast[ByteAddress](c) +% c.size)
    sysAssert((cast[ByteAddress](ri) and PageMask) == 0, "freeBigChunk 2")
    if isAccessible(a, ri) and chunkUnused(ri):
      sysAssert(not isSmallChunk(ri), "freeBigChunk 3")
      if not isSmallChunk(ri) and c.size < MaxBigChunkSize:
        removeChunkFromMatrix(a, cast[PBigChunk](ri))
        inc(c.size, ri.size)
        excl(a.chunkStarts, pageIndex(ri))
        if c.size > MaxBigChunkSize:
          let rest = splitChunk2(a, c, MaxBigChunkSize)
          addChunkToMatrix(a, rest)
  addChunkToMatrix(a, c)

proc getBigChunk(a: var MemRegion, size: int): PBigChunk =
  sysAssert(size > 0, "getBigChunk 2")
  var size = size # roundup(size, PageSize)
  var fl, sl: int
  mappingSearch(size, fl, sl)
  sysAssert((size and PageMask) == 0, "getBigChunk: unaligned chunk")
  result = findSuitableBlock(a, fl, sl)
  if result == nil:
    if size < InitialMemoryRequest:
      result = requestOsChunks(a, InitialMemoryRequest)
      splitChunk(a, result, size)
    else:
      result = requestOsChunks(a, size)
      # if we over allocated split the chunk:
      if result.size > size:
        splitChunk(a, result, size)
  else:
    removeChunkFromMatrix2(a, result, fl, sl)
    if result.size >= size + PageSize:
      splitChunk(a, result, size)
  # set 'used' to to true:
  result.prevSize = 1
  track("setUsedToFalse", addr result.origSize, sizeof(int))

  incl(a, a.chunkStarts, pageIndex(result))
  dec(a.freeMem, size)

proc getHugeChunk(a: var MemRegion; size: int): PBigChunk =
  result = cast[PBigChunk](osAllocPages(size))
  incCurrMem(a, size)
  # XXX add this to the heap links. But also remove it from it later.
  when false: a.addHeapLink(result, size)
  sysAssert((cast[ByteAddress](result) and PageMask) == 0, "getHugeChunk")
  result.next = nil
  result.prev = nil
  result.size = size
  # set 'used' to to true:
  result.prevSize = 1
  incl(a, a.chunkStarts, pageIndex(result))

proc freeHugeChunk(a: var MemRegion; c: PBigChunk) =
  let size = c.size
  sysAssert(size >= HugeChunkSize, "freeHugeChunk: invalid size")
  excl(a.chunkStarts, pageIndex(c))
  decCurrMem(a, size)
  osDeallocPages(c, size)

proc getSmallChunk(a: var MemRegion): PSmallChunk =
  var res = getBigChunk(a, PageSize)
  sysAssert res.prev == nil, "getSmallChunk 1"
  sysAssert res.next == nil, "getSmallChunk 2"
  result = cast[PSmallChunk](res)

# -----------------------------------------------------------------------------
proc isAllocatedPtr(a: MemRegion, p: pointer): bool {.benign.}

when true:
  template allocInv(a: MemRegion): bool = true
else:
  proc allocInv(a: MemRegion): bool =
    ## checks some (not all yet) invariants of the allocator's data structures.
    for s in low(a.freeSmallChunks)..high(a.freeSmallChunks):
      var c = a.freeSmallChunks[s]
      while not (c == nil):
        if c.next == c:
          echo "[SYSASSERT] c.next == c"
          return false
        if not (c.size == s * MemAlign):
          echo "[SYSASSERT] c.size != s * MemAlign"
          return false
        var it = c.freeList
        while not (it == nil):
          if not (it.zeroField == 0):
            echo "[SYSASSERT] it.zeroField != 0"
            c_printf("%ld %p\n", it.zeroField, it)
            return false
          it = it.next
        c = c.next
    result = true

when false:
  var
    rsizes: array[50_000, int]
    rsizesLen: int

  proc trackSize(size: int) =
    rsizes[rsizesLen] = size
    inc rsizesLen

  proc untrackSize(size: int) =
    for i in 0 .. rsizesLen-1:
      if rsizes[i] == size:
        rsizes[i] = rsizes[rsizesLen-1]
        dec rsizesLen
        return
    c_fprintf(stdout, "%ld\n", size)
    sysAssert(false, "untracked size!")
else:
  template trackSize(x) = discard
  template untrackSize(x) = discard

when false:
  # not yet used by the GCs
  proc rawTryAlloc(a: var MemRegion; requestedSize: int): pointer =
    sysAssert(allocInv(a), "rawAlloc: begin")
    sysAssert(roundup(65, 8) == 72, "rawAlloc: roundup broken")
    sysAssert(requestedSize >= sizeof(FreeCell), "rawAlloc: requested size too small")
    var size = roundup(requestedSize, MemAlign)
    inc a.occ, size
    trackSize(size)
    sysAssert(size >= requestedSize, "insufficient allocated size!")
    #c_fprintf(stdout, "alloc; size: %ld; %ld\n", requestedSize, size)
    if size <= SmallChunkSize-smallChunkOverhead():
      # allocate a small block: for small chunks, we use only its next pointer
      var s = size div MemAlign
      var c = a.freeSmallChunks[s]
      if c == nil:
        result = nil
      else:
        sysAssert c.size == size, "rawAlloc 6"
        if c.freeList == nil:
          sysAssert(c.acc + smallChunkOverhead() + size <= SmallChunkSize,
                    "rawAlloc 7")
          result = cast[pointer](cast[ByteAddress](addr(c.data)) +% c.acc)
          inc(c.acc, size)
        else:
          result = c.freeList
          sysAssert(c.freeList.zeroField == 0, "rawAlloc 8")
          c.freeList = c.freeList.next
        dec(c.free, size)
        sysAssert((cast[ByteAddress](result) and (MemAlign-1)) == 0, "rawAlloc 9")
        if c.free < size:
          listRemove(a.freeSmallChunks[s], c)
          sysAssert(allocInv(a), "rawAlloc: end listRemove test")
        sysAssert(((cast[ByteAddress](result) and PageMask) - smallChunkOverhead()) %%
                  size == 0, "rawAlloc 21")
        sysAssert(allocInv(a), "rawAlloc: end small size")
    else:
      inc size, bigChunkOverhead()
      var fl, sl: int
      mappingSearch(size, fl, sl)
      sysAssert((size and PageMask) == 0, "getBigChunk: unaligned chunk")
      let c = findSuitableBlock(a, fl, sl)
      if c != nil:
        removeChunkFromMatrix2(a, c, fl, sl)
        if c.size >= size + PageSize:
          splitChunk(a, c, size)
        # set 'used' to to true:
        c.prevSize = 1
        incl(a, a.chunkStarts, pageIndex(c))
        dec(a.freeMem, size)
        result = addr(c.data)
        sysAssert((cast[ByteAddress](c) and (MemAlign-1)) == 0, "rawAlloc 13")
        sysAssert((cast[ByteAddress](c) and PageMask) == 0, "rawAlloc: Not aligned on a page boundary")
        if a.root == nil: a.root = getBottom(a)
        add(a, a.root, cast[ByteAddress](result), cast[ByteAddress](result)+%size)
      else:
        result = nil

proc rawAlloc(a: var MemRegion, requestedSize: int): pointer =
  when defined(nimTypeNames):
    inc(a.allocCounter)
  sysAssert(allocInv(a), "rawAlloc: begin")
  sysAssert(roundup(65, 8) == 72, "rawAlloc: roundup broken")
  sysAssert(requestedSize >= sizeof(FreeCell), "rawAlloc: requested size too small")
  var size = roundup(requestedSize, MemAlign)
  sysAssert(size >= requestedSize, "insufficient allocated size!")
  #c_fprintf(stdout, "alloc; size: %ld; %ld\n", requestedSize, size)
  if size <= SmallChunkSize-smallChunkOverhead:
    # allocate a small block: for small chunks, we use only its next pointer
    var s = size div MemAlign
    var c = a.freeSmallChunks[s]
    if c == nil:
      c = getSmallChunk(a)
      c.freeList = nil
      sysAssert c.size == PageSize, "rawAlloc 3"
      c.size = size
      c.acc = size
      c.free = SmallChunkSize - smallChunkOverhead - size
      c.next = nil
      c.prev = nil
      listAdd(a.freeSmallChunks[s], c)
      result = addr(c.data)
      sysAssert((cast[ByteAddress](result) and (MemAlign-1)) == 0, "rawAlloc 4")
    else:
      sysAssert(allocInv(a), "rawAlloc: begin c != nil")
      sysAssert c.next != c, "rawAlloc 5"
      #if c.size != size:
      #  c_fprintf(stdout, "csize: %lld; size %lld\n", c.size, size)
      sysAssert c.size == size, "rawAlloc 6"
      if c.freeList == nil:
        sysAssert(c.acc + smallChunkOverhead + size <= SmallChunkSize,
                  "rawAlloc 7")
        result = cast[pointer](cast[ByteAddress](addr(c.data)) +% c.acc)
        inc(c.acc, size)
      else:
        result = c.freeList
        sysAssert(c.freeList.zeroField == 0, "rawAlloc 8")
        c.freeList = c.freeList.next
      dec(c.free, size)
      sysAssert((cast[ByteAddress](result) and (MemAlign-1)) == 0, "rawAlloc 9")
      sysAssert(allocInv(a), "rawAlloc: end c != nil")
    sysAssert(allocInv(a), "rawAlloc: before c.free < size")
    if c.free < size:
      sysAssert(allocInv(a), "rawAlloc: before listRemove test")
      listRemove(a.freeSmallChunks[s], c)
      sysAssert(allocInv(a), "rawAlloc: end listRemove test")
    sysAssert(((cast[ByteAddress](result) and PageMask) - smallChunkOverhead) %%
               size == 0, "rawAlloc 21")
    sysAssert(allocInv(a), "rawAlloc: end small size")
    inc a.occ, size
    trackSize(c.size)
  else:
<<<<<<< HEAD
    size = roundup(requestedSize+bigChunkOverhead, PageSize)
=======
    size = requestedSize + bigChunkOverhead() #  roundup(requestedSize+bigChunkOverhead(), PageSize)
>>>>>>> 8d2953e8
    # allocate a large block
    var c = if size >= HugeChunkSize: getHugeChunk(a, size)
            else: getBigChunk(a, size)
    sysAssert c.prev == nil, "rawAlloc 10"
    sysAssert c.next == nil, "rawAlloc 11"
    result = addr(c.data)
    sysAssert((cast[ByteAddress](c) and (MemAlign-1)) == 0, "rawAlloc 13")
    sysAssert((cast[ByteAddress](c) and PageMask) == 0, "rawAlloc: Not aligned on a page boundary")
    if a.root == nil: a.root = getBottom(a)
    add(a, a.root, cast[ByteAddress](result), cast[ByteAddress](result)+%size)
    inc a.occ, c.size
    trackSize(c.size)
  sysAssert(isAccessible(a, result), "rawAlloc 14")
  sysAssert(allocInv(a), "rawAlloc: end")
  when logAlloc: cprintf("var pointer_%p = alloc(%ld)\n", result, requestedSize)

proc rawAlloc0(a: var MemRegion, requestedSize: int): pointer =
  result = rawAlloc(a, requestedSize)
  zeroMem(result, requestedSize)

proc rawDealloc(a: var MemRegion, p: pointer) =
  when defined(nimTypeNames):
    inc(a.deallocCounter)
  #sysAssert(isAllocatedPtr(a, p), "rawDealloc: no allocated pointer")
  sysAssert(allocInv(a), "rawDealloc: begin")
  var c = pageAddr(p)
  if isSmallChunk(c):
    # `p` is within a small chunk:
    var c = cast[PSmallChunk](c)
    var s = c.size
<<<<<<< HEAD
    sysAssert(((cast[ByteAddress](p) and PageMask) - smallChunkOverhead) %%
=======
    dec a.occ, s
    untrackSize(s)
    sysAssert a.occ >= 0, "rawDealloc: negative occupied memory (case A)"
    sysAssert(((cast[ByteAddress](p) and PageMask) - smallChunkOverhead()) %%
>>>>>>> 8d2953e8
               s == 0, "rawDealloc 3")
    var f = cast[ptr FreeCell](p)
    #echo("setting to nil: ", $cast[ByteAddress](addr(f.zeroField)))
    sysAssert(f.zeroField != 0, "rawDealloc 1")
    f.zeroField = 0
    f.next = c.freeList
    c.freeList = f
    when overwriteFree:
      # set to 0xff to check for usage after free bugs:
      nimSetMem(cast[pointer](cast[int](p) +% sizeof(FreeCell)), -1'i32,
               s -% sizeof(FreeCell))
    # check if it is not in the freeSmallChunks[s] list:
    if c.free < s:
      # add it to the freeSmallChunks[s] array:
      listAdd(a.freeSmallChunks[s div MemAlign], c)
      inc(c.free, s)
    else:
      inc(c.free, s)
      if c.free == SmallChunkSize-smallChunkOverhead:
        listRemove(a.freeSmallChunks[s div MemAlign], c)
        c.size = SmallChunkSize
        freeBigChunk(a, cast[PBigChunk](c))
    sysAssert(((cast[ByteAddress](p) and PageMask) - smallChunkOverhead) %%
               s == 0, "rawDealloc 2")
  else:
    # set to 0xff to check for usage after free bugs:
<<<<<<< HEAD
    when overwriteFree: c_memset(p, -1'i32, c.size -% bigChunkOverhead)
=======
    when overwriteFree: nimSetMem(p, -1'i32, c.size -% bigChunkOverhead())
>>>>>>> 8d2953e8
    # free big chunk
    var c = cast[PBigChunk](c)
    dec a.occ, c.size
    untrackSize(c.size)
    sysAssert a.occ >= 0, "rawDealloc: negative occupied memory (case B)"
    a.deleted = getBottom(a)
    del(a, a.root, cast[int](addr(c.data)))
    if c.size >= HugeChunkSize: freeHugeChunk(a, c)
    else: freeBigChunk(a, c)
  sysAssert(allocInv(a), "rawDealloc: end")
  when logAlloc: cprintf("dealloc(pointer_%p)\n", p)

proc isAllocatedPtr(a: MemRegion, p: pointer): bool =
  if isAccessible(a, p):
    var c = pageAddr(p)
    if not chunkUnused(c):
      if isSmallChunk(c):
        var c = cast[PSmallChunk](c)
        var offset = (cast[ByteAddress](p) and (PageSize-1)) -%
                     smallChunkOverhead
        result = (c.acc >% offset) and (offset %% c.size == 0) and
          (cast[ptr FreeCell](p).zeroField >% 1)
      else:
        var c = cast[PBigChunk](c)
        result = p == addr(c.data) and cast[ptr FreeCell](p).zeroField >% 1

proc prepareForInteriorPointerChecking(a: var MemRegion) {.inline.} =
  a.minLargeObj = lowGauge(a.root)
  a.maxLargeObj = highGauge(a.root)

proc interiorAllocatedPtr(a: MemRegion, p: pointer): pointer =
  if isAccessible(a, p):
    var c = pageAddr(p)
    if not chunkUnused(c):
      if isSmallChunk(c):
        var c = cast[PSmallChunk](c)
        var offset = (cast[ByteAddress](p) and (PageSize-1)) -%
                     smallChunkOverhead
        if c.acc >% offset:
          sysAssert(cast[ByteAddress](addr(c.data)) +% offset ==
                    cast[ByteAddress](p), "offset is not what you think it is")
          var d = cast[ptr FreeCell](cast[ByteAddress](addr(c.data)) +%
                    offset -% (offset %% c.size))
          if d.zeroField >% 1:
            result = d
            sysAssert isAllocatedPtr(a, result), " result wrong pointer!"
      else:
        var c = cast[PBigChunk](c)
        var d = addr(c.data)
        if p >= d and cast[ptr FreeCell](d).zeroField >% 1:
          result = d
          sysAssert isAllocatedPtr(a, result), " result wrong pointer!"
  else:
    var q = cast[int](p)
    if q >=% a.minLargeObj and q <=% a.maxLargeObj:
      # this check is highly effective! Test fails for 99,96% of all checks on
      # an x86-64.
      var avlNode = inRange(a.root, q)
      if avlNode != nil:
        var k = cast[pointer](avlNode.key)
        var c = cast[PBigChunk](pageAddr(k))
        sysAssert(addr(c.data) == k, " k is not the same as addr(c.data)!")
        if cast[ptr FreeCell](k).zeroField >% 1:
          result = k
          sysAssert isAllocatedPtr(a, result), " result wrong pointer!"

proc ptrSize(p: pointer): int =
  var x = cast[pointer](cast[ByteAddress](p) -% sizeof(FreeCell))
  var c = pageAddr(p)
  sysAssert(not chunkUnused(c), "ptrSize")
  result = c.size -% sizeof(FreeCell)
  if not isSmallChunk(c):
    dec result, bigChunkOverhead

proc alloc(allocator: var MemRegion, size: Natural): pointer {.gcsafe.} =
  result = rawAlloc(allocator, size+sizeof(FreeCell))
  cast[ptr FreeCell](result).zeroField = 1 # mark it as used
  sysAssert(not isAllocatedPtr(allocator, result), "alloc")
  result = cast[pointer](cast[ByteAddress](result) +% sizeof(FreeCell))
  track("alloc", result, size)

proc alloc0(allocator: var MemRegion, size: Natural): pointer =
  result = alloc(allocator, size)
  zeroMem(result, size)

proc dealloc(allocator: var MemRegion, p: pointer) =
  sysAssert(p != nil, "dealloc: p is nil")
  var x = cast[pointer](cast[ByteAddress](p) -% sizeof(FreeCell))
  sysAssert(x != nil, "dealloc: x is nil")
  sysAssert(isAccessible(allocator, x), "is not accessible")
  sysAssert(cast[ptr FreeCell](x).zeroField == 1, "dealloc: object header corrupted")
  rawDealloc(allocator, x)
  sysAssert(not isAllocatedPtr(allocator, x), "dealloc: object still accessible")
  track("dealloc", p, 0)

proc realloc(allocator: var MemRegion, p: pointer, newsize: Natural): pointer =
  if newsize > 0:
    result = alloc0(allocator, newsize)
    if p != nil:
      copyMem(result, p, min(ptrSize(p), newsize))
      dealloc(allocator, p)
  elif p != nil:
    dealloc(allocator, p)

proc deallocOsPages(a: var MemRegion) =
  # we free every 'ordinarily' allocated page by iterating over the page bits:
  var it = addr(a.heapLinks)
  while true:
    let next = it.next
    for i in 0..it.len-1:
      let (p, size) = it.chunks[i]
      when defined(debugHeapLinks):
        cprintf("owner %p; dealloc A: %p size: %ld; next: %p\n", addr(a),
          it, it.origSize, next)
      sysAssert size >= PageSize, "origSize too small"
      osDeallocPages(p, size)
    it = next
    if it == nil: break
  # And then we free the pages that are in use for the page bits:
  llDeallocAll(a)

proc getFreeMem(a: MemRegion): int {.inline.} = result = a.freeMem
proc getTotalMem(a: MemRegion): int {.inline.} = result = a.currMem
proc getOccupiedMem(a: MemRegion): int {.inline.} =
  result = a.occ
  # a.currMem - a.freeMem

when defined(nimTypeNames):
  proc getMemCounters(a: MemRegion): (int, int) {.inline.} =
    (a.allocCounter, a.deallocCounter)

# ---------------------- thread memory region -------------------------------

template instantiateForRegion(allocator: untyped) =
  {.push stackTrace: off.}

  when defined(fulldebug):
    proc interiorAllocatedPtr*(p: pointer): pointer =
      result = interiorAllocatedPtr(allocator, p)

    proc isAllocatedPtr*(p: pointer): bool =
      let p = cast[pointer](cast[ByteAddress](p)-%ByteAddress(sizeof(Cell)))
      result = isAllocatedPtr(allocator, p)

  proc deallocOsPages = deallocOsPages(allocator)

  proc alloc(size: Natural): pointer =
    result = alloc(allocator, size)

  proc alloc0(size: Natural): pointer =
    result = alloc0(allocator, size)

  proc dealloc(p: pointer) =
    dealloc(allocator, p)

  proc realloc(p: pointer, newsize: Natural): pointer =
    result = realloc(allocator, p, newSize)

  when false:
    proc countFreeMem(): int =
      # only used for assertions
      var it = allocator.freeChunksList
      while it != nil:
        inc(result, it.size)
        it = it.next

  proc getFreeMem(): int =
    result = allocator.freeMem
    #sysAssert(result == countFreeMem())

  proc getTotalMem(): int = return allocator.currMem
  proc getOccupiedMem(): int = return allocator.occ #getTotalMem() - getFreeMem()
  proc getMaxMem*(): int = return getMaxMem(allocator)

  when defined(nimTypeNames):
    proc getMemCounters*(): (int, int) = getMemCounters(allocator)

  # -------------------- shared heap region ----------------------------------
  when hasThreadSupport:
    var sharedHeap: MemRegion
    var heapLock: SysLock
    initSysLock(heapLock)

  proc allocShared(size: Natural): pointer =
    when hasThreadSupport:
      acquireSys(heapLock)
      result = alloc(sharedHeap, size)
      releaseSys(heapLock)
    else:
      result = alloc(size)

  proc allocShared0(size: Natural): pointer =
    result = allocShared(size)
    zeroMem(result, size)

  proc deallocShared(p: pointer) =
    when hasThreadSupport:
      acquireSys(heapLock)
      dealloc(sharedHeap, p)
      releaseSys(heapLock)
    else:
      dealloc(p)

  proc reallocShared(p: pointer, newsize: Natural): pointer =
    when hasThreadSupport:
      acquireSys(heapLock)
      result = realloc(sharedHeap, p, newsize)
      releaseSys(heapLock)
    else:
      result = realloc(p, newSize)

  when hasThreadSupport:

    template sharedMemStatsShared(v: int) {.immediate.} =
      acquireSys(heapLock)
      result = v
      releaseSys(heapLock)

    proc getFreeSharedMem(): int =
      sharedMemStatsShared(sharedHeap.freeMem)

    proc getTotalSharedMem(): int =
      sharedMemStatsShared(sharedHeap.currMem)

    proc getOccupiedSharedMem(): int =
      sharedMemStatsShared(sharedHeap.occ)
      #sharedMemStatsShared(sharedHeap.currMem - sharedHeap.freeMem)
  {.pop.}

{.pop.}<|MERGE_RESOLUTION|>--- conflicted
+++ resolved
@@ -793,11 +793,7 @@
     inc a.occ, size
     trackSize(c.size)
   else:
-<<<<<<< HEAD
-    size = roundup(requestedSize+bigChunkOverhead, PageSize)
-=======
     size = requestedSize + bigChunkOverhead() #  roundup(requestedSize+bigChunkOverhead(), PageSize)
->>>>>>> 8d2953e8
     # allocate a large block
     var c = if size >= HugeChunkSize: getHugeChunk(a, size)
             else: getBigChunk(a, size)
@@ -828,14 +824,10 @@
     # `p` is within a small chunk:
     var c = cast[PSmallChunk](c)
     var s = c.size
-<<<<<<< HEAD
-    sysAssert(((cast[ByteAddress](p) and PageMask) - smallChunkOverhead) %%
-=======
     dec a.occ, s
     untrackSize(s)
     sysAssert a.occ >= 0, "rawDealloc: negative occupied memory (case A)"
     sysAssert(((cast[ByteAddress](p) and PageMask) - smallChunkOverhead()) %%
->>>>>>> 8d2953e8
                s == 0, "rawDealloc 3")
     var f = cast[ptr FreeCell](p)
     #echo("setting to nil: ", $cast[ByteAddress](addr(f.zeroField)))
@@ -862,11 +854,7 @@
                s == 0, "rawDealloc 2")
   else:
     # set to 0xff to check for usage after free bugs:
-<<<<<<< HEAD
-    when overwriteFree: c_memset(p, -1'i32, c.size -% bigChunkOverhead)
-=======
     when overwriteFree: nimSetMem(p, -1'i32, c.size -% bigChunkOverhead())
->>>>>>> 8d2953e8
     # free big chunk
     var c = cast[PBigChunk](c)
     dec a.occ, c.size
