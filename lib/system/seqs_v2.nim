--- conflicted
+++ resolved
@@ -11,17 +11,14 @@
 # import typetraits
 # strs already imported allocateds for us.
 
-<<<<<<< HEAD
 when defined(nimHasDup):
   {.pragma: myNoDestroy, nodestroy.}
 else:
   {.pragma: myNoDestroy.}
-=======
 
 # Some optimizations here may be not to empty-seq-initialize some symbols, then StrictNotNil complains.
 {.push warning[StrictNotNil]: off.}  # See https://github.com/nim-lang/Nim/issues/21401
 
->>>>>>> b40da812
 
 proc supportsCopyMem(t: typedesc): bool {.magic: "TypeTrait".}
 
