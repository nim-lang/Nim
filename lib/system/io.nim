--- conflicted
+++ resolved
@@ -783,13 +783,10 @@
     var echoLock: SysLock
     initSysLock echoLock
 
-<<<<<<< HEAD
     when not defined(js) and not defined(nimOwnedEnabled):
       import std/exitprocs
       addExitProc(proc() {.noconv.} = deinitSys echoLock)
 
-=======
->>>>>>> 141b76e3
   const stdOutLock = not defined(windows) and
                      not defined(android) and
                      not defined(nintendoswitch) and
