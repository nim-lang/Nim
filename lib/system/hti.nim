#
#
#            Nim's Runtime Library
#        (c) Copyright 2012 Andreas Rumpf
#
#    See the file "copying.txt", included in this
#    distribution, for details about the copyright.
#

type
  # This should be the same as ast.TTypeKind
  # many enum fields are not used at runtime
  TNimKind = enum
    tyNone,
    tyBool,
    tyChar,
    tyEmpty,
    tyArrayConstr,
    tyNil,
    tyUntyped,
    tyTyped,
    tyTypeDesc,
    tyGenericInvocation, # ``T[a, b]`` for types to invoke
    tyGenericBody,       # ``T[a, b, body]`` last parameter is the body
    tyGenericInst,       # ``T[a, b, realInstance]`` instantiated generic type
    tyGenericParam,      # ``a`` in the example
    tyDistinct,          # distinct type
    tyEnum,
    tyOrdinal,
    tyArray,
    tyObject,
    tyTuple,             # WARNING: The compiler uses tyTuple for pure objects!
    tySet,
    tyRange,
    tyPtr,
    tyRef,
    tyVar,
    tySequence,
    tyProc,
    tyPointer,
    tyOpenArray,
    tyString,
    tyCString,
    tyForward,
    tyInt,
    tyInt8,
    tyInt16,
    tyInt32,
    tyInt64,
    tyFloat,
    tyFloat32,
    tyFloat64,
    tyFloat128,
    tyUInt,
    tyUInt8,
    tyUInt16,
    tyUInt32,
    tyUInt64,
    tyOwned, tyUnused1, tyUnused2,
    tyVarargsHidden,
    tyUncheckedArray,
    tyProxyHidden,
    tyBuiltInTypeClassHidden,
    tyUserTypeClassHidden,
    tyUserTypeClassInstHidden,
    tyCompositeTypeClassHidden,
    tyInferredHidden,
    tyAndHidden, tyOrHidden, tyNotHidden,
    tyAnythingHidden,
    tyStaticHidden,
    tyFromExprHidden,
    tyOpt,
    tyVoidHidden

  TNimNodeKind = enum nkNone, nkSlot, nkList, nkCase
  TNimNode {.compilerproc.} = object
    kind: TNimNodeKind
    offset: int
    typ: ptr TNimType
    name: cstring
    len: int
    sons: ptr array[0x7fff, ptr TNimNode]

  TNimTypeFlag = enum
    ntfNoRefs = 0,     # type contains no tyRef, tySequence, tyString
    ntfAcyclic = 1,    # type cannot form a cycle
    ntfEnumHole = 2    # enum has holes and thus `$` for them needs the slow
                       # version
<<<<<<< HEAD
  TNimType {.compilerProc.} = object
    size, align: int
=======
  TNimType {.compilerproc.} = object
    size: int
>>>>>>> 2b2efe3d
    kind: TNimKind
    flags: set[TNimTypeFlag]
    base: ptr TNimType
    node: ptr TNimNode # valid for tyRecord, tyObject, tyTuple, tyEnum
    finalizer: pointer # the finalizer for the type
    marker: proc (p: pointer, op: int) {.nimcall, benign.} # marker proc for GC
    deepcopy: proc (p: pointer): pointer {.nimcall, benign.}
    when defined(nimTypeNames):
      name: cstring
      nextType: ptr TNimType
      instances: int # count the number of instances
      sizes: int # sizes of all instances in bytes
  PNimType = ptr TNimType

when defined(nimTypeNames):
  # Declare this variable only once in system.nim
  when declared(ThisIsSystem):
    var nimTypeRoot {.compilerproc.}: PNimType
  else:
    var nimTypeRoot {.importc.}: PNimType

# node.len may be the ``first`` element of a set<|MERGE_RESOLUTION|>--- conflicted
+++ resolved
@@ -86,13 +86,9 @@
     ntfAcyclic = 1,    # type cannot form a cycle
     ntfEnumHole = 2    # enum has holes and thus `$` for them needs the slow
                        # version
-<<<<<<< HEAD
+
   TNimType {.compilerProc.} = object
     size, align: int
-=======
-  TNimType {.compilerproc.} = object
-    size: int
->>>>>>> 2b2efe3d
     kind: TNimKind
     flags: set[TNimTypeFlag]
     base: ptr TNimType
