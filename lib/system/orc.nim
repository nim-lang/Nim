#
#
#            Nim's Runtime Library
#        (c) Copyright 2020 Andreas Rumpf
#
#    See the file "copying.txt", included in this
#    distribution, for details about the copyright.
#

# Cycle collector based on
# https://researcher.watson.ibm.com/researcher/files/us-bacon/Bacon01Concurrent.pdf
# And ideas from Lins' in 2008 by the notion of "critical links", see
# "Cyclic reference counting" by Rafael Dueire Lins
# R.D. Lins / Information Processing Letters 109 (2008) 71–78
#

type PT = Cell
include cellseqs_v2

const
  colBlack = 0b000
  colGray = 0b001
  colWhite = 0b010
  colPurple = 0b011
  isCycleCandidate = 0b100 # cell is marked as a cycle candidate
  jumpStackFlag = 0b1000
  colorMask = 0b011

type
  TraceProc = proc (p, env: pointer) {.nimcall, benign.}
  DisposeProc = proc (p: pointer) {.nimcall, benign.}

template color(c): untyped = c.rc and colorMask
template setColor(c, col) =
  when col == colBlack:
    c.rc = c.rc and not colorMask
  else:
    c.rc = c.rc and not colorMask or col

proc nimIncRefCyclic(p: pointer) {.compilerRtl, inl.} =
  let h = head(p)
  inc h.rc, rcIncrement
  #h.setColor colPurple # mark as potential cycle!

const
  useJumpStack = false # for thavlak the jump stack doesn't improve the performance at all

type
  GcEnv = object
    traceStack: CellSeq
    when useJumpStack:
      jumpStack: CellSeq   # Lins' jump stack in order to speed up traversals
    toFree: CellSeq
    freed, touched: int

proc trace(s: Cell; desc: PNimTypeV2; j: var GcEnv) {.inline.} =
  if desc.traceImpl != nil:
    var p = s +! sizeof(RefHeader)
    cast[TraceProc](desc.traceImpl)(p, addr(j))

when true:
  template debug(str: cstring; s: Cell) = discard
else:
  proc debug(str: cstring; s: Cell) =
    let p = s +! sizeof(RefHeader)
    cprintf("[%s] name %s RC %ld\n", str, p, s.rc shr rcShift)

proc free(s: Cell; desc: PNimTypeV2) {.inline.} =
  when traceCollector:
    cprintf("[From ] %p rc %ld color %ld\n", s, s.rc shr rcShift, s.color)
  let p = s +! sizeof(RefHeader)

  debug("free", s)

  if desc.disposeImpl != nil:
    cast[DisposeProc](desc.disposeImpl)(p)

  when false:
    cstderr.rawWrite desc.name
    cstderr.rawWrite " "
    if desc.disposeImpl == nil:
      cstderr.rawWrite "lacks dispose"
      if desc.traceImpl != nil:
        cstderr.rawWrite ", but has trace\n"
      else:
        cstderr.rawWrite ", and lacks trace\n"
    else:
      cstderr.rawWrite "has dispose!\n"

  nimRawDispose(p)

proc nimTraceRef(q: pointer; desc: PNimTypeV2; env: pointer) {.compilerRtl.} =
  let p = cast[ptr pointer](q)
  if p[] != nil:
    var j = cast[ptr GcEnv](env)
    j.traceStack.add(head p[], desc)

proc nimTraceRefDyn(q: pointer; env: pointer) {.compilerRtl.} =
  let p = cast[ptr pointer](q)
  if p[] != nil:
    var j = cast[ptr GcEnv](env)
    j.traceStack.add(head p[], cast[ptr PNimTypeV2](p[])[])

var
  roots {.threadvar.}: CellSeq

proc unregisterCycle(s: Cell) =
  # swap with the last element. O(1)
  let idx = s.rootIdx
  when false:
    if idx >= roots.len or idx < 0:
      cprintf("[Bug!] %ld\n", idx)
      quit 1
  roots.d[idx] = roots.d[roots.len-1]
  roots.d[idx][0].rootIdx = idx
  dec roots.len

proc scanBlack(s: Cell; desc: PNimTypeV2; j: var GcEnv) =
  #[
  proc scanBlack(s: Cell) =
    setColor(s, colBlack)
    for t in sons(s):
      t.rc = t.rc + rcIncrement
      if t.color != colBlack:
        scanBlack(t)
  ]#
  debug "scanBlack", s
  s.setColor colBlack
  trace(s, desc, j)
  while j.traceStack.len > 0:
    let (t, desc) = j.traceStack.pop()
    inc t.rc, rcIncrement
    debug "incRef", t
    if t.color != colBlack:
      t.setColor colBlack
      trace(t, desc, j)

proc markGray(s: Cell; desc: PNimTypeV2; j: var GcEnv) =
  #[
  proc markGray(s: Cell) =
    if s.color != colGray:
      setColor(s, colGray)
      for t in sons(s):
        t.rc = t.rc - rcIncrement
        if t.color != colGray:
          markGray(t)
  ]#
  if s.color != colGray:
    s.setColor colGray
    inc j.touched
    trace(s, desc, j)
    while j.traceStack.len > 0:
      let (t, desc) = j.traceStack.pop()
      dec t.rc, rcIncrement
      when useJumpStack:
        if (t.rc shr rcShift) >= 0 and (t.rc and jumpStackFlag) == 0:
          t.rc = t.rc or jumpStackFlag
          when traceCollector:
            cprintf("[Now in jumpstack] %p %ld color %ld in jumpstack %ld\n", t, t.rc shr rcShift, t.color, t.rc and jumpStackFlag)
          j.jumpStack.add(t, desc)
      if t.color != colGray:
        t.setColor colGray
        inc j.touched
        trace(t, desc, j)

proc scan(s: Cell; desc: PNimTypeV2; j: var GcEnv) =
  #[
  proc scan(s: Cell) =
    if s.color == colGray:
      if s.rc > 0:
        scanBlack(s)
      else:
        s.setColor(colWhite)
        for t in sons(s): scan(t)
  ]#
  if s.color == colGray:
    if (s.rc shr rcShift) >= 0:
      scanBlack(s, desc, j)
      # XXX this should be done according to Lins' paper but currently breaks
      #when useJumpStack:
      #  s.setColor colPurple
    else:
      when useJumpStack:
        # first we have to repair all the nodes we have seen
        # that are still alive; we also need to mark what they
        # refer to as alive:
        while j.jumpStack.len > 0:
          let (t, desc) = j.jumpStack.pop
          # not in jump stack anymore!
          t.rc = t.rc and not jumpStackFlag
          if t.color == colGray and (t.rc shr rcShift) >= 0:
            scanBlack(t, desc, j)
            # XXX this should be done according to Lins' paper but currently breaks
            #t.setColor colPurple
            when traceCollector:
              cprintf("[jump stack] %p %ld\n", t, t.rc shr rcShift)

      s.setColor(colWhite)
      trace(s, desc, j)
      while j.traceStack.len > 0:
        let (t, desc) = j.traceStack.pop()
        if t.color == colGray:
          if (t.rc shr rcShift) >= 0:
            scanBlack(t, desc, j)
          else:
            when useJumpStack:
              # first we have to repair all the nodes we have seen
              # that are still alive; we also need to mark what they
              # refer to as alive:
              while j.jumpStack.len > 0:
                let (t, desc) = j.jumpStack.pop
                # not in jump stack anymore!
                t.rc = t.rc and not jumpStackFlag
                if t.color == colGray and (t.rc shr rcShift) >= 0:
                  scanBlack(t, desc, j)
                  # XXX this should be done according to Lins' paper but currently breaks
                  #t.setColor colPurple
                  when traceCollector:
                    cprintf("[jump stack] %p %ld\n", t, t.rc shr rcShift)

            t.setColor(colWhite)
            trace(t, desc, j)

when false:
  proc writeCell(msg: cstring; s: Cell) =
    cfprintf(cstderr, "%s %p root index: %ld; RC: %ld; color: %ld\n",
      msg, s, s.rootIdx, s.rc shr rcShift, s.color)

proc collectWhite(s: Cell; desc: PNimTypeV2; j: var GcEnv) =
  #[
  proc collectWhite(s: Cell) =
    if s.color == colWhite and not buffered(s):
      s.setColor(colBlack)
      for t in sons(s):
        collectWhite(t)
      free(s) # watch out, a bug here!
  ]#
  if s.color == colWhite and (s.rc and isCycleCandidate) == 0:
    s.setColor(colBlack)
    j.toFree.add(s, desc)
    trace(s, desc, j)
    while j.traceStack.len > 0:
      let (t, desc) = j.traceStack.pop()
      if t.color == colWhite and (t.rc and isCycleCandidate) == 0:
        j.toFree.add(t, desc)
        t.setColor(colBlack)
        trace(t, desc, j)

proc collectCyclesBacon(j: var GcEnv) =
  # pretty direct translation from
  # https://researcher.watson.ibm.com/researcher/files/us-bacon/Bacon01Concurrent.pdf
  # Fig. 2. Synchronous Cycle Collection
  #[
    for s in roots:
      markGray(s)
    for s in roots:
      scan(s)
    for s in roots:
      remove s from roots
      s.buffered = false
      collectWhite(s)
  ]#
  for i in 0 ..< roots.len:
    markGray(roots.d[i][0], roots.d[i][1], j)
  for i in 0 ..< roots.len:
    scan(roots.d[i][0], roots.d[i][1], j)

  init j.toFree
  for i in 0 ..< roots.len:
    let s = roots.d[i][0]
    s.rc = s.rc and not isCycleCandidate
    collectWhite(s, roots.d[i][1], j)

  for i in 0 ..< j.toFree.len:
    free(j.toFree.d[i][0], j.toFree.d[i][1])

  inc j.freed, j.toFree.len
  deinit j.toFree
  #roots.len = 0

const
  defaultThreshold = 10_000

var
  rootsThreshold = defaultThreshold

proc collectCycles() =
  ## Collect cycles.
  when false:
    cfprintf(cstderr, "[collectCycles] begin\n")

  var j: GcEnv
  init j.traceStack
  when useJumpStack:
    init j.jumpStack
    collectCyclesBacon(j)
    while j.jumpStack.len > 0:
      let (t, desc) = j.jumpStack.pop
      # not in jump stack anymore!
      t.rc = t.rc and not jumpStackFlag
    deinit j.jumpStack
  else:
    collectCyclesBacon(j)

  deinit j.traceStack
  deinit roots
  # compute the threshold based on the previous history
  # of the cycle collector's effectiveness:
  # we're effective when we collected 50% or more of the nodes
  # we touched. If we're effective, we can reset the threshold:
  if j.freed * 2 >= j.touched:
    rootsThreshold = defaultThreshold
  elif rootsThreshold < high(int) div 4:
    rootsThreshold = rootsThreshold * 3 div 2
  when false:
    cfprintf(cstderr, "[collectCycles] freed %ld new threshold %ld\n", j.freed, rootsThreshold)

proc registerCycle(s: Cell; desc: PNimTypeV2) =
  if roots.len >= rootsThreshold:
    collectCycles()
  if roots.d == nil: init(roots)
  s.rootIdx = roots.len
  add(roots, s, desc)
  #writeCell("[added root]", s)

proc GC_fullCollect* =
  ## Forces a full garbage collection pass. With ``--gc:orc`` triggers the cycle
  ## collector.
  collectCycles()

proc GC_enableMarkAndSweep() =
  rootsThreshold = defaultThreshold

proc GC_disableMarkAndSweep() =
  rootsThreshold = high(int)

proc rememberCycle(isDestroyAction: bool; s: Cell; desc: PNimTypeV2) {.noinline.} =
  if isDestroyAction:
    if (s.rc and isCycleCandidate) != 0:
      s.rc = s.rc and not isCycleCandidate
      unregisterCycle(s)
  else:
    # do not call 'rememberCycle' again unless this cell
    # got an 'incRef' event:
    #s.setColor colGreen  # XXX This is wrong!
    if (s.rc and isCycleCandidate) == 0:
      s.rc = s.rc or isCycleCandidate
      registerCycle(s, desc)

proc nimDecRefIsLastCyclicDyn(p: pointer): bool {.compilerRtl, inl.} =
  if p != nil:
    var cell = head(p)
    if (cell.rc and not rcMask) == 0:
      result = true
      #cprintf("[DESTROY] %p\n", p)
    else:
      dec cell.rc, rcIncrement
<<<<<<< HEAD
    if cell.color == colPurple:
      rememberCycle(result, cell, cast[ptr PNimTypeV2](p)[])
=======
    #if cell.color == colPurple:
    rememberCycle(result, cell, cast[ptr PNimType](p)[])
>>>>>>> bc179ccc

proc nimDecRefIsLastCyclicStatic(p: pointer; desc: PNimTypeV2): bool {.compilerRtl, inl.} =
  if p != nil:
    var cell = head(p)
    if (cell.rc and not rcMask) == 0:
      result = true
      #cprintf("[DESTROY] %p %s\n", p, desc.name)
    else:
      dec cell.rc, rcIncrement
    #if cell.color == colPurple:
    rememberCycle(result, cell, desc)<|MERGE_RESOLUTION|>--- conflicted
+++ resolved
@@ -355,13 +355,8 @@
       #cprintf("[DESTROY] %p\n", p)
     else:
       dec cell.rc, rcIncrement
-<<<<<<< HEAD
-    if cell.color == colPurple:
-      rememberCycle(result, cell, cast[ptr PNimTypeV2](p)[])
-=======
     #if cell.color == colPurple:
-    rememberCycle(result, cell, cast[ptr PNimType](p)[])
->>>>>>> bc179ccc
+    rememberCycle(result, cell, cast[ptr PNimTypeV2](p)[])
 
 proc nimDecRefIsLastCyclicStatic(p: pointer; desc: PNimTypeV2): bool {.compilerRtl, inl.} =
   if p != nil:
