Advanced commands:
  //compileToC, cc          compile project with C code generator
  //compileToCpp, cpp       compile project to C++ code
  //compileToOC, objc       compile project to Objective C code
  //js                      compile project to Javascript
  //e                       run a Nimscript file
  //rst2html                convert a reStructuredText file to HTML
  //rst2tex                 convert a reStructuredText file to TeX
  //jsondoc                 extract the documentation to a json file
  //ctags                   create a tags file
  //buildIndex              build an index for the whole documentation
  //run                     run the project (with Tiny C backend; buggy!)
  //genDepend               generate a DOT file containing the
                            module dependency graph
  //dump                    dump all defined conditionals and search paths
  //check                   checks the project for syntax and semantic

Advanced options:
  -o:FILE, --out:FILE       set the output filename
  --stdout                  output to stdout
  --colors:on|off           turn compiler messages coloring on|off
  --listFullPaths           list full paths in messages
  -w:on|off|list, --warnings:on|off|list
                            turn all warnings on|off or list all available
  --warning[X]:on|off       turn specific warning X on|off
  --hints:on|off|list       turn all hints on|off or list all available
  --hint[X]:on|off          turn specific hint X on|off
  --lib:PATH                set the system library path
  --import:PATH             add an automatically imported module
  --include:PATH            add an automatically included module
  --nimcache:PATH           set the path used for generated files
  --header:FILE             the compiler should produce a .h file (FILE
                            is optional)
  -c, --compileOnly         compile Nim files only; do not assemble or link
  --noLinking               compile Nim and generated files but do not link
  --noMain                  do not generate a main procedure
  --genScript               generate a compile script (in the 'nimcache'
<<<<<<< HEAD
                            subdirectory named 'compile_$project$scriptext'),
                            implies --compileOnly
=======
                            subdirectory named 'compile_$$project$$scriptext')
>>>>>>> b503ca03
  --genDeps                 generate a '.deps' file containing the dependencies
  --os:SYMBOL               set the target operating system (cross-compilation)
  --cpu:SYMBOL              set the target processor (cross-compilation)
  --debuginfo               enables debug information
  -t, --passC:OPTION        pass an option to the C compiler
  -l, --passL:OPTION        pass an option to the linker
  --cincludes:DIR           modify the C compiler header search path
  --clibdir:DIR             modify the linker library search path
  --clib:LIBNAME            link an additional C library
                            (you should omit platform-specific extensions)
  --genMapping              generate a mapping file containing
                            (Nim, mangled) identifier pairs
  --project                 document the whole project (doc2)
  --docSeeSrcUrl:url        activate 'see source' for doc and doc2 commands
                            (see doc.item.seesrc in config/nimdoc.cfg)
  --lineDir:on|off          generation of #line directive on|off
  --embedsrc                embeds the original source code as comments
                            in the generated output
  --threadanalysis:on|off   turn thread analysis on|off
  --tlsEmulation:on|off     turn thread local storage emulation on|off
  --taintMode:on|off        turn taint mode on|off
  --implicitStatic:on|off   turn implicit compile time evaluation on|off
  --patterns:on|off         turn pattern matching on|off
  --memTracker:on|off       turn memory tracker on|off
  --hotCodeReloading:on|off
                            turn support for hot code reloading on|off
  --excessiveStackTrace:on|off
                            stack traces use full file paths
  --oldNewlines:on|off      turn on|off the old behaviour of "\n"
  --skipCfg                 do not read the general configuration file
  --skipUserCfg             do not read the user's configuration file
  --skipParentCfg           do not read the parent dirs' configuration files
  --skipProjCfg             do not read the project's configuration file
  --gc:refc|v2|markAndSweep|boehm|go|none|regions
                            select the GC to use; default is 'refc'
  --index:on|off            turn index file generation on|off
  --putenv:key=value        set an environment variable
  --NimblePath:PATH         add a path for Nimble support
  --noNimblePath            deactivate the Nimble path
  --noCppExceptions         use default exception handling with C++ backend
  --cppCompileToNamespace   use namespace "Nim" for the generated C++ code
  --excludePath:PATH        exclude a path from the list of search paths
  --dynlibOverride:SYMBOL   marks SYMBOL so that dynlib:SYMBOL
                            has no effect and can be statically linked instead;
                            symbol matching is fuzzy so
                            that --dynlibOverride:lua matches
                            dynlib: "liblua.so.3"
  --dynlibOverrideAll       makes the dynlib pragma have no effect
  --listCmd                 list the commands used to execute external programs
  --parallelBuild:0|1|...   perform a parallel build
                            value = number of processors (0 for auto-detect)
  --verbosity:0|1|2|3       set Nim's verbosity level (1 is default)
  --experimental:$1
                            enable experimental language feature
  -v, --version             show detailed version information<|MERGE_RESOLUTION|>--- conflicted
+++ resolved
@@ -35,12 +35,8 @@
   --noLinking               compile Nim and generated files but do not link
   --noMain                  do not generate a main procedure
   --genScript               generate a compile script (in the 'nimcache'
-<<<<<<< HEAD
                             subdirectory named 'compile_$project$scriptext'),
                             implies --compileOnly
-=======
-                            subdirectory named 'compile_$$project$$scriptext')
->>>>>>> b503ca03
   --genDeps                 generate a '.deps' file containing the dependencies
   --os:SYMBOL               set the target operating system (cross-compilation)
   --cpu:SYMBOL              set the target processor (cross-compilation)
