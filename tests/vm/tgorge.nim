--- conflicted
+++ resolved
@@ -2,14 +2,6 @@
 
 template getScriptDir(): string =
   parentDir(instantiationInfo(-1, true).filename)
-
-<<<<<<< HEAD
-=======
-const
-  execName = when defined(windows): "tgorge.bat" else: "sh tgorge.sh"
-  relOutput = gorge(execName)
-  absOutput = gorge(getScriptDir() / execName)
->>>>>>> c629d6fe
 
 block gorge:
   const
