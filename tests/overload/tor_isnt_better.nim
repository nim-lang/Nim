--- conflicted
+++ resolved
@@ -1,16 +1,3 @@
-<<<<<<< HEAD
-
-# issue #22142
-#[
-  An amendment to this test has been made. Since D is a subset of D | E but
-  not the other way around `checkGeneric` should favor proc g(a: D) instead
-  of asserting ambiguity
-]#
-
-# bug #8568
-
-=======
->>>>>>> b2ca6bed
 type
   D[T] = object
   E[T] = object
@@ -19,12 +6,6 @@
   proc d(x: D):bool= false
   proc d(x: int | D[SomeInteger]):bool= true
   doAssert d(D[5]()) == false
-
-<<<<<<< HEAD
-proc test() =
-  doAssert g(D[int]()) == "foo D"
-=======
->>>>>>> b2ca6bed
 
 block: # bug #8568
 #[
