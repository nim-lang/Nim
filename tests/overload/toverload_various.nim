discard """
  output: '''
true012innertrue
m1
tup1
another number: 123
yay
helloa 1 b 2 x @[3, 4, 5] y 6 z 7
yay
12
ref ref T ptr S
dynamic: let
dynamic: var
static: const
static: literal
static: constant folding
static: static string
foo1
'''
"""


import strutils, sequtils


block overl2:
  # Test new overloading resolution rules
  proc toverl2(x: int): string = return $x
  proc toverl2(x: bool): string = return $x

  iterator toverl2(x: int): int =
    var res = 0
    while res < x:
      yield res
      inc(res)

  var
    pp: proc (x: bool): string {.nimcall.} = toverl2

  stdout.write(pp(true))

  for x in toverl2(3):
    stdout.write(toverl2(x))

  block:
    proc toverl2(x: int): string = return "inner"
    stdout.write(toverl2(5))
    stdout.write(true)

  stdout.write("\n")
  #OUT true012innertrue



block overl3:
  # Tests more specific generic match:
  proc m[T](x: T) = echo "m2"
  proc m[T](x: var ref T) = echo "m1"
  proc tup[S, T](x: tuple[a: S, b: ref T]) = echo "tup1"
  proc tup[S, T](x: tuple[a: S, b: T]) = echo "tup2"

  var
    obj: ref int
    tu: tuple[a: int, b: ref bool]

  m(obj)
  tup(tu)



block toverprc:
  # Test overloading of procs when used as function pointers
  proc parseInt(x: float): int {.noSideEffect.} = discard
  proc parseInt(x: bool): int {.noSideEffect.} = discard
  proc parseInt(x: float32): int {.noSideEffect.} = discard
  proc parseInt(x: int8): int {.noSideEffect.} = discard
  proc parseInt(x: File): int {.noSideEffect.} = discard
  proc parseInt(x: char): int {.noSideEffect.} = discard
  proc parseInt(x: int16): int {.noSideEffect.} = discard

  proc parseInt[T](x: T): int = echo x; 34

  type
    TParseInt = proc (x: string): int {.noSideEffect.}

  var
    q = TParseInt(parseInt)
    p: TParseInt = parseInt

  proc takeParseInt(x: proc (y: string): int {.noSideEffect.}): int =
    result = x("123")

  if false:
    echo "Give a list of numbers (separated by spaces): "
    var x = stdin.readline.split.map(parseInt).max
    echo x, " is the maximum!"
  echo "another number: ", takeParseInt(parseInt)


  type
    TFoo[a,b] = object
      lorem: a
      ipsum: b

  proc bar[a,b](f: TFoo[a,b], x: a) = echo(x, " ", f.lorem, f.ipsum)
  proc bar[a,b](f: TFoo[a,b], x: b) = echo(x, " ", f.lorem, f.ipsum)

  discard parseInt[string]("yay")



block toverwr:
  # Test the overloading resolution in connection with a qualifier
  proc write(t: File, s: string) =
    discard # a nop
  system.write(stdout, "hello")
  #OUT hello



block tparams_after_varargs:
  proc test(a, b: int, x: varargs[int]; y, z: int) =
    echo "a ", a, " b ", b, " x ", @x, " y ", y, " z ", z

  test 1, 2, 3, 4, 5, 6, 7

  # XXX maybe this should also work with ``varargs[untyped]``
  template takesBlockA(a, b: untyped; x: varargs[typed]; blck: untyped): untyped =
    blck
    echo a, b

  takesBlockA 1, 2, "some", 0.90, "random stuff":
    echo "yay"



block tprefer_specialized_generic:
  proc foo[T](x: T) =
    echo "only T"

  proc foo[T](x: ref T) =
    echo "ref T"

  proc foo[T, S](x: ref ref T; y: ptr S) =
    echo "ref ref T ptr S"

  proc foo[T, S](x: ref T; y: ptr S) =
    echo "ref T ptr S"

  proc foo[T](x: ref T; default = 0) =
    echo "ref T; default"

  var x: ref ref int
  var y: ptr ptr int
  foo(x, y)



block tstaticoverload:
  proc foo(s: string) =
    echo "dynamic: ", s

  proc foo(s: static[string]) =
    echo "static: ", s

  let l = "let"
  var v = "var"
  const c = "const"

  type staticString = static[string]

  foo(l)
  foo(v)
  foo(c)
  foo("literal")
  foo("constant" & " " & "folding")
  foo(staticString("static string"))

<<<<<<< HEAD
# bug #8568 (2)

proc goo(a: int): string = "int"
proc goo(a: static[int]): string = "static int"
proc goo(a: var int): string = "var int"
proc goo[T: int](a: T): string = "T: int"
#proc goo[T](a: T): string = "nur T"

const tmp1 = 1
let tmp2 = 1
var tmp3 = 1

doAssert goo(1) == "static int"
doAssert goo(tmp1) == "static int"
doAssert goo(tmp2) == "int"
doAssert goo(tmp3) == "var int"

doAssert goo[int](1) == "T: int"

doAssert goo[int](tmp1) == "T: int"
doAssert goo[int](tmp2) == "T: int"
doAssert goo[int](tmp3) == "T: int"
=======

# bug #6076

type A[T] = object

proc regr(a: A[void]) = echo "foo1"
proc regr[T](a: A[T]) = doAssert(false)

regr(A[void]())


type Foo[T] = object

proc regr[T](p: Foo[T]): seq[T] =
  discard

proc regr(p: Foo[void]): seq[int] =
  discard


discard regr(Foo[int]())
discard regr(Foo[void]())
>>>>>>> 85ac4bff
<|MERGE_RESOLUTION|>--- conflicted
+++ resolved
@@ -176,7 +176,6 @@
   foo("constant" & " " & "folding")
   foo(staticString("static string"))
 
-<<<<<<< HEAD
 # bug #8568 (2)
 
 proc goo(a: int): string = "int"
@@ -199,7 +198,6 @@
 doAssert goo[int](tmp1) == "T: int"
 doAssert goo[int](tmp2) == "T: int"
 doAssert goo[int](tmp3) == "T: int"
-=======
 
 # bug #6076
 
@@ -221,5 +219,4 @@
 
 
 discard regr(Foo[int]())
-discard regr(Foo[void]())
->>>>>>> 85ac4bff
+discard regr(Foo[void]())