--- conflicted
+++ resolved
@@ -4,12 +4,9 @@
 x + y = 30
 '''
 """
-<<<<<<< HEAD
-
-import std/[sugar, algorithm, random, sets, tables, strutils]
-=======
+
 import std/[sugar, algorithm, random, sets, tables, strutils, sequtils]
->>>>>>> 175a83c2
+
 import std/[syncio, assertions]
 
 type # for capture test, ref #20679
@@ -297,10 +294,6 @@
       doAssertRaises(AssertionDefect): doAssert false
     doAssert "except AssertionDefect" in s2
 
-<<<<<<< HEAD
-static: main()
-main()
-=======
   block: # bug #20704
     proc test() =
       var xs, ys: seq[int]
@@ -315,6 +308,4 @@
 static:
   main()
   mainProc()
-main()
-mainProc()
->>>>>>> 175a83c2
+main()