--- conflicted
+++ resolved
@@ -162,13 +162,6 @@
     doAssert(erf(6.0) > erf(5.0))
     doAssert(erfc(6.0) < erfc(5.0))
 
-<<<<<<< HEAD
-=======
-    proc `==~`(x, y: float): bool = (abs(x-y) < 1e-9)
-      # Function for approximate comparison of floats
-      # xxx use `almostEqual`
-
->>>>>>> d2f4f25b
     block: # prod
       doAssert prod([1, 2, 3, 4]) == 24
       doAssert prod([1.5, 3.4]).almostEqual 5.1
