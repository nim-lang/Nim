# test the new time module
discard """
  file: "ttimes.nim"
  output: '''[Suite] ttimes
'''
"""

import
  times, os, strutils, unittest

# $ date --date='@2147483647'
# Tue 19 Jan 03:14:07 GMT 2038

proc checkFormat(t: DateTime, format, expected: string) =
  let actual = t.format(format)
  if actual != expected:
    echo "Formatting failure!"
    echo "expected: ", expected
    echo "actual  : ", actual
    doAssert false

let t = fromUnix(2147483647).utc
t.checkFormat("ddd dd MMM hh:mm:ss yyyy", "Tue 19 Jan 03:14:07 2038")
t.checkFormat("ddd ddMMMhh:mm:ssyyyy", "Tue 19Jan03:14:072038")
t.checkFormat("d dd ddd dddd h hh H HH m mm M MM MMM MMMM s" &
  " ss t tt y yy yyy yyyy yyyyy z zz zzz",
  "19 19 Tue Tuesday 3 03 3 03 14 14 1 01 Jan January 7 07 A AM 8 38 038 2038 02038 +0 +00 +00:00")

t.checkFormat("yyyyMMddhhmmss", "20380119031407")

let t2 = fromUnix(160070789).utc # Mon 27 Jan 16:06:29 GMT 1975
t2.checkFormat("d dd ddd dddd h hh H HH m mm M MM MMM MMMM s" &
  " ss t tt y yy yyy yyyy yyyyy z zz zzz",
  "27 27 Mon Monday 4 04 16 16 6 06 1 01 Jan January 29 29 P PM 5 75 975 1975 01975 +0 +00 +00:00")

var t4 = fromUnix(876124714).utc # Mon  6 Oct 08:58:34 BST 1997
t4.checkFormat("M MM MMM MMMM", "10 10 Oct October")

# Interval tests
(t4 - initTimeInterval(years = 2)).checkFormat("yyyy", "1995")
(t4 - initTimeInterval(years = 7, minutes = 34, seconds = 24)).checkFormat("yyyy mm ss", "1990 24 10")

# checking dayOfWeek matches known days
doAssert getDayOfWeek(01, mJan, 0000) == dSat
doAssert getDayOfWeek(01, mJan, -0023) == dSat
doAssert getDayOfWeek(21, mSep, 1900) == dFri
doAssert getDayOfWeek(01, mJan, 1970) == dThu
doAssert getDayOfWeek(21, mSep, 1970) == dMon
doAssert getDayOfWeek(01, mJan, 2000) == dSat
doAssert getDayOfWeek(01, mJan, 2021) == dFri

# toUnix tests with GM timezone
let t4L = fromUnix(876124714).utc
doAssert toUnix(toTime(t4L)) == 876124714
doAssert toUnix(toTime(t4L)) + t4L.utcOffset == toUnix(toTime(t4))

# adding intervals
var
  a1L = toUnix(toTime(t4L + initTimeInterval(hours = 1))) + t4L.utcOffset
  a1G = toUnix(toTime(t4)) + 60 * 60
doAssert a1L == a1G

# subtracting intervals
a1L = toUnix(toTime(t4L - initTimeInterval(hours = 1))) + t4L.utcOffset
a1G = toUnix(toTime(t4)) - (60 * 60)
doAssert a1L == a1G

# add/subtract TimeIntervals and Time/TimeInfo
let now = getTime().utc
doAssert now + convert(Seconds, Nanoseconds, 1).nanoseconds == now + 1.seconds
doAssert now + 1.weeks == now + 7.days
doAssert now - 1.seconds == now - 3.seconds + 2.seconds
doAssert now + 65.seconds == now + 1.minutes + 5.seconds
doAssert now + 60.minutes == now + 1.hours
doAssert now + 24.hours == now + 1.days
doAssert now + 13.months == now + 1.years + 1.months
var ti1 = now + 1.years
ti1 = ti1 - 1.years
doAssert ti1 == now
ti1 = ti1 + 1.days
doAssert ti1 == now + 1.days

# Bug with adding a day to a Time
let day = 24.hours
let tomorrow = now + day
doAssert tomorrow - now == initDuration(days = 1)

# Comparison between Time objects should be detected by compiler
# as 'noSideEffect'.
proc cmpTimeNoSideEffect(t1: Time, t2: Time): bool {.noSideEffect.} =
  result = t1 == t2
doAssert cmpTimeNoSideEffect(0.fromUnix, 0.fromUnix)
# Additionally `==` generic for seq[T] has explicit 'noSideEffect' pragma
# so we can check above condition by comparing seq[Time] sequences
let seqA: seq[Time] = @[]
let seqB: seq[Time] = @[]
doAssert seqA == seqB

for tz in [
    (0, "+0", "+00", "+00:00"), # UTC
    (-3600, "+1", "+01", "+01:00"), # CET
    (-39600, "+11", "+11", "+11:00"), # two digits
    (-1800, "+0", "+00", "+00:30"), # half an hour
    (7200, "-2", "-02", "-02:00"), # positive
    (38700, "-10", "-10", "-10:45")]: # positive with three quaters hour
  let ti = DateTime(month: mJan, monthday: 1, utcOffset: tz[0])
  doAssert ti.format("z") == tz[1]
  doAssert ti.format("zz") == tz[2]
  doAssert ti.format("zzz") == tz[3]

block countLeapYears:
  # 1920, 2004 and 2020 are leap years, and should be counted starting at the following year
  doAssert countLeapYears(1920) + 1 == countLeapYears(1921)
  doAssert countLeapYears(2004) + 1 == countLeapYears(2005)
  doAssert countLeapYears(2020) + 1 == countLeapYears(2021)

block timezoneConversion:
  var l = now()
  let u = l.utc
  l = u.local

  doAssert l.timezone == local()
  doAssert u.timezone == utc()

template parseTest(s, f, sExpected: string, ydExpected: int) =
  let
    parsed = s.parse(f, utc())
    parsedStr = $parsed
  check parsedStr == sExpected
  if parsed.yearday != ydExpected:
    echo s
    echo parsed.repr
    echo parsed.yearday, " exp: ", ydExpected
  check(parsed.yearday == ydExpected)

template parseTestExcp(s, f: string) =
  expect ValueError:
    let parsed = s.parse(f)

template parseTestTimeOnly(s, f, sExpected: string) =
  check sExpected in $s.parse(f, utc())

# because setting a specific timezone for testing is platform-specific, we use
# explicit timezone offsets in all tests.
template runTimezoneTests() =
  parseTest("Tuesday at 09:04am on Dec 15, 2015 +0",
      "dddd at hh:mmtt on MMM d, yyyy z", "2015-12-15T09:04:00+00:00", 348)
  # ANSIC       = "Mon Jan _2 15:04:05 2006"
  parseTest("Thu Jan 12 15:04:05 2006 +0", "ddd MMM dd HH:mm:ss yyyy z",
      "2006-01-12T15:04:05+00:00", 11)
  # UnixDate    = "Mon Jan _2 15:04:05 MST 2006"
  parseTest("Thu Jan 12 15:04:05 2006 +0", "ddd MMM dd HH:mm:ss yyyy z",
      "2006-01-12T15:04:05+00:00", 11)
  # RubyDate    = "Mon Jan 02 15:04:05 -0700 2006"
  parseTest("Mon Feb 29 15:04:05 -07:00 2016 +0", "ddd MMM dd HH:mm:ss zzz yyyy z",
      "2016-02-29T15:04:05+00:00", 59) # leap day
  # RFC822      = "02 Jan 06 15:04 MST"
  parseTest("12 Jan 16 15:04 +0", "dd MMM yy HH:mm z",
      "2016-01-12T15:04:00+00:00", 11)
  # RFC822Z     = "02 Jan 06 15:04 -0700" # RFC822 with numeric zone
  parseTest("01 Mar 16 15:04 -07:00", "dd MMM yy HH:mm zzz",
      "2016-03-01T22:04:00+00:00", 60) # day after february in leap year
  # RFC850      = "Monday, 02-Jan-06 15:04:05 MST"
  parseTest("Monday, 12-Jan-06 15:04:05 +0", "dddd, dd-MMM-yy HH:mm:ss z",
      "2006-01-12T15:04:05+00:00", 11)
  # RFC1123     = "Mon, 02 Jan 2006 15:04:05 MST"
  parseTest("Sun, 01 Mar 2015 15:04:05 +0", "ddd, dd MMM yyyy HH:mm:ss z",
      "2015-03-01T15:04:05+00:00", 59) # day after february in non-leap year
  # RFC1123Z    = "Mon, 02 Jan 2006 15:04:05 -0700" # RFC1123 with numeric zone
  parseTest("Thu, 12 Jan 2006 15:04:05 -07:00", "ddd, dd MMM yyyy HH:mm:ss zzz",
      "2006-01-12T22:04:05+00:00", 11)
  # RFC3339     = "2006-01-02T15:04:05Z07:00"
  parseTest("2006-01-12T15:04:05Z-07:00", "yyyy-MM-ddTHH:mm:ssZzzz",
      "2006-01-12T22:04:05+00:00", 11)
  parseTest("2006-01-12T15:04:05Z-07:00", "yyyy-MM-dd'T'HH:mm:ss'Z'zzz",
      "2006-01-12T22:04:05+00:00", 11)
  # RFC3339Nano = "2006-01-02T15:04:05.999999999Z07:00"
  parseTest("2006-01-12T15:04:05.999999999Z-07:00",
      "yyyy-MM-ddTHH:mm:ss.999999999Zzzz", "2006-01-12T22:04:05+00:00", 11)
  for tzFormat in ["z", "zz", "zzz"]:
    # formatting timezone as 'Z' for UTC
    parseTest("2001-01-12T22:04:05Z", "yyyy-MM-dd'T'HH:mm:ss" & tzFormat,
        "2001-01-12T22:04:05+00:00", 11)
  # Kitchen     = "3:04PM"
  parseTestTimeOnly("3:04PM", "h:mmtt", "15:04:00")
  #when not defined(testing):
  #  echo "Kitchen: " & $s.parse(f)
  #  var ti = timeToTimeInfo(getTime())
  #  echo "Todays date after decoding: ", ti
  #  var tint = timeToTimeInterval(getTime())
  #  echo "Todays date after decoding to interval: ", tint

  # Bug with parse not setting DST properly if the current local DST differs from
  # the date being parsed. Need to test parse dates both in and out of DST. We
  # are testing that be relying on the fact that tranforming a TimeInfo to a Time
  # and back again will correctly set the DST value. With the incorrect parse
  # behavior this will introduce a one hour offset from the named time and the
  # parsed time if the DST value differs between the current time and the date we
  # are parsing.
  let dstT1 = parse("2016-01-01 00:00:00", "yyyy-MM-dd HH:mm:ss")
  let dstT2 = parse("2016-06-01 00:00:00", "yyyy-MM-dd HH:mm:ss")
  check dstT1 == toTime(dstT1).local
  check dstT2 == toTime(dstT2).local

  block dstTest:
    # parsing will set isDST in relation to the local time. We take a date in
    # January and one in July to maximize the probability to hit one date with DST
    # and one without on the local machine. However, this is not guaranteed.
    let
      parsedJan = parse("2016-01-05 04:00:00+01:00", "yyyy-MM-dd HH:mm:sszzz")
      parsedJul = parse("2016-07-01 04:00:00+01:00", "yyyy-MM-dd HH:mm:sszzz")
    doAssert toTime(parsedJan).toUnix == 1451962800
    doAssert toTime(parsedJul).toUnix == 1467342000

suite "ttimes":

  # Generate tests for multiple timezone files where available
  # Set the TZ env var for each test
  when defined(Linux) or defined(macosx):
    const tz_dir = "/usr/share/zoneinfo"
    const f = "yyyy-MM-dd HH:mm zzz"
    
    let orig_tz = getEnv("TZ")
    var tz_cnt = 0
    for tz_fn in walkFiles(tz_dir & "/**/*"):
      if symlinkExists(tz_fn) or tz_fn.endsWith(".tab") or
          tz_fn.endsWith(".list"):
        continue

      test "test for " & tz_fn:
        tz_cnt.inc
        putEnv("TZ", tz_fn)
        runTimezoneTests()

    test "enough timezone files tested":
      check tz_cnt > 10

    test "dst handling":
      putEnv("TZ", "Europe/Stockholm")
      # In case of an impossible time, the time is moved to after the impossible time period
      check initDateTime(26, mMar, 2017, 02, 30, 00).format(f) == "2017-03-26 03:30 +02:00"
      # In case of an ambiguous time, the earlier time is choosen
      check initDateTime(29, mOct, 2017, 02, 00, 00).format(f) == "2017-10-29 02:00 +02:00"
      # These are just dates on either side of the dst switch
      check initDateTime(29, mOct, 2017, 01, 00, 00).format(f) == "2017-10-29 01:00 +02:00"
      check initDateTime(29, mOct, 2017, 01, 00, 00).isDst
      check initDateTime(29, mOct, 2017, 03, 01, 00).format(f) == "2017-10-29 03:01 +01:00"
      check (not initDateTime(29, mOct, 2017, 03, 01, 00).isDst)
      
      check initDateTime(21, mOct, 2017, 01, 00, 00).format(f) == "2017-10-21 01:00 +02:00"

    test "issue #6520":
      putEnv("TZ", "Europe/Stockholm")
      var local = fromUnix(1469275200).local
      var utc = fromUnix(1469275200).utc

      let claimedOffset = initDuration(seconds = local.utcOffset)
      local.utcOffset = 0
      check claimedOffset == utc.toTime - local.toTime

    test "issue #5704":
      putEnv("TZ", "Asia/Seoul")
      let diff = parse("19700101-000000", "yyyyMMdd-hhmmss").toTime - parse("19000101-000000", "yyyyMMdd-hhmmss").toTime
      check diff == initDuration(seconds = 2208986872)

    test "issue #6465":
      putEnv("TZ", "Europe/Stockholm")      
      let dt = parse("2017-03-25 12:00", "yyyy-MM-dd hh:mm")
      check $(dt + initTimeInterval(days = 1)) == "2017-03-26T12:00:00+02:00"
      check $(dt + initDuration(days = 1)) == "2017-03-26T13:00:00+02:00"      

    test "datetime before epoch":
      check $fromUnix(-2147483648).utc == "1901-12-13T20:45:52+00:00"

    test "adding/subtracting time across dst":
      putenv("TZ", "Europe/Stockholm")

      let dt1 = initDateTime(26, mMar, 2017, 03, 00, 00)
      check $(dt1 - 1.seconds) == "2017-03-26T01:59:59+01:00"

      var dt2 = initDateTime(29, mOct, 2017, 02, 59, 59)
      check  $(dt2 + 1.seconds) == "2017-10-29T02:00:00+01:00"

    putEnv("TZ", orig_tz)

  else:
    # not on Linux or macosx: run one parseTest only
    test "parseTest":
      runTimezoneTests()

  test "incorrect inputs: empty string":
    parseTestExcp("", "yyyy-MM-dd")

  test "incorrect inputs: year":
    parseTestExcp("20-02-19", "yyyy-MM-dd")

  test "incorrect inputs: month number":
    parseTestExcp("2018-2-19", "yyyy-MM-dd")

  test "incorrect inputs: month name":
    parseTestExcp("2018-Fe", "yyyy-MMM-dd")

  test "incorrect inputs: day":
    parseTestExcp("2018-02-1", "yyyy-MM-dd")

  test "incorrect inputs: day of week":
    parseTestExcp("2018-Feb-Mo", "yyyy-MMM-ddd")

  test "incorrect inputs: hour":
    parseTestExcp("2018-02-19 1:30", "yyyy-MM-dd hh:mm")

  test "incorrect inputs: minute":
    parseTestExcp("2018-02-19 16:3", "yyyy-MM-dd hh:mm")

  test "incorrect inputs: second":
    parseTestExcp("2018-02-19 16:30:0", "yyyy-MM-dd hh:mm:ss")

  test "incorrect inputs: timezone (z)":
    parseTestExcp("2018-02-19 16:30:00 ", "yyyy-MM-dd hh:mm:ss z")

  test "incorrect inputs: timezone (zz) 1":
    parseTestExcp("2018-02-19 16:30:00 ", "yyyy-MM-dd hh:mm:ss zz")

  test "incorrect inputs: timezone (zz) 2":
    parseTestExcp("2018-02-19 16:30:00 +1", "yyyy-MM-dd hh:mm:ss zz")

  test "incorrect inputs: timezone (zzz) 1":
    parseTestExcp("2018-02-19 16:30:00 ", "yyyy-MM-dd hh:mm:ss zzz")

  test "incorrect inputs: timezone (zzz) 2":
    parseTestExcp("2018-02-19 16:30:00 +01:", "yyyy-MM-dd hh:mm:ss zzz")

  test "incorrect inputs: timezone (zzz) 3":
    parseTestExcp("2018-02-19 16:30:00 +01:0", "yyyy-MM-dd hh:mm:ss zzz")

  test "dynamic timezone":
    proc staticOffset(offset: int): Timezone =
      proc zoneInfoFromTz(adjTime: Time): ZonedTime =
          result.isDst = false
          result.utcOffset = offset
          result.adjTime = adjTime

      proc zoneInfoFromUtc(time: Time): ZonedTime =
          result.isDst = false
          result.utcOffset = offset
          result.adjTime = fromUnix(time.toUnix - offset)

      result.name = ""
      result.zoneInfoFromTz = zoneInfoFromTz
      result.zoneInfoFromUtc = zoneInfoFromUtc

    let tz = staticOffset(-9000)
    let dt = initDateTime(1, mJan, 2000, 12, 00, 00, tz)
    check dt.utcOffset == -9000
    check dt.isDst == false
    check $dt == "2000-01-01T12:00:00+02:30"
    check $dt.utc == "2000-01-01T09:30:00+00:00"
    check $dt.utc.inZone(tz) == $dt

  test "isLeapYear":
    check isLeapYear(2016)
    check (not isLeapYear(2015))
    check isLeapYear(2000)
    check (not isLeapYear(1900))

  test "subtract months":
    var dt = initDateTime(1, mFeb, 2017, 00, 00, 00, utc())
    check $(dt - initTimeInterval(months = 1)) == "2017-01-01T00:00:00+00:00"
    dt = initDateTime(15, mMar, 2017, 00, 00, 00, utc())
    check $(dt - initTimeInterval(months = 1)) == "2017-02-15T00:00:00+00:00"
    dt = initDateTime(31, mMar, 2017, 00, 00, 00, utc())
    # This happens due to monthday overflow. It's consistent with Phobos.
<<<<<<< HEAD
    check $(dt - initTimeInterval(months = 1)) == "2017-03-03T00:00:00+00:00"

  test "duration":
    let d = initDuration
    check d(hours = 48) + d(days = 5) == d(weeks = 1)
    let dt = initDateTime(01, mFeb, 2000, 00, 00, 00, 0, utc()) + d(milliseconds = 1)
    check dt.nanosecond == convert(Milliseconds, Nanoseconds, 1)
    check d(seconds = 1, milliseconds = 500) * 2 == d(seconds = 3)
    check d(seconds = 3) div 2 == d(seconds = 1, milliseconds = 500)
    check d(milliseconds = 1001).seconds == 1
    check d(seconds = 1, milliseconds = 500) - d(milliseconds = 1250) ==
      d(milliseconds = 250)
    check d(seconds = 1, milliseconds = 1) < d(seconds = 1, milliseconds = 2)
    check d(seconds = 1) <= d(seconds = 1)
    check d(seconds = 0) - d(milliseconds = 1500) == d(milliseconds = -1500)
    check d(milliseconds = -1500) == d(seconds = -1, milliseconds = -500)
    check d(seconds = -1, milliseconds = 500) == d(milliseconds = -500)

  test "large/small dates":
    discard initDateTime(1, mJan, -35_000, 12, 00, 00, utc())
    # with local tz
    discard initDateTime(1, mJan, -35_000, 12, 00, 00)
    discard initDateTime(1, mJan,  35_000, 12, 00, 00)
    # with duration/timeinterval
    let dt = initDateTime(1, mJan,  35_000, 12, 00, 00, utc()) +
      initDuration(seconds = 1)
    check dt.second == 1
    let dt2 = dt + 35_001.years
    check $dt2 == "0001-01-01T12:00:01+00:00"
=======
    check $(dt - 1.months) == "2017-03-03T00:00:00+00:00"

  test "compare datetimes":
    var dt1 = now()
    var dt2 = dt1
    check dt1 == dt2
    check dt1 <= dt2
    dt2 = dt2 + 1.seconds
    check dt1 < dt2
>>>>>>> f6c8f97f
<|MERGE_RESOLUTION|>--- conflicted
+++ resolved
@@ -370,7 +370,6 @@
     check $(dt - initTimeInterval(months = 1)) == "2017-02-15T00:00:00+00:00"
     dt = initDateTime(31, mMar, 2017, 00, 00, 00, utc())
     # This happens due to monthday overflow. It's consistent with Phobos.
-<<<<<<< HEAD
     check $(dt - initTimeInterval(months = 1)) == "2017-03-03T00:00:00+00:00"
 
   test "duration":
@@ -400,8 +399,6 @@
     check dt.second == 1
     let dt2 = dt + 35_001.years
     check $dt2 == "0001-01-01T12:00:01+00:00"
-=======
-    check $(dt - 1.months) == "2017-03-03T00:00:00+00:00"
 
   test "compare datetimes":
     var dt1 = now()
@@ -409,5 +406,4 @@
     check dt1 == dt2
     check dt1 <= dt2
     dt2 = dt2 + 1.seconds
-    check dt1 < dt2
->>>>>>> f6c8f97f
+    check dt1 < dt2