--- conflicted
+++ resolved
@@ -12,7 +12,6 @@
 doAssert fmt"{o}" == "foobar"
 doAssert fmt"{o:10}" == "foobar    "
 
-<<<<<<< HEAD
 # see issue #7932
 doAssert fmt"{15:08}" == "00000015" # int, works
 doAssert fmt"{1.5:08}" == "000001.5" # float, works
@@ -21,9 +20,11 @@
 doAssert fmt"{-1.5:08}" == "-00001.5" # works
 doAssert fmt"{1.5:+08}" == "+00001.5" # works
 doAssert fmt"{1.5: 08}" == " 00001.5" # works
-=======
+
+# only add explicitly requested sign if value != -0.0 (neg zero)
 doAssert fmt"{-0.0:g}" == "-0"
 doassert fmt"{-0.0:+g}" == "-0"
+doassert fmt"{-0.0: g}" == "-0"
 doAssert fmt"{0.0:g}" == "0"
 doAssert fmt"{0.0:+g}" == "+0"
->>>>>>> 9caefe1f
+doAssert fmt"{0.0: g}" == " 0"