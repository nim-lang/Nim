discard """
  output: '''
All:
__really_obscure_dir_name/are.x
__really_obscure_dir_name/created
__really_obscure_dir_name/dirs
__really_obscure_dir_name/files.q
__really_obscure_dir_name/some
__really_obscure_dir_name/test
__really_obscure_dir_name/testing.r
__really_obscure_dir_name/these.txt
Files:
__really_obscure_dir_name/are.x
__really_obscure_dir_name/files.q
__really_obscure_dir_name/testing.r
__really_obscure_dir_name/these.txt
Dirs:
__really_obscure_dir_name/created
__really_obscure_dir_name/dirs
__really_obscure_dir_name/some
__really_obscure_dir_name/test
Raises
Raises
'''
  joinable: false
"""
# test os path creation, iteration, and deletion

import os, strutils, pathnorm
from stdtest/specialpaths import buildDir

block fileOperations:
  let files = @["these.txt", "are.x", "testing.r", "files.q"]
  let dirs = @["some", "created", "test", "dirs"]

  let dname = "__really_obscure_dir_name"

  createDir(dname)
  doAssert dirExists(dname)

  block: # copyFile, copyFileToDir
    doAssertRaises(OSError): copyFile(dname/"nonexistent.txt", dname/"nonexistent.txt")
    let fname = "D20201009T112235"
    let fname2 = "D20201009T112235.2"
    let str = "foo1\0foo2\nfoo3\0"
    let file = dname/fname
    let file2 = dname/fname2
    writeFile(file, str)
    doAssert readFile(file) == str
    let sub = "sub"
    doAssertRaises(OSError): copyFile(file, dname/sub/fname2)
    doAssertRaises(OSError): copyFileToDir(file, dname/sub)
    doAssertRaises(ValueError): copyFileToDir(file, "")
    copyFile(file, file2)
    doAssert fileExists(file2)
    doAssert readFile(file2) == str
    createDir(dname/sub)
    copyFileToDir(file, dname/sub)
    doAssert fileExists(dname/sub/fname)
    removeDir(dname/sub)
    doAssert not dirExists(dname/sub)
    removeFile(file)
    removeFile(file2)

  # Test creating files and dirs
  for dir in dirs:
    createDir(dname/dir)
    doAssert dirExists(dname/dir)

  for file in files:
    let fh = open(dname/file, fmReadWrite)
    fh.close()
    doAssert fileExists(dname/file)

  echo "All:"

  template norm(x): untyped =
    (when defined(windows): x.replace('\\', '/') else: x)

  for path in walkPattern(dname/"*"):
    echo path.norm

  echo "Files:"

  for path in walkFiles(dname/"*"):
    echo path.norm

  echo "Dirs:"

  for path in walkDirs(dname/"*"):
    echo path.norm

  # Test removal of files dirs
  for dir in dirs:
    removeDir(dname/dir)
    doAssert: not dirExists(dname/dir)

  for file in files:
    removeFile(dname/file)
    doAssert: not fileExists(dname/file)

  removeDir(dname)
  doAssert: not dirExists(dname)

  # createDir should create recursive directories
  createDir(dirs[0] / dirs[1])
  doAssert dirExists(dirs[0] / dirs[1]) # true
  removeDir(dirs[0])

  # createDir should properly handle trailing separator
  createDir(dname / "")
  doAssert dirExists(dname) # true
  removeDir(dname)

  # createDir should raise IOError if the path exists
  # and is not a directory
  open(dname, fmWrite).close
  try:
    createDir(dname)
  except IOError:
    echo "Raises"
  removeFile(dname)

  # removeFile should not remove directory
  createDir(dname)
  try:
    removeFile(dname)
  except OSError:
    echo "Raises"
  removeDir(dname)

  # test copyDir:
  createDir("a/b")
  open("a/b/file.txt", fmWrite).close
  createDir("a/b/c")
  open("a/b/c/fileC.txt", fmWrite).close

  copyDir("a", "../dest/a")
  removeDir("a")

  doAssert dirExists("../dest/a/b")
  doAssert fileExists("../dest/a/b/file.txt")

  doAssert fileExists("../dest/a/b/c/fileC.txt")
  removeDir("../dest")

  # test copyDir:
  # if separator at the end of a path
  createDir("a/b")
  open("a/file.txt", fmWrite).close

  copyDir("a/", "../dest/a/")
  removeDir("a")

  doAssert dirExists("../dest/a/b")
  doAssert fileExists("../dest/a/file.txt")
  removeDir("../dest")

  # Symlink handling in `copyFile`, `copyFileWithPermissions`, `copyFileToDir`,
  # `copyDir`, `copyDirWithPermissions`, `moveFile`, and `moveDir`.
  block:
    const symlinksAreHandled = not defined(windows)
    const dname = buildDir/"D20210116T140629"
    const subDir = dname/"sub"
    const subDir2 = dname/"sub2"
    const brokenSymlinkName = "D20210101T191320_BROKEN_SYMLINK"
    const brokenSymlink = dname/brokenSymlinkName
    const brokenSymlinkSrc = "D20210101T191320_nonexistent"
    const brokenSymlinkCopy = brokenSymlink & "_COPY"
    const brokenSymlinkInSubDir = subDir/brokenSymlinkName
    const brokenSymlinkInSubDir2 = subDir2/brokenSymlinkName

    createDir(subDir)
    createSymlink(brokenSymlinkSrc, brokenSymlink)

    # Test copyFile
    when symlinksAreHandled:
      doAssertRaises(OSError):
        copyFile(brokenSymlink, brokenSymlinkCopy)
      doAssertRaises(OSError):
        copyFile(brokenSymlink, brokenSymlinkCopy, {cfSymlinkFollow})
    copyFile(brokenSymlink, brokenSymlinkCopy, {cfSymlinkIgnore})
    doAssert not fileExists(brokenSymlinkCopy)
    copyFile(brokenSymlink, brokenSymlinkCopy, {cfSymlinkAsIs})
    when symlinksAreHandled:
      doAssert expandSymlink(brokenSymlinkCopy) == brokenSymlinkSrc
      removeFile(brokenSymlinkCopy)
    else:
      doAssert not fileExists(brokenSymlinkCopy)
    doAssertRaises(AssertionDefect):
      copyFile(brokenSymlink, brokenSymlinkCopy,
               {cfSymlinkAsIs, cfSymlinkFollow})

    # Test copyFileWithPermissions
    when symlinksAreHandled:
      doAssertRaises(OSError):
        copyFileWithPermissions(brokenSymlink, brokenSymlinkCopy)
      doAssertRaises(OSError):
        copyFileWithPermissions(brokenSymlink, brokenSymlinkCopy,
                                options = {cfSymlinkFollow})
    copyFileWithPermissions(brokenSymlink, brokenSymlinkCopy,
                            options = {cfSymlinkIgnore})
    doAssert not fileExists(brokenSymlinkCopy)
    copyFileWithPermissions(brokenSymlink, brokenSymlinkCopy,
                            options = {cfSymlinkAsIs})
    when symlinksAreHandled:
      doAssert expandSymlink(brokenSymlinkCopy) == brokenSymlinkSrc
      removeFile(brokenSymlinkCopy)
    else:
      doAssert not fileExists(brokenSymlinkCopy)
    doAssertRaises(AssertionDefect):
      copyFileWithPermissions(brokenSymlink, brokenSymlinkCopy,
                              options = {cfSymlinkAsIs, cfSymlinkFollow})

    # Test copyFileToDir
    when symlinksAreHandled:
      doAssertRaises(OSError):
        copyFileToDir(brokenSymlink, subDir)
      doAssertRaises(OSError):
        copyFileToDir(brokenSymlink, subDir, {cfSymlinkFollow})
    copyFileToDir(brokenSymlink, subDir, {cfSymlinkIgnore})
    doAssert not fileExists(brokenSymlinkInSubDir)
    copyFileToDir(brokenSymlink, subDir, {cfSymlinkAsIs})
    when symlinksAreHandled:
      doAssert expandSymlink(brokenSymlinkInSubDir) == brokenSymlinkSrc
      removeFile(brokenSymlinkInSubDir)
    else:
      doAssert not fileExists(brokenSymlinkInSubDir)

    createSymlink(brokenSymlinkSrc, brokenSymlinkInSubDir)

    # Test copyDir
    copyDir(subDir, subDir2)
    when symlinksAreHandled:
      doAssert expandSymlink(brokenSymlinkInSubDir2) == brokenSymlinkSrc
    else:
      doAssert not fileExists(brokenSymlinkInSubDir2)
    removeDir(subDir2)

    # Test copyDirWithPermissions
    copyDirWithPermissions(subDir, subDir2)
    when symlinksAreHandled:
      doAssert expandSymlink(brokenSymlinkInSubDir2) == brokenSymlinkSrc
    else:
      doAssert not fileExists(brokenSymlinkInSubDir2)
    removeDir(subDir2)

    # Test moveFile
    moveFile(brokenSymlink, brokenSymlinkCopy)
    when not defined(windows):
      doAssert expandSymlink(brokenSymlinkCopy) == brokenSymlinkSrc
    else:
      doAssert symlinkExists(brokenSymlinkCopy)
    removeFile(brokenSymlinkCopy)

    # Test moveDir
    moveDir(subDir, subDir2)
    when not defined(windows):
      doAssert expandSymlink(brokenSymlinkInSubDir2) == brokenSymlinkSrc
    else:
      doAssert symlinkExists(brokenSymlinkInSubDir2)

    removeDir(dname)

block: # moveFile
  let tempDir = getTempDir() / "D20210609T151608"
  createDir(tempDir)
  defer: removeDir(tempDir)

  writeFile(tempDir / "a.txt", "")
  moveFile(tempDir / "a.txt", tempDir / "b.txt")
  doAssert not fileExists(tempDir / "a.txt")
  doAssert fileExists(tempDir / "b.txt")
  removeFile(tempDir / "b.txt")

  createDir(tempDir / "moveFile_test")
  writeFile(tempDir / "moveFile_test/a.txt", "")
  moveFile(tempDir / "moveFile_test/a.txt", tempDir / "moveFile_test/b.txt")
  doAssert not fileExists(tempDir / "moveFile_test/a.txt")
  doAssert fileExists(tempDir / "moveFile_test/b.txt")
  removeDir(tempDir / "moveFile_test")

  createDir(tempDir / "moveFile_test")
  writeFile(tempDir / "a.txt", "")
  moveFile(tempDir / "a.txt", tempDir / "moveFile_test/b.txt")
  doAssert not fileExists(tempDir / "a.txt")
  doAssert fileExists(tempDir / "moveFile_test/b.txt")
  removeDir(tempDir / "moveFile_test")

block: # moveDir
  let tempDir = getTempDir() / "D20210609T161443"
  createDir(tempDir)
  defer: removeDir(tempDir)

  createDir(tempDir / "moveDir_test")
  moveDir(tempDir / "moveDir_test/", tempDir / "moveDir_test_dest")
  doAssert not dirExists(tempDir / "moveDir_test")
  doAssert dirExists(tempDir / "moveDir_test_dest")
  removeDir(tempDir / "moveDir_test_dest")

  createDir(tempDir / "moveDir_test")
  writeFile(tempDir / "moveDir_test/a.txt", "")
  moveDir(tempDir / "moveDir_test", tempDir / "moveDir_test_dest")
  doAssert not dirExists(tempDir / "moveDir_test")
  doAssert not fileExists(tempDir / "moveDir_test/a.txt")
  doAssert dirExists(tempDir / "moveDir_test_dest")
  doAssert fileExists(tempDir / "moveDir_test_dest/a.txt")
  removeDir(tempDir / "moveDir_test_dest")

import times
block modificationTime:
  # Test get/set modification times
  # Should support at least microsecond resolution
  let tm = fromUnix(0) + 100.microseconds
  writeFile("a", "")
  setLastModificationTime("a", tm)

  when defined(macosx):
    doAssert true
  else:
    doAssert getLastModificationTime("a") == tm
  removeFile("a")

block walkDirRec:
  createDir("walkdir_test/a/b")
  open("walkdir_test/a/b/file_1", fmWrite).close()
  open("walkdir_test/a/file_2", fmWrite).close()

  for p in walkDirRec("walkdir_test"):
    doAssert p.fileExists
    doAssert p.startsWith("walkdir_test")

  var s: seq[string]
  for p in walkDirRec("walkdir_test", {pcFile}, {pcDir}, relative = true):
    s.add(p)

  doAssert s.len == 2
  doAssert "a" / "b" / "file_1" in s
  doAssert "a" / "file_2" in s

  removeDir("walkdir_test")

block: # walkDir
  doAssertRaises(OSError):
    for a in walkDir("nonexistent", checkDir = true): discard
  doAssertRaises(OSError):
    for p in walkDirRec("nonexistent", checkDir = true): discard

  when not defined(windows):
    block walkDirRelative:
      createDir("walkdir_test")
      createSymlink(".", "walkdir_test/c")
      for k, p in walkDir("walkdir_test", true):
        doAssert k == pcLinkToDir
      removeDir("walkdir_test")

block normalizedPath:
  doAssert normalizedPath("") == ""
  block relative:
    doAssert normalizedPath(".") == "."
    doAssert normalizedPath("foo/..") == "."
    doAssert normalizedPath("foo//../bar/.") == "bar"
    doAssert normalizedPath("..") == ".."
    doAssert normalizedPath("../") == ".."
    doAssert normalizedPath("../..") == unixToNativePath"../.."
    doAssert normalizedPath("../a/..") == ".."
    doAssert normalizedPath("../a/../") == ".."
    doAssert normalizedPath("./") == "."

  block absolute:
    doAssert normalizedPath("/") == unixToNativePath"/"
    doAssert normalizedPath("/.") == unixToNativePath"/"
    doAssert normalizedPath("/..") == unixToNativePath"/.."
    doAssert normalizedPath("/../") == unixToNativePath"/.."
    doAssert normalizedPath("/../..") == unixToNativePath"/../.."
    doAssert normalizedPath("/../../") == unixToNativePath"/../.."
    doAssert normalizedPath("/../../../") == unixToNativePath"/../../.."
    doAssert normalizedPath("/a/b/../../foo") == unixToNativePath"/foo"
    doAssert normalizedPath("/a/b/../../../foo") == unixToNativePath"/../foo"
    doAssert normalizedPath("/./") == unixToNativePath"/"
    doAssert normalizedPath("//") == unixToNativePath"/"
    doAssert normalizedPath("///") == unixToNativePath"/"
    doAssert normalizedPath("/a//b") == unixToNativePath"/a/b"
    doAssert normalizedPath("/a///b") == unixToNativePath"/a/b"
    doAssert normalizedPath("/a/b/c/..") == unixToNativePath"/a/b"
    doAssert normalizedPath("/a/b/c/../") == unixToNativePath"/a/b"

block isHidden:
  when defined(posix):
    doAssert ".foo.txt".isHidden
    doAssert "bar/.foo.ext".isHidden
    doAssert not "bar".isHidden
    doAssert not "foo/".isHidden
    doAssert ".foo/.".isHidden
    # Corner cases: `isHidden` is not yet `..` aware
    doAssert not ".foo/..".isHidden

block absolutePath:
  doAssertRaises(ValueError): discard absolutePath("a", "b")
  doAssert absolutePath("a") == getCurrentDir() / "a"
  doAssert absolutePath("a", "/b") == "/b" / "a"
  when defined(posix):
    doAssert absolutePath("a", "/b/") == "/b" / "a"
    doAssert absolutePath("a", "/b/c") == "/b/c" / "a"
    doAssert absolutePath("/a", "b/") == "/a"

block splitFile:
  doAssert splitFile("") == ("", "", "")
  doAssert splitFile("abc/") == ("abc", "", "")
  doAssert splitFile("/") == ("/", "", "")
  doAssert splitFile("./abc") == (".", "abc", "")
  doAssert splitFile(".txt") == ("", ".txt", "")
  doAssert splitFile("abc/.txt") == ("abc", ".txt", "")
  doAssert splitFile("abc") == ("", "abc", "")
  doAssert splitFile("abc.txt") == ("", "abc", ".txt")
  doAssert splitFile("/abc.txt") == ("/", "abc", ".txt")
  doAssert splitFile("/foo/abc.txt") == ("/foo", "abc", ".txt")
  doAssert splitFile("/foo/abc.txt.gz") == ("/foo", "abc.txt", ".gz")
  doAssert splitFile(".") == ("", ".", "")
  doAssert splitFile("abc/.") == ("abc", ".", "")
  doAssert splitFile("..") == ("", "..", "")
  doAssert splitFile("a/..") == ("a", "..", "")
  doAssert splitFile("/foo/abc....txt") == ("/foo", "abc...", ".txt")

# execShellCmd is tested in tosproc

block ospaths:
  doAssert unixToNativePath("") == ""
  doAssert unixToNativePath(".") == $CurDir
  doAssert unixToNativePath("..") == $ParDir
  doAssert isAbsolute(unixToNativePath("/"))
  doAssert isAbsolute(unixToNativePath("/", "a"))
  doAssert isAbsolute(unixToNativePath("/a"))
  doAssert isAbsolute(unixToNativePath("/a", "a"))
  doAssert isAbsolute(unixToNativePath("/a/b"))
  doAssert isAbsolute(unixToNativePath("/a/b", "a"))
  doAssert unixToNativePath("a/b") == joinPath("a", "b")

  when defined(macos):
    doAssert unixToNativePath("./") == ":"
    doAssert unixToNativePath("./abc") == ":abc"
    doAssert unixToNativePath("../abc") == "::abc"
    doAssert unixToNativePath("../../abc") == ":::abc"
    doAssert unixToNativePath("/abc", "a") == "abc"
    doAssert unixToNativePath("/abc/def", "a") == "abc:def"
  elif doslikeFileSystem:
    doAssert unixToNativePath("./") == ".\\"
    doAssert unixToNativePath("./abc") == ".\\abc"
    doAssert unixToNativePath("../abc") == "..\\abc"
    doAssert unixToNativePath("../../abc") == "..\\..\\abc"
    doAssert unixToNativePath("/abc", "a") == "a:\\abc"
    doAssert unixToNativePath("/abc/def", "a") == "a:\\abc\\def"
  else:
    #Tests for unix
    doAssert unixToNativePath("./") == "./"
    doAssert unixToNativePath("./abc") == "./abc"
    doAssert unixToNativePath("../abc") == "../abc"
    doAssert unixToNativePath("../../abc") == "../../abc"
    doAssert unixToNativePath("/abc", "a") == "/abc"
    doAssert unixToNativePath("/abc/def", "a") == "/abc/def"

  block extractFilenameTest:
    doAssert extractFilename("") == ""
    when defined(posix):
      doAssert extractFilename("foo/bar") == "bar"
      doAssert extractFilename("foo/bar.txt") == "bar.txt"
      doAssert extractFilename("foo/") == ""
      doAssert extractFilename("/") == ""
    when doslikeFileSystem:
      doAssert extractFilename(r"foo\bar") == "bar"
      doAssert extractFilename(r"foo\bar.txt") == "bar.txt"
      doAssert extractFilename(r"foo\") == ""
      doAssert extractFilename(r"C:\") == ""

  block lastPathPartTest:
    doAssert lastPathPart("") == ""
    when defined(posix):
      doAssert lastPathPart("foo/bar.txt") == "bar.txt"
      doAssert lastPathPart("foo/") == "foo"
      doAssert lastPathPart("/") == ""
    when doslikeFileSystem:
      doAssert lastPathPart(r"foo\bar.txt") == "bar.txt"
      doAssert lastPathPart(r"foo\") == "foo"

  template canon(x): untyped = normalizePath(x, '/')
  doAssert canon"/foo/../bar" == "/bar"
  doAssert canon"foo/../bar" == "bar"

  doAssert canon"/f/../bar///" == "/bar"
  doAssert canon"f/..////bar" == "bar"

  doAssert canon"../bar" == "../bar"
  doAssert canon"/../bar" == "/../bar"

  doAssert canon("foo/../../bar/") == "../bar"
  doAssert canon("./bla/blob/") == "bla/blob"
  doAssert canon(".hiddenFile") == ".hiddenFile"
  doAssert canon("./bla/../../blob/./zoo.nim") == "../blob/zoo.nim"

  doAssert canon("C:/file/to/this/long") == "C:/file/to/this/long"
  doAssert canon("") == ""
  doAssert canon("foobar") == "foobar"
  doAssert canon("f/////////") == "f"

  doAssert relativePath("/foo/bar//baz.nim", "/foo", '/') == "bar/baz.nim"
  doAssert normalizePath("./foo//bar/../baz", '/') == "foo/baz"

  doAssert relativePath("/Users/me/bar/z.nim", "/Users/other/bad", '/') == "../../me/bar/z.nim"

  doAssert relativePath("/Users/me/bar/z.nim", "/Users/other", '/') == "../me/bar/z.nim"

  # `//` is a UNC path, `/` is the current working directory's drive, so can't
  # run this test on Windows.
  when not doslikeFileSystem:
    doAssert relativePath("/Users///me/bar//z.nim", "//Users/", '/') == "me/bar/z.nim"
  doAssert relativePath("/Users/me/bar/z.nim", "/Users/me", '/') == "bar/z.nim"
  doAssert relativePath("", "/users/moo", '/') == ""
  doAssert relativePath("foo", "", '/') == "foo"
  doAssert relativePath("/foo", "/Foo", '/') == (when FileSystemCaseSensitive: "../foo" else: ".")
  doAssert relativePath("/Foo", "/foo", '/') == (when FileSystemCaseSensitive: "../Foo" else: ".")
  doAssert relativePath("/foo", "/fOO", '/') == (when FileSystemCaseSensitive: "../foo" else: ".")
  doAssert relativePath("/foO", "/foo", '/') == (when FileSystemCaseSensitive: "../foO" else: ".")

  doAssert relativePath("foo", ".", '/') == "foo"
  doAssert relativePath(".", ".", '/') == "."
  doAssert relativePath("..", ".", '/') == ".."

  doAssert relativePath("foo", "foo") == "."
  doAssert relativePath("", "foo") == ""
  doAssert relativePath("././/foo", "foo//./") == "."

  doAssert relativePath(getCurrentDir() / "bar", "foo") == "../bar".unixToNativePath
  doAssert relativePath("bar", getCurrentDir() / "foo") == "../bar".unixToNativePath

  when doslikeFileSystem:
    doAssert relativePath(r"c:\foo.nim", r"C:\") == r"foo.nim"
    doAssert relativePath(r"c:\foo\bar\baz.nim", r"c:\foo") == r"bar\baz.nim"
    doAssert relativePath(r"c:\foo\bar\baz.nim", r"d:\foo") == r"c:\foo\bar\baz.nim"
    doAssert relativePath(r"\foo\baz.nim", r"\foo") == r"baz.nim"
    doAssert relativePath(r"\foo\bar\baz.nim", r"\bar") == r"..\foo\bar\baz.nim"
    doAssert relativePath(r"\\foo\bar\baz.nim", r"\\foo\bar") == r"baz.nim"
    doAssert relativePath(r"\\foo\bar\baz.nim", r"\\foO\bar") == r"baz.nim"
    doAssert relativePath(r"\\foo\bar\baz.nim", r"\\bar\bar") == r"\\foo\bar\baz.nim"
    doAssert relativePath(r"\\foo\bar\baz.nim", r"\\foo\car") == r"\\foo\bar\baz.nim"
    doAssert relativePath(r"\\foo\bar\baz.nim", r"\\goo\bar") == r"\\foo\bar\baz.nim"
    doAssert relativePath(r"\\foo\bar\baz.nim", r"c:\") == r"\\foo\bar\baz.nim"
    doAssert relativePath(r"\\foo\bar\baz.nim", r"\foo") == r"\\foo\bar\baz.nim"
    doAssert relativePath(r"c:\foo.nim", r"\foo") == r"c:\foo.nim"

  doAssert joinPath("usr", "") == unixToNativePath"usr"
  doAssert joinPath("", "lib") == "lib"
  doAssert joinPath("", "/lib") == unixToNativePath"/lib"
  doAssert joinPath("usr/", "/lib") == unixToNativePath"usr/lib"
  doAssert joinPath("", "") == unixToNativePath"" # issue #13455
  doAssert joinPath("", "/") == unixToNativePath"/"
  doAssert joinPath("/", "/") == unixToNativePath"/"
  doAssert joinPath("/", "") == unixToNativePath"/"
  doAssert joinPath("/" / "") == unixToNativePath"/" # weird test case...
  doAssert joinPath("/", "/a/b/c") == unixToNativePath"/a/b/c"
  doAssert joinPath("foo/", "") == unixToNativePath"foo/"
  doAssert joinPath("foo/", "abc") == unixToNativePath"foo/abc"
  doAssert joinPath("foo//./", "abc/.//") == unixToNativePath"foo/abc/"
  doAssert joinPath("foo", "abc") == unixToNativePath"foo/abc"
  doAssert joinPath("", "abc") == unixToNativePath"abc"

  doAssert joinPath("zook/.", "abc") == unixToNativePath"zook/abc"

  # controversial: inconsistent with `joinPath("zook/.","abc")`
  # on linux, `./foo` and `foo` are treated a bit differently for executables
  # but not `./foo/bar` and `foo/bar`
  doAssert joinPath(".", "/lib") == unixToNativePath"./lib"
  doAssert joinPath(".", "abc") == unixToNativePath"./abc"

  # cases related to issue #13455
  doAssert joinPath("foo", "", "") == "foo"
  doAssert joinPath("foo", "") == "foo"
  doAssert joinPath("foo/", "") == unixToNativePath"foo/"
  doAssert joinPath("foo/", ".") == "foo"
  doAssert joinPath("foo", "./") == unixToNativePath"foo/"
  doAssert joinPath("foo", "", "bar/") == unixToNativePath"foo/bar/"

  # issue #13579
  doAssert joinPath("/foo", "../a") == unixToNativePath"/a"
  doAssert joinPath("/foo/", "../a") == unixToNativePath"/a"
  doAssert joinPath("/foo/.", "../a") == unixToNativePath"/a"
  doAssert joinPath("/foo/.b", "../a") == unixToNativePath"/foo/a"
  doAssert joinPath("/foo///", "..//a/") == unixToNativePath"/a/"
  doAssert joinPath("foo/", "../a") == unixToNativePath"a"

  when doslikeFileSystem:
    doAssert joinPath("C:\\Program Files (x86)\\Microsoft Visual Studio 14.0\\Common7\\Tools\\", "..\\..\\VC\\vcvarsall.bat") == r"C:\Program Files (x86)\Microsoft Visual Studio 14.0\VC\vcvarsall.bat"
    doAssert joinPath("C:\\foo", "..\\a") == r"C:\a"
    doAssert joinPath("C:\\foo\\", "..\\a") == r"C:\a"

block getTempDir:
  block TMPDIR:
    # TMPDIR env var is not used if either of these are defined.
    when not (defined(tempDir) or defined(windows) or defined(android)):
      if existsEnv("TMPDIR"):
        let origTmpDir = getEnv("TMPDIR")
        putEnv("TMPDIR", "/mytmp")
        doAssert getTempDir() == "/mytmp/"
        delEnv("TMPDIR")
        doAssert getTempDir() == "/tmp/"
        putEnv("TMPDIR", origTmpDir)
      else:
        doAssert getTempDir() == "/tmp/"

block: # getCacheDir
  doAssert getCacheDir().dirExists

block isRelativeTo:
  doAssert isRelativeTo("/foo", "/")
  doAssert isRelativeTo("/foo/bar", "/foo")
  doAssert isRelativeTo("foo/bar", "foo")
  doAssert isRelativeTo("/foo/bar.nim", "/foo/bar.nim")
  doAssert isRelativeTo("./foo/", "foo")
  doAssert isRelativeTo("foo", "./foo/")
  doAssert isRelativeTo(".", ".")
  doAssert isRelativeTo("foo/bar", ".")
  doAssert not isRelativeTo("foo/bar.nims", "foo/bar.nim")
  doAssert not isRelativeTo("/foo2", "/foo")

block: # quoteShellWindows
  doAssert quoteShellWindows("aaa") == "aaa"
  doAssert quoteShellWindows("aaa\"") == "aaa\\\""
  doAssert quoteShellWindows("") == "\"\""

block: # quoteShellCommand
  when defined(windows):
    doAssert quoteShellCommand(["a b c", "d", "e"]) == """"a b c" d e"""
    doAssert quoteShellCommand(["""ab"c""", r"\", "d"]) == """ab\"c \ d"""
    doAssert quoteShellCommand(["""ab"c""", """ \""", "d"]) == """ab\"c " \\" d"""
    doAssert quoteShellCommand(["""a\\\b""", """de fg""", "h"]) == """a\\\b "de fg" h"""
    doAssert quoteShellCommand(["""a\"b""", "c", "d"]) == """a\\\"b c d"""
    doAssert quoteShellCommand(["""a\\b c""", "d", "e"]) == """"a\\b c" d e"""
    doAssert quoteShellCommand(["""a\\b\ c""", "d", "e"]) == """"a\\b\ c" d e"""
    doAssert quoteShellCommand(["ab", ""]) == """ab """""

block: # quoteShellPosix
  doAssert quoteShellPosix("aaa") == "aaa"
  doAssert quoteShellPosix("aaa a") == "'aaa a'"
  doAssert quoteShellPosix("") == "''"
  doAssert quoteShellPosix("a'a") == "'a'\"'\"'a'"

block: # quoteShell
  when defined(posix):
    doAssert quoteShell("") == "''"

block: # normalizePathEnd
  # handle edge cases correctly: shouldn't affect whether path is
  # absolute/relative
  doAssert "".normalizePathEnd(true) == ""
  doAssert "".normalizePathEnd(false) == ""
  doAssert "/".normalizePathEnd(true) == $DirSep
  doAssert "/".normalizePathEnd(false) == $DirSep

  when defined(posix):
    doAssert "//".normalizePathEnd(false) == "/"
    doAssert "foo.bar//".normalizePathEnd == "foo.bar"
    doAssert "bar//".normalizePathEnd(trailingSep = true) == "bar/"
  when defined(windows):
    doAssert r"C:\foo\\".normalizePathEnd == r"C:\foo"
    doAssert r"C:\foo".normalizePathEnd(trailingSep = true) == r"C:\foo\"
    # this one is controversial: we could argue for returning `D:\` instead,
    # but this is simplest.
    doAssert r"D:\".normalizePathEnd == r"D:"
    doAssert r"E:/".normalizePathEnd(trailingSep = true) == r"E:\"
    doAssert "/".normalizePathEnd == r"\"


import sugar

block: # normalizeExe
  doAssert "".dup(normalizeExe) == ""
  when defined(posix):
    doAssert "foo".dup(normalizeExe) == "./foo"
    doAssert "foo/../bar".dup(normalizeExe) == "foo/../bar"
  when defined(windows):
    doAssert "foo".dup(normalizeExe) == "foo"

block: # isAdmin
  let isAzure = existsEnv("TF_BUILD") # xxx factor with testament.specs.isAzure
  # In Azure on Windows tests run as an admin user
  if isAzure and defined(windows): doAssert isAdmin()
  # In Azure on POSIX tests run as a normal user
  if isAzure and defined(posix): doAssert not isAdmin()


# https://github.com/nim-lang/Nim/pull/19643#issuecomment-1235102314
block:  # isValidFilename
  # Negative Tests.
  doAssert not isValidFilename("abcd", maxLen = 2)
  doAssert not isValidFilename("0123456789", maxLen = 8)
  doAssert not isValidFilename("con")
  doAssert not isValidFilename("aux")
  doAssert not isValidFilename("prn")
  doAssert not isValidFilename("OwO|UwU")
  doAssert not isValidFilename(" foo")
  doAssert not isValidFilename("foo ")
  doAssert not isValidFilename("foo.")
  doAssert not isValidFilename("con.txt")
  doAssert not isValidFilename("aux.bat")
  doAssert not isValidFilename("prn.exe")
  doAssert not isValidFilename("nim>.nim")
  doAssert not isValidFilename(" foo.log")
  # Positive Tests.
  doAssert isValidFilename("abcd", maxLen = 42.Positive)
  doAssert isValidFilename("c0n")
  doAssert isValidFilename("foo.aux")
  doAssert isValidFilename("bar.prn")
  doAssert isValidFilename("OwO_UwU")
  doAssert isValidFilename("cron")
  doAssert isValidFilename("ux.bat")
  doAssert isValidFilename("nim.nim")
<<<<<<< HEAD
  doAssert isValidFilename("foo.log")
=======
  doAssert isValidFilename("foo.log")

import sugar

block: # normalizeExe
  doAssert "".dup(normalizeExe) == ""
  when defined(posix):
    doAssert "foo".dup(normalizeExe) == "./foo"
    doAssert "foo/../bar".dup(normalizeExe) == "foo/../bar"
  when defined(windows):
    doAssert "foo".dup(normalizeExe) == "foo"

block: # isAdmin
  let isAzure = existsEnv("TF_BUILD") # xxx factor with testament.specs.isAzure
  # In Azure on Windows tests run as an admin user
  if isAzure and defined(windows): doAssert isAdmin()
  # In Azure on POSIX tests run as a normal user
  if isAzure and defined(posix): doAssert not isAdmin()

when doslikeFileSystem:
  import std/[sequtils, private/ntpath]

  block: # Bug #19103 UNC paths

    # Easiest way of generating a valid, readable and writable UNC path
    let tempDir = r"\\?\" & getTempDir()
    doAssert dirExists tempDir
    createDir tempDir / "test"
    removeDir tempDir / "test"
    createDir tempDir / "recursive" / "test"
    removeDir tempDir / "recursive" / "test"

    let tempDir2 = getTempDir()
    let (drive, pathNoDrive) = splitDrive(tempDir2)
    setCurrentDir drive
    doAssert cmpIgnoreCase(getCurrentDir().splitDrive.drive, drive) == 0

    # Test `\Users` path syntax on Windows by stripping away drive. `\`
    # resolves to the drive in current working directory. This drive will be
    # the same as `tempDir2` because of the `setCurrentDir` above.
    doAssert pathNoDrive[0] == '\\'
    createDir pathNoDrive / "test"
    doAssert dirExists pathNoDrive / "test"
    removeDir pathNoDrive / "test"

    doAssert splitPath("//?/c:") == ("//?/c:", "")

    doAssert relativePath("//?/c:///Users//me", "//?/c:", '/') == "Users/me"

    doAssert parentDir(r"\\?\c:") == r""
    doAssert parentDir(r"//?/c:/Users") == r"\\?\c:"
    doAssert parentDir(r"\\localhost\c$") == r""
    doAssert parentDir(r"\Users") == r"\"

    doAssert tailDir("//?/c:") == ""
    doAssert tailDir("//?/c:/Users") == "Users"
    doAssert tailDir(r"\\localhost\c$\Windows\System32") == r"Windows\System32"

    doAssert isRootDir("//?/c:")
    doAssert isRootDir("//?/UNC/localhost/c$")
    doAssert not isRootDir(r"\\?\c:\Users")

    doAssert parentDirs(r"C:\Users", fromRoot = true).toSeq == @[r"C:\", r"C:\Users"]
    doAssert parentDirs(r"C:\Users", fromRoot = false).toSeq == @[r"C:\Users", r"C:"]
    doAssert parentDirs(r"\\?\c:\Users", fromRoot = true).toSeq ==
      @[r"\\?\c:\", r"\\?\c:\Users"]
    doAssert parentDirs(r"\\?\c:\Users", fromRoot = false).toSeq ==
      @[r"\\?\c:\Users", r"\\?\c:"]
    doAssert parentDirs(r"//localhost/c$/Users", fromRoot = true).toSeq ==
      @[r"//localhost/c$/", r"//localhost/c$/Users"]
    doAssert parentDirs(r"//?/UNC/localhost/c$/Users", fromRoot = false).toSeq ==
      @[r"//?/UNC/localhost/c$/Users", r"\\?\UNC\localhost\c$"]
    doAssert parentDirs(r"\Users", fromRoot = true).toSeq == @[r"\", r"\Users"]
    doAssert parentDirs(r"\Users", fromRoot = false).toSeq == @[r"\Users", r"\"]

    doAssert r"//?/c:" /../ "d/e" == r"\\?\c:\d\e"
    doAssert r"//?/c:/Users" /../ "d/e" == r"\\?\c:\d\e"
    doAssert r"\\localhost\c$" /../ "d/e" == r"\\localhost\c$\d\e"

    doAssert splitFile("//?/c:") == ("//?/c:", "", "")
    doAssert splitFile("//?/c:/Users") == ("//?/c:", "Users", "")
    doAssert splitFile(r"\\localhost\c$\test.txt") == (r"\\localhost\c$", "test", ".txt")
>>>>>>> 884f1f6b
<|MERGE_RESOLUTION|>--- conflicted
+++ resolved
@@ -687,6 +687,88 @@
   if isAzure and defined(posix): doAssert not isAdmin()
 
 
+import sugar
+
+block: # normalizeExe
+  doAssert "".dup(normalizeExe) == ""
+  when defined(posix):
+    doAssert "foo".dup(normalizeExe) == "./foo"
+    doAssert "foo/../bar".dup(normalizeExe) == "foo/../bar"
+  when defined(windows):
+    doAssert "foo".dup(normalizeExe) == "foo"
+
+block: # isAdmin
+  let isAzure = existsEnv("TF_BUILD") # xxx factor with testament.specs.isAzure
+  # In Azure on Windows tests run as an admin user
+  if isAzure and defined(windows): doAssert isAdmin()
+  # In Azure on POSIX tests run as a normal user
+  if isAzure and defined(posix): doAssert not isAdmin()
+
+when doslikeFileSystem:
+  import std/[sequtils, private/ntpath]
+
+  block: # Bug #19103 UNC paths
+
+    # Easiest way of generating a valid, readable and writable UNC path
+    let tempDir = r"\\?\" & getTempDir()
+    doAssert dirExists tempDir
+    createDir tempDir / "test"
+    removeDir tempDir / "test"
+    createDir tempDir / "recursive" / "test"
+    removeDir tempDir / "recursive" / "test"
+
+    let tempDir2 = getTempDir()
+    let (drive, pathNoDrive) = splitDrive(tempDir2)
+    setCurrentDir drive
+    doAssert cmpIgnoreCase(getCurrentDir().splitDrive.drive, drive) == 0
+
+    # Test `\Users` path syntax on Windows by stripping away drive. `\`
+    # resolves to the drive in current working directory. This drive will be
+    # the same as `tempDir2` because of the `setCurrentDir` above.
+    doAssert pathNoDrive[0] == '\\'
+    createDir pathNoDrive / "test"
+    doAssert dirExists pathNoDrive / "test"
+    removeDir pathNoDrive / "test"
+
+    doAssert splitPath("//?/c:") == ("//?/c:", "")
+
+    doAssert relativePath("//?/c:///Users//me", "//?/c:", '/') == "Users/me"
+
+    doAssert parentDir(r"\\?\c:") == r""
+    doAssert parentDir(r"//?/c:/Users") == r"\\?\c:"
+    doAssert parentDir(r"\\localhost\c$") == r""
+    doAssert parentDir(r"\Users") == r"\"
+
+    doAssert tailDir("//?/c:") == ""
+    doAssert tailDir("//?/c:/Users") == "Users"
+    doAssert tailDir(r"\\localhost\c$\Windows\System32") == r"Windows\System32"
+
+    doAssert isRootDir("//?/c:")
+    doAssert isRootDir("//?/UNC/localhost/c$")
+    doAssert not isRootDir(r"\\?\c:\Users")
+
+    doAssert parentDirs(r"C:\Users", fromRoot = true).toSeq == @[r"C:\", r"C:\Users"]
+    doAssert parentDirs(r"C:\Users", fromRoot = false).toSeq == @[r"C:\Users", r"C:"]
+    doAssert parentDirs(r"\\?\c:\Users", fromRoot = true).toSeq ==
+      @[r"\\?\c:\", r"\\?\c:\Users"]
+    doAssert parentDirs(r"\\?\c:\Users", fromRoot = false).toSeq ==
+      @[r"\\?\c:\Users", r"\\?\c:"]
+    doAssert parentDirs(r"//localhost/c$/Users", fromRoot = true).toSeq ==
+      @[r"//localhost/c$/", r"//localhost/c$/Users"]
+    doAssert parentDirs(r"//?/UNC/localhost/c$/Users", fromRoot = false).toSeq ==
+      @[r"//?/UNC/localhost/c$/Users", r"\\?\UNC\localhost\c$"]
+    doAssert parentDirs(r"\Users", fromRoot = true).toSeq == @[r"\", r"\Users"]
+    doAssert parentDirs(r"\Users", fromRoot = false).toSeq == @[r"\Users", r"\"]
+
+    doAssert r"//?/c:" /../ "d/e" == r"\\?\c:\d\e"
+    doAssert r"//?/c:/Users" /../ "d/e" == r"\\?\c:\d\e"
+    doAssert r"\\localhost\c$" /../ "d/e" == r"\\localhost\c$\d\e"
+
+    doAssert splitFile("//?/c:") == ("//?/c:", "", "")
+    doAssert splitFile("//?/c:/Users") == ("//?/c:", "Users", "")
+    doAssert splitFile(r"\\localhost\c$\test.txt") == (r"\\localhost\c$", "test", ".txt")
+
+
 # https://github.com/nim-lang/Nim/pull/19643#issuecomment-1235102314
 block:  # isValidFilename
   # Negative Tests.
@@ -713,89 +795,4 @@
   doAssert isValidFilename("cron")
   doAssert isValidFilename("ux.bat")
   doAssert isValidFilename("nim.nim")
-<<<<<<< HEAD
-  doAssert isValidFilename("foo.log")
-=======
-  doAssert isValidFilename("foo.log")
-
-import sugar
-
-block: # normalizeExe
-  doAssert "".dup(normalizeExe) == ""
-  when defined(posix):
-    doAssert "foo".dup(normalizeExe) == "./foo"
-    doAssert "foo/../bar".dup(normalizeExe) == "foo/../bar"
-  when defined(windows):
-    doAssert "foo".dup(normalizeExe) == "foo"
-
-block: # isAdmin
-  let isAzure = existsEnv("TF_BUILD") # xxx factor with testament.specs.isAzure
-  # In Azure on Windows tests run as an admin user
-  if isAzure and defined(windows): doAssert isAdmin()
-  # In Azure on POSIX tests run as a normal user
-  if isAzure and defined(posix): doAssert not isAdmin()
-
-when doslikeFileSystem:
-  import std/[sequtils, private/ntpath]
-
-  block: # Bug #19103 UNC paths
-
-    # Easiest way of generating a valid, readable and writable UNC path
-    let tempDir = r"\\?\" & getTempDir()
-    doAssert dirExists tempDir
-    createDir tempDir / "test"
-    removeDir tempDir / "test"
-    createDir tempDir / "recursive" / "test"
-    removeDir tempDir / "recursive" / "test"
-
-    let tempDir2 = getTempDir()
-    let (drive, pathNoDrive) = splitDrive(tempDir2)
-    setCurrentDir drive
-    doAssert cmpIgnoreCase(getCurrentDir().splitDrive.drive, drive) == 0
-
-    # Test `\Users` path syntax on Windows by stripping away drive. `\`
-    # resolves to the drive in current working directory. This drive will be
-    # the same as `tempDir2` because of the `setCurrentDir` above.
-    doAssert pathNoDrive[0] == '\\'
-    createDir pathNoDrive / "test"
-    doAssert dirExists pathNoDrive / "test"
-    removeDir pathNoDrive / "test"
-
-    doAssert splitPath("//?/c:") == ("//?/c:", "")
-
-    doAssert relativePath("//?/c:///Users//me", "//?/c:", '/') == "Users/me"
-
-    doAssert parentDir(r"\\?\c:") == r""
-    doAssert parentDir(r"//?/c:/Users") == r"\\?\c:"
-    doAssert parentDir(r"\\localhost\c$") == r""
-    doAssert parentDir(r"\Users") == r"\"
-
-    doAssert tailDir("//?/c:") == ""
-    doAssert tailDir("//?/c:/Users") == "Users"
-    doAssert tailDir(r"\\localhost\c$\Windows\System32") == r"Windows\System32"
-
-    doAssert isRootDir("//?/c:")
-    doAssert isRootDir("//?/UNC/localhost/c$")
-    doAssert not isRootDir(r"\\?\c:\Users")
-
-    doAssert parentDirs(r"C:\Users", fromRoot = true).toSeq == @[r"C:\", r"C:\Users"]
-    doAssert parentDirs(r"C:\Users", fromRoot = false).toSeq == @[r"C:\Users", r"C:"]
-    doAssert parentDirs(r"\\?\c:\Users", fromRoot = true).toSeq ==
-      @[r"\\?\c:\", r"\\?\c:\Users"]
-    doAssert parentDirs(r"\\?\c:\Users", fromRoot = false).toSeq ==
-      @[r"\\?\c:\Users", r"\\?\c:"]
-    doAssert parentDirs(r"//localhost/c$/Users", fromRoot = true).toSeq ==
-      @[r"//localhost/c$/", r"//localhost/c$/Users"]
-    doAssert parentDirs(r"//?/UNC/localhost/c$/Users", fromRoot = false).toSeq ==
-      @[r"//?/UNC/localhost/c$/Users", r"\\?\UNC\localhost\c$"]
-    doAssert parentDirs(r"\Users", fromRoot = true).toSeq == @[r"\", r"\Users"]
-    doAssert parentDirs(r"\Users", fromRoot = false).toSeq == @[r"\Users", r"\"]
-
-    doAssert r"//?/c:" /../ "d/e" == r"\\?\c:\d\e"
-    doAssert r"//?/c:/Users" /../ "d/e" == r"\\?\c:\d\e"
-    doAssert r"\\localhost\c$" /../ "d/e" == r"\\localhost\c$\d\e"
-
-    doAssert splitFile("//?/c:") == ("//?/c:", "", "")
-    doAssert splitFile("//?/c:/Users") == ("//?/c:", "Users", "")
-    doAssert splitFile(r"\\localhost\c$\test.txt") == (r"\\localhost\c$", "test", ".txt")
->>>>>>> 884f1f6b
+  doAssert isValidFilename("foo.log")