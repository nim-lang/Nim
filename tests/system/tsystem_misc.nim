discard """
  output:'''1
1
2
3
11
12
13
14
15
2
3
4
<<<<<<< HEAD
48
49
50
51
52
53
54
55
56
57
=======
2
1
2
3
>>>>>>> 5e338c37
'''
"""

# check high/low implementations
doAssert high(int) > low(int)
doAssert high(int8) > low(int8)
doAssert high(int16) > low(int16)
doAssert high(int32) > low(int32)
doAssert high(int64) > low(int64)
# doAssert high(uint) > low(uint) # reconsider depending on issue #6620
doAssert high(uint8) > low(uint8)
doAssert high(uint16) > low(uint16)
doAssert high(uint32) > low(uint32)
# doAssert high(uint64) > low(uint64) # reconsider depending on issue #6620
doAssert high(float) > low(float)
doAssert high(float32) > low(float32)
doAssert high(float64) > low(float64)

# bug #6710
var s = @[1]
s.delete(0)


proc foo(a: openArray[int]) =
  for x in a: echo x

foo(toOpenArray([1, 2, 3], 0, 0))

foo(toOpenArray([1, 2, 3], 0, 2))

var arr: array[8..12, int] = [11, 12, 13, 14, 15]

foo(toOpenArray(arr, 8, 12))

var seqq = @[1, 2, 3, 4, 5]
foo(toOpenArray(seqq, 1, 3))

<<<<<<< HEAD
proc foo(a: openArray[byte]) =
  for x in a: echo x

let str = "0123456789"
foo(toOpenArrayByte(str, 0, str.high))
=======
# empty openArray issue #7904
foo(toOpenArray(seqq, 0, -1))
foo(toOpenArray(seqq, 1, 0))
doAssertRaises(IndexError):
  foo(toOpenArray(seqq, 0, -2))

foo(toOpenArray(arr, 9, 8))
foo(toOpenArray(arr, 0, -1))
foo(toOpenArray(arr, 1, 0))
doAssertRaises(IndexError):
  foo(toOpenArray(arr, 10, 8))

# test openArray of openArray
proc oaEmpty(a: openArray[int]) =
  foo(toOpenArray(a, 0, -1))

proc oaFirstElm(a: openArray[int]) =
  foo(toOpenArray(a, 0, 0))

oaEmpty(toOpenArray(seqq, 0, -1))
oaEmpty(toOpenArray(seqq, 1, 0))
oaEmpty(toOpenArray(seqq, 1, 2))
oaFirstElm(toOpenArray(seqq, 1, seqq.len-1))

var arrNeg: array[-3 .. -1, int] = [1, 2, 3]
foo(toOpenArray(arrNeg, -3, -1))
foo(toOpenArray(arrNeg, 0, -1))
foo(toOpenArray(arrNeg, -3, -4))
doAssertRaises(IndexError):
  foo(toOpenArray(arrNeg, -4, -1))
doAssertRaises(IndexError):
  foo(toOpenArray(arrNeg, -1, 0))
doAssertRaises(IndexError):
  foo(toOpenArray(arrNeg, -1, -3))
>>>>>>> 5e338c37
<|MERGE_RESOLUTION|>--- conflicted
+++ resolved
@@ -11,7 +11,10 @@
 2
 3
 4
-<<<<<<< HEAD
+2
+1
+2
+3
 48
 49
 50
@@ -22,12 +25,6 @@
 55
 56
 57
-=======
-2
-1
-2
-3
->>>>>>> 5e338c37
 '''
 """
 
@@ -65,13 +62,6 @@
 var seqq = @[1, 2, 3, 4, 5]
 foo(toOpenArray(seqq, 1, 3))
 
-<<<<<<< HEAD
-proc foo(a: openArray[byte]) =
-  for x in a: echo x
-
-let str = "0123456789"
-foo(toOpenArrayByte(str, 0, str.high))
-=======
 # empty openArray issue #7904
 foo(toOpenArray(seqq, 0, -1))
 foo(toOpenArray(seqq, 1, 0))
@@ -106,4 +96,9 @@
   foo(toOpenArray(arrNeg, -1, 0))
 doAssertRaises(IndexError):
   foo(toOpenArray(arrNeg, -1, -3))
->>>>>>> 5e338c37
+
+proc foo(a: openArray[byte]) =
+  for x in a: echo x
+
+let str = "0123456789"
+foo(toOpenArrayByte(str, 0, str.high))