discard """
  exitcode: 0
  disabled: "windows"
  output: "Matched"
"""
import asyncdispatch, strutils

# Tests to ensure our exception trace backs are friendly.

# --- Simple test. ---
#
# What does this look like when it's synchronous?
#
# tasync_traceback.nim(23) tasync_traceback
# tasync_traceback.nim(21) a
# tasync_traceback.nim(18) b
# Error: unhandled exception: b failure [OSError]
#
# Good (not quite ideal, but gotta work within constraints) traceback,
# when exception is unhandled:
#
# <traceback for the unhandled exception>
# <very much a bunch of noise>
# <would be ideal to customise this>
# <(the code responsible is in excpt:raiseExceptionAux)>
# Error: unhandled exception: b failure
# ===============
# Async traceback
# ===============
#
# tasync_traceback.nim(23) tasync_traceback
#
# tasync_traceback.nim(21) a
# tasync_traceback.nim(18) b

var result = ""

proc b(): Future[int] {.async.} =
  if true:
    raise newException(OSError, "b failure")

proc a(): Future[int] {.async.} =
  return await b()

let aFut = a()
try:
  discard waitFor aFut
except Exception as exc:
  result.add(exc.msg & "\n")
result.add("\n")

# From #6803
proc bar(): Future[string] {.async.} =
  await sleepAsync(100)
  if true:
    raise newException(OSError, "bar failure")

proc foo(): Future[string] {.async.} = return await bar()

try:
  result.add(waitFor(foo()) & "\n")
except Exception as exc:
  result.add(exc.msg & "\n")
result.add("\n")

# Use re to parse the result
import re
const expected = """
b failure
Async traceback:
  tasync_traceback\.nim\(\d+?\)\s+?tasync_traceback
  asyncmacro\.nim\(\d+?\)\s+?a
<<<<<<< HEAD
  asyncmacro\.nim\(\d+?\)\s+?aContinue
  tasync_traceback\.nim\(\d+?\)\s+?aIter
  asyncmacro\.nim\(\d+?\)\s+?b
  asyncmacro\.nim\(\d+?\)\s+?bContinue
=======
  asyncmacro\.nim\(\d+?\)\s+?aNimAsyncContinue
    ## Resumes an async procedure
  tasync_traceback\.nim\(\d+?\)\s+?aIter
  asyncmacro\.nim\(\d+?\)\s+?b
  asyncmacro\.nim\(\d+?\)\s+?bNimAsyncContinue
    ## Resumes an async procedure
>>>>>>> f50e4500
  tasync_traceback\.nim\(\d+?\)\s+?bIter
  #\[
    tasync_traceback\.nim\(\d+?\)\s+?tasync_traceback
    asyncmacro\.nim\(\d+?\)\s+?a
<<<<<<< HEAD
    asyncmacro\.nim\(\d+?\)\s+?aContinue
=======
    asyncmacro\.nim\(\d+?\)\s+?aNimAsyncContinue
      ## Resumes an async procedure
>>>>>>> f50e4500
    tasync_traceback\.nim\(\d+?\)\s+?aIter
    asyncfutures\.nim\(\d+?\)\s+?read
  \]#
Exception message: b failure
Exception type:

bar failure
Async traceback:
  tasync_traceback\.nim\(\d+?\)\s+?tasync_traceback
  asyncdispatch\.nim\(\d+?\)\s+?waitFor
  asyncdispatch\.nim\(\d+?\)\s+?poll
    ## Processes asynchronous completion events
  asyncdispatch\.nim\(\d+?\)\s+?runOnce
  asyncdispatch\.nim\(\d+?\)\s+?processPendingCallbacks
    ## Executes pending callbacks
<<<<<<< HEAD
  asyncmacro\.nim\(\d+?\)\s+?barContinue
=======
  asyncmacro\.nim\(\d+?\)\s+?barNimAsyncContinue
    ## Resumes an async procedure
>>>>>>> f50e4500
  tasync_traceback\.nim\(\d+?\)\s+?barIter
  #\[
    tasync_traceback\.nim\(\d+?\)\s+?tasync_traceback
    asyncdispatch\.nim\(\d+?\)\s+?waitFor
    asyncdispatch\.nim\(\d+?\)\s+?poll
      ## Processes asynchronous completion events
    asyncdispatch\.nim\(\d+?\)\s+?runOnce
    asyncdispatch\.nim\(\d+?\)\s+?processPendingCallbacks
      ## Executes pending callbacks
<<<<<<< HEAD
    asyncmacro\.nim\(\d+?\)\s+?fooContinue
=======
    asyncmacro\.nim\(\d+?\)\s+?fooNimAsyncContinue
      ## Resumes an async procedure
>>>>>>> f50e4500
    tasync_traceback\.nim\(\d+?\)\s+?fooIter
    asyncfutures\.nim\(\d+?\)\s+?read
  \]#
Exception message: bar failure
Exception type:
"""

let resLines = splitLines(result.strip)
let expLines = splitLines(expected.strip)

if resLines.len != expLines.len:
  echo("Not matched! Wrong number of lines!")
  echo expLines.len
  echo resLines.len
  echo("Expected: -----------")
  echo expected
  echo("Gotten: -------------")
  echo result
  echo("---------------------")
  quit(QuitFailure)

var ok = true
for i in 0 ..< resLines.len:
  if not resLines[i].match(re(expLines[i])):
    echo "Not matched! Line ", i + 1
    echo "Expected:"
    echo expLines[i]
    echo "Actual:"
    echo resLines[i]
    ok = false

if ok:
  echo("Matched")
else:
  quit(QuitFailure)<|MERGE_RESOLUTION|>--- conflicted
+++ resolved
@@ -70,29 +70,18 @@
 Async traceback:
   tasync_traceback\.nim\(\d+?\)\s+?tasync_traceback
   asyncmacro\.nim\(\d+?\)\s+?a
-<<<<<<< HEAD
-  asyncmacro\.nim\(\d+?\)\s+?aContinue
-  tasync_traceback\.nim\(\d+?\)\s+?aIter
-  asyncmacro\.nim\(\d+?\)\s+?b
-  asyncmacro\.nim\(\d+?\)\s+?bContinue
-=======
   asyncmacro\.nim\(\d+?\)\s+?aNimAsyncContinue
     ## Resumes an async procedure
   tasync_traceback\.nim\(\d+?\)\s+?aIter
   asyncmacro\.nim\(\d+?\)\s+?b
   asyncmacro\.nim\(\d+?\)\s+?bNimAsyncContinue
     ## Resumes an async procedure
->>>>>>> f50e4500
   tasync_traceback\.nim\(\d+?\)\s+?bIter
   #\[
     tasync_traceback\.nim\(\d+?\)\s+?tasync_traceback
     asyncmacro\.nim\(\d+?\)\s+?a
-<<<<<<< HEAD
-    asyncmacro\.nim\(\d+?\)\s+?aContinue
-=======
     asyncmacro\.nim\(\d+?\)\s+?aNimAsyncContinue
       ## Resumes an async procedure
->>>>>>> f50e4500
     tasync_traceback\.nim\(\d+?\)\s+?aIter
     asyncfutures\.nim\(\d+?\)\s+?read
   \]#
@@ -108,12 +97,8 @@
   asyncdispatch\.nim\(\d+?\)\s+?runOnce
   asyncdispatch\.nim\(\d+?\)\s+?processPendingCallbacks
     ## Executes pending callbacks
-<<<<<<< HEAD
-  asyncmacro\.nim\(\d+?\)\s+?barContinue
-=======
   asyncmacro\.nim\(\d+?\)\s+?barNimAsyncContinue
     ## Resumes an async procedure
->>>>>>> f50e4500
   tasync_traceback\.nim\(\d+?\)\s+?barIter
   #\[
     tasync_traceback\.nim\(\d+?\)\s+?tasync_traceback
@@ -123,12 +108,8 @@
     asyncdispatch\.nim\(\d+?\)\s+?runOnce
     asyncdispatch\.nim\(\d+?\)\s+?processPendingCallbacks
       ## Executes pending callbacks
-<<<<<<< HEAD
-    asyncmacro\.nim\(\d+?\)\s+?fooContinue
-=======
     asyncmacro\.nim\(\d+?\)\s+?fooNimAsyncContinue
       ## Resumes an async procedure
->>>>>>> f50e4500
     tasync_traceback\.nim\(\d+?\)\s+?fooIter
     asyncfutures\.nim\(\d+?\)\s+?read
   \]#
