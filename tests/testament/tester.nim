--- conflicted
+++ resolved
@@ -153,20 +153,15 @@
             "Tests skipped: $2 / $3 <br />\n") %
             [$x.passed, $x.skipped, $x.total]
 
-<<<<<<< HEAD
-proc addResult(r: var TResults, test: TTest,
+proc addResult(r: var TResults, test: TTest, target: TTarget,
                expected, given: string, success: TResultEnum,
                timestamp: Time) =
   var name = strip(
     test.name.extractFilename &
+    " " & $target &
     " " &
     test.options.strip(trailing=false) # trainling whitespace stripped in outer strip
     )
-=======
-proc addResult(r: var TResults, test: TTest, target: TTarget,
-               expected, given: string, success: TResultEnum) =
-  let name = test.name.extractFilename & " " & $target & test.options
->>>>>>> 25e825df
   let duration = epochTime() - test.startTime
   backend.writeTestResult(name = name,
                           category = test.cat.string,
@@ -207,25 +202,14 @@
     discard waitForExit(p)
     close(p)
 
-<<<<<<< HEAD
-proc cmpMsgs(r: var TResults, expected, given: TSpec, test: TTest, timestamp: Time) =
+proc cmpMsgs(r: var TResults, expected, given: TSpec, test: TTest, target: TTarget, timestamp: Time) =
   if strip(expected.msg) notin strip(given.msg):
-    r.addResult(test, expected.msg, given.msg, reMsgsDiffer, timestamp)
+    r.addResult(test, target, expected.msg, given.msg, reMsgsDiffer, timestamp)
   elif expected.nimout.len > 0 and expected.nimout.normalizeMsg notin given.nimout.normalizeMsg:
-    r.addResult(test, expected.nimout, given.nimout, reMsgsDiffer, timestamp)
+    r.addResult(test, target, expected.nimout, given.nimout, reMsgsDiffer, timestamp)
   elif expected.tfile == "" and extractFilename(expected.file) != extractFilename(given.file) and
       "internal error:" notin expected.msg:
-    r.addResult(test, expected.file, given.file, reFilesDiffer, timestamp)
-=======
-proc cmpMsgs(r: var TResults, expected, given: TSpec, test: TTest, target: TTarget) =
-  if strip(expected.msg) notin strip(given.msg):
-    r.addResult(test, target, expected.msg, given.msg, reMsgsDiffer)
-  elif expected.nimout.len > 0 and expected.nimout.normalizeMsg notin given.nimout.normalizeMsg:
-    r.addResult(test, target, expected.nimout, given.nimout, reMsgsDiffer)
-  elif expected.tfile == "" and extractFilename(expected.file) != extractFilename(given.file) and
-      "internal error:" notin expected.msg:
-    r.addResult(test, target, expected.file, given.file, reFilesDiffer)
->>>>>>> 25e825df
+    r.addResult(test, target, expected.file, given.file, reFilesDiffer, timestamp)
   elif expected.line   != given.line   and expected.line   != 0 or
        expected.column != given.column and expected.column != 0:
     r.addResult(test, target, $expected.line & ':' & $expected.column,
@@ -233,22 +217,14 @@
                       reLinesDiffer, timestamp)
   elif expected.tfile != "" and extractFilename(expected.tfile) != extractFilename(given.tfile) and
       "internal error:" notin expected.msg:
-<<<<<<< HEAD
-    r.addResult(test, expected.tfile, given.tfile, reFilesDiffer, timestamp)
-=======
-    r.addResult(test, target, expected.tfile, given.tfile, reFilesDiffer)
->>>>>>> 25e825df
+    r.addResult(test, target, expected.tfile, given.tfile, reFilesDiffer, timestamp)
   elif expected.tline   != given.tline   and expected.tline   != 0 or
        expected.tcolumn != given.tcolumn and expected.tcolumn != 0:
     r.addResult(test, target, $expected.tline & ':' & $expected.tcolumn,
                       $given.tline    & ':' & $given.tcolumn,
                       reLinesDiffer, timestamp)
   else:
-<<<<<<< HEAD
-    r.addResult(test, expected.msg, given.msg, reSuccess, timestamp)
-=======
-    r.addResult(test, target, expected.msg, given.msg, reSuccess)
->>>>>>> 25e825df
+    r.addResult(test, target, expected.msg, given.msg, reSuccess, timestamp)
     inc(r.passed)
 
 proc generatedFile(path, name: string, target: TTarget): string =
@@ -296,13 +272,8 @@
   sort(x, system.cmp)
   result = join(x, "\n")
 
-<<<<<<< HEAD
-proc compilerOutputTests(test: TTest, given: var TSpec, expected: TSpec;
-                         r: var TResults, timestamp: Time) =
-=======
 proc compilerOutputTests(test: TTest, target: TTarget, given: var TSpec,
-                         expected: TSpec; r: var TResults) =
->>>>>>> 25e825df
+                         expected: TSpec; r: var TResults, timestamp: Time) =
   var expectedmsg: string = ""
   var givenmsg: string = ""
   if given.err == reSuccess:
@@ -316,11 +287,7 @@
   else:
     givenmsg = given.nimout.strip
   if given.err == reSuccess: inc(r.passed)
-<<<<<<< HEAD
-  r.addResult(test, expectedmsg, givenmsg, given.err, timestamp)
-=======
-  r.addResult(test, target, expectedmsg, givenmsg, given.err)
->>>>>>> 25e825df
+  r.addResult(test, target, expectedmsg, givenmsg, given.err, timestamp)
 
 proc analyzeAndConsolidateOutput(s: string): string =
   result = ""
@@ -336,18 +303,9 @@
       result = substr(rows[i], pos)
       return
 
-<<<<<<< HEAD
-proc testSpec(r: var TResults, test: TTest) =
+proc testSpec(r: var TResults, test: TTest, target = targetC) =
   # major entry point for a single test
   let timestamp = getTime()
-  if test.target notin targets:
-    r.addResult(test, "", "", reIgnored, timestamp)
-    inc(r.skipped)
-    return
-
-=======
-proc testSpec(r: var TResults, test: TTest, target = targetC) =
->>>>>>> 25e825df
   let tname = test.name.addFileExt(".nim")
   #echo "TESTING ", tname
   inc(r.total)
@@ -359,91 +317,16 @@
     expected.action = actionRunNoSpec
 
   if expected.err == reIgnored:
-<<<<<<< HEAD
-    r.addResult(test, "", "", reIgnored, timestamp)
+    r.addResult(test, target, "", "", reIgnored, timestamp)
     inc(r.skipped)
     return
 
-  case expected.action
-  of actionCompile:
-    var given = callCompiler(expected.cmd, test.name,
-      test.options & " --stdout --hint[Path]:off --hint[Processing]:off",
-      test.target)
-    compilerOutputTests(test, given, expected, r, timestamp)
-  of actionRun, actionRunNoSpec:
-    # In this branch of code "early return" pattern is clearer than deep
-    # nested conditionals - the empty rows in between to clarify the "danger"
-    var given = callCompiler(expected.cmd, test.name, test.options,
-                             test.target)
-
-    if given.err != reSuccess:
-      r.addResult(test, "", given.msg, given.err, timestamp)
-      return
-
-    let isJsTarget = test.target == targetJS
-    var exeFile: string
-    if isJsTarget:
-      let (dir, file, _) = splitFile(tname)
-      exeFile = dir / "nimcache" / file & ".js" # *TODO* hardcoded "nimcache"
-    else:
-      exeFile = changeFileExt(tname, ExeExt)
-
-    if not existsFile(exeFile):
-      r.addResult(test, expected.outp, "executable not found", reExeNotFound,
-        timestamp)
-      return
-
-    let nodejs = if isJsTarget: findNodeJs() else: ""
-    if isJsTarget and nodejs == "":
-      r.addResult(test, expected.outp, "nodejs binary not in PATH",
-                  reExeNotFound, timestamp)
-      return
-
-    let exeCmd = (if isJsTarget: nodejs & " " else: "") & exeFile
-    var (buf, exitCode) = execCmdEx(exeCmd, options = {poStdErrToStdOut})
-
-    # Treat all failure codes from nodejs as 1. Older versions of nodejs used
-    # to return other codes, but for us it is sufficient to know that it's not 0.
-    if exitCode != 0: exitCode = 1
-
-    let bufB = if expected.sortoutput: makeDeterministic(strip(buf.string))
-               else: strip(buf.string)
-    let expectedOut = strip(expected.outp)
-
-    if exitCode != expected.exitCode:
-      r.addResult(test, "exitcode: " & $expected.exitCode,
-                        "exitcode: " & $exitCode & "\n\nOutput:\n" &
-                        analyzeAndConsolidateOutput(bufB),
-                        reExitCodesDiffer, timestamp)
-      return
-
-    if bufB != expectedOut and expected.action != actionRunNoSpec:
-      if not (expected.substr and expectedOut in bufB):
-        given.err = reOutputsDiffer
-        r.addResult(test, expected.outp, bufB, reOutputsDiffer, timestamp)
-        return
-
-    compilerOutputTests(test, given, expected, r, timestamp)
-    return
-
-  of actionReject:
-    var given = callCompiler(expected.cmd, test.name, test.options,
-                             test.target)
-    cmpMsgs(r, expected, given, test, timestamp)
-    return
-
-proc testNoSpec(r: var TResults, test: TTest) =
-=======
-    r.addResult(test, target, "", "", reIgnored)
-    inc(r.skipped)
-    return
-
   if expected.targets == {}:
     expected.targets.incl(target)
 
   for target in expected.targets:
     if target notin targets:
-      r.addResult(test, target, "", "", reIgnored)
+      r.addResult(test, target, "", "", reIgnored, timestamp)
       inc(r.skipped)
       continue
 
@@ -452,7 +335,7 @@
       var given = callCompiler(expected.cmd, test.name,
         test.options & " --stdout --hint[Path]:off --hint[Processing]:off",
         target)
-      compilerOutputTests(test, target, given, expected, r)
+      compilerOutputTests(test, target, given, expected, r, timestamp)
     of actionRun, actionRunNoSpec:
       # In this branch of code "early return" pattern is clearer than deep
       # nested conditionals - the empty rows in between to clarify the "danger"
@@ -460,7 +343,7 @@
                                target)
 
       if given.err != reSuccess:
-        r.addResult(test, target, "", given.msg, given.err)
+        r.addResult(test, target, "", given.msg, given.err, timestamp)
         continue
 
       let isJsTarget = target == targetJS
@@ -472,13 +355,14 @@
         exeFile = changeFileExt(tname, ExeExt)
 
       if not existsFile(exeFile):
-        r.addResult(test, target, expected.outp, "executable not found", reExeNotFound)
+        r.addResult(test, target, expected.outp, "executable not found",
+          reExeNotFound, timestamp)
         continue
 
       let nodejs = if isJsTarget: findNodeJs() else: ""
       if isJsTarget and nodejs == "":
         r.addResult(test, target, expected.outp, "nodejs binary not in PATH",
-                    reExeNotFound)
+                    reExeNotFound, timestamp)
         continue
 
       let exeCmd = (if isJsTarget: nodejs & " " else: "") & exeFile
@@ -496,37 +380,32 @@
         r.addResult(test, target, "exitcode: " & $expected.exitCode,
                           "exitcode: " & $exitCode & "\n\nOutput:\n" &
                           analyzeAndConsolidateOutput(bufB),
-                          reExitCodesDiffer)
+                          reExitCodesDiffer, timestamp)
         continue
 
       if bufB != expectedOut and expected.action != actionRunNoSpec:
         if not (expected.substr and expectedOut in bufB):
           given.err = reOutputsDiffer
-          r.addResult(test, target, expected.outp, bufB, reOutputsDiffer)
+          r.addResult(test, target, expected.outp, bufB, reOutputsDiffer,
+            timestamp)
           continue
 
-      compilerOutputTests(test, target, given, expected, r)
+      compilerOutputTests(test, target, given, expected, r, timestamp)
       continue
 
     of actionReject:
       var given = callCompiler(expected.cmd, test.name, test.options,
                                target)
-      cmpMsgs(r, expected, given, test, target)
+      cmpMsgs(r, expected, given, test, target, timestamp)
       continue
 
 proc testNoSpec(r: var TResults, test: TTest, target = targetC) =
->>>>>>> 25e825df
   # does not extract the spec because the file is not supposed to have any
   #let tname = test.name.addFileExt(".nim")
   let timestamp = getTime()
   inc(r.total)
-<<<<<<< HEAD
-  let given = callCompiler(cmdTemplate(), test.name, test.options, test.target)
-  r.addResult(test, "", given.msg, given.err, timestamp)
-=======
   let given = callCompiler(cmdTemplate(), test.name, test.options, target)
-  r.addResult(test, target, "", given.msg, given.err)
->>>>>>> 25e825df
+  r.addResult(test, target, "", given.msg, given.err, timestamp)
   if given.err == reSuccess: inc(r.passed)
 
 proc testC(r: var TResults, test: TTest) =
@@ -538,11 +417,7 @@
   styledEcho "Processing ", fgCyan, extractFilename(tname)
   var given = callCCompiler(cmdTemplate(), test.name & ".c", test.options, targetC)
   if given.err != reSuccess:
-<<<<<<< HEAD
-    r.addResult(test, "", given.msg, given.err, timestamp)
-=======
-    r.addResult(test, targetC, "", given.msg, given.err)
->>>>>>> 25e825df
+    r.addResult(test, targetC, "", given.msg, given.err, timestamp)
   elif test.action == actionRun:
     let exeFile = changeFileExt(test.name, ExeExt)
     var (_, exitCode) = execCmdEx(exeFile, options = {poStdErrToStdOut, poUsePath})
