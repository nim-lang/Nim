--- conflicted
+++ resolved
@@ -30,7 +30,7 @@
 
 test[Exception]()
 test2()
-<<<<<<< HEAD
+testTryAsExpr(5)
 
 # see bug #7115
 doAssert(not compiles(
@@ -38,7 +38,4 @@
     echo 1
   except [KeyError as ex1, ValueError as ex2]:
     echo 2
-))
-=======
-testTryAsExpr(5)
->>>>>>> 02c1f120
+))