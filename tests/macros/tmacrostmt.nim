--- conflicted
+++ resolved
@@ -57,15 +57,6 @@
     result = x
     result = y
 
-<<<<<<< HEAD
-proc test_forloop(x: int): int =
-  for j in 0..<x:
-    result.inc j
-
-repr_and_parse(one_if_proc)
-repr_and_parse(test_block)
-repr_and_parse(test_forloop)
-=======
 #------------------------------------
 # bugs #8348
 
@@ -79,8 +70,13 @@
     result = x
 
 
+#------------------------------------
+# bugs #8397
+proc test_forloop(x: int): int =
+  for j in 0..<x:
+    result.inc j
+
 repr_and_parse(one_if_proc)
 repr_and_parse(test_block)
 repr_and_parse(test_cond_stmtlist)
-
->>>>>>> 9379f935
+repr_and_parse(test_forloop)
