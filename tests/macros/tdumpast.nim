# Dump the contents of a NimNode

import macros

template plus(a, b: untyped): untyped {.dirty} =
  a + b

macro call(e: untyped): untyped =
  result = newCall("foo", newStrLitNode("bar"))

macro dumpAST(n: untyped): untyped =
  # dump AST as a side-effect and return the inner node
  echo n.lispRepr
  echo n.treeRepr

  var plusAst = getAst(plus(1, 2))
  echo plusAst.lispRepr

  var callAst = getAst(call(4))
  echo callAst.lispRepr

  var e = parseExpr("foo(bar + baz)")
  echo e.lispRepr

  result = n[1]

dumpAST:
  proc add(x, y: int): int =
    return x + y

<<<<<<< HEAD
  proc sub(x, y: int): int = return x - y
=======
  proc sub(x, y: int): int = return x - y

macro fun() =
  let n = quote do:
    1+1 == 2
  doAssert n.repr == "1 + 1 == 2", n.repr
fun()

macro fun2(): untyped =
  let n = quote do:
    1 + 2 * 3 == 1 + 6
  doAssert n.repr == "1 + 2 * 3 == 1 + 6", n.repr
fun2()

macro fun3(): untyped =
  let n = quote do:
    int | float | array | seq | object | ptr | pointer | float32
  doAssert n.repr == "int | float | array | seq | object | ptr | pointer | float32", n.repr
fun3()
>>>>>>> 6914de0d
<|MERGE_RESOLUTION|>--- conflicted
+++ resolved
@@ -28,9 +28,6 @@
   proc add(x, y: int): int =
     return x + y
 
-<<<<<<< HEAD
-  proc sub(x, y: int): int = return x - y
-=======
   proc sub(x, y: int): int = return x - y
 
 macro fun() =
@@ -49,5 +46,4 @@
   let n = quote do:
     int | float | array | seq | object | ptr | pointer | float32
   doAssert n.repr == "int | float | array | seq | object | ptr | pointer | float32", n.repr
-fun3()
->>>>>>> 6914de0d
+fun3()