discard """
  output: ''''''
  cmd: '''nim c --gc:arc --expandArc:traverse --hint:Performance:off $file'''
  nimout: '''--expandArc: traverse

var
  it_cursor
<<<<<<< HEAD
  jt_cursor
it_cursor = root
block :tmp:
  while (not (it_cursor == nil)):
    echo [it_cursor.s]
    it_cursor = it_cursor.ri
jt_cursor = root
block :tmp_1:
  while (not (jt_cursor == nil)):
    var ri_1_cursor
    ri_1_cursor = jt_cursor.ri
    echo [jt_cursor.s]
    jt_cursor = ri_1_cursor
=======
  jt
try:
  it_cursor = root
  block :tmp:
    while (
      not (it_cursor == nil)):
      echo [it_cursor.s]
      it_cursor = it_cursor.ri
  `=copy`(jt, root)
  block :tmp_1:
    while (
      not (jt == nil)):
      var ri_1
      try:
        `=copy`(ri_1, jt.ri)
        echo [jt.s]
        `=sink`(jt, ri_1)
        wasMoved(ri_1)
      finally:
        `=destroy`(ri_1)
finally:
  `=destroy`(jt)
>>>>>>> 1707bc4a
-- end of expandArc ------------------------'''
"""

type
  Node = ref object
    le, ri: Node
    s: string

proc traverse(root: Node) =
  var it = root
  while it != nil:
    echo it.s
    it = it.ri

  var jt = root
  while jt != nil:
    let ri = jt.ri
    echo jt.s
    jt = ri

traverse(nil)

# XXX: This optimization is not sound<|MERGE_RESOLUTION|>--- conflicted
+++ resolved
@@ -5,33 +5,16 @@
 
 var
   it_cursor
-<<<<<<< HEAD
-  jt_cursor
-it_cursor = root
-block :tmp:
-  while (not (it_cursor == nil)):
-    echo [it_cursor.s]
-    it_cursor = it_cursor.ri
-jt_cursor = root
-block :tmp_1:
-  while (not (jt_cursor == nil)):
-    var ri_1_cursor
-    ri_1_cursor = jt_cursor.ri
-    echo [jt_cursor.s]
-    jt_cursor = ri_1_cursor
-=======
   jt
 try:
   it_cursor = root
   block :tmp:
-    while (
-      not (it_cursor == nil)):
+    while (not (it_cursor == nil)):
       echo [it_cursor.s]
       it_cursor = it_cursor.ri
   `=copy`(jt, root)
   block :tmp_1:
-    while (
-      not (jt == nil)):
+    while (not (it_cursor == nil)):
       var ri_1
       try:
         `=copy`(ri_1, jt.ri)
@@ -42,7 +25,6 @@
         `=destroy`(ri_1)
 finally:
   `=destroy`(jt)
->>>>>>> 1707bc4a
 -- end of expandArc ------------------------'''
 """
 
