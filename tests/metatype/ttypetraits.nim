--- conflicted
+++ resolved
@@ -1,85 +1,5 @@
 import typetraits
 
-<<<<<<< HEAD
-# simple case of type trait usage inside/outside of static blocks
-proc foo(x) =
-  static:
-    var t = type(x)
-    echo t.name
-
-  echo x.type.name
-
-type
-  TBar[U] = object
-    x: U
-
-var bar: TBar[int]
-
-foo 10
-foo "test"
-foo bar
-
-# generic params on user types work too
-proc foo2[T](x: TBar[T]) =
-  echo T.name
-
-foo2 bar
-
-# less usual generic params on built-in types
-var arr: array[0..2, int] = [1, 2, 3]
-
-proc foo3[R, T](x: array[R, T]) =
-  echo name(R)
-
-foo3 arr
-
-const TypeList = [int, string, seq[int]]
-
-macro selectType(inType: typedesc): typedesc =
-  var typeSeq = @[float, TBar[int]]
-
-  for t in TypeList:
-    typeSeq.add(t)
-
-  typeSeq.add(inType)
-  typeSeq.add(type(10))
-
-  var typeSeq2: seq[typedesc] = @[]
-  typeSeq2 = typeSeq
-
-  result = typeSeq2[5]
-
-var xvar: selectType(string)
-xvar = "proba"
-echo xvar.type.name
-
-
-#----------------------------------------------------
-type
-  AA = distinct seq[int]
-  BB = distinct string
-  CC = distinct int
-  AAA = AA
-
-
-var a2: AAA
-var b2: BB
-var c2: CC
-
-static:
-  doAssert(a2 is distinct)
-  doAssert(b2 is distinct)
-  doAssert(c2 is distinct)
-
-  doAssert($distinctBase(typeof(a2))) == "seq[int]")
-  doAssert($distinctBase(typeof(b2))) == "string")
-  doAssert($distinctBase(typeof(c2))) == "int")
-
-
-static:
-  doAssert(not isNamedTuple((int, float)))
-  doAssert(isNamedTuple(tuple[a: int, b:float]))
-=======
 block: # isNamedTuple
   type Foo1 = (a:1,).type
   type Foo2 = (Field0:1,).type
@@ -121,4 +41,30 @@
   doAssert (tuple[a: MyInt, b: float]).name3 == "tuple[a: MyInt{int}, b: float]"
   doAssert (tuple[a: C2b[MyInt, C4[cstring]], b: cint, c: float]).name3 ==
     "tuple[a: C2b{C}[MyInt{int}, C4[cstring]], b: cint{int32}, c: float]"
->>>>>>> 72499a8d
+
+
+#----------------------------------------------------
+type
+  AA = distinct seq[int]
+  BB = distinct string
+  CC = distinct int
+  AAA = AA
+
+
+var a2: AAA
+var b2: BB
+var c2: CC
+
+static:
+  doAssert(a2 is distinct)
+  doAssert(b2 is distinct)
+  doAssert(c2 is distinct)
+
+  doAssert($distinctBase(typeof(a2))) == "seq[int]")
+  doAssert($distinctBase(typeof(b2))) == "string")
+  doAssert($distinctBase(typeof(c2))) == "int")
+
+
+static:
+  doAssert(not isNamedTuple((int, float)))
+  doAssert(isNamedTuple(tuple[a: int, b:float]))