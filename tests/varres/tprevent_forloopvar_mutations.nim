discard """
  errormsg: "type mismatch: got <int>"
<<<<<<< HEAD
  nimout: '''tprevent_forloopvar_mutations.nim(16, 3) Error: type mismatch: got <int>
but expected one of:
proc inc[T: Ordinal](x: var T; y = 1)
  first type mismatch at position: 1
  required type for x: var T: Ordinal
  but expression 'i' is immutable, not 'var'

expression: inc i
'''
=======
>>>>>>> 10b6e4f5
"""

for i in 0..10:
  echo i
  inc i<|MERGE_RESOLUTION|>--- conflicted
+++ resolved
@@ -1,17 +1,14 @@
 discard """
   errormsg: "type mismatch: got <int>"
-<<<<<<< HEAD
   nimout: '''tprevent_forloopvar_mutations.nim(16, 3) Error: type mismatch: got <int>
 but expected one of:
-proc inc[T: Ordinal](x: var T; y = 1)
+proc inc[T, V: Ordinal](x: var T; y: V = 1)
   first type mismatch at position: 1
   required type for x: var T: Ordinal
   but expression 'i' is immutable, not 'var'
 
 expression: inc i
 '''
-=======
->>>>>>> 10b6e4f5
 """
 
 for i in 0..10:
