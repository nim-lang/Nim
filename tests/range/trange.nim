--- conflicted
+++ resolved
@@ -120,25 +120,19 @@
   doAssert $x1 & $x2 & $x3 == "444"
 
 block:
-<<<<<<< HEAD
-  # var x1: range[0'f..1'f] = 1
-  # const x2: range[0'f..1'f] = 1
+  var x1: range[0'f..1'f] = 1
+  const x2: range[0'f..1'f] = 1
   var x3: range[0'u8..1'u8] = 1
   const x4: range[0'u8..1'u8] = 1
-=======
-  var x1: range[0'f..1'f] = 1
-  const x2: range[0'f..1'f] = 1
->>>>>>> 25581c79
+
   var x5: range[0'f32..1'f32] = 1'f64
   const x6: range[0'f32..1'f32] = 1'f64
 
   reject:
-<<<<<<< HEAD
-    var x: range[0'i8..1'i8] = 1.int
+    var x09: range[0'i8..1'i8] = 1.int
   reject:
-    var x: range[0'i64..1'i64] = 1'u64
-=======
-    const x: range[0'f..1'f] = 2'f
+    var x10: range[0'i64..1'i64] = 1'u64
+
+    const x11: range[0'f..1'f] = 2'f
   reject:
-    const x: range[0'f..1'f] = 2
->>>>>>> 25581c79
+    const x12: range[0'f..1'f] = 2