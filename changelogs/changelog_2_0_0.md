# v2.0.0 - yyyy-mm-dd


## Changes affecting backward compatibility
- `httpclient.contentLength` default to `-1` if the Content-Length header is not set in the response. It follows Apache HttpClient(Java), http(go) and .Net HttpWebResponse(C#) behavior. Previously it raised `ValueError`.

- `addr` is now available for all addressable locations,
  `unsafeAddr` is now deprecated and an alias for `addr`.

- Certain definitions from the default `system` module have been moved to
  the following new modules:

  - `std/syncio`
  - `std/assertions`
  - `std/formatfloat`
  - `std/objectdollar`
  - `std/widestrs`
  - `std/typedthreads`
  - `std/sysatomics`

  In the future, these definitions will be removed from the `system` module,
  and their respective modules will have to be imported to use them.
  Currently, to make these imports required, the `-d:nimPreviewSlimSystem` option
  may be used.

- Enabling `-d:nimPreviewSlimSystem` also removes the following deprecated
  symbols in the `system` module:
  - Aliases with `Error` suffix to exception types that have a `Defect` suffix
    (see [exceptions](https://nim-lang.github.io/Nim/exceptions.html)):
    `ArithmeticError`, `DivByZeroError`, `OverflowError`,
    `AccessViolationError`, `AssertionError`, `OutOfMemError`, `IndexError`,
    `FieldError`, `RangeError`, `StackOverflowError`, `ReraiseError`,
    `ObjectAssignmentError`, `ObjectConversionError`, `FloatingPointError`,
    `FloatOverflowError`, `FloatUnderflowError`, `FloatInexactError`,
    `DeadThreadError`, `NilAccessError`
  - `addQuitProc`, replaced by `exitprocs.addExitProc`
  - Legacy unsigned conversion operations: `ze`, `ze64`, `toU8`, `toU16`, `toU32`
  - `TaintedString`, formerly a distinct alias to `string`
  - `PInt32`, `PInt64`, `PFloat32`, `PFloat64`, aliases to
    `ptr int32`, `ptr int64`, `ptr float32`, `ptr float64`

- Enabling `-d:nimPreviewSlimSystem` removes the import of `channels_builtin` in
  in the `system` module.

- Enabling `-d:nimPreviewCstringConversion`, `ptr char`, `ptr array[N, char]` and `ptr UncheckedArray[N, char]` don't support conversion to cstring anymore.

- The `gc:v2` option is removed.

- The `mainmodule` and `m` options are removed.

- The `threads:on` option is now the default.

- Optional parameters in combination with `: body` syntax (RFC #405) are now opt-in via
  `experimental:flexibleOptionalParams`.

- Automatic dereferencing (experimental feature) is removed.

- The `Math.trunc` polyfill for targeting Internet Explorer was
  previously included in most JavaScript output files.
  Now, it is only included with `-d:nimJsMathTruncPolyfill`.
  If you are targeting Internet Explorer, you may choose to enable this option
  or define your own `Math.trunc` polyfill using the [`emit` pragma](https://nim-lang.org/docs/manual.html#implementation-specific-pragmas-emit-pragma).
  Nim uses `Math.trunc` for the division and modulo operators for integers.

- `shallowCopy` and `shallow` are removed for ARC/ORC. Use `move` when possible or combine assignment and
`sink` for optimization purposes.

- The experimental `nimPreviewDotLikeOps` switch is going to be removed or deprecated because it didn't fullfill its promises.

- The `{.this.}` pragma, deprecated since 0.19, has been removed.
- `nil` literals can no longer be directly assigned to variables or fields of `distinct` pointer types. They must be converted instead.
  ```nim
  type Foo = distinct ptr int

  # Before:
  var x: Foo = nil
  # After:
  var x: Foo = Foo(nil)
  ```
- Removed two type pragma syntaxes deprecated since 0.20, namely
  `type Foo = object {.final.}`, and `type Foo {.final.} [T] = object`.

- `foo a = b` now means `foo(a = b)` rather than `foo(a) = b`. This is consistent
  with the existing behavior of `foo a, b = c` meaning `foo(a, b = c)`.
  This decision was made with the assumption that the old syntax was used rarely;
  if your code used the old syntax, please be aware of this change.

- [Overloadable enums](https://nim-lang.github.io/Nim/manual.html#overloadable-enum-value-names) and Unicode Operators
  are no longer experimental.

- Removed the `nimIncrSeqV3` define.

- `macros.getImpl` for `const` symbols now returns the full definition node
  (as `nnkConstDef`) rather than the AST of the constant value.

- Lock levels are deprecated, now a noop.

- ORC is now the default memory management strategy. Use
  `--mm:refc` for a transition period.

- `strictEffects` are no longer experimental.
  Use `legacy:laxEffects` to keep backward compatibility.

- The `gorge`/`staticExec` calls will now return a descriptive message in the output
  if the execution fails for whatever reason. To get back legacy behaviour use `-d:nimLegacyGorgeErrors`.

- Pointer to `cstring` conversion now triggers a `[PtrToCstringConv]` warning.
  This warning will become an error in future versions! Use a `cast` operation
  like `cast[cstring](x)` instead.

- `logging` will default to flushing all log level messages. To get the legacy behaviour of only flushing Error and Fatal messages, use `-d:nimV1LogFlushBehavior`.

- Redefining templates with the same signature was previously
  allowed to support certain macro code. To do this explicitly, the
  `{.redefine.}` pragma has been added. Note that this is only for templates.
  Implicit redefinition of templates is now deprecated and will give an error in the future.

- Using an unnamed break in a block is deprecated. This warning will become an error in future versions! Use a named block with a named break instead.

- Several Standard libraries are moved to nimble packages, use `nimble` to install them:
  - `std/punycode` => `punycode`
  - `std/asyncftpclient` => `asyncftpclient`
  - `std/smtp` => `smtp`
  - `std/db_common` => `db_connector/db_common`
  - `std/db_sqlite` => `db_connector/db_sqlite`
  - `std/db_mysql` => `db_connector/db_mysql`
  - `std/db_postgres` => `db_connector/db_postgres`
  - `std/db_odbc` => `db_connector/db_odbc`

- Previously, calls like `foo(a, b): ...` or `foo(a, b) do: ...` where the final argument of
  `foo` had type `proc ()` were assumed by the compiler to mean `foo(a, b, proc () = ...)`.
  This behavior is now deprecated. Use `foo(a, b) do (): ...` or `foo(a, b, proc () = ...)` instead.

- If no exception or any exception deriving from Exception but not Defect or CatchableError given in except, a `warnBareExcept` warning will be triggered.

- The experimental strictFuncs feature now disallows a store to the heap via a `ref` or `ptr` indirection.

- The underscore identifier (`_`) is now generally not added to scope when
  used as the name of a definition. While this was already the case for
  variables, it is now also the case for routine parameters, generic
  parameters, routine declarations, type declarations, etc. This means that the following code now does not compile:

  ```nim
  proc foo(_: int): int = _ + 1
  echo foo(1)

  proc foo[_](t: typedesc[_]): seq[_] = @[default(_)]
  echo foo[int]()

  proc _() = echo "_"
  _()

  type _ = int
  let x: _ = 3
  ```

  Whereas the following code now compiles:

  ```nim
  proc foo(_, _: int): int = 123
  echo foo(1, 2)

  proc foo[_, _](): int = 123
  echo foo[int, bool]()

  proc foo[T, U](_: typedesc[T], _: typedesc[U]): (T, U) = (default(T), default(U))
  echo foo(int, bool)

  proc _() = echo "one"
  proc _() = echo "two"

  type _ = int
  type _ = float
  ```

- - Added the `--legacy:verboseTypeMismatch` switch to get legacy type mismatch error messages.

<<<<<<< HEAD
- The JavaScript backend now uses [BigInt](https://developer.mozilla.org/en-US/docs/Web/JavaScript/Reference/Global_Objects/BigInt)
  for 64-bit integer types (`int64` and `uint64`) by default. As this affects
  JS code generation, code using these types to interface with the JS backend
  may need to be updated. Note that `int` and `uint` are not affected.
  
  For compatibility with [platforms that do not support BigInt](https://caniuse.com/bigint)
  and in the case of potential bugs with the new implementation, the
  old behavior is currently still supported with the command line option
  `--jsbigint64:off`.
=======
- The `proc` and `iterator` type classes now respectively only match
  procs and iterators. Previously both type classes matched any of
  procs or iterators.

  ```nim
  proc prc(): int =
    123

  iterator iter(): int =
    yield 123
  
  proc takesProc[T: proc](x: T) = discard
  proc takesIter[T: iterator](x: T) = discard

  # always compiled:
  takesProc(prc)
  takesIter(iter)
  # no longer compiles:
  takesProc(iter)
  takesIter(prc)
  ```

- The `proc` and `iterator` type classes now accept a calling convention pragma
  (i.e. `proc {.closure.}`) that must be shared by matching proc or iterator
  types. Previously pragmas were parsed but discarded if no parameter list
  was given.

  This is represented in the AST by an `nnkProcTy`/`nnkIteratorTy` node with
  an `nnkEmpty` node in the place of the `nnkFormalParams` node, and the pragma
  node in the same place as in a concrete `proc` or `iterator` type node. This
  state of the AST may be unexpected to existing code, both due to the
  replacement of the `nnkFormalParams` node as well as having child nodes
  unlike other type class AST.
>>>>>>> be06446f

## Standard library additions and changes

[//]: # "Changes:"
- OpenSSL 3 is now supported.
- `macros.parseExpr` and `macros.parseStmt` now accept an optional
  filename argument for more informative errors.
- Module `colors` expanded with missing colors from the CSS color standard.
  `colPaleVioletRed` and `colMediumPurple` have also been changed to match the CSS color standard.
- Fixed `lists.SinglyLinkedList` being broken after removing the last node ([#19353](https://github.com/nim-lang/Nim/pull/19353)).
- The `md5` module now works at compile time and in JavaScript.
- Changed `mimedb` to use an `OrderedTable` instead of `OrderedTableRef` to support `const` tables.
- `strutils.find` now uses and defaults to `last = -1` for whole string searches,
  making limiting it to just the first char (`last = 0`) valid.
- `random.rand` now works with `Ordinal`s.
- Undeprecated `os.isvalidfilename`.
- `std/oids` now uses `int64` to store time internally (before it was int32).
- `std/uri.Uri` dollar `$` improved, precalculates the `string` result length from the `Uri`.
- `std/uri.Uri.isIpv6` is now exported.
- `std/logging.ConsoleLogger` and `FileLogger` now have a `flushThreshold` attribute to set what log message levels are automatically flushed. For Nim v1 use `-d:nimFlushAllLogs` to automatically flush all message levels. Flushing all logs is the default behavior for Nim v2.


- `std/net.IpAddress` dollar `$` improved, uses a fixed capacity for the `string` result based from the `IpAddressFamily`.
- `std/jsfetch.newFetchOptions` now has default values for all parameters
- `std/jsformdata` now accepts `Blob` data type.

- `std/sharedlist` and `std/sharedtables` are now deprecated, see RFC [#433](https://github.com/nim-lang/RFCs/issues/433).

- New compile flag (`-d:nimNoGetRandom`) when building `std/sysrand` to remove dependency on linux `getrandom` syscall.

  This compile flag only affects linux builds and is necessary if either compiling on a linux kernel version < 3.17, or if code built will be executing on kernel < 3.17.

  On linux kernels < 3.17 (such as kernel 3.10 in RHEL7 and CentOS7), the `getrandom` syscall was not yet introduced. Without this, the `std/sysrand` module will not build properly, and if code is built on a kernel >= 3.17 without the flag, any usage of the `std/sysrand` module will fail to execute on a kernel < 3.17 (since it attempts to perform a syscall to `getrandom`, which isn't present in the current kernel). A compile flag has been added to force the `std/sysrand` module to use /dev/urandom (available since linux kernel 1.3.30), rather than the `getrandom` syscall. This allows for use of a cryptographically secure PRNG, regardless of kernel support for the `getrandom` syscall.

  When building for RHEL7/CentOS7 for example, the entire build process for nim from a source package would then be:
  ```sh
  $ yum install devtoolset-8 # Install GCC version 8 vs the standard 4.8.5 on RHEL7/CentOS7. Alternatively use -d:nimEmulateOverflowChecks. See issue #13692 for details
  $ scl enable devtoolset-8 bash # Run bash shell with default toolchain of gcc 8
  $ sh build.sh  # per unix install instructions
  $ bin/nim c koch  # per unix install instructions
  $ ./koch boot -d:release  # per unix install instructions
  $ ./koch tools -d:nimNoGetRandom  # pass the nimNoGetRandom flag to compile std/sysrand without support for getrandom syscall
  ```

  This is necessary to pass when building nim on kernel versions < 3.17 in particular to avoid an error of "SYS_getrandom undeclared" during the build process for stdlib (sysrand in particular).

[//]: # "Additions:"
- Added ISO 8601 week date utilities in `times`:
  - Added `IsoWeekRange`, a range type for weeks in a week-based year.
  - Added `IsoYear`, a distinct type for a week-based year in contrast to a regular year.
  - Added a `initDateTime` overload to create a datetime from an ISO week date.
  - Added `getIsoWeekAndYear` to get an ISO week number and week-based year from a datetime.
  - Added `getIsoWeeksInYear` to return the number of weeks in a week-based year.
- Added new modules which were part of `std/os`:
  - Added `std/oserrors` for OS error reporting. Added `std/envvars` for environment variables handling.
  - Added `std/paths`, `std/dirs`, `std/files`, `std/symlinks` and `std/appdirs`.
  - Added `std/cmdline` for reading command line parameters.
- Added `sep` parameter in `std/uri` to specify the query separator.
- Added bindings to [`Array.shift`](https://developer.mozilla.org/en-US/docs/Web/JavaScript/Reference/Global_Objects/Array/shift)
  and [`queueMicrotask`](https://developer.mozilla.org/en-US/docs/Web/API/queueMicrotask)
  in `jscore` for JavaScript targets.
- Added `UppercaseLetters`, `LowercaseLetters`, `PunctuationChars`, `PrintableChars` sets to `std/strutils`.
- Added `complex.sgn` for obtaining the phase of complex numbers.
- Added `insertAdjacentText`, `insertAdjacentElement`, `insertAdjacentHTML`,
  `after`, `before`, `closest`, `append`, `hasAttributeNS`, `removeAttributeNS`,
  `hasPointerCapture`, `releasePointerCapture`, `requestPointerLock`,
  `replaceChildren`, `replaceWith`, `scrollIntoViewIfNeeded`, `setHTML`,
  `toggleAttribute`, and `matches` to `std/dom`.
- Added [`jsre.hasIndices`](https://developer.mozilla.org/en-US/docs/Web/JavaScript/Reference/Global_Objects/RegExp/hasIndices)
- Added `capacity` for `string` and `seq` to return the current capacity, see https://github.com/nim-lang/RFCs/issues/460
- Added `openArray[char]` overloads for `std/parseutils` allowing more code reuse.
- Added `openArray[char]` overloads for `std/unicode` allowing more code reuse.
- Added `safe` parameter to `base64.encodeMime`.
- Added `parseutils.parseSize` - inverse to `strutils.formatSize` - to parse human readable sizes.

[//]: # "Deprecations:"
- Deprecated `selfExe` for Nimscript.
- Deprecated `std/sums`.
- Deprecated `std/base64.encode` for collections of arbitrary integer element type.
  Now only `byte` and `char` are supported.

[//]: # "Removals:"
- Removed deprecated module `parseopt2`.
- Removed deprecated module `sharedstrings`.
- Removed deprecated module `dom_extensions`.
- Removed deprecated module `LockFreeHash`.
- Removed deprecated module `events`.
- Removed deprecated `oids.oidToString`.
- Removed define `nimExperimentalAsyncjsThen` for `std/asyncjs.then` and `std/jsfetch`.
- Removed deprecated `jsre.test` and `jsre.toString`.
- Removed deprecated `math.c_frexp`.
- Removed deprecated `` httpcore.`==` ``.
- Removed deprecated `std/posix.CMSG_SPACE` and `std/posix.CMSG_LEN` that takes wrong argument types.
- Removed deprecated `osproc.poDemon`, symbol with typo.
- Removed deprecated `tables.rightSize`.


- Removed deprecated `posix.CLONE_STOPPED`.


## Language changes

- [Tag tracking](https://nim-lang.github.io/Nim/manual.html#effect-system-tag-tracking) supports the definition of forbidden tags by the `.forbids` pragma
  which can be used to disable certain effects in proc types.
- [Case statement macros](https://nim-lang.github.io/Nim/manual.html#macros-case-statement-macros) are no longer experimental,
  meaning you no longer need to enable the experimental switch `caseStmtMacros` to use them.
- Full command syntax and block arguments i.e. `foo a, b: c` are now allowed
  for the right-hand side of type definitions in type sections. Previously
  they would error with "invalid indentation".

- Compile-time define changes:
  - `defined` now accepts identifiers separated by dots, i.e. `defined(a.b.c)`.
    In the command line, this is defined as `-d:a.b.c`. Older versions can
    use accents as in ``defined(`a.b.c`)`` to access such defines.
  - [Define pragmas for constants](https://nim-lang.github.io/Nim/manual.html#implementation-specific-pragmas-compileminustime-define-pragmas)
    now support a string argument for qualified define names.

    ```nim
    # -d:package.FooBar=42
    const FooBar {.intdefine: "package.FooBar".}: int = 5
    echo FooBar # 42
    ```

    This was added to help disambiguate similar define names for different packages.
    In older versions, this could only be achieved with something like the following:

    ```nim
    const FooBar = block:
      const `package.FooBar` {.intdefine.}: int = 5
      `package.FooBar`
    ```
  - A generic `define` pragma for constants has been added that interprets
    the value of the define based on the type of the constant value.
    See the [experimental manual](https://nim-lang.github.io/Nim/manual_experimental.html#generic-define-pragma)
    for a list of supported types.

- [Macro pragmas](https://nim-lang.github.io/Nim/manual.html#userminusdefined-pragmas-macro-pragmas) changes:
  - Templates now accept macro pragmas.
  - Macro pragmas for var/let/const sections have been redesigned in a way that works
    similarly to routine macro pragmas. The new behavior is documented in the
    [experimental manual](https://nim-lang.github.io/Nim/manual_experimental.html#extended-macro-pragmas).
  - Pragma macros on type definitions can now return `nnkTypeSection` nodes as well as `nnkTypeDef`,
    allowing multiple type definitions to be injected in place of the original type definition.

    ```nim
    import macros
    macro multiply(amount: static int, s: untyped): untyped =
      let name = $s[0].basename
      result = newNimNode(nnkTypeSection)
      for i in 1 .. amount:
        result.add(newTree(nnkTypeDef, ident(name & $i), s[1], s[2]))
    type
      Foo = object
      Bar {.multiply: 3.} = object
        x, y, z: int
      Baz = object
    # becomes
    type
      Foo = object
      Bar1 = object
        x, y, z: int
      Bar2 = object
        x, y, z: int
      Bar3 = object
        x, y, z: int
      Baz = object
    ```

- A new form of type inference called [top-down inference](https://nim-lang.github.io/Nim/manual_experimental.html#topminusdown-type-inference)
  has been implemented for a variety of basic cases. For example, code like the following now compiles:

  ```nim
  let foo: seq[(float, byte, cstring)] = @[(1, 2, "abc")]
  ```

- `cstring` is now accepted as a selector in `case` statements, removing the
  need to convert to `string`. On the JS backend, this is translated directly
  to a `switch` statement.

- Nim now supports `out` parameters and ["strict definitions"](https://nim-lang.github.io/Nim/manual_experimental.html#strict-definitions-and-nimout-parameters).
- Nim now offers a [strict mode](https://nim-lang.github.io/Nim/manual_experimental.html#strict-case-objects) for `case objects`.

- IBM Z architecture and macOS m1 arm64 architecture are supported.

- `=wasMoved` can be overridden by users.

- Tuple unpacking for variables is now treated as syntax sugar that directly
  expands into multiple assignments. Along with this, tuple unpacking for
  variables can now be nested.

  ```nim
  proc returnsNestedTuple(): (int, (int, int), int, int) = (4, (5, 7), 2, 3)

  let (x, (_, y), _, z) = returnsNestedTuple()
  # roughly becomes
  let
    tmpTup1 = returnsNestedTuple()
    x = tmpTup1[0]
    tmpTup2 = tmpTup1[1]
    y = tmpTup2[1]
    z = tmpTup1[3]
  ```

  As a result `nnkVarTuple` nodes in variable sections will no longer be
  reflected in `typed` AST.

## Compiler changes

- The `gc` switch has been renamed to `mm` ("memory management") in order to reflect the
  reality better. (Nim moved away from all techniques based on "tracing".)

- Defines the `gcRefc` symbol which allows writing specific code for the refc GC.

- `nim` can now compile version 1.4.0 as follows: `nim c --lib:lib --stylecheck:off compiler/nim`,
  without requiring `-d:nimVersion140` which is now a noop.

- `--styleCheck`, `--hintAsError` and `--warningAsError` now only apply to the current package.

- The switch `--nimMainPrefix:prefix` has been added to add a prefix to the names of `NimMain` and
  related functions produced on the backend. This prevents conflicts with other Nim
  static libraries.

- When compiling for Release the flag `-fno-math-errno` is used for GCC.


## Tool changes

- Nim now ships Nimble version 0.14 which added support for lock-files. Libraries are stored in `$nimbleDir/pkgs2` (it was `$nimbleDir/pkgs`). Use `nimble develop --global` to create an old style link file in the special links directory documented at https://github.com/nim-lang/nimble#nimble-develop.<|MERGE_RESOLUTION|>--- conflicted
+++ resolved
@@ -175,7 +175,6 @@
 
 - - Added the `--legacy:verboseTypeMismatch` switch to get legacy type mismatch error messages.
 
-<<<<<<< HEAD
 - The JavaScript backend now uses [BigInt](https://developer.mozilla.org/en-US/docs/Web/JavaScript/Reference/Global_Objects/BigInt)
   for 64-bit integer types (`int64` and `uint64`) by default. As this affects
   JS code generation, code using these types to interface with the JS backend
@@ -185,7 +184,7 @@
   and in the case of potential bugs with the new implementation, the
   old behavior is currently still supported with the command line option
   `--jsbigint64:off`.
-=======
+
 - The `proc` and `iterator` type classes now respectively only match
   procs and iterators. Previously both type classes matched any of
   procs or iterators.
@@ -219,7 +218,6 @@
   state of the AST may be unexpected to existing code, both due to the
   replacement of the `nnkFormalParams` node as well as having child nodes
   unlike other type class AST.
->>>>>>> be06446f
 
 ## Standard library additions and changes
 
