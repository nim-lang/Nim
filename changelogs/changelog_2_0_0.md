# v2.0.0 - yyyy-mm-dd


## Changes affecting backward compatibility
- `httpclient.contentLength` default to `-1` if the Content-Length header is not set in the response. It follows Apache HttpClient(Java), http(go) and .Net HttpWebResponse(C#) behavior. Previously it raised `ValueError`.

- `addr` is now available for all addressable locations,
  `unsafeAddr` is now deprecated and an alias for `addr`.

- Certain definitions from the default `system` module have been moved to
  the following new modules:

  - `std/syncio`
  - `std/assertions`
  - `std/formatfloat`
  - `std/objectdollar`
  - `std/widestrs`
  - `std/typedthreads`
  - `std/sysatomics`

  In the future, these definitions will be removed from the `system` module,
  and their respective modules will have to be imported to use them.
  Currently, to make these imports required, the `-d:nimPreviewSlimSystem` option
  may be used.

- Enabling `-d:nimPreviewSlimSystem` also removes the following deprecated
  symbols in the `system` module:
  - Aliases with `Error` suffix to exception types that have a `Defect` suffix
    (see [exceptions](https://nim-lang.github.io/Nim/exceptions.html)):
    `ArithmeticError`, `DivByZeroError`, `OverflowError`,
    `AccessViolationError`, `AssertionError`, `OutOfMemError`, `IndexError`,
    `FieldError`, `RangeError`, `StackOverflowError`, `ReraiseError`,
    `ObjectAssignmentError`, `ObjectConversionError`, `FloatingPointError`,
    `FloatOverflowError`, `FloatUnderflowError`, `FloatInexactError`,
    `DeadThreadError`, `NilAccessError`
  - `addQuitProc`, replaced by `exitprocs.addExitProc`
  - Legacy unsigned conversion operations: `ze`, `ze64`, `toU8`, `toU16`, `toU32`
  - `TaintedString`, formerly a distinct alias to `string`
  - `PInt32`, `PInt64`, `PFloat32`, `PFloat64`, aliases to
    `ptr int32`, `ptr int64`, `ptr float32`, `ptr float64`

- Enabling `-d:nimPreviewSlimSystem` removes the import of `channels_builtin` in
  in the `system` module, which is replaced by [threading/channels](https://github.com/nim-lang/threading/blob/master/threading/channels.nim). Use the command "nimble install threading" and import `threading/channels`.

- Enabling `-d:nimPreviewCstringConversion`, `ptr char`, `ptr array[N, char]` and `ptr UncheckedArray[N, char]` don't support conversion to cstring anymore.

- Enabling `-d:nimPreviewProcConversion`, `proc` does not support conversion to
  `pointer`. `cast` may be used instead.

- The `gc:v2` option is removed.

- The `mainmodule` and `m` options are removed.

- The `threads:on` option is now the default.

- Optional parameters in combination with `: body` syntax (RFC #405) are now opt-in via
  `experimental:flexibleOptionalParams`.

- Automatic dereferencing (experimental feature) is removed.

- The `Math.trunc` polyfill for targeting Internet Explorer was
  previously included in most JavaScript output files.
  Now, it is only included with `-d:nimJsMathTruncPolyfill`.
  If you are targeting Internet Explorer, you may choose to enable this option
  or define your own `Math.trunc` polyfill using the [`emit` pragma](https://nim-lang.org/docs/manual.html#implementation-specific-pragmas-emit-pragma).
  Nim uses `Math.trunc` for the division and modulo operators for integers.

- `shallowCopy` and `shallow` are removed for ARC/ORC. Use `move` when possible or combine assignment and
`sink` for optimization purposes.

- The experimental `nimPreviewDotLikeOps` switch is going to be removed or deprecated because it didn't fullfill its promises.

- The `{.this.}` pragma, deprecated since 0.19, has been removed.
- `nil` literals can no longer be directly assigned to variables or fields of `distinct` pointer types. They must be converted instead.
  ```nim
  type Foo = distinct ptr int

  # Before:
  var x: Foo = nil
  # After:
  var x: Foo = Foo(nil)
  ```
- Removed two type pragma syntaxes deprecated since 0.20, namely
  `type Foo = object {.final.}`, and `type Foo {.final.} [T] = object`.

- `foo a = b` now means `foo(a = b)` rather than `foo(a) = b`. This is consistent
  with the existing behavior of `foo a, b = c` meaning `foo(a, b = c)`.
  This decision was made with the assumption that the old syntax was used rarely;
  if your code used the old syntax, please be aware of this change.

- [Overloadable enums](https://nim-lang.github.io/Nim/manual.html#overloadable-enum-value-names) and Unicode Operators
  are no longer experimental.

- Removed the `nimIncrSeqV3` define.

- `macros.getImpl` for `const` symbols now returns the full definition node
  (as `nnkConstDef`) rather than the AST of the constant value.

- Lock levels are deprecated, now a noop.

- ORC is now the default memory management strategy. Use
  `--mm:refc` for a transition period.

- `strictEffects` are no longer experimental.
  Use `legacy:laxEffects` to keep backward compatibility.

- The `gorge`/`staticExec` calls will now return a descriptive message in the output
  if the execution fails for whatever reason. To get back legacy behaviour use `-d:nimLegacyGorgeErrors`.

- Pointer to `cstring` conversion now triggers a `[PtrToCstringConv]` warning.
  This warning will become an error in future versions! Use a `cast` operation
  like `cast[cstring](x)` instead.

- `logging` will default to flushing all log level messages. To get the legacy behaviour of only flushing Error and Fatal messages, use `-d:nimV1LogFlushBehavior`.

- Redefining templates with the same signature was previously
  allowed to support certain macro code. To do this explicitly, the
  `{.redefine.}` pragma has been added. Note that this is only for templates.
  Implicit redefinition of templates is now deprecated and will give an error in the future.

- Using an unnamed break in a block is deprecated. This warning will become an error in future versions! Use a named block with a named break instead.

- Several Standard libraries are moved to nimble packages, use `nimble` to install them:
  - `std/punycode` => `punycode`
  - `std/asyncftpclient` => `asyncftpclient`
  - `std/smtp` => `smtp`
  - `std/db_common` => `db_connector/db_common`
  - `std/db_sqlite` => `db_connector/db_sqlite`
  - `std/db_mysql` => `db_connector/db_mysql`
  - `std/db_postgres` => `db_connector/db_postgres`
  - `std/db_odbc` => `db_connector/db_odbc`
  - `std/md5` => `checksums/md5`
  - `std/sha1` => `checksums/sha1`

- Previously, calls like `foo(a, b): ...` or `foo(a, b) do: ...` where the final argument of
  `foo` had type `proc ()` were assumed by the compiler to mean `foo(a, b, proc () = ...)`.
  This behavior is now deprecated. Use `foo(a, b) do (): ...` or `foo(a, b, proc () = ...)` instead.

- When `--warning[BareExcept]:on` is enabled, if no exception or any exception deriving from Exception but not Defect or CatchableError given in except, a `warnBareExcept` warning will be triggered.

- The experimental strictFuncs feature now disallows a store to the heap via a `ref` or `ptr` indirection.

- The underscore identifier (`_`) is now generally not added to scope when
  used as the name of a definition. While this was already the case for
  variables, it is now also the case for routine parameters, generic
  parameters, routine declarations, type declarations, etc. This means that the following code now does not compile:

  ```nim
  proc foo(_: int): int = _ + 1
  echo foo(1)

  proc foo[_](t: typedesc[_]): seq[_] = @[default(_)]
  echo foo[int]()

  proc _() = echo "_"
  _()

  type _ = int
  let x: _ = 3
  ```

  Whereas the following code now compiles:

  ```nim
  proc foo(_, _: int): int = 123
  echo foo(1, 2)

  proc foo[_, _](): int = 123
  echo foo[int, bool]()

  proc foo[T, U](_: typedesc[T], _: typedesc[U]): (T, U) = (default(T), default(U))
  echo foo(int, bool)

  proc _() = echo "one"
  proc _() = echo "two"

  type _ = int
  type _ = float
  ```

- Added the `--legacy:verboseTypeMismatch` switch to get legacy type mismatch error messages.

- The JavaScript backend now uses [BigInt](https://developer.mozilla.org/en-US/docs/Web/JavaScript/Reference/Global_Objects/BigInt)
  for 64-bit integer types (`int64` and `uint64`) by default. As this affects
  JS code generation, code using these types to interface with the JS backend
  may need to be updated. Note that `int` and `uint` are not affected.

  For compatibility with [platforms that do not support BigInt](https://caniuse.com/bigint)
  and in the case of potential bugs with the new implementation, the
  old behavior is currently still supported with the command line option
  `--jsbigint64:off`.

- The `proc` and `iterator` type classes now respectively only match
  procs and iterators. Previously both type classes matched any of
  procs or iterators.

  ```nim
  proc prc(): int =
    123

  iterator iter(): int =
    yield 123

  proc takesProc[T: proc](x: T) = discard
  proc takesIter[T: iterator](x: T) = discard

  # always compiled:
  takesProc(prc)
  takesIter(iter)
  # no longer compiles:
  takesProc(iter)
  takesIter(prc)
  ```

- The `proc` and `iterator` type classes now accept a calling convention pragma
  (i.e. `proc {.closure.}`) that must be shared by matching proc or iterator
  types. Previously pragmas were parsed but discarded if no parameter list
  was given.

  This is represented in the AST by an `nnkProcTy`/`nnkIteratorTy` node with
  an `nnkEmpty` node in the place of the `nnkFormalParams` node, and the pragma
  node in the same place as in a concrete `proc` or `iterator` type node. This
  state of the AST may be unexpected to existing code, both due to the
  replacement of the `nnkFormalParams` node as well as having child nodes
  unlike other type class AST.

- Signed integer literals in `set` literals now default to a range type of
  `0..255` instead of `0..65535` (the maximum size of sets).

- Case statements with else branches put before elif/of branches in macros
  are rejected with "invalid order of case branches".

- Destructors now default to `.raises: []` (i.e. destructors must not raise
  unlisted exceptions) and explicitly raising destructors are implementation
  defined behavior.

- The very old, undocumented deprecated pragma statement syntax for
  deprecated aliases is now a no-op. The regular deprecated pragma syntax is
  generally sufficient instead.

  ```nim
  # now does nothing:
  {.deprecated: [OldName: NewName].}

  # instead use:
  type OldName* {.deprecated: "use NewName instead".} = NewName
  const oldName* {.deprecated: "use newName instead".} = newName
  ```

  `defined(nimalias)` can be used to check for versions when this syntax was
  available; however since code that used this syntax is usually very old,
  these deprecated aliases are likely not used anymore and it may make sense
  to simply remove these statements.

- `getProgramResult` and `setProgramResult` in `std/exitprocs` are no longer
  declared when they are not available on the backend. Previously it would call
  `doAssert false` at runtime despite the condition being compile-time.

<<<<<<< HEAD
=======
- `strutils.split` and `strutils.rsplit` now forbid an empty separator.

- Custom destructors now supports non-var parameters, e.g. `proc =destroy[T: object](x: T)` is valid. `proc =destroy[T: object](x: var T)` is deprecated.

>>>>>>> a345cde2
- Relative imports will not resolve to searched paths anymore, e.g. `import ./tables` now reports an error properly.

## Standard library additions and changes

[//]: # "Changes:"
- OpenSSL 3 is now supported.
- `macros.parseExpr` and `macros.parseStmt` now accept an optional
  filename argument for more informative errors.
- Module `colors` expanded with missing colors from the CSS color standard.
  `colPaleVioletRed` and `colMediumPurple` have also been changed to match the CSS color standard.
- Fixed `lists.SinglyLinkedList` being broken after removing the last node ([#19353](https://github.com/nim-lang/Nim/pull/19353)).
- The `md5` module now works at compile time and in JavaScript.
- Changed `mimedb` to use an `OrderedTable` instead of `OrderedTableRef` to support `const` tables.
- `strutils.find` now uses and defaults to `last = -1` for whole string searches,
  making limiting it to just the first char (`last = 0`) valid.
- `strutils.split` and `strutils.rsplit` now return a source string as a single element for an empty separator.
- `random.rand` now works with `Ordinal`s.
- Undeprecated `os.isvalidfilename`.
- `std/oids` now uses `int64` to store time internally (before it was int32).
- `std/uri.Uri` dollar `$` improved, precalculates the `string` result length from the `Uri`.
- `std/uri.Uri.isIpv6` is now exported.
- `std/logging.ConsoleLogger` and `FileLogger` now have a `flushThreshold` attribute to set what log message levels are automatically flushed. For Nim v1 use `-d:nimFlushAllLogs` to automatically flush all message levels. Flushing all logs is the default behavior for Nim v2.


- `std/net.IpAddress` dollar `$` improved, uses a fixed capacity for the `string` result based from the `IpAddressFamily`.
- `std/jsfetch.newFetchOptions` now has default values for all parameters
- `std/jsformdata` now accepts `Blob` data type.

- `std/sharedlist` and `std/sharedtables` are now deprecated, see RFC [#433](https://github.com/nim-lang/RFCs/issues/433).

- New compile flag (`-d:nimNoGetRandom`) when building `std/sysrand` to remove dependency on linux `getrandom` syscall.

  This compile flag only affects linux builds and is necessary if either compiling on a linux kernel version < 3.17, or if code built will be executing on kernel < 3.17.

  On linux kernels < 3.17 (such as kernel 3.10 in RHEL7 and CentOS7), the `getrandom` syscall was not yet introduced. Without this, the `std/sysrand` module will not build properly, and if code is built on a kernel >= 3.17 without the flag, any usage of the `std/sysrand` module will fail to execute on a kernel < 3.17 (since it attempts to perform a syscall to `getrandom`, which isn't present in the current kernel). A compile flag has been added to force the `std/sysrand` module to use /dev/urandom (available since linux kernel 1.3.30), rather than the `getrandom` syscall. This allows for use of a cryptographically secure PRNG, regardless of kernel support for the `getrandom` syscall.

  When building for RHEL7/CentOS7 for example, the entire build process for nim from a source package would then be:
  ```sh
  $ yum install devtoolset-8 # Install GCC version 8 vs the standard 4.8.5 on RHEL7/CentOS7. Alternatively use -d:nimEmulateOverflowChecks. See issue #13692 for details
  $ scl enable devtoolset-8 bash # Run bash shell with default toolchain of gcc 8
  $ sh build.sh  # per unix install instructions
  $ bin/nim c koch  # per unix install instructions
  $ ./koch boot -d:release  # per unix install instructions
  $ ./koch tools -d:nimNoGetRandom  # pass the nimNoGetRandom flag to compile std/sysrand without support for getrandom syscall
  ```

  This is necessary to pass when building nim on kernel versions < 3.17 in particular to avoid an error of "SYS_getrandom undeclared" during the build process for stdlib (sysrand in particular).

[//]: # "Additions:"
- Added ISO 8601 week date utilities in `times`:
  - Added `IsoWeekRange`, a range type for weeks in a week-based year.
  - Added `IsoYear`, a distinct type for a week-based year in contrast to a regular year.
  - Added a `initDateTime` overload to create a datetime from an ISO week date.
  - Added `getIsoWeekAndYear` to get an ISO week number and week-based year from a datetime.
  - Added `getIsoWeeksInYear` to return the number of weeks in a week-based year.
- Added new modules which were part of `std/os`:
  - Added `std/oserrors` for OS error reporting. Added `std/envvars` for environment variables handling.
  - Added `std/paths`, `std/dirs`, `std/files`, `std/symlinks` and `std/appdirs`.
  - Added `std/cmdline` for reading command line parameters.
- Added `sep` parameter in `std/uri` to specify the query separator.
- Added `UppercaseLetters`, `LowercaseLetters`, `PunctuationChars`, `PrintableChars` sets to `std/strutils`.
- Added `complex.sgn` for obtaining the phase of complex numbers.
- Added `insertAdjacentText`, `insertAdjacentElement`, `insertAdjacentHTML`,
  `after`, `before`, `closest`, `append`, `hasAttributeNS`, `removeAttributeNS`,
  `hasPointerCapture`, `releasePointerCapture`, `requestPointerLock`,
  `replaceChildren`, `replaceWith`, `scrollIntoViewIfNeeded`, `setHTML`,
  `toggleAttribute`, and `matches` to `std/dom`.
- Added [`jsre.hasIndices`](https://developer.mozilla.org/en-US/docs/Web/JavaScript/Reference/Global_Objects/RegExp/hasIndices)
- Added `capacity` for `string` and `seq` to return the current capacity, see https://github.com/nim-lang/RFCs/issues/460
- Added `openArray[char]` overloads for `std/parseutils` allowing more code reuse.
- Added `openArray[char]` overloads for `std/unicode` allowing more code reuse.
- Added `safe` parameter to `base64.encodeMime`.
- Added `parseutils.parseSize` - inverse to `strutils.formatSize` - to parse human readable sizes.
- Added `minmax` to `sequtils`, as a more efficient `(min(_), max(_))` over sequences.
- `std/jscore` for JavaScript targets:
  + Added bindings to [`Array.shift`](https://developer.mozilla.org/en-US/docs/Web/JavaScript/Reference/Global_Objects/Array/shift)
  and [`queueMicrotask`](https://developer.mozilla.org/en-US/docs/Web/API/queueMicrotask).
  + Added `toDateString`, `toISOString`, `toJSON`, `toTimeString`, `toUTCString` converters for `DateTime`.
- Added `BackwardsIndex` overload for `CacheSeq`.
- Added support for nested `with` blocks in `std/with`.


[//]: # "Deprecations:"
- Deprecated `selfExe` for Nimscript.
- Deprecated `std/sums`.
- Deprecated `std/base64.encode` for collections of arbitrary integer element type.
  Now only `byte` and `char` are supported.

[//]: # "Removals:"
- Removed deprecated module `parseopt2`.
- Removed deprecated module `sharedstrings`.
- Removed deprecated module `dom_extensions`.
- Removed deprecated module `LockFreeHash`.
- Removed deprecated module `events`.
- Removed deprecated `oids.oidToString`.
- Removed define `nimExperimentalAsyncjsThen` for `std/asyncjs.then` and `std/jsfetch`.
- Removed deprecated `jsre.test` and `jsre.toString`.
- Removed deprecated `math.c_frexp`.
- Removed deprecated `` httpcore.`==` ``.
- Removed deprecated `std/posix.CMSG_SPACE` and `std/posix.CMSG_LEN` that takes wrong argument types.
- Removed deprecated `osproc.poDemon`, symbol with typo.
- Removed deprecated `tables.rightSize`.


- Removed deprecated `posix.CLONE_STOPPED`.


## Language changes

- [Tag tracking](https://nim-lang.github.io/Nim/manual.html#effect-system-tag-tracking) supports the definition of forbidden tags by the `.forbids` pragma
  which can be used to disable certain effects in proc types.
- [Case statement macros](https://nim-lang.github.io/Nim/manual.html#macros-case-statement-macros) are no longer experimental,
  meaning you no longer need to enable the experimental switch `caseStmtMacros` to use them.
- Full command syntax and block arguments i.e. `foo a, b: c` are now allowed
  for the right-hand side of type definitions in type sections. Previously
  they would error with "invalid indentation".

- Compile-time define changes:
  - `defined` now accepts identifiers separated by dots, i.e. `defined(a.b.c)`.
    In the command line, this is defined as `-d:a.b.c`. Older versions can
    use accents as in ``defined(`a.b.c`)`` to access such defines.
  - [Define pragmas for constants](https://nim-lang.github.io/Nim/manual.html#implementation-specific-pragmas-compileminustime-define-pragmas)
    now support a string argument for qualified define names.

    ```nim
    # -d:package.FooBar=42
    const FooBar {.intdefine: "package.FooBar".}: int = 5
    echo FooBar # 42
    ```

    This was added to help disambiguate similar define names for different packages.
    In older versions, this could only be achieved with something like the following:

    ```nim
    const FooBar = block:
      const `package.FooBar` {.intdefine.}: int = 5
      `package.FooBar`
    ```
  - A generic `define` pragma for constants has been added that interprets
    the value of the define based on the type of the constant value.
    See the [experimental manual](https://nim-lang.github.io/Nim/manual_experimental.html#generic-nimdefine-pragma)
    for a list of supported types.

- [Macro pragmas](https://nim-lang.github.io/Nim/manual.html#userminusdefined-pragmas-macro-pragmas) changes:
  - Templates now accept macro pragmas.
  - Macro pragmas for var/let/const sections have been redesigned in a way that works
    similarly to routine macro pragmas. The new behavior is documented in the
    [experimental manual](https://nim-lang.github.io/Nim/manual_experimental.html#extended-macro-pragmas).
  - Pragma macros on type definitions can now return `nnkTypeSection` nodes as well as `nnkTypeDef`,
    allowing multiple type definitions to be injected in place of the original type definition.

    ```nim
    import macros
    macro multiply(amount: static int, s: untyped): untyped =
      let name = $s[0].basename
      result = newNimNode(nnkTypeSection)
      for i in 1 .. amount:
        result.add(newTree(nnkTypeDef, ident(name & $i), s[1], s[2]))
    type
      Foo = object
      Bar {.multiply: 3.} = object
        x, y, z: int
      Baz = object
    # becomes
    type
      Foo = object
      Bar1 = object
        x, y, z: int
      Bar2 = object
        x, y, z: int
      Bar3 = object
        x, y, z: int
      Baz = object
    ```

- A new form of type inference called [top-down inference](https://nim-lang.github.io/Nim/manual_experimental.html#topminusdown-type-inference)
  has been implemented for a variety of basic cases. For example, code like the following now compiles:

  ```nim
  let foo: seq[(float, byte, cstring)] = @[(1, 2, "abc")]
  ```

- `cstring` is now accepted as a selector in `case` statements, removing the
  need to convert to `string`. On the JS backend, this is translated directly
  to a `switch` statement.

- Nim now supports `out` parameters and ["strict definitions"](https://nim-lang.github.io/Nim/manual_experimental.html#strict-definitions-and-nimout-parameters).
- Nim now offers a [strict mode](https://nim-lang.github.io/Nim/manual_experimental.html#strict-case-objects) for `case objects`.

- IBM Z architecture and macOS m1 arm64 architecture are supported.

- `=wasMoved` can be overridden by users.

- Tuple unpacking for variables is now treated as syntax sugar that directly
  expands into multiple assignments. Along with this, tuple unpacking for
  variables can now be nested.

  ```nim
  proc returnsNestedTuple(): (int, (int, int), int, int) = (4, (5, 7), 2, 3)

  let (x, (_, y), _, z) = returnsNestedTuple()
  # roughly becomes
  let
    tmpTup1 = returnsNestedTuple()
    x = tmpTup1[0]
    tmpTup2 = tmpTup1[1]
    y = tmpTup2[1]
    z = tmpTup1[3]
  ```

  As a result `nnkVarTuple` nodes in variable sections will no longer be
  reflected in `typed` AST.

## Compiler changes

- The `gc` switch has been renamed to `mm` ("memory management") in order to reflect the
  reality better. (Nim moved away from all techniques based on "tracing".)

- Defines the `gcRefc` symbol which allows writing specific code for the refc GC.

- `nim` can now compile version 1.4.0 as follows: `nim c --lib:lib --stylecheck:off compiler/nim`,
  without requiring `-d:nimVersion140` which is now a noop.

- `--styleCheck`, `--hintAsError` and `--warningAsError` now only apply to the current package.

- The switch `--nimMainPrefix:prefix` has been added to add a prefix to the names of `NimMain` and
  related functions produced on the backend. This prevents conflicts with other Nim
  static libraries.

- When compiling for Release the flag `-fno-math-errno` is used for GCC.
- Removed deprecated `LineTooLong` hint.
- Line numbers and filenames of source files work correctly inside templates for JavaScript targets.

- Removed support for LCC (Local C), Pelles C, Digital Mars, Watcom compilers.


## Docgen

- `Markdown` is now default markup language of doc comments (instead
  of legacy `RstMarkdown` mode). In this release we begin to separate
  RST and Markdown features to better follow specification of each
  language, with the focus on Markdown development.

  * So we add `{.doctype: Markdown | RST | RstMarkdown.}` pragma allowing to
    select the markup language mode in the doc comments of current `.nim`
    file for processing by `nim doc`:

      1. `Markdown` (default) is basically CommonMark (standard Markdown) +
         some Pandoc Markdown features + some RST features that are missing
         in our current implementation of CommonMark and Pandoc Markdown.
      2. `RST` closely follows RST spec with few additional Nim features.
      3. `RstMarkdown` is a maximum mix of RST and Markdown features, which
          is kept for the sake of compatibility and ease of migration.

  * and we add separate `md2html` and `rst2html` commands for processing
    standalone `.md` and `.rst` files respectively (and also `md2tex/rst2tex`).

- Added Pandoc Markdown bracket syntax `[...]` for making anchor-less links.
- Docgen now supports concise syntax for referencing Nim symbols:
  instead of specifying HTML anchors directly one can use original
  Nim symbol declarations (adding the aforementioned link brackets
  `[...]` around them).
    * to use this feature across modules a new `importdoc` directive is added.
  Using this feature for referencing also helps to ensure that links
  (inside one module or the whole project) are not broken.
- Added support for RST & Markdown quote blocks (blocks starting from `>`).
- Added a popular Markdown definition lists extension.
- Added Markdown indented code blocks (blocks indented by >= 4 spaces).
- Added syntax for additional parameters to Markdown code blocks:

       ```nim test="nim c $1"
       ...
       ```

## Tool changes

- Nim now ships Nimble version 0.14 which added support for lock-files. Libraries are stored in `$nimbleDir/pkgs2` (it was `$nimbleDir/pkgs`). Use `nimble develop --global` to create an old style link file in the special links directory documented at https://github.com/nim-lang/nimble#nimble-develop.
- nimgrep added option `--inContext` (and `--notInContext`), which
  allows to filter only matches with context block containing a given pattern.
- nimgrep: names of options containing "include/exclude" are deprecated,
  e.g. instead of `--includeFile` and `--excludeFile` we have
  `--filename` and `--notFilename` respectively.
  Also the semantics become consistent for such positive/negative filters.
- koch now supports the `--skipIntegrityCheck` option. The command `koch --skipIntegrityCheck boot -d:release` always builds the compiler twice.<|MERGE_RESOLUTION|>--- conflicted
+++ resolved
@@ -256,13 +256,8 @@
   declared when they are not available on the backend. Previously it would call
   `doAssert false` at runtime despite the condition being compile-time.
 
-<<<<<<< HEAD
-=======
-- `strutils.split` and `strutils.rsplit` now forbid an empty separator.
-
 - Custom destructors now supports non-var parameters, e.g. `proc =destroy[T: object](x: T)` is valid. `proc =destroy[T: object](x: var T)` is deprecated.
 
->>>>>>> a345cde2
 - Relative imports will not resolve to searched paths anymore, e.g. `import ./tables` now reports an error properly.
 
 ## Standard library additions and changes
