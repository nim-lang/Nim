--- conflicted
+++ resolved
@@ -1944,16 +1944,9 @@
 
 proc genConstant(p: PProc, c: PSym) =
   if lfNoDecl notin c.loc.flags and not p.g.generatedSyms.containsOrIncl(c.id):
-<<<<<<< HEAD
-    let oldBody = p.body
-    p.body = nil
+    let oldBody = move p.body
     #genLineDir(p, c.astdef)
     genVarInit(p, c, c.astdef)
-=======
-    let oldBody = move p.body
-    #genLineDir(p, c.ast)
-    genVarInit(p, c, c.ast)
->>>>>>> 95614089
     p.g.constants.add(p.body)
     p.body = oldBody
 
