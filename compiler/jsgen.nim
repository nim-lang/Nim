#
#
#           The Nim Compiler
#        (c) Copyright 2015 Andreas Rumpf
#
#    See the file "copying.txt", included in this
#    distribution, for details about the copyright.
#

# This is the JavaScript code generator.

discard """
The JS code generator contains only 2 tricks:

Trick 1
-------
Some locations (for example 'var int') require "fat pointers" (`etyBaseIndex`)
which are pairs (array, index). The derefence operation is then 'array[index]'.
Check `mapType` for the details.

Trick 2
-------
It is preferable to generate '||' and '&&' if possible since that is more
idiomatic and hence should be friendlier for the JS JIT implementation. However
code like `foo and (let bar = baz())` cannot be translated this way. Instead
the expressions need to be transformed into statements. `isSimpleExpr`
implements the required case distinction.
"""


import
  ast, trees, magicsys, options,
  nversion, msgs, idents, types,
  ropes, passes, ccgutils, wordrecg, renderer,
  cgmeth, lowerings, sighashes, modulegraphs, lineinfos, rodutils,
  transf, injectdestructors, sourcemap, astmsgs

import json, sets, math, tables, intsets
import strutils except addf

when defined(nimPreviewSlimSystem):
  import std/[assertions, syncio]


type
  TJSGen = object of PPassContext
    module: PSym
    graph: ModuleGraph
    config: ConfigRef
    sigConflicts: CountTable[SigHash]

  BModule = ref TJSGen
  TJSTypeKind = enum       # necessary JS "types"
    etyNone,                  # no type
    etyNull,                  # null type
    etyProc,                  # proc type
    etyBool,                  # bool type
    etySeq,                   # Nim seq or string type
    etyInt,                   # JavaScript's int
    etyFloat,                 # JavaScript's float
    etyString,                # JavaScript's string
    etyObject,                # JavaScript's reference to an object
    etyBaseIndex              # base + index needed
  TResKind = enum
    resNone,                  # not set
    resExpr,                  # is some complex expression
    resVal,                   # is a temporary/value/l-value
    resCallee                 # expression is callee
  TCompRes = object
    kind: TResKind
    typ: TJSTypeKind
    res: Rope               # result part; index if this is an
                             # (address, index)-tuple
    address: Rope           # address of an (address, index)-tuple
    tmpLoc: Rope            # tmp var which stores the (address, index)
                            # pair to prevent multiple evals.
                            # the tmp is initialized upon evaling the
                            # address.
                            # might be nil.
                            # (see `maybeMakeTemp`)

  TBlock = object
    id: int                  # the ID of the label; positive means that it
                             # has been used (i.e. the label should be emitted)
    isLoop: bool             # whether it's a 'block' or 'while'

  PGlobals = ref object of RootObj
    typeInfo, constants, code: Rope
    forwarded: seq[PSym]
    generatedSyms: IntSet
    typeInfoGenerated: IntSet
    unique: int    # for temp identifier generation
    inSystem: bool

  PProc = ref TProc
  TProc = object
    procDef: PNode
    prc: PSym
    globals, locals, body: Rope
    options: TOptions
    module: BModule
    g: PGlobals
    generatedParamCopies: IntSet
    beforeRetNeeded: bool
    unique: int    # for temp identifier generation
    blocks: seq[TBlock]
    extraIndent: int
    up: PProc     # up the call chain; required for closure support
    declaredGlobals: IntSet

template config*(p: PProc): ConfigRef = p.module.config

proc indentLine(p: PProc, r: Rope): Rope =
  var p = p
  var ind = 0
  while true:
    inc ind, p.blocks.len + p.extraIndent
    if p.up == nil or p.up.prc != p.prc.owner:
      break
    p = p.up
  result = repeat(' ', ind*2) & r

template line(p: PProc, added: string) =
  p.body.add(indentLine(p, rope(added)))

template lineF(p: PProc, frmt: FormatStr, args: varargs[Rope]) =
  p.body.add(indentLine(p, ropes.`%`(frmt, args)))

template nested(p, body) =
  inc p.extraIndent
  body
  dec p.extraIndent

proc newGlobals(): PGlobals =
  new(result)
  result.forwarded = @[]
  result.generatedSyms = initIntSet()
  result.typeInfoGenerated = initIntSet()

proc initCompRes(r: var TCompRes) =
  r.address = ""
  r.res = ""
  r.tmpLoc = ""
  r.typ = etyNone
  r.kind = resNone

proc rdLoc(a: TCompRes): Rope {.inline.} =
  if a.typ != etyBaseIndex:
    result = a.res
  else:
    result = "$1[$2]" % [a.address, a.res]

proc newProc(globals: PGlobals, module: BModule, procDef: PNode,
             options: TOptions): PProc =
  result = PProc(
    blocks: @[],
    options: options,
    module: module,
    procDef: procDef,
    g: globals,
    extraIndent: int(procDef != nil))
  if procDef != nil: result.prc = procDef[namePos].sym

proc initProcOptions(module: BModule): TOptions =
  result = module.config.options
  if PGlobals(module.graph.backend).inSystem:
    result.excl(optStackTrace)

proc newInitProc(globals: PGlobals, module: BModule): PProc =
  result = newProc(globals, module, nil, initProcOptions(module))

proc declareGlobal(p: PProc; id: int; r: Rope) =
  if p.prc != nil and not p.declaredGlobals.containsOrIncl(id):
    p.locals.addf("global $1;$n", [r])

const
  MappedToObject = {tyObject, tyArray, tyTuple, tyOpenArray,
    tySet, tyVarargs}

proc mapType(typ: PType): TJSTypeKind =
  let t = skipTypes(typ, abstractInst)
  case t.kind
  of tyVar, tyRef, tyPtr:
    if skipTypes(t.lastSon, abstractInst).kind in MappedToObject:
      result = etyObject
    else:
      result = etyBaseIndex
  of tyPointer:
    # treat a tyPointer like a typed pointer to an array of bytes
    result = etyBaseIndex
  of tyRange, tyDistinct, tyOrdinal, tyProxy, tyLent:
    # tyLent is no-op as JS has pass-by-reference semantics
    result = mapType(t[0])
  of tyInt..tyInt64, tyUInt..tyUInt64, tyEnum, tyChar: result = etyInt
  of tyBool: result = etyBool
  of tyFloat..tyFloat128: result = etyFloat
  of tySet: result = etyObject # map a set to a table
  of tyString, tySequence: result = etySeq
  of tyObject, tyArray, tyTuple, tyOpenArray, tyVarargs, tyUncheckedArray:
    result = etyObject
  of tyNil: result = etyNull
  of tyGenericParam, tyGenericBody, tyGenericInvocation,
     tyNone, tyFromExpr, tyForward, tyEmpty,
     tyUntyped, tyTyped, tyTypeDesc, tyBuiltInTypeClass, tyCompositeTypeClass,
     tyAnd, tyOr, tyNot, tyAnything, tyVoid:
    result = etyNone
  of tyGenericInst, tyInferred, tyAlias, tyUserTypeClass, tyUserTypeClassInst,
     tySink, tyOwned:
    result = mapType(typ.lastSon)
  of tyStatic:
    if t.n != nil: result = mapType(lastSon t)
    else: result = etyNone
  of tyProc: result = etyProc
  of tyCstring: result = etyString
  of tyConcept, tyIterable: doAssert false

proc mapType(p: PProc; typ: PType): TJSTypeKind =
  result = mapType(typ)

proc mangleName(m: BModule, s: PSym): Rope =
  proc validJsName(name: string): bool =
    result = true
    const reservedWords = ["abstract", "await", "boolean", "break", "byte",
      "case", "catch", "char", "class", "const", "continue", "debugger",
      "default", "delete", "do", "double", "else", "enum", "export", "extends",
      "false", "final", "finally", "float", "for", "function", "goto", "if",
      "implements", "import", "in", "instanceof", "int", "interface", "let",
      "long", "native", "new", "null", "package", "private", "protected",
      "public", "return", "short", "static", "super", "switch", "synchronized",
      "this", "throw", "throws", "transient", "true", "try", "typeof", "var",
      "void", "volatile", "while", "with", "yield"]
    case name
    of reservedWords:
      return false
    else:
      discard
    if name[0] in {'0'..'9'}: return false
    for chr in name:
      if chr notin {'A'..'Z','a'..'z','_','$','0'..'9'}:
        return false
  result = s.loc.r
  if result == "":
    if s.kind == skField and s.name.s.validJsName:
      result = rope(s.name.s)
    elif s.kind == skTemp:
      result = rope(mangle(s.name.s))
    else:
      var x = newStringOfCap(s.name.s.len)
      var i = 0
      while i < s.name.s.len:
        let c = s.name.s[i]
        case c
        of 'A'..'Z', 'a'..'z', '_', '0'..'9':
          x.add c
        else:
          x.add("HEX" & toHex(ord(c), 2))
        inc i
      result = rope(x)
    # From ES5 on reserved words can be used as object field names
    if s.kind != skField:
      if m.config.hcrOn:
        # When hot reloading is enabled, we must ensure that the names
        # of functions and types will be preserved across rebuilds:
        result.add(idOrSig(s, m.module.name.s, m.sigConflicts))
      else:
        result.add("_")
        result.add(rope(s.id))
    s.loc.r = result

proc escapeJSString(s: string): string =
  result = newStringOfCap(s.len + s.len shr 2)
  result.add("\"")
  for c in items(s):
    case c
    of '\l': result.add("\\n")
    of '\r': result.add("\\r")
    of '\t': result.add("\\t")
    of '\b': result.add("\\b")
    of '\a': result.add("\\a")
    of '\e': result.add("\\e")
    of '\v': result.add("\\v")
    of '\\': result.add("\\\\")
    of '\"': result.add("\\\"")
    else: result.add(c)
  result.add("\"")

proc makeJSString(s: string, escapeNonAscii = true): Rope =
  if escapeNonAscii:
    result = strutils.escape(s).rope
  else:
    result = escapeJSString(s).rope

proc makeJsNimStrLit(s: string): Rope =
  var x = newStringOfCap(4*s.len+1)
  x.add "["
  var i = 0
  if i < s.len:
    x.addInt int64(s[i])
    inc i
  while i < s.len:
    x.add ","
    x.addInt int64(s[i])
    inc i
  x.add "]"
  result = rope(x)


include jstypes

proc gen(p: PProc, n: PNode, r: var TCompRes)
proc genStmt(p: PProc, n: PNode)
proc genProc(oldProc: PProc, prc: PSym): Rope
proc genConstant(p: PProc, c: PSym)

proc useMagic(p: PProc, name: string) =
  if name.len == 0: return
  var s = magicsys.getCompilerProc(p.module.graph, name)
  if s != nil:
    internalAssert p.config, s.kind in {skProc, skFunc, skMethod, skConverter}
    if not p.g.generatedSyms.containsOrIncl(s.id):
      let code = genProc(p, s)
      p.g.constants.add(code)
  else:
    if p.prc != nil:
      globalError(p.config, p.prc.info, "system module needs: " & name)
    else:
      rawMessage(p.config, errGenerated, "system module needs: " & name)

proc isSimpleExpr(p: PProc; n: PNode): bool =
  # calls all the way down --> can stay expression based
  case n.kind
  of nkCallKinds, nkBracketExpr, nkDotExpr, nkPar, nkTupleConstr,
    nkObjConstr, nkBracket, nkCurly,
    nkDerefExpr, nkHiddenDeref, nkAddr, nkHiddenAddr,
    nkConv, nkHiddenStdConv, nkHiddenSubConv:
    for c in n:
      if not p.isSimpleExpr(c): return false
    result = true
  of nkStmtListExpr:
    for i in 0..<n.len-1:
      if n[i].kind notin {nkCommentStmt, nkEmpty}: return false
    result = isSimpleExpr(p, n.lastSon)
  else:
    if n.isAtom:
      result = true

proc getTemp(p: PProc, defineInLocals: bool = true): Rope =
  inc(p.unique)
  result = "Temporary$1" % [rope(p.unique)]
  if defineInLocals:
    p.locals.add(p.indentLine("var $1;$n" % [result]))

proc genAnd(p: PProc, a, b: PNode, r: var TCompRes) =
  assert r.kind == resNone
  var x, y: TCompRes
  if p.isSimpleExpr(a) and p.isSimpleExpr(b):
    gen(p, a, x)
    gen(p, b, y)
    r.kind = resExpr
    r.res = "($1 && $2)" % [x.rdLoc, y.rdLoc]
  else:
    r.res = p.getTemp
    r.kind = resVal
    # while a and b:
    # -->
    # while true:
    #   aa
    #   if not a: tmp = false
    #   else:
    #     bb
    #     tmp = b
    # tmp
    gen(p, a, x)
    lineF(p, "if (!$1) $2 = false; else {", [x.rdLoc, r.rdLoc])
    p.nested:
      gen(p, b, y)
      lineF(p, "$2 = $1;", [y.rdLoc, r.rdLoc])
    line(p, "}")

proc genOr(p: PProc, a, b: PNode, r: var TCompRes) =
  assert r.kind == resNone
  var x, y: TCompRes
  if p.isSimpleExpr(a) and p.isSimpleExpr(b):
    gen(p, a, x)
    gen(p, b, y)
    r.kind = resExpr
    r.res = "($1 || $2)" % [x.rdLoc, y.rdLoc]
  else:
    r.res = p.getTemp
    r.kind = resVal
    gen(p, a, x)
    lineF(p, "if ($1) $2 = true; else {", [x.rdLoc, r.rdLoc])
    p.nested:
      gen(p, b, y)
      lineF(p, "$2 = $1;", [y.rdLoc, r.rdLoc])
    line(p, "}")

type
  TMagicFrmt = array[0..1, string]
  TMagicOps = array[mAddI..mStrToStr, TMagicFrmt]

const # magic checked op; magic unchecked op;
  jsMagics: TMagicOps = [
    mAddI: ["addInt", ""],
    mSubI: ["subInt", ""],
    mMulI: ["mulInt", ""],
    mDivI: ["divInt", ""],
    mModI: ["modInt", ""],
    mSucc: ["addInt", ""],
    mPred: ["subInt", ""],
    mAddF64: ["", ""],
    mSubF64: ["", ""],
    mMulF64: ["", ""],
    mDivF64: ["", ""],
    mShrI: ["", ""],
    mShlI: ["", ""],
    mAshrI: ["", ""],
    mBitandI: ["", ""],
    mBitorI: ["", ""],
    mBitxorI: ["", ""],
    mMinI: ["nimMin", "nimMin"],
    mMaxI: ["nimMax", "nimMax"],
    mAddU: ["", ""],
    mSubU: ["", ""],
    mMulU: ["", ""],
    mDivU: ["", ""],
    mModU: ["", ""],
    mEqI: ["", ""],
    mLeI: ["", ""],
    mLtI: ["", ""],
    mEqF64: ["", ""],
    mLeF64: ["", ""],
    mLtF64: ["", ""],
    mLeU: ["", ""],
    mLtU: ["", ""],
    mEqEnum: ["", ""],
    mLeEnum: ["", ""],
    mLtEnum: ["", ""],
    mEqCh: ["", ""],
    mLeCh: ["", ""],
    mLtCh: ["", ""],
    mEqB: ["", ""],
    mLeB: ["", ""],
    mLtB: ["", ""],
    mEqRef: ["", ""],
    mLePtr: ["", ""],
    mLtPtr: ["", ""],
    mXor: ["", ""],
    mEqCString: ["", ""],
    mEqProc: ["", ""],
    mUnaryMinusI: ["negInt", ""],
    mUnaryMinusI64: ["negInt64", ""],
    mAbsI: ["absInt", ""],
    mNot: ["", ""],
    mUnaryPlusI: ["", ""],
    mBitnotI: ["", ""],
    mUnaryPlusF64: ["", ""],
    mUnaryMinusF64: ["", ""],
    mCharToStr: ["nimCharToStr", "nimCharToStr"],
    mBoolToStr: ["nimBoolToStr", "nimBoolToStr"],
    mIntToStr: ["cstrToNimstr", "cstrToNimstr"],
    mInt64ToStr: ["cstrToNimstr", "cstrToNimstr"],
    mFloatToStr: ["cstrToNimstr", "cstrToNimstr"],
    mCStrToStr: ["cstrToNimstr", "cstrToNimstr"],
    mStrToStr: ["", ""]]

proc needsTemp(p: PProc; n: PNode): bool =
  # check if n contains a call to determine
  # if a temp should be made to prevent multiple evals
  if n.kind in nkCallKinds + {nkTupleConstr, nkObjConstr, nkBracket, nkCurly}:
    return true
  for c in n:
    if needsTemp(p, c):
      return true

proc maybeMakeTemp(p: PProc, n: PNode; x: TCompRes): tuple[a, tmp: Rope] =
  var
    a = x.rdLoc
    b = a
  if needsTemp(p, n):
    # if we have tmp just use it
    if x.tmpLoc != "" and (mapType(n.typ) == etyBaseIndex or n.kind in {nkHiddenDeref, nkDerefExpr}):
      b = "$1[0][$1[1]]" % [x.tmpLoc]
      (a: a, tmp: b)
    else:
      let tmp = p.getTemp
      b = tmp
      a = "($1 = $2, $1)" % [tmp, a]
      (a: a, tmp: b)
  else:
    (a: a, tmp: b)

proc maybeMakeTempAssignable(p: PProc, n: PNode; x: TCompRes): tuple[a, tmp: Rope] =
  var
    a = x.rdLoc
    b = a
  if needsTemp(p, n):
    # if we have tmp just use it
    if x.tmpLoc != "" and (mapType(n.typ) == etyBaseIndex or n.kind in {nkHiddenDeref, nkDerefExpr}):
      b = "$1[0][$1[1]]" % [x.tmpLoc]
      result = (a: a, tmp: b)
    elif x.tmpLoc != "" and n.kind == nkBracketExpr:
      # genArrayAddr
      var
        address, index: TCompRes
        first: Int128
      gen(p, n[0], address)
      gen(p, n[1], index)
      let (m1, tmp1) = maybeMakeTemp(p, n[0], address)
      let typ = skipTypes(n[0].typ, abstractPtrs)
      if typ.kind == tyArray:
        first = firstOrd(p.config, typ[0])
      if optBoundsCheck in p.options:
        useMagic(p, "chckIndx")
        if first == 0: # save a couple chars
          index.res = "chckIndx($1, 0, ($2).length - 1)" % [index.res, tmp1]
        else:
          index.res = "chckIndx($1, $2, ($3).length + ($2) - 1) - ($2)" % [
            index.res, rope(first), tmp1]
      elif first != 0:
        index.res = "($1) - ($2)" % [index.res, rope(first)]
      else:
        discard # index.res = index.res
      let (n1, tmp2) = maybeMakeTemp(p, n[1], index)
      result = (a: "$1[$2]" % [m1, n1], tmp: "$1[$2]" % [tmp1, tmp2])
    # could also put here: nkDotExpr -> genFieldAccess, nkCheckedFieldExpr -> genCheckedFieldOp
    # but the uses of maybeMakeTempAssignable don't need them
    else:
      result = (a: a, tmp: b)
  else:
    result = (a: a, tmp: b)

template binaryExpr(p: PProc, n: PNode, r: var TCompRes, magic, frmt: string,
                    reassign = false) =
  # $1 and $2 in the `frmt` string bind to lhs and rhs of the expr,
  # if $3 or $4 are present they will be substituted with temps for
  # lhs and rhs respectively
  var x, y: TCompRes
  useMagic(p, magic)
  gen(p, n[1], x)
  gen(p, n[2], y)

  var
    a, tmp = x.rdLoc
    b, tmp2 = y.rdLoc
  when reassign:
    (a, tmp) = maybeMakeTempAssignable(p, n[1], x)
  else:
    when "$3" in frmt: (a, tmp) = maybeMakeTemp(p, n[1], x)
    when "$4" in frmt: (b, tmp2) = maybeMakeTemp(p, n[2], y)

  r.res = frmt % [a, b, tmp, tmp2]
  r.kind = resExpr

proc unsignedTrimmerJS(size: BiggestInt): Rope =
  case size
  of 1: rope"& 0xff"
  of 2: rope"& 0xffff"
  of 4: rope">>> 0"
  else: rope""


template unsignedTrimmer(size: BiggestInt): Rope =
  size.unsignedTrimmerJS

proc binaryUintExpr(p: PProc, n: PNode, r: var TCompRes, op: string,
                    reassign: static[bool] = false) =
  var x, y: TCompRes
  gen(p, n[1], x)
  gen(p, n[2], y)
  let trimmer = unsignedTrimmer(n[1].typ.skipTypes(abstractRange).size)
  when reassign:
    let (a, tmp) = maybeMakeTempAssignable(p, n[1], x)
    r.res = "$1 = (($5 $2 $3) $4)" % [a, rope op, y.rdLoc, trimmer, tmp]
  else:
    r.res = "(($1 $2 $3) $4)" % [x.rdLoc, rope op, y.rdLoc, trimmer]
  r.kind = resExpr

template ternaryExpr(p: PProc, n: PNode, r: var TCompRes, magic, frmt: string) =
  var x, y, z: TCompRes
  useMagic(p, magic)
  gen(p, n[1], x)
  gen(p, n[2], y)
  gen(p, n[3], z)
  r.res = frmt % [x.rdLoc, y.rdLoc, z.rdLoc]
  r.kind = resExpr

template unaryExpr(p: PProc, n: PNode, r: var TCompRes, magic, frmt: string) =
  # $1 binds to n[1], if $2 is present it will be substituted to a tmp of $1
  useMagic(p, magic)
  gen(p, n[1], r)
  var a, tmp = r.rdLoc
  if "$2" in frmt: (a, tmp) = maybeMakeTemp(p, n[1], r)
  r.res = frmt % [a, tmp]
  r.kind = resExpr

proc arithAux(p: PProc, n: PNode, r: var TCompRes, op: TMagic) =
  var
    x, y: TCompRes
    xLoc,yLoc: Rope
  let i = ord(optOverflowCheck notin p.options)
  useMagic(p, jsMagics[op][i])
  if n.len > 2:
    gen(p, n[1], x)
    gen(p, n[2], y)
    xLoc = x.rdLoc
    yLoc = y.rdLoc
  else:
    gen(p, n[1], r)
    xLoc = r.rdLoc

  template applyFormat(frmt) =
    r.res = frmt % [xLoc, yLoc]
  template applyFormat(frmtA, frmtB) =
    if i == 0: applyFormat(frmtA) else: applyFormat(frmtB)

  case op:
  of mAddI: applyFormat("addInt($1, $2)", "($1 + $2)")
  of mSubI: applyFormat("subInt($1, $2)", "($1 - $2)")
  of mMulI: applyFormat("mulInt($1, $2)", "($1 * $2)")
  of mDivI: applyFormat("divInt($1, $2)", "Math.trunc($1 / $2)")
  of mModI: applyFormat("modInt($1, $2)", "Math.trunc($1 % $2)")
  of mSucc: applyFormat("addInt($1, $2)", "($1 + $2)")
  of mPred: applyFormat("subInt($1, $2)", "($1 - $2)")
  of mAddF64: applyFormat("($1 + $2)", "($1 + $2)")
  of mSubF64: applyFormat("($1 - $2)", "($1 - $2)")
  of mMulF64: applyFormat("($1 * $2)", "($1 * $2)")
  of mDivF64: applyFormat("($1 / $2)", "($1 / $2)")
  of mShrI: applyFormat("", "")
  of mShlI:
    if n[1].typ.size <= 4:
      applyFormat("($1 << $2)", "($1 << $2)")
    else:
      applyFormat("($1 * Math.pow(2, $2))", "($1 * Math.pow(2, $2))")
  of mAshrI:
    if n[1].typ.size <= 4:
      applyFormat("($1 >> $2)", "($1 >> $2)")
    else:
      applyFormat("Math.floor($1 / Math.pow(2, $2))", "Math.floor($1 / Math.pow(2, $2))")
  of mBitandI: applyFormat("($1 & $2)", "($1 & $2)")
  of mBitorI: applyFormat("($1 | $2)", "($1 | $2)")
  of mBitxorI: applyFormat("($1 ^ $2)", "($1 ^ $2)")
  of mMinI: applyFormat("nimMin($1, $2)", "nimMin($1, $2)")
  of mMaxI: applyFormat("nimMax($1, $2)", "nimMax($1, $2)")
  of mAddU: applyFormat("", "")
  of mSubU: applyFormat("", "")
  of mMulU: applyFormat("", "")
  of mDivU: applyFormat("", "")
  of mModU: applyFormat("($1 % $2)", "($1 % $2)")
  of mEqI: applyFormat("($1 == $2)", "($1 == $2)")
  of mLeI: applyFormat("($1 <= $2)", "($1 <= $2)")
  of mLtI: applyFormat("($1 < $2)", "($1 < $2)")
  of mEqF64: applyFormat("($1 == $2)", "($1 == $2)")
  of mLeF64: applyFormat("($1 <= $2)", "($1 <= $2)")
  of mLtF64: applyFormat("($1 < $2)", "($1 < $2)")
  of mLeU: applyFormat("($1 <= $2)", "($1 <= $2)")
  of mLtU: applyFormat("($1 < $2)", "($1 < $2)")
  of mEqEnum: applyFormat("($1 == $2)", "($1 == $2)")
  of mLeEnum: applyFormat("($1 <= $2)", "($1 <= $2)")
  of mLtEnum: applyFormat("($1 < $2)", "($1 < $2)")
  of mEqCh: applyFormat("($1 == $2)", "($1 == $2)")
  of mLeCh: applyFormat("($1 <= $2)", "($1 <= $2)")
  of mLtCh: applyFormat("($1 < $2)", "($1 < $2)")
  of mEqB: applyFormat("($1 == $2)", "($1 == $2)")
  of mLeB: applyFormat("($1 <= $2)", "($1 <= $2)")
  of mLtB: applyFormat("($1 < $2)", "($1 < $2)")
  of mEqRef: applyFormat("($1 == $2)", "($1 == $2)")
  of mLePtr: applyFormat("($1 <= $2)", "($1 <= $2)")
  of mLtPtr: applyFormat("($1 < $2)", "($1 < $2)")
  of mXor: applyFormat("($1 != $2)", "($1 != $2)")
  of mEqCString: applyFormat("($1 == $2)", "($1 == $2)")
  of mEqProc: applyFormat("($1 == $2)", "($1 == $2)")
  of mUnaryMinusI: applyFormat("negInt($1)", "-($1)")
  of mUnaryMinusI64: applyFormat("negInt64($1)", "-($1)")
  of mAbsI: applyFormat("absInt($1)", "Math.abs($1)")
  of mNot: applyFormat("!($1)", "!($1)")
  of mUnaryPlusI: applyFormat("+($1)", "+($1)")
  of mBitnotI: applyFormat("~($1)", "~($1)")
  of mUnaryPlusF64: applyFormat("+($1)", "+($1)")
  of mUnaryMinusF64: applyFormat("-($1)", "-($1)")
  of mCharToStr: applyFormat("nimCharToStr($1)", "nimCharToStr($1)")
  of mBoolToStr: applyFormat("nimBoolToStr($1)", "nimBoolToStr($1)")
  of mIntToStr: applyFormat("cstrToNimstr(($1) + \"\")", "cstrToNimstr(($1) + \"\")")
  of mInt64ToStr: applyFormat("cstrToNimstr(($1) + \"\")", "cstrToNimstr(($1) + \"\")")
  of mCStrToStr: applyFormat("cstrToNimstr($1)", "cstrToNimstr($1)")
  of mStrToStr, mUnown, mIsolate, mFinished: applyFormat("$1", "$1")
  else:
    assert false, $op

proc arith(p: PProc, n: PNode, r: var TCompRes, op: TMagic) =
  case op
  of mAddU: binaryUintExpr(p, n, r, "+")
  of mSubU: binaryUintExpr(p, n, r, "-")
  of mMulU: binaryUintExpr(p, n, r, "*")
  of mDivU:
    binaryUintExpr(p, n, r, "/")
    if n[1].typ.skipTypes(abstractRange).size == 8:
      r.res = "Math.trunc($1)" % [r.res]
  of mDivI:
    arithAux(p, n, r, op)
  of mModI:
    arithAux(p, n, r, op)
  of mShrI:
    var x, y: TCompRes
    gen(p, n[1], x)
    gen(p, n[2], y)
    r.res = "($1 >>> $2)" % [x.rdLoc, y.rdLoc]
  of mCharToStr, mBoolToStr, mIntToStr, mInt64ToStr, mCStrToStr, mStrToStr, mEnumToStr:
    arithAux(p, n, r, op)
  of mEqRef:
    if mapType(n[1].typ) != etyBaseIndex:
      arithAux(p, n, r, op)
    else:
      var x, y: TCompRes
      gen(p, n[1], x)
      gen(p, n[2], y)
      r.res = "($# == $# && $# == $#)" % [x.address, y.address, x.res, y.res]
  else:
    arithAux(p, n, r, op)
  r.kind = resExpr

proc hasFrameInfo(p: PProc): bool =
  ({optLineTrace, optStackTrace} * p.options == {optLineTrace, optStackTrace}) and
      ((p.prc == nil) or not (sfPure in p.prc.flags))

proc lineDir(config: ConfigRef, info: TLineInfo, line: int): Rope =
  ropes.`%`("/* line $2 \"$1\" */$n",
         [rope(toFullPath(config, info)), rope(line)])

proc genLineDir(p: PProc, n: PNode) =
  let line = toLinenumber(n.info)
  if line < 0:
    return
  if optLineDir in p.options or optLineDir in p.config.options:
    lineF(p, "$1", [lineDir(p.config, n.info, line)])
  if hasFrameInfo(p):
    lineF(p, "F.line = $1;$n", [rope(line)])

proc genWhileStmt(p: PProc, n: PNode) =
  var cond: TCompRes
  internalAssert p.config, isEmptyType(n.typ)
  genLineDir(p, n)
  inc(p.unique)
  setLen(p.blocks, p.blocks.len + 1)
  p.blocks[^1].id = -p.unique
  p.blocks[^1].isLoop = true
  let labl = p.unique.rope
  lineF(p, "Label$1: while (true) {$n", [labl])
  p.nested: gen(p, n[0], cond)
  lineF(p, "if (!$1) break Label$2;$n",
       [cond.res, labl])
  p.nested: genStmt(p, n[1])
  lineF(p, "}$n", [labl])
  setLen(p.blocks, p.blocks.len - 1)

proc moveInto(p: PProc, src: var TCompRes, dest: TCompRes) =
  if src.kind != resNone:
    if dest.kind != resNone:
      lineF(p, "$1 = $2;$n", [dest.rdLoc, src.rdLoc])
    else:
      lineF(p, "$1;$n", [src.rdLoc])
    src.kind = resNone
    src.res = ""

proc genTry(p: PProc, n: PNode, r: var TCompRes) =
  # code to generate:
  #
  #  ++excHandler;
  #  var tmpFramePtr = framePtr;
  #  try {
  #    stmts;
  #    --excHandler;
  #  } catch (EXCEPTION) {
  #    var prevJSError = lastJSError; lastJSError = EXCEPTION;
  #    framePtr = tmpFramePtr;
  #    --excHandler;
  #    if (e.typ && e.typ == NTI433 || e.typ == NTI2321) {
  #      stmts;
  #    } else if (e.typ && e.typ == NTI32342) {
  #      stmts;
  #    } else {
  #      stmts;
  #    }
  #    lastJSError = prevJSError;
  #  } finally {
  #    framePtr = tmpFramePtr;
  #    stmts;
  #  }
  genLineDir(p, n)
  if not isEmptyType(n.typ):
    r.kind = resVal
    r.res = getTemp(p)
  inc(p.unique)
  var i = 1
  var catchBranchesExist = n.len > 1 and n[i].kind == nkExceptBranch
  if catchBranchesExist:
    p.body.add("++excHandler;\L")
  var tmpFramePtr = rope"F"
  lineF(p, "try {$n", [])
  var a: TCompRes
  gen(p, n[0], a)
  moveInto(p, a, r)
  var generalCatchBranchExists = false
  if catchBranchesExist:
    p.body.addf("--excHandler;$n} catch (EXCEPTION) {$n var prevJSError = lastJSError;$n" &
        " lastJSError = EXCEPTION;$n --excHandler;$n", [])
    if hasFrameInfo(p):
      line(p, "framePtr = $1;$n" % [tmpFramePtr])
  while i < n.len and n[i].kind == nkExceptBranch:
    if n[i].len == 1:
      # general except section:
      generalCatchBranchExists = true
      if i > 1: lineF(p, "else {$n", [])
      gen(p, n[i][0], a)
      moveInto(p, a, r)
      if i > 1: lineF(p, "}$n", [])
    else:
      var orExpr: Rope = ""
      var excAlias: PNode = nil

      useMagic(p, "isObj")
      for j in 0..<n[i].len - 1:
        var throwObj: PNode
        let it = n[i][j]

        if it.isInfixAs():
          throwObj = it[1]
          excAlias = it[2]
          # If this is a ``except exc as sym`` branch there must be no following
          # nodes
          doAssert orExpr == ""
        elif it.kind == nkType:
          throwObj = it
        else:
          internalError(p.config, n.info, "genTryStmt")

        if orExpr != "": orExpr.add("||")
        # Generate the correct type checking code depending on whether this is a
        # NIM-native or a JS-native exception
        # if isJsObject(throwObj.typ):
        if isImportedException(throwObj.typ, p.config):
          orExpr.addf("lastJSError instanceof $1",
            [throwObj.typ.sym.loc.r])
        else:
          orExpr.addf("isObj(lastJSError.m_type, $1)",
               [genTypeInfo(p, throwObj.typ)])

      if i > 1: line(p, "else ")
      lineF(p, "if (lastJSError && ($1)) {$n", [orExpr])
      # If some branch requires a local alias introduce it here. This is needed
      # since JS cannot do ``catch x as y``.
      if excAlias != nil:
        excAlias.sym.loc.r = mangleName(p.module, excAlias.sym)
        lineF(p, "var $1 = lastJSError;$n", excAlias.sym.loc.r)
      gen(p, n[i][^1], a)
      moveInto(p, a, r)
      lineF(p, "}$n", [])
    inc(i)
  if catchBranchesExist:
    if not generalCatchBranchExists:
      useMagic(p, "reraiseException")
      line(p, "else {\L")
      line(p, "\treraiseException();\L")
      line(p, "}\L")
    lineF(p, "lastJSError = prevJSError;$n")
  line(p, "} finally {\L")
  if hasFrameInfo(p):
    line(p, "framePtr = $1;$n" % [tmpFramePtr])
  if i < n.len and n[i].kind == nkFinally:
    genStmt(p, n[i][0])
  line(p, "}\L")

proc genRaiseStmt(p: PProc, n: PNode) =
  if n[0].kind != nkEmpty:
    var a: TCompRes
    gen(p, n[0], a)
    let typ = skipTypes(n[0].typ, abstractPtrs)
    genLineDir(p, n)
    useMagic(p, "raiseException")
    lineF(p, "raiseException($1, $2);$n",
             [a.rdLoc, makeJSString(typ.sym.name.s)])
  else:
    genLineDir(p, n)
    useMagic(p, "reraiseException")
    line(p, "reraiseException();\L")

proc genCaseJS(p: PProc, n: PNode, r: var TCompRes) =
  var
    a, b, cond, stmt: TCompRes
    totalRange = 0
  genLineDir(p, n)
  gen(p, n[0], cond)
  let typeKind = skipTypes(n[0].typ, abstractVar).kind
  var transferRange = false
  let anyString = typeKind in {tyString, tyCstring}
  case typeKind
  of tyString:
    useMagic(p, "toJSStr")
    lineF(p, "switch (toJSStr($1)) {$n", [cond.rdLoc])
  of tyFloat..tyFloat128:
    transferRange = true
  else:
    lineF(p, "switch ($1) {$n", [cond.rdLoc])
  if not isEmptyType(n.typ):
    r.kind = resVal
    r.res = getTemp(p)
  for i in 1..<n.len:
    let it = n[i]
    let itLen = it.len
    case it.kind
    of nkOfBranch:
      if transferRange:
        if i == 1:
          lineF(p, "if (", [])
        else:
          lineF(p, "else if (", [])
      for j in 0..<itLen - 1:
        let e = it[j]
        if e.kind == nkRange:
          if transferRange:
            gen(p, e[0], a)
            gen(p, e[1], b)
            if j != itLen - 2:
              lineF(p, "$1 >= $2 && $1 <= $3 || $n", [cond.rdLoc, a.rdLoc, b.rdLoc])
            else:
              lineF(p, "$1 >= $2 && $1 <= $3", [cond.rdLoc, a.rdLoc, b.rdLoc])
          else:
            var v = copyNode(e[0])
            inc(totalRange, int(e[1].intVal - v.intVal))
            if totalRange > 65535:
              localError(p.config, n.info,
                        "Your case statement contains too many branches, consider using if/else instead!")
            while v.intVal <= e[1].intVal:
              gen(p, v, cond)
              lineF(p, "case $1:$n", [cond.rdLoc])
              inc(v.intVal)
        else:
          if anyString:
            case e.kind
            of nkStrLit..nkTripleStrLit: lineF(p, "case $1:$n",
                [makeJSString(e.strVal, false)])
            of nkNilLit: lineF(p, "case null:$n", [])
            else: internalError(p.config, e.info, "jsgen.genCaseStmt: 2")
          else:
            if transferRange:
              gen(p, e, a)
              if j != itLen - 2:
                lineF(p, "$1 == $2 || $n", [cond.rdLoc, a.rdLoc])
              else:
                lineF(p, "$1 == $2", [cond.rdLoc, a.rdLoc])
            else:
              gen(p, e, a)
              lineF(p, "case $1:$n", [a.rdLoc])
      if transferRange:
        lineF(p, "){", [])
      p.nested:
        gen(p, lastSon(it), stmt)
        moveInto(p, stmt, r)
        if transferRange:
          lineF(p, "}$n", [])
        else:
          lineF(p, "break;$n", [])
    of nkElse:
      if transferRange:
         lineF(p, "else{$n", [])
      else:
        lineF(p, "default: $n", [])
      p.nested:
        gen(p, it[0], stmt)
        moveInto(p, stmt, r)
        if transferRange:
           lineF(p, "}$n", [])
        else:
          lineF(p, "break;$n", [])
    else: internalError(p.config, it.info, "jsgen.genCaseStmt")
  if not transferRange:
    lineF(p, "}$n", [])

proc genBlock(p: PProc, n: PNode, r: var TCompRes) =
  inc(p.unique)
  let idx = p.blocks.len
  if n[0].kind != nkEmpty:
    # named block?
    if (n[0].kind != nkSym): internalError(p.config, n.info, "genBlock")
    var sym = n[0].sym
    sym.loc.k = locOther
    sym.position = idx+1
  let labl = p.unique
  lineF(p, "Label$1: {$n", [labl.rope])
  setLen(p.blocks, idx + 1)
  p.blocks[idx].id = - p.unique # negative because it isn't used yet
  gen(p, n[1], r)
  setLen(p.blocks, idx)
  lineF(p, "};$n", [labl.rope])

proc genBreakStmt(p: PProc, n: PNode) =
  var idx: int
  genLineDir(p, n)
  if n[0].kind != nkEmpty:
    # named break?
    assert(n[0].kind == nkSym)
    let sym = n[0].sym
    assert(sym.loc.k == locOther)
    idx = sym.position-1
  else:
    # an unnamed 'break' can only break a loop after 'transf' pass:
    idx = p.blocks.len - 1
    while idx >= 0 and not p.blocks[idx].isLoop: dec idx
    if idx < 0 or not p.blocks[idx].isLoop:
      internalError(p.config, n.info, "no loop to break")
  p.blocks[idx].id = abs(p.blocks[idx].id) # label is used
  lineF(p, "break Label$1;$n", [rope(p.blocks[idx].id)])

proc genAsmOrEmitStmt(p: PProc, n: PNode) =
  genLineDir(p, n)
  p.body.add p.indentLine("")
  for i in 0..<n.len:
    let it = n[i]
    case it.kind
    of nkStrLit..nkTripleStrLit:
      p.body.add(it.strVal)
    of nkSym:
      let v = it.sym
      # for backwards compatibility we don't deref syms here :-(
      if false:
        discard
      else:
        var r: TCompRes
        gen(p, it, r)

        if it.typ.kind == tyPointer:
          # A fat pointer is disguised as an array
          r.res = r.address
          r.address = ""
          r.typ = etyNone
        elif r.typ == etyBaseIndex:
          # Deference first
          r.res = "$1[$2]" % [r.address, r.res]
          r.address = ""
          r.typ = etyNone

        p.body.add(r.rdLoc)
    else:
      var r: TCompRes
      gen(p, it, r)
      p.body.add(r.rdLoc)
  p.body.add "\L"

proc genIf(p: PProc, n: PNode, r: var TCompRes) =
  var cond, stmt: TCompRes
  var toClose = 0
  if not isEmptyType(n.typ):
    r.kind = resVal
    r.res = getTemp(p)
  for i in 0..<n.len:
    let it = n[i]
    if it.len != 1:
      if i > 0:
        lineF(p, "else {$n", [])
        inc(toClose)
      p.nested: gen(p, it[0], cond)
      lineF(p, "if ($1) {$n", [cond.rdLoc])
      gen(p, it[1], stmt)
    else:
      # else part:
      lineF(p, "else {$n", [])
      p.nested: gen(p, it[0], stmt)
    moveInto(p, stmt, r)
    lineF(p, "}$n", [])
  line(p, repeat('}', toClose) & "\L")

proc generateHeader(p: PProc, typ: PType): Rope =
  result = ""
  for i in 1..<typ.n.len:
    assert(typ.n[i].kind == nkSym)
    var param = typ.n[i].sym
    if isCompileTimeOnly(param.typ): continue
    if result != "": result.add(", ")
    var name = mangleName(p.module, param)
    result.add(name)
    if mapType(param.typ) == etyBaseIndex:
      result.add(", ")
      result.add(name)
      result.add("_Idx")

proc countJsParams(typ: PType): int =
  for i in 1..<typ.n.len:
    assert(typ.n[i].kind == nkSym)
    var param = typ.n[i].sym
    if isCompileTimeOnly(param.typ): continue
    if mapType(param.typ) == etyBaseIndex:
      inc result, 2
    else:
      inc result

const
  nodeKindsNeedNoCopy = {nkCharLit..nkInt64Lit, nkStrLit..nkTripleStrLit,
    nkFloatLit..nkFloat64Lit, nkPar, nkStringToCString,
    nkObjConstr, nkTupleConstr, nkBracket,
    nkCStringToString, nkCall, nkPrefix, nkPostfix, nkInfix,
    nkCommand, nkHiddenCallConv, nkCallStrLit}

proc needsNoCopy(p: PProc; y: PNode): bool =
  return y.kind in nodeKindsNeedNoCopy or
        ((mapType(y.typ) != etyBaseIndex or (y.kind == nkSym and y.sym.kind == skParam)) and
          (skipTypes(y.typ, abstractInst).kind in
            {tyRef, tyPtr, tyLent, tyVar, tyCstring, tyProc, tyOwned} + IntegralTypes))

proc genAsgnAux(p: PProc, x, y: PNode, noCopyNeeded: bool) =
  var a, b: TCompRes
  var xtyp = mapType(p, x.typ)

  # disable `[]=` for cstring
  if x.kind == nkBracketExpr and x.len >= 2 and x[0].typ.skipTypes(abstractInst).kind == tyCstring:
    localError(p.config, x.info, "cstring doesn't support `[]=` operator")

  gen(p, x, a)
  genLineDir(p, y)
  gen(p, y, b)

  # we don't care if it's an etyBaseIndex (global) of a string, it's
  # still a string that needs to be copied properly:
  if x.typ.skipTypes(abstractInst).kind in {tySequence, tyString}:
    xtyp = etySeq
  case xtyp
  of etySeq:
    if x.typ.kind in {tyVar, tyLent} or (needsNoCopy(p, y) and needsNoCopy(p, x)) or noCopyNeeded:
      lineF(p, "$1 = $2;$n", [a.rdLoc, b.rdLoc])
    else:
      useMagic(p, "nimCopy")
      lineF(p, "$1 = nimCopy(null, $2, $3);$n",
               [a.rdLoc, b.res, genTypeInfo(p, y.typ)])
  of etyObject:
    if x.typ.kind in {tyVar, tyLent} or (needsNoCopy(p, y) and needsNoCopy(p, x)) or noCopyNeeded:
      lineF(p, "$1 = $2;$n", [a.rdLoc, b.rdLoc])
    else:
      useMagic(p, "nimCopy")
      # supports proc getF(): var T
      if x.kind in {nkHiddenDeref, nkDerefExpr} and x[0].kind in nkCallKinds:
          lineF(p, "nimCopy($1, $2, $3);$n",
                [a.res, b.res, genTypeInfo(p, x.typ)])
      else:
        lineF(p, "$1 = nimCopy($1, $2, $3);$n",
              [a.res, b.res, genTypeInfo(p, x.typ)])
  of etyBaseIndex:
    if a.typ != etyBaseIndex or b.typ != etyBaseIndex:
      if y.kind == nkCall:
        let tmp = p.getTemp(false)
        lineF(p, "var $1 = $4; $2 = $1[0]; $3 = $1[1];$n", [tmp, a.address, a.res, b.rdLoc])
      elif b.typ == etyBaseIndex:
        lineF(p, "$# = [$#, $#];$n", [a.res, b.address, b.res])
      elif b.typ == etyNone:
        internalAssert p.config, b.address == ""
        lineF(p, "$# = [$#, 0];$n", [a.address, b.res])
      elif x.typ.kind == tyVar and y.typ.kind == tyPtr:
        lineF(p, "$# = [$#, $#];$n", [a.res, b.address, b.res])
        lineF(p, "$1 = $2;$n", [a.address, b.res])
        lineF(p, "$1 = $2;$n", [a.rdLoc, b.rdLoc])
      elif a.typ == etyBaseIndex:
        # array indexing may not map to var type
        if b.address != "":
          lineF(p, "$1 = $2; $3 = $4;$n", [a.address, b.address, a.res, b.res])
        else:
          lineF(p, "$1 = $2;$n", [a.address, b.res])
      else:
        internalError(p.config, x.info, $("genAsgn", b.typ, a.typ))
    elif b.address != "":
      lineF(p, "$1 = $2; $3 = $4;$n", [a.address, b.address, a.res, b.res])
    else:
      lineF(p, "$1 = $2;$n", [a.address, b.res])
  else:
    lineF(p, "$1 = $2;$n", [a.rdLoc, b.rdLoc])

proc genAsgn(p: PProc, n: PNode) =
  genAsgnAux(p, n[0], n[1], noCopyNeeded=false)

proc genFastAsgn(p: PProc, n: PNode) =
  # 'shallowCopy' always produced 'noCopyNeeded = true' here but this is wrong
  # for code like
  #  while j >= pos:
  #    dest[i].shallowCopy(dest[j])
  # See bug #5933. So we try to be more compatible with the C backend semantics
  # here for 'shallowCopy'. This is an educated guess and might require further
  # changes later:
  let noCopy = n[0].typ.skipTypes(abstractInst).kind in {tySequence, tyString}
  genAsgnAux(p, n[0], n[1], noCopyNeeded=noCopy)

proc genSwap(p: PProc, n: PNode) =
  var a, b: TCompRes
  gen(p, n[1], a)
  gen(p, n[2], b)
  var tmp = p.getTemp(false)
  if mapType(p, skipTypes(n[1].typ, abstractVar)) == etyBaseIndex:
    let tmp2 = p.getTemp(false)
    if a.typ != etyBaseIndex or b.typ != etyBaseIndex:
      internalError(p.config, n.info, "genSwap")
    lineF(p, "var $1 = $2; $2 = $3; $3 = $1;$n",
             [tmp, a.address, b.address])
    tmp = tmp2
  lineF(p, "var $1 = $2; $2 = $3; $3 = $1;",
           [tmp, a.res, b.res])

proc getFieldPosition(p: PProc; f: PNode): int =
  case f.kind
  of nkIntLit..nkUInt64Lit: result = int(f.intVal)
  of nkSym: result = f.sym.position
  else: internalError(p.config, f.info, "genFieldPosition")

proc genFieldAddr(p: PProc, n: PNode, r: var TCompRes) =
  var a: TCompRes
  r.typ = etyBaseIndex
  let b = if n.kind == nkHiddenAddr: n[0] else: n
  gen(p, b[0], a)
  if skipTypes(b[0].typ, abstractVarRange).kind == tyTuple:
    r.res = makeJSString("Field" & $getFieldPosition(p, b[1]))
  else:
    if b[1].kind != nkSym: internalError(p.config, b[1].info, "genFieldAddr")
    var f = b[1].sym
    if f.loc.r == "": f.loc.r = mangleName(p.module, f)
    r.res = makeJSString($f.loc.r)
  internalAssert p.config, a.typ != etyBaseIndex
  r.address = a.res
  r.kind = resExpr

proc genFieldAccess(p: PProc, n: PNode, r: var TCompRes) =
  gen(p, n[0], r)
  r.typ = mapType(n.typ)
  let otyp = skipTypes(n[0].typ, abstractVarRange)

  template mkTemp(i: int) =
    if r.typ == etyBaseIndex:
      if needsTemp(p, n[i]):
        let tmp = p.getTemp
        r.address = "($1 = $2, $1)[0]" % [tmp, r.res]
        r.res = "$1[1]" % [tmp]
        r.tmpLoc = tmp
      else:
        r.address = "$1[0]" % [r.res]
        r.res = "$1[1]" % [r.res]
  if otyp.kind == tyTuple:
    r.res = ("$1.Field$2") %
        [r.res, getFieldPosition(p, n[1]).rope]
    mkTemp(0)
  else:
    if n[1].kind != nkSym: internalError(p.config, n[1].info, "genFieldAccess")
    var f = n[1].sym
    if f.loc.r == "": f.loc.r = mangleName(p.module, f)
    r.res = "$1.$2" % [r.res, f.loc.r]
    mkTemp(1)
  r.kind = resExpr

proc genAddr(p: PProc, n: PNode, r: var TCompRes)

proc genCheckedFieldOp(p: PProc, n: PNode, addrTyp: PType, r: var TCompRes) =
  internalAssert p.config, n.kind == nkCheckedFieldExpr
  # nkDotExpr to access the requested field
  let accessExpr = n[0]
  # nkCall to check if the discriminant is valid
  var checkExpr = n[1]

  let negCheck = checkExpr[0].sym.magic == mNot
  if negCheck:
    checkExpr = checkExpr[^1]

  # Field symbol
  var field = accessExpr[1].sym
  internalAssert p.config, field.kind == skField
  if field.loc.r == "": field.loc.r = mangleName(p.module, field)
  # Discriminant symbol
  let disc = checkExpr[2].sym
  internalAssert p.config, disc.kind == skField
  if disc.loc.r == "": disc.loc.r = mangleName(p.module, disc)

  var setx: TCompRes
  gen(p, checkExpr[1], setx)

  var obj: TCompRes
  gen(p, accessExpr[0], obj)
  # Avoid evaluating the LHS twice (one to read the discriminant and one to read
  # the field)
  let tmp = p.getTemp()
  lineF(p, "var $1 = $2;$n", tmp, obj.res)

  useMagic(p, "raiseFieldError2")
  useMagic(p, "makeNimstrLit")
  useMagic(p, "reprDiscriminant") # no need to offset by firstOrd unlike for cgen
  let msg = genFieldDefect(p.config, field.name.s, disc)
  lineF(p, "if ($1[$2.$3]$4undefined) { raiseFieldError2(makeNimstrLit($5), reprDiscriminant($2.$3, $6)); }$n",
    setx.res, tmp, disc.loc.r, if negCheck: "!==" else: "===",
    makeJSString(msg), genTypeInfo(p, disc.typ))

  if addrTyp != nil and mapType(p, addrTyp) == etyBaseIndex:
    r.typ = etyBaseIndex
    r.res = makeJSString($field.loc.r)
    r.address = tmp
  else:
    r.typ = etyNone
    r.res = "$1.$2" % [tmp, field.loc.r]
  r.kind = resExpr

proc genArrayAddr(p: PProc, n: PNode, r: var TCompRes) =
  var
    a, b: TCompRes
    first: Int128
  r.typ = etyBaseIndex
  let m = if n.kind == nkHiddenAddr: n[0] else: n
  gen(p, m[0], a)
  gen(p, m[1], b)
  #internalAssert p.config, a.typ != etyBaseIndex and b.typ != etyBaseIndex
  let (x, tmp) = maybeMakeTemp(p, m[0], a)
  r.address = x
  var typ = skipTypes(m[0].typ, abstractPtrs)
  if typ.kind == tyArray:
    first = firstOrd(p.config, typ[0])
  if optBoundsCheck in p.options:
    useMagic(p, "chckIndx")
    if first == 0: # save a couple chars
      r.res = "chckIndx($1, 0, ($2).length - 1)" % [b.res, tmp]
    else:
      r.res = "chckIndx($1, $2, ($3).length + ($2) - 1) - ($2)" % [
        b.res, rope(first), tmp]
  elif first != 0:
    r.res = "($1) - ($2)" % [b.res, rope(first)]
  else:
    r.res = b.res
  r.kind = resExpr

proc genArrayAccess(p: PProc, n: PNode, r: var TCompRes) =
  var ty = skipTypes(n[0].typ, abstractVarRange)
  if ty.kind in {tyRef, tyPtr, tyLent, tyOwned}: ty = skipTypes(ty.lastSon, abstractVarRange)
  case ty.kind
  of tyArray, tyOpenArray, tySequence, tyString, tyCstring, tyVarargs:
    genArrayAddr(p, n, r)
  of tyTuple:
    genFieldAddr(p, n, r)
  else: internalError(p.config, n.info, "expr(nkBracketExpr, " & $ty.kind & ')')
  r.typ = mapType(n.typ)
  if r.res == "": internalError(p.config, n.info, "genArrayAccess")
  if ty.kind == tyCstring:
    r.res = "$1.charCodeAt($2)" % [r.address, r.res]
  elif r.typ == etyBaseIndex:
    if needsTemp(p, n[0]):
      let tmp = p.getTemp
      r.address = "($1 = $2, $1)[0]" % [tmp, r.rdLoc]
      r.res = "$1[1]" % [tmp]
      r.tmpLoc = tmp
    else:
      let x = r.rdLoc
      r.address = "$1[0]" % [x]
      r.res = "$1[1]" % [x]
  else:
    r.res = "$1[$2]" % [r.address, r.res]
  r.kind = resExpr

template isIndirect(x: PSym): bool =
  let v = x
  ({sfAddrTaken, sfGlobal} * v.flags != {} and
    #(mapType(v.typ) != etyObject) and
    {sfImportc, sfExportc} * v.flags == {} and
    v.kind notin {skProc, skFunc, skConverter, skMethod, skIterator,
                  skConst, skTemp, skLet})

proc genSymAddr(p: PProc, n: PNode, typ: PType, r: var TCompRes) =
  let s = n.sym
  if s.loc.r == "": internalError(p.config, n.info, "genAddr: 3")
  case s.kind
  of skParam:
    r.res = s.loc.r
    r.address = ""
    r.typ = etyNone
  of skVar, skLet, skResult:
    r.kind = resExpr
    let jsType = mapType(p):
      if typ.isNil:
        n.typ
      else:
        typ
    if jsType == etyObject:
      # make addr() a no-op:
      r.typ = etyNone
      if isIndirect(s):
        r.res = s.loc.r & "[0]"
      else:
        r.res = s.loc.r
      r.address = ""
    elif {sfGlobal, sfAddrTaken} * s.flags != {} or jsType == etyBaseIndex:
      # for ease of code generation, we do not distinguish between
      # sfAddrTaken and sfGlobal.
      r.typ = etyBaseIndex
      r.address = s.loc.r
      r.res = rope("0")
    else:
      # 'var openArray' for instance produces an 'addr' but this is harmless:
      gen(p, n, r)
      #internalError(p.config, n.info, "genAddr: 4 " & renderTree(n))
  else: internalError(p.config, n.info, $("genAddr: 2", s.kind))

proc genAddr(p: PProc, n: PNode, r: var TCompRes) =
  if n.kind == nkSym:
    genSymAddr(p, n, nil, r)
  else:
    case n[0].kind
    of nkSym:
      genSymAddr(p, n[0], n.typ, r)
    of nkCheckedFieldExpr:
      genCheckedFieldOp(p, n[0], n.typ, r)
    of nkDotExpr:
      if mapType(p, n.typ) == etyBaseIndex:
        genFieldAddr(p, n[0], r)
      else:
        genFieldAccess(p, n[0], r)
    of nkBracketExpr:
      var ty = skipTypes(n[0].typ, abstractVarRange)
      if ty.kind in MappedToObject:
        gen(p, n[0], r)
      else:
        let kindOfIndexedExpr = skipTypes(n[0][0].typ, abstractVarRange).kind
        case kindOfIndexedExpr
        of tyArray, tyOpenArray, tySequence, tyString, tyCstring, tyVarargs:
          genArrayAddr(p, n[0], r)
        of tyTuple:
          genFieldAddr(p, n[0], r)
        of tyGenericBody:
          genAddr(p, n[^1], r)
        else: internalError(p.config, n[0].info, "expr(nkBracketExpr, " & $kindOfIndexedExpr & ')')
    of nkObjDownConv:
      gen(p, n[0], r)
    of nkHiddenDeref:
      gen(p, n[0], r)
    of nkHiddenAddr:
      gen(p, n[0], r)
    of nkConv:
      genAddr(p, n[0], r)
    of nkStmtListExpr:
      if n.len == 1: gen(p, n[0], r)
      else: internalError(p.config, n[0].info, "genAddr for complex nkStmtListExpr")
    of nkCallKinds:
      if n[0].typ.kind == tyOpenArray:
        # 'var openArray' for instance produces an 'addr' but this is harmless:
        # namely toOpenArray(a, 1, 3)
        gen(p, n[0], r)
      else:
        internalError(p.config, n[0].info, "genAddr: " & $n[0].kind)
    else:
      internalError(p.config, n[0].info, "genAddr: " & $n[0].kind)

proc attachProc(p: PProc; content: Rope; s: PSym) =
  p.g.code.add(content)

proc attachProc(p: PProc; s: PSym) =
  let newp = genProc(p, s)
  attachProc(p, newp, s)

proc genProcForSymIfNeeded(p: PProc, s: PSym) =
  if not p.g.generatedSyms.containsOrIncl(s.id):
    let newp = genProc(p, s)
    var owner = p
    while owner != nil and owner.prc != s.owner:
      owner = owner.up
    if owner != nil: owner.locals.add(newp)
    else: attachProc(p, newp, s)

proc genCopyForParamIfNeeded(p: PProc, n: PNode) =
  let s = n.sym
  if p.prc == s.owner or needsNoCopy(p, n):
    return
  var owner = p.up
  while true:
    if owner == nil:
      internalError(p.config, n.info, "couldn't find the owner proc of the closed over param: " & s.name.s)
    if owner.prc == s.owner:
      if not owner.generatedParamCopies.containsOrIncl(s.id):
        let copy = "$1 = nimCopy(null, $1, $2);$n" % [s.loc.r, genTypeInfo(p, s.typ)]
        owner.locals.add(owner.indentLine(copy))
      return
    owner = owner.up

proc genVarInit(p: PProc, v: PSym, n: PNode)

proc genSym(p: PProc, n: PNode, r: var TCompRes) =
  var s = n.sym
  case s.kind
  of skVar, skLet, skParam, skTemp, skResult, skForVar:
    if s.loc.r == "":
      internalError(p.config, n.info, "symbol has no generated name: " & s.name.s)
    if sfCompileTime in s.flags:
      genVarInit(p, s, if s.astdef != nil: s.astdef else: newNodeI(nkEmpty, s.info))
    if s.kind == skParam:
      genCopyForParamIfNeeded(p, n)
    let k = mapType(p, s.typ)
    if k == etyBaseIndex:
      r.typ = etyBaseIndex
      if {sfAddrTaken, sfGlobal} * s.flags != {}:
        if isIndirect(s):
          r.address = "$1[0][0]" % [s.loc.r]
          r.res = "$1[0][1]" % [s.loc.r]
        else:
          r.address = "$1[0]" % [s.loc.r]
          r.res = "$1[1]" % [s.loc.r]
      else:
        r.address = s.loc.r
        r.res = s.loc.r & "_Idx"
    elif isIndirect(s):
      r.res = "$1[0]" % [s.loc.r]
    else:
      r.res = s.loc.r
  of skConst:
    genConstant(p, s)
    if s.loc.r == "":
      internalError(p.config, n.info, "symbol has no generated name: " & s.name.s)
    r.res = s.loc.r
  of skProc, skFunc, skConverter, skMethod:
    if sfCompileTime in s.flags:
      localError(p.config, n.info, "request to generate code for .compileTime proc: " &
          s.name.s)
    discard mangleName(p.module, s)
    r.res = s.loc.r
    if lfNoDecl in s.loc.flags or s.magic notin generatedMagics or
       {sfImportc, sfInfixCall} * s.flags != {}:
      discard
    elif s.kind == skMethod and getBody(p.module.graph, s).kind == nkEmpty:
      # we cannot produce code for the dispatcher yet:
      discard
    elif sfForward in s.flags:
      p.g.forwarded.add(s)
    else:
      genProcForSymIfNeeded(p, s)
  else:
    if s.loc.r == "":
      internalError(p.config, n.info, "symbol has no generated name: " & s.name.s)
    if mapType(p, s.typ) == etyBaseIndex:
      r.address = s.loc.r
      r.res = s.loc.r & "_Idx"
    else:
      r.res = s.loc.r
  r.kind = resVal

proc genDeref(p: PProc, n: PNode, r: var TCompRes) =
  let it = n[0]
  let t = mapType(p, it.typ)
  if t == etyObject or it.typ.kind == tyLent:
    gen(p, it, r)
  else:
    var a: TCompRes
    gen(p, it, a)
    r.kind = a.kind
    r.typ = mapType(p, n.typ)
    if r.typ == etyBaseIndex:
      let tmp = p.getTemp
      r.address = "($1 = $2, $1)[0]" % [tmp, a.rdLoc]
      r.res = "$1[1]" % [tmp]
      r.tmpLoc = tmp
    elif a.typ == etyBaseIndex:
      if a.tmpLoc != "":
        r.tmpLoc = a.tmpLoc
      r.res = a.rdLoc
    else:
      internalError(p.config, n.info, "genDeref")

proc genArgNoParam(p: PProc, n: PNode, r: var TCompRes) =
  var a: TCompRes
  gen(p, n, a)
  if a.typ == etyBaseIndex:
    r.res.add(a.address)
    r.res.add(", ")
    r.res.add(a.res)
  else:
    r.res.add(a.res)

proc genArg(p: PProc, n: PNode, param: PSym, r: var TCompRes; emitted: ptr int = nil) =
  var a: TCompRes
  gen(p, n, a)
  if skipTypes(param.typ, abstractVar).kind in {tyOpenArray, tyVarargs} and
      a.typ == etyBaseIndex:
    r.res.add("$1[$2]" % [a.address, a.res])
  elif a.typ == etyBaseIndex:
    r.res.add(a.address)
    r.res.add(", ")
    r.res.add(a.res)
    if emitted != nil: inc emitted[]
  elif n.typ.kind in {tyVar, tyPtr, tyRef, tyLent, tyOwned} and
      n.kind in nkCallKinds and mapType(param.typ) == etyBaseIndex:
    # this fixes bug #5608:
    let tmp = getTemp(p)
    r.res.add("($1 = $2, $1[0]), $1[1]" % [tmp, a.rdLoc])
    if emitted != nil: inc emitted[]
  else:
    r.res.add(a.res)

proc genArgs(p: PProc, n: PNode, r: var TCompRes; start=1) =
  r.res.add("(")
  var hasArgs = false

  var typ = skipTypes(n[0].typ, abstractInst)
  assert(typ.kind == tyProc)
  assert(typ.len == typ.n.len)
  var emitted = start-1

  for i in start..<n.len:
    let it = n[i]
    var paramType: PNode = nil
    if i < typ.len:
      assert(typ.n[i].kind == nkSym)
      paramType = typ.n[i]
      if paramType.typ.isCompileTimeOnly: continue

    if hasArgs: r.res.add(", ")
    if paramType.isNil:
      genArgNoParam(p, it, r)
    else:
      genArg(p, it, paramType.sym, r, addr emitted)
    inc emitted
    hasArgs = true
  r.res.add(")")
  when false:
    # XXX look into this:
    let jsp = countJsParams(typ)
    if emitted != jsp and tfVarargs notin typ.flags:
      localError(p.config, n.info, "wrong number of parameters emitted; expected: " & $jsp &
        " but got: " & $emitted)
  r.kind = resExpr

proc genOtherArg(p: PProc; n: PNode; i: int; typ: PType;
                 generated: var int; r: var TCompRes) =
  if i >= n.len:
    globalError(p.config, n.info, "wrong importcpp pattern; expected parameter at position " & $i &
        " but got only: " & $(n.len-1))
  let it = n[i]
  var paramType: PNode = nil
  if i < typ.len:
    assert(typ.n[i].kind == nkSym)
    paramType = typ.n[i]
    if paramType.typ.isCompileTimeOnly: return
  if paramType.isNil:
    genArgNoParam(p, it, r)
  else:
    genArg(p, it, paramType.sym, r)
  inc generated

proc genPatternCall(p: PProc; n: PNode; pat: string; typ: PType;
                    r: var TCompRes) =
  var i = 0
  var j = 1
  r.kind = resExpr
  while i < pat.len:
    case pat[i]
    of '@':
      var generated = 0
      for k in j..<n.len:
        if generated > 0: r.res.add(", ")
        genOtherArg(p, n, k, typ, generated, r)
      inc i
    of '#':
      var generated = 0
      genOtherArg(p, n, j, typ, generated, r)
      inc j
      inc i
    of '\31':
      # unit separator
      r.res.add("#")
      inc i
    of '\29':
      # group separator
      r.res.add("@")
      inc i
    else:
      let start = i
      while i < pat.len:
        if pat[i] notin {'@', '#', '\31', '\29'}: inc(i)
        else: break
      if i - 1 >= start:
        r.res.add(substr(pat, start, i - 1))

proc genInfixCall(p: PProc, n: PNode, r: var TCompRes) =
  # don't call '$' here for efficiency:
  let f = n[0].sym
  if f.loc.r == "": f.loc.r = mangleName(p.module, f)
  if sfInfixCall in f.flags:
    let pat = $n[0].sym.loc.r
    internalAssert p.config, pat.len > 0
    if pat.contains({'#', '(', '@'}):
      var typ = skipTypes(n[0].typ, abstractInst)
      assert(typ.kind == tyProc)
      genPatternCall(p, n, pat, typ, r)
      return
  if n.len != 1:
    gen(p, n[1], r)
    if r.typ == etyBaseIndex:
      if r.address == "":
        globalError(p.config, n.info, "cannot invoke with infix syntax")
      r.res = "$1[$2]" % [r.address, r.res]
      r.address = ""
      r.typ = etyNone
    r.res.add(".")
  var op: TCompRes
  gen(p, n[0], op)
  r.res.add(op.res)
  genArgs(p, n, r, 2)

proc genCall(p: PProc, n: PNode, r: var TCompRes) =
  gen(p, n[0], r)
  genArgs(p, n, r)
  if n.typ != nil:
    let t = mapType(n.typ)
    if t == etyBaseIndex:
      let tmp = p.getTemp
      r.address = "($1 = $2, $1)[0]" % [tmp, r.rdLoc]
      r.res = "$1[1]" % [tmp]
      r.tmpLoc = tmp
      r.typ = t

proc genEcho(p: PProc, n: PNode, r: var TCompRes) =
  let n = n[1].skipConv
  internalAssert p.config, n.kind == nkBracket
  useMagic(p, "toJSStr") # Used in rawEcho
  useMagic(p, "rawEcho")
  r.res.add("rawEcho(")
  for i in 0..<n.len:
    let it = n[i]
    if it.typ.isCompileTimeOnly: continue
    if i > 0: r.res.add(", ")
    genArgNoParam(p, it, r)
  r.res.add(")")
  r.kind = resExpr

proc putToSeq(s: string, indirect: bool): Rope =
  result = rope(s)
  if indirect: result = "[$1]" % [result]

proc createVar(p: PProc, typ: PType, indirect: bool): Rope
proc createRecordVarAux(p: PProc, rec: PNode, excludedFieldIDs: IntSet, output: var Rope) =
  case rec.kind
  of nkRecList:
    for i in 0..<rec.len:
      createRecordVarAux(p, rec[i], excludedFieldIDs, output)
  of nkRecCase:
    createRecordVarAux(p, rec[0], excludedFieldIDs, output)
    for i in 1..<rec.len:
      createRecordVarAux(p, lastSon(rec[i]), excludedFieldIDs, output)
  of nkSym:
    # Do not produce code for void types
    if isEmptyType(rec.sym.typ): return
    if rec.sym.id notin excludedFieldIDs:
      if output.len > 0: output.add(", ")
      output.addf("$#: ", [mangleName(p.module, rec.sym)])
      output.add(createVar(p, rec.sym.typ, false))
  else: internalError(p.config, rec.info, "createRecordVarAux")

proc createObjInitList(p: PProc, typ: PType, excludedFieldIDs: IntSet, output: var Rope) =
  var t = typ
  if objHasTypeField(t):
    if output.len > 0: output.add(", ")
    output.addf("m_type: $1", [genTypeInfo(p, t)])
  while t != nil:
    t = t.skipTypes(skipPtrs)
    createRecordVarAux(p, t.n, excludedFieldIDs, output)
    t = t[0]

proc arrayTypeForElemType(typ: PType): string =
  let typ = typ.skipTypes(abstractRange)
  case typ.kind
  of tyInt, tyInt32: "Int32Array"
  of tyInt16: "Int16Array"
  of tyInt8: "Int8Array"
  of tyUInt, tyUInt32: "Uint32Array"
  of tyUInt16: "Uint16Array"
  of tyUInt8, tyChar, tyBool: "Uint8Array"
  of tyFloat32: "Float32Array"
  of tyFloat64, tyFloat: "Float64Array"
  of tyEnum:
    case typ.size
    of 1: "Uint8Array"
    of 2: "Uint16Array"
    of 4: "Uint32Array"
    else: ""
  else: ""

proc createVar(p: PProc, typ: PType, indirect: bool): Rope =
  var t = skipTypes(typ, abstractInst)
  case t.kind
  of tyInt..tyInt64, tyUInt..tyUInt64, tyEnum, tyChar:
    if $t.sym.loc.r == "bigint":
      result = putToSeq("0n", indirect)
    else:
      result = putToSeq("0", indirect)
  of tyFloat..tyFloat128:
    result = putToSeq("0.0", indirect)
  of tyRange, tyGenericInst, tyAlias, tySink, tyOwned, tyLent:
    result = createVar(p, lastSon(typ), indirect)
  of tySet:
    result = putToSeq("{}", indirect)
  of tyBool:
    result = putToSeq("false", indirect)
  of tyNil:
    result = putToSeq("null", indirect)
  of tyArray:
    let length = toInt(lengthOrd(p.config, t))
    let e = elemType(t)
    let jsTyp = arrayTypeForElemType(e)
    if jsTyp.len > 0:
      result = "new $1($2)" % [rope(jsTyp), rope(length)]
    elif length > 32:
      useMagic(p, "arrayConstr")
      # XXX: arrayConstr depends on nimCopy. This line shouldn't be necessary.
      useMagic(p, "nimCopy")
      result = "arrayConstr($1, $2, $3)" % [rope(length),
          createVar(p, e, false), genTypeInfo(p, e)]
    else:
      result = rope("[")
      var i = 0
      while i < length:
        if i > 0: result.add(", ")
        result.add(createVar(p, e, false))
        inc(i)
      result.add("]")
    if indirect: result = "[$1]" % [result]
  of tyTuple:
    result = rope("{")
    for i in 0..<t.len:
      if i > 0: result.add(", ")
      result.addf("Field$1: $2", [i.rope,
            createVar(p, t[i], false)])
    result.add("}")
    if indirect: result = "[$1]" % [result]
  of tyObject:
    var initList: Rope
    createObjInitList(p, t, initIntSet(), initList)
    result = ("({$1})") % [initList]
    if indirect: result = "[$1]" % [result]
  of tyVar, tyPtr, tyRef, tyPointer:
    if mapType(p, t) == etyBaseIndex:
      result = putToSeq("[null, 0]", indirect)
    else:
      result = putToSeq("null", indirect)
  of tySequence, tyString:
    result = putToSeq("[]", indirect)
  of tyCstring, tyProc:
    result = putToSeq("null", indirect)
  of tyStatic:
    if t.n != nil:
      result = createVar(p, lastSon t, indirect)
    else:
      internalError(p.config, "createVar: " & $t.kind)
      result = ""
  else:
    internalError(p.config, "createVar: " & $t.kind)
    result = ""

template returnType: untyped = ""

proc genVarInit(p: PProc, v: PSym, n: PNode) =
  var
    a: TCompRes
    s: Rope
    varCode: string
    varName = mangleName(p.module, v)
    useReloadingGuard = sfGlobal in v.flags and p.config.hcrOn
    useGlobalPragmas = sfGlobal in v.flags and ({sfPure, sfThread} * v.flags != {})

  if v.constraint.isNil:
    if useReloadingGuard:
      lineF(p, "var $1;$n", varName)
      lineF(p, "if ($1 === undefined) {$n", varName)
      varCode = $varName
      inc p.extraIndent
    elif useGlobalPragmas:
      lineF(p, "if (globalThis.$1 === undefined) {$n", varName)
      varCode = "globalThis." & $varName
      inc p.extraIndent
    else:
      varCode = "var $2"
  else:
    # Is this really a thought through feature?  this basically unused
    # feature makes it impossible for almost all format strings in
    # this function to be checked at compile time.
    varCode = v.constraint.strVal

  if n.kind == nkEmpty:
    if not isIndirect(v) and
      v.typ.kind in {tyVar, tyPtr, tyLent, tyRef, tyOwned} and mapType(p, v.typ) == etyBaseIndex:
      lineF(p, "var $1 = null;$n", [varName])
      lineF(p, "var $1_Idx = 0;$n", [varName])
    else:
      line(p, runtimeFormat(varCode & " = $3;$n", [returnType, varName, createVar(p, v.typ, isIndirect(v))]))
  else:
    gen(p, n, a)
    case mapType(p, v.typ)
    of etyObject, etySeq:
      if needsNoCopy(p, n):
        s = a.res
      else:
        useMagic(p, "nimCopy")
        s = "nimCopy(null, $1, $2)" % [a.res, genTypeInfo(p, n.typ)]
    of etyBaseIndex:
      let targetBaseIndex = {sfAddrTaken, sfGlobal} * v.flags == {}
      if a.typ == etyBaseIndex:
        if targetBaseIndex:
          line(p, runtimeFormat(varCode & " = $3, $2_Idx = $4;$n",
                   [returnType, v.loc.r, a.address, a.res]))
        else:
          if isIndirect(v):
            line(p, runtimeFormat(varCode & " = [[$3, $4]];$n",
                     [returnType, v.loc.r, a.address, a.res]))
          else:
            line(p, runtimeFormat(varCode & " = [$3, $4];$n",
                     [returnType, v.loc.r, a.address, a.res]))
      else:
        if targetBaseIndex:
          let tmp = p.getTemp
          lineF(p, "var $1 = $2, $3 = $1[0], $3_Idx = $1[1];$n",
                   [tmp, a.res, v.loc.r])
        else:
          line(p, runtimeFormat(varCode & " = $3;$n", [returnType, v.loc.r, a.res]))
      return
    else:
      s = a.res
    if isIndirect(v):
      line(p, runtimeFormat(varCode & " = [$3];$n", [returnType, v.loc.r, s]))
    else:
      line(p, runtimeFormat(varCode & " = $3;$n", [returnType, v.loc.r, s]))

  if useReloadingGuard or useGlobalPragmas:
    dec p.extraIndent
    lineF(p, "}$n")

proc genVarStmt(p: PProc, n: PNode) =
  for i in 0..<n.len:
    var a = n[i]
    if a.kind != nkCommentStmt:
      if a.kind == nkVarTuple:
        let unpacked = lowerTupleUnpacking(p.module.graph, a, p.module.idgen, p.prc)
        genStmt(p, unpacked)
      else:
        assert(a.kind == nkIdentDefs)
        assert(a[0].kind == nkSym)
        var v = a[0].sym
        if lfNoDecl notin v.loc.flags and sfImportc notin v.flags:
          genLineDir(p, a)
          if sfCompileTime notin v.flags:
            genVarInit(p, v, a[2])
          else:
            # lazy emit, done when it's actually used.
            if v.ast == nil: v.ast = a[2]

proc genConstant(p: PProc, c: PSym) =
  if lfNoDecl notin c.loc.flags and not p.g.generatedSyms.containsOrIncl(c.id):
    let oldBody = move p.body
    #genLineDir(p, c.astdef)
    genVarInit(p, c, c.astdef)
    p.g.constants.add(p.body)
    p.body = oldBody

proc genNew(p: PProc, n: PNode) =
  var a: TCompRes
  gen(p, n[1], a)
  var t = skipTypes(n[1].typ, abstractVar)[0]
  if mapType(t) == etyObject:
    lineF(p, "$1 = $2;$n", [a.rdLoc, createVar(p, t, false)])
  elif a.typ == etyBaseIndex:
    lineF(p, "$1 = [$3]; $2 = 0;$n", [a.address, a.res, createVar(p, t, false)])
  else:
    lineF(p, "$1 = [[$2], 0];$n", [a.rdLoc, createVar(p, t, false)])

proc genNewSeq(p: PProc, n: PNode) =
  var x, y: TCompRes
  gen(p, n[1], x)
  gen(p, n[2], y)
  let t = skipTypes(n[1].typ, abstractVar)[0]
  lineF(p, "$1 = new Array($2); for (var i = 0 ; i < $2 ; ++i) { $1[i] = $3; }", [
    x.rdLoc, y.rdLoc, createVar(p, t, false)])

proc genOrd(p: PProc, n: PNode, r: var TCompRes) =
  case skipTypes(n[1].typ, abstractVar + abstractRange).kind
  of tyEnum, tyInt..tyUInt64, tyChar: gen(p, n[1], r)
  of tyBool: unaryExpr(p, n, r, "", "($1 ? 1 : 0)")
  else: internalError(p.config, n.info, "genOrd")

proc genConStrStr(p: PProc, n: PNode, r: var TCompRes) =
  var a: TCompRes

  gen(p, n[1], a)
  r.kind = resExpr
  if skipTypes(n[1].typ, abstractVarRange).kind == tyChar:
    r.res.add("[$1].concat(" % [a.res])
  else:
    r.res.add("($1 || []).concat(" % [a.res])

  for i in 2..<n.len - 1:
    gen(p, n[i], a)
    if skipTypes(n[i].typ, abstractVarRange).kind == tyChar:
      r.res.add("[$1]," % [a.res])
    else:
      r.res.add("$1 || []," % [a.res])

  gen(p, n[^1], a)
  if skipTypes(n[^1].typ, abstractVarRange).kind == tyChar:
    r.res.add("[$1])" % [a.res])
  else:
    r.res.add("$1 || [])" % [a.res])

proc genReprAux(p: PProc, n: PNode, r: var TCompRes, magic: string, typ: Rope = "") =
  useMagic(p, magic)
  r.res.add(magic & "(")
  var a: TCompRes

  gen(p, n[1], a)
  if magic == "reprAny":
    # the pointer argument in reprAny is expandend to
    # (pointedto, pointer), so we need to fill it
    if a.address.len == 0:
      r.res.add(a.res)
      r.res.add(", null")
    else:
      r.res.add("$1, $2" % [a.address, a.res])
  else:
    r.res.add(a.res)

  if typ != "":
    r.res.add(", ")
    r.res.add(typ)
  r.res.add(")")

proc genRepr(p: PProc, n: PNode, r: var TCompRes) =
  let t = skipTypes(n[1].typ, abstractVarRange)
  case t.kind
  of tyInt..tyInt64, tyUInt..tyUInt64:
    genReprAux(p, n, r, "reprInt")
  of tyChar:
    genReprAux(p, n, r, "reprChar")
  of tyBool:
    genReprAux(p, n, r, "reprBool")
  of tyFloat..tyFloat128:
    genReprAux(p, n, r, "reprFloat")
  of tyString:
    genReprAux(p, n, r, "reprStr")
  of tyEnum, tyOrdinal:
    genReprAux(p, n, r, "reprEnum", genTypeInfo(p, t))
  of tySet:
    genReprAux(p, n, r, "reprSet", genTypeInfo(p, t))
  of tyEmpty, tyVoid:
    localError(p.config, n.info, "'repr' doesn't support 'void' type")
  of tyPointer:
    genReprAux(p, n, r, "reprPointer")
  of tyOpenArray, tyVarargs:
    genReprAux(p, n, r, "reprJSONStringify")
  else:
    genReprAux(p, n, r, "reprAny", genTypeInfo(p, t))
  r.kind = resExpr

proc genOf(p: PProc, n: PNode, r: var TCompRes) =
  var x: TCompRes
  let t = skipTypes(n[2].typ,
                    abstractVarRange+{tyRef, tyPtr, tyLent, tyTypeDesc, tyOwned})
  gen(p, n[1], x)
  if tfFinal in t.flags:
    r.res = "($1.m_type == $2)" % [x.res, genTypeInfo(p, t)]
  else:
    useMagic(p, "isObj")
    r.res = "isObj($1.m_type, $2)" % [x.res, genTypeInfo(p, t)]
  r.kind = resExpr

proc genDefault(p: PProc, n: PNode; r: var TCompRes) =
  r.res = createVar(p, n.typ, indirect = false)
  r.kind = resExpr

proc genReset(p: PProc, n: PNode) =
  var x: TCompRes
  useMagic(p, "genericReset")
  gen(p, n[1], x)
  if x.typ == etyBaseIndex:
    lineF(p, "$1 = null, $2 = 0;$n", [x.address, x.res])
  else:
    let (a, tmp) = maybeMakeTempAssignable(p, n[1], x)
    lineF(p, "$1 = genericReset($3, $2);$n", [a,
                  genTypeInfo(p, n[1].typ), tmp])

proc genMove(p: PProc; n: PNode; r: var TCompRes) =
  var a: TCompRes
  r.kind = resVal
  r.res = p.getTemp()
  gen(p, n[1], a)
  lineF(p, "$1 = $2;$n", [r.rdLoc, a.rdLoc])
  genReset(p, n)
  #lineF(p, "$1 = $2;$n", [dest.rdLoc, src.rdLoc])

proc genJSArrayConstr(p: PProc, n: PNode, r: var TCompRes) =
  var a: TCompRes
  r.res = rope("[")
  r.kind = resExpr
  for i in 0 ..< n.len:
    if i > 0: r.res.add(", ")
    gen(p, n[i], a)
    if a.typ == etyBaseIndex:
      r.res.addf("[$1, $2]", [a.address, a.res])
    else:
      if not needsNoCopy(p, n[i]):
        let typ = n[i].typ.skipTypes(abstractInst)
        useMagic(p, "nimCopy")
        a.res = "nimCopy(null, $1, $2)" % [a.rdLoc, genTypeInfo(p, typ)]
      r.res.add(a.res)
  r.res.add("]")

proc genMagic(p: PProc, n: PNode, r: var TCompRes) =
  var
    a: TCompRes
    line, filen: Rope
  var op = n[0].sym.magic
  case op
  of mOr: genOr(p, n[1], n[2], r)
  of mAnd: genAnd(p, n[1], n[2], r)
  of mAddI..mStrToStr: arith(p, n, r, op)
  of mRepr: genRepr(p, n, r)
  of mSwap: genSwap(p, n)
  of mAppendStrCh:
    binaryExpr(p, n, r, "addChar",
        "addChar($1, $2);")
  of mAppendStrStr:
    var lhs, rhs: TCompRes
    gen(p, n[1], lhs)
    gen(p, n[2], rhs)

    if skipTypes(n[1].typ, abstractVarRange).kind == tyCstring:
      let (b, tmp) = maybeMakeTemp(p, n[2], rhs)
      r.res = "if (null != $1) { if (null == $2) $2 = $3; else $2 += $3; }" %
        [b, lhs.rdLoc, tmp]
    else:
      let (a, tmp) = maybeMakeTemp(p, n[1], lhs)
      r.res = "$1.push.apply($3, $2);" % [a, rhs.rdLoc, tmp]
    r.kind = resExpr
  of mAppendSeqElem:
    var x, y: TCompRes
    gen(p, n[1], x)
    gen(p, n[2], y)
    if mapType(n[2].typ) == etyBaseIndex:
      let c = "[$1, $2]" % [y.address, y.res]
      r.res = "$1.push($2);" % [x.rdLoc, c]
    elif needsNoCopy(p, n[2]):
      r.res = "$1.push($2);" % [x.rdLoc, y.rdLoc]
    else:
      useMagic(p, "nimCopy")
      let c = getTemp(p, defineInLocals=false)
      lineF(p, "var $1 = nimCopy(null, $2, $3);$n",
            [c, y.rdLoc, genTypeInfo(p, n[2].typ)])
      r.res = "$1.push($2);" % [x.rdLoc, c]
    r.kind = resExpr
  of mConStrStr:
    genConStrStr(p, n, r)
  of mEqStr:
    binaryExpr(p, n, r, "eqStrings", "eqStrings($1, $2)")
  of mLeStr:
    binaryExpr(p, n, r, "cmpStrings", "(cmpStrings($1, $2) <= 0)")
  of mLtStr:
    binaryExpr(p, n, r, "cmpStrings", "(cmpStrings($1, $2) < 0)")
  of mIsNil:
    # we want to accept undefined, so we ==
    if mapType(n[1].typ) != etyBaseIndex:
      unaryExpr(p, n, r, "", "($1 == null)")
    else:
      var x: TCompRes
      gen(p, n[1], x)
      r.res = "($# == null && $# === 0)" % [x.address, x.res]
  of mEnumToStr: genRepr(p, n, r)
  of mNew, mNewFinalize: genNew(p, n)
  of mChr: gen(p, n[1], r)
  of mArrToSeq:
    # only array literals doesn't need copy
    if n[1].kind == nkBracket:
      genJSArrayConstr(p, n[1], r)
    else:
      var x: TCompRes
      gen(p, n[1], x)
      useMagic(p, "nimCopy")
      r.res = "nimCopy(null, $1, $2)" % [x.rdLoc, genTypeInfo(p, n.typ)]
  of mOpenArrayToSeq:
    genCall(p, n, r)
  of mDestroy, mTrace: discard "ignore calls to the default destructor"
  of mOrd: genOrd(p, n, r)
  of mLengthStr, mLengthSeq, mLengthOpenArray, mLengthArray:
    var x: TCompRes
    gen(p, n[1], x)
    if skipTypes(n[1].typ, abstractInst).kind == tyCstring:
      let (a, tmp) = maybeMakeTemp(p, n[1], x)
      r.res = "(($1) == null ? 0 : ($2).length)" % [a, tmp]
    else:
      r.res = "($1).length" % [x.rdLoc]
    r.kind = resExpr
  of mHigh:
    var x: TCompRes
    gen(p, n[1], x)
    if skipTypes(n[1].typ, abstractInst).kind == tyCstring:
      let (a, tmp) = maybeMakeTemp(p, n[1], x)
      r.res = "(($1) == null ? -1 : ($2).length - 1)" % [a, tmp]
    else:
      r.res = "($1).length - 1" % [x.rdLoc]
    r.kind = resExpr
  of mInc:
    if n[1].typ.skipTypes(abstractRange).kind in {tyUInt..tyUInt64}:
      binaryUintExpr(p, n, r, "+", true)
    else:
      if optOverflowCheck notin p.options: binaryExpr(p, n, r, "", "$1 += $2")
      else: binaryExpr(p, n, r, "addInt", "$1 = addInt($3, $2)", true)
  of ast.mDec:
    if n[1].typ.skipTypes(abstractRange).kind in {tyUInt..tyUInt64}:
      binaryUintExpr(p, n, r, "-", true)
    else:
      if optOverflowCheck notin p.options: binaryExpr(p, n, r, "", "$1 -= $2")
      else: binaryExpr(p, n, r, "subInt", "$1 = subInt($3, $2)", true)
  of mSetLengthStr:
    binaryExpr(p, n, r, "mnewString", "($1.length = $2)")
  of mSetLengthSeq:
    var x, y: TCompRes
    gen(p, n[1], x)
    gen(p, n[2], y)
    let t = skipTypes(n[1].typ, abstractVar)[0]
    let (a, tmp) = maybeMakeTemp(p, n[1], x)
    let (b, tmp2) = maybeMakeTemp(p, n[2], y)
    r.res = """if ($1.length < $2) { for (var i = $4.length ; i < $5 ; ++i) $4.push($3); }
               else { $4.length = $5; }""" % [a, b, createVar(p, t, false), tmp, tmp2]
    r.kind = resExpr
  of mCard: unaryExpr(p, n, r, "SetCard", "SetCard($1)")
  of mLtSet: binaryExpr(p, n, r, "SetLt", "SetLt($1, $2)")
  of mLeSet: binaryExpr(p, n, r, "SetLe", "SetLe($1, $2)")
  of mEqSet: binaryExpr(p, n, r, "SetEq", "SetEq($1, $2)")
  of mMulSet: binaryExpr(p, n, r, "SetMul", "SetMul($1, $2)")
  of mPlusSet: binaryExpr(p, n, r, "SetPlus", "SetPlus($1, $2)")
  of mMinusSet: binaryExpr(p, n, r, "SetMinus", "SetMinus($1, $2)")
  of mIncl: binaryExpr(p, n, r, "", "$1[$2] = true")
  of mExcl: binaryExpr(p, n, r, "", "delete $1[$2]")
  of mInSet:
    binaryExpr(p, n, r, "", "($1[$2] != undefined)")
  of mNewSeq: genNewSeq(p, n)
  of mNewSeqOfCap: unaryExpr(p, n, r, "", "[]")
  of mOf: genOf(p, n, r)
  of mDefault, mZeroDefault: genDefault(p, n, r)
  of mReset, mWasMoved: genReset(p, n)
  of mEcho: genEcho(p, n, r)
  of mNLen..mNError, mSlurp, mStaticExec:
    localError(p.config, n.info, errXMustBeCompileTime % n[0].sym.name.s)
  of mNewString: unaryExpr(p, n, r, "mnewString", "mnewString($1)")
  of mNewStringOfCap:
    unaryExpr(p, n, r, "mnewString", "mnewString(0)")
  of mDotDot:
    genProcForSymIfNeeded(p, n[0].sym)
    genCall(p, n, r)
  of mParseBiggestFloat:
    useMagic(p, "nimParseBiggestFloat")
    genCall(p, n, r)
  of mSlice:
    # arr.slice([begin[, end]]): 'end' is exclusive
    var x, y, z: TCompRes
    gen(p, n[1], x)
    gen(p, n[2], y)
    gen(p, n[3], z)
    r.res = "($1.slice($2, $3 + 1))" % [x.rdLoc, y.rdLoc, z.rdLoc]
    r.kind = resExpr
  of mMove:
    genMove(p, n, r)
  else:
    genCall(p, n, r)
    #else internalError(p.config, e.info, 'genMagic: ' + magicToStr[op]);

proc genSetConstr(p: PProc, n: PNode, r: var TCompRes) =
  var
    a, b: TCompRes
  useMagic(p, "setConstr")
  r.res = rope("setConstr(")
  r.kind = resExpr
  for i in 0..<n.len:
    if i > 0: r.res.add(", ")
    var it = n[i]
    if it.kind == nkRange:
      gen(p, it[0], a)
      gen(p, it[1], b)

      if it[0].typ.kind == tyBool:
        r.res.addf("$1, $2", [a.res, b.res])
      else:
        r.res.addf("[$1, $2]", [a.res, b.res])
    else:
      gen(p, it, a)
      r.res.add(a.res)
  r.res.add(")")
  # emit better code for constant sets:
  if isDeepConstExpr(n):
    inc(p.g.unique)
    let tmp = rope("ConstSet") & rope(p.g.unique)
    p.g.constants.addf("var $1 = $2;$n", [tmp, r.res])
    r.res = tmp

proc genArrayConstr(p: PProc, n: PNode, r: var TCompRes) =
  ## Constructs array or sequence.
  ## Nim array of uint8..uint32, int8..int32 maps to JS typed arrays.
  ## Nim sequence maps to JS array.
  var t = skipTypes(n.typ, abstractInst)
  let e = elemType(t)
  let jsTyp = arrayTypeForElemType(e)
  if skipTypes(n.typ, abstractVarRange).kind != tySequence and jsTyp.len > 0:
    # generate typed array
    # for example Nim generates `new Uint8Array([1, 2, 3])` for `[byte(1), 2, 3]`
    # TODO use `set` or loop to initialize typed array which improves performances in some situations
    var a: TCompRes
    r.res = "new $1([" % [rope(jsTyp)]
    r.kind = resExpr
    for i in 0 ..< n.len:
      if i > 0: r.res.add(", ")
      gen(p, n[i], a)
      r.res.add(a.res)
    r.res.add("])")
  else:
    genJSArrayConstr(p, n, r)

proc genTupleConstr(p: PProc, n: PNode, r: var TCompRes) =
  var a: TCompRes
  r.res = rope("{")
  r.kind = resExpr
  for i in 0..<n.len:
    if i > 0: r.res.add(", ")
    var it = n[i]
    if it.kind == nkExprColonExpr: it = it[1]
    gen(p, it, a)
    let typ = it.typ.skipTypes(abstractInst)
    if a.typ == etyBaseIndex:
      r.res.addf("Field$#: [$#, $#]", [i.rope, a.address, a.res])
    else:
      if not needsNoCopy(p, it):
        useMagic(p, "nimCopy")
        a.res = "nimCopy(null, $1, $2)" % [a.rdLoc, genTypeInfo(p, typ)]
      r.res.addf("Field$#: $#", [i.rope, a.res])
  r.res.add("}")

proc genObjConstr(p: PProc, n: PNode, r: var TCompRes) =
  var a: TCompRes
  r.kind = resExpr
  var initList : Rope
  var fieldIDs = initIntSet()
  let nTyp = n.typ.skipTypes(abstractInst)
  for i in 1..<n.len:
    if i > 1: initList.add(", ")
    var it = n[i]
    internalAssert p.config, it.kind == nkExprColonExpr
    let val = it[1]
    gen(p, val, a)
    var f = it[0].sym
<<<<<<< HEAD
    if f.loc.r == nil: f.loc.r = mangleName(p.module, f)
    fieldIDs.incl(lookupFieldAgain(n.typ.skipTypes({tyDistinct}), f).id)
=======
    if f.loc.r == "": f.loc.r = mangleName(p.module, f)
    fieldIDs.incl(lookupFieldAgain(nTyp, f).id)
>>>>>>> 81e7811e

    let typ = val.typ.skipTypes(abstractInst)
    if a.typ == etyBaseIndex:
      initList.addf("$#: [$#, $#]", [f.loc.r, a.address, a.res])
    else:
      if not needsNoCopy(p, val):
        useMagic(p, "nimCopy")
        a.res = "nimCopy(null, $1, $2)" % [a.rdLoc, genTypeInfo(p, typ)]
      initList.addf("$#: $#", [f.loc.r, a.res])
  let t = skipTypes(n.typ, abstractInst + skipPtrs)
  createObjInitList(p, t, fieldIDs, initList)
  r.res = ("{$1}") % [initList]

proc genConv(p: PProc, n: PNode, r: var TCompRes) =
  var dest = skipTypes(n.typ, abstractVarRange)
  var src = skipTypes(n[1].typ, abstractVarRange)
  gen(p, n[1], r)
  if dest.kind == src.kind:
    # no-op conversion
    return
  let toInt = (dest.kind in tyInt..tyInt32)
  let fromInt = (src.kind in tyInt..tyInt32)
  let toUint = (dest.kind in tyUInt..tyUInt32)
  let fromUint = (src.kind in tyUInt..tyUInt32)
  if toUint and (fromInt or fromUint):
    let trimmer = unsignedTrimmer(dest.size)
    r.res = "($1 $2)" % [r.res, trimmer]
  elif dest.kind == tyBool:
    r.res = "(!!($1))" % [r.res]
    r.kind = resExpr
  elif toInt:
    r.res = "(($1) | 0)" % [r.res]
  else:
    # TODO: What types must we handle here?
    discard

proc upConv(p: PProc, n: PNode, r: var TCompRes) =
  gen(p, n[0], r)        # XXX

proc genRangeChck(p: PProc, n: PNode, r: var TCompRes, magic: string) =
  var a, b: TCompRes
  gen(p, n[0], r)
  if optRangeCheck notin p.options or (skipTypes(n.typ, abstractVar).kind in {tyUInt..tyUInt64} and
      checkUnsignedConversions notin p.config.legacyFeatures):
    discard "XXX maybe emit masking instructions here"
  else:
    gen(p, n[1], a)
    gen(p, n[2], b)
    useMagic(p, "chckRange")
    r.res = "chckRange($1, $2, $3)" % [r.res, a.res, b.res]
    r.kind = resExpr

proc convStrToCStr(p: PProc, n: PNode, r: var TCompRes) =
  # we do an optimization here as this is likely to slow down
  # much of the code otherwise:
  if n[0].kind == nkCStringToString:
    gen(p, n[0][0], r)
  else:
    gen(p, n[0], r)
    if r.res == "": internalError(p.config, n.info, "convStrToCStr")
    useMagic(p, "toJSStr")
    r.res = "toJSStr($1)" % [r.res]
    r.kind = resExpr

proc convCStrToStr(p: PProc, n: PNode, r: var TCompRes) =
  # we do an optimization here as this is likely to slow down
  # much of the code otherwise:
  if n[0].kind == nkStringToCString:
    gen(p, n[0][0], r)
  else:
    gen(p, n[0], r)
    if r.res == "": internalError(p.config, n.info, "convCStrToStr")
    useMagic(p, "cstrToNimstr")
    r.res = "cstrToNimstr($1)" % [r.res]
    r.kind = resExpr

proc genReturnStmt(p: PProc, n: PNode) =
  if p.procDef == nil: internalError(p.config, n.info, "genReturnStmt")
  p.beforeRetNeeded = true
  if n[0].kind != nkEmpty:
    genStmt(p, n[0])
  else:
    genLineDir(p, n)
  lineF(p, "break BeforeRet;$n", [])

proc frameCreate(p: PProc; procname, filename: Rope): Rope =
  const frameFmt =
    "var F = {procname: $1, prev: framePtr, filename: $2, line: 0};$n"

  result = p.indentLine(frameFmt % [procname, filename])
  result.add p.indentLine(ropes.`%`("framePtr = F;$n", []))

proc frameDestroy(p: PProc): Rope =
  result = p.indentLine rope(("framePtr = F.prev;") & "\L")

proc genProcBody(p: PProc, prc: PSym): Rope =
  if hasFrameInfo(p):
    result = frameCreate(p,
              makeJSString(prc.owner.name.s & '.' & prc.name.s),
              makeJSString(toFilenameOption(p.config, prc.info.fileIndex, foStacktrace)))
  else:
    result = ""
  if p.beforeRetNeeded:
    result.add p.indentLine("BeforeRet: {\n")
    result.add p.body
    result.add p.indentLine("};\n")
  else:
    result.add(p.body)
  if prc.typ.callConv == ccSysCall:
    result = ("try {$n$1} catch (e) {$n" &
      " alert(\"Unhandled exception:\\n\" + e.message + \"\\n\"$n}") % [result]
  if hasFrameInfo(p):
    result.add(frameDestroy(p))

proc optionalLine(p: Rope): Rope =
  if p == "":
    return ""
  else:
    return p & "\L"

proc genProc(oldProc: PProc, prc: PSym): Rope =
  ## Generate a JS procedure ('function').
  var
    resultSym: PSym
    a: TCompRes
  #if gVerbosity >= 3:
  #  echo "BEGIN generating code for: " & prc.name.s
  var p = newProc(oldProc.g, oldProc.module, prc.ast, prc.options)
  p.up = oldProc
  var returnStmt: Rope = ""
  var resultAsgn: Rope = ""
  var name = mangleName(p.module, prc)
  let header = generateHeader(p, prc.typ)
  if prc.typ[0] != nil and sfPure notin prc.flags:
    resultSym = prc.ast[resultPos].sym
    let mname = mangleName(p.module, resultSym)
    let returnAddress = not isIndirect(resultSym) and
      resultSym.typ.kind in {tyVar, tyPtr, tyLent, tyRef, tyOwned} and
        mapType(p, resultSym.typ) == etyBaseIndex
    if returnAddress:
      resultAsgn = p.indentLine(("var $# = null;$n") % [mname])
      resultAsgn.add p.indentLine("var $#_Idx = 0;$n" % [mname])
    else:
      let resVar = createVar(p, resultSym.typ, isIndirect(resultSym))
      resultAsgn = p.indentLine(("var $# = $#;$n") % [mname, resVar])
    gen(p, prc.ast[resultPos], a)
    if returnAddress:
      returnStmt = "return [$#, $#];$n" % [a.address, a.res]
    else:
      returnStmt = "return $#;$n" % [a.res]

  var transformedBody = transformBody(p.module.graph, p.module.idgen, prc, cache = false)
  if sfInjectDestructors in prc.flags:
    transformedBody = injectDestructorCalls(p.module.graph, p.module.idgen, prc, transformedBody)

  p.nested: genStmt(p, transformedBody)


  if optLineDir in p.config.options:
    result = lineDir(p.config, prc.info, toLinenumber(prc.info))

  var def: Rope
  if not prc.constraint.isNil:
    def = runtimeFormat(prc.constraint.strVal & " {$n$#$#$#$#$#",
            [ returnType,
              name,
              header,
              optionalLine(p.globals),
              optionalLine(p.locals),
              optionalLine(resultAsgn),
              optionalLine(genProcBody(p, prc)),
              optionalLine(p.indentLine(returnStmt))])
  else:
    # if optLineDir in p.config.options:
      # result.add("\L")

    if p.config.hcrOn:
      # Here, we introduce thunks that create the equivalent of a jump table
      # for all global functions, because references to them may be stored
      # in JavaScript variables. The added indirection ensures that such
      # references will end up calling the reloaded code.
      var thunkName = name
      name = name & "IMLP"
      result.add("\Lfunction $#() { return $#.apply(this, arguments); }$n" %
                 [thunkName, name])

    def = "\Lfunction $#($#) {$n$#$#$#$#$#" %
            [ name,
              header,
              optionalLine(p.globals),
              optionalLine(p.locals),
              optionalLine(resultAsgn),
              optionalLine(genProcBody(p, prc)),
              optionalLine(p.indentLine(returnStmt))]

  dec p.extraIndent
  result.add p.indentLine(def)
  result.add p.indentLine("}\n")

  #if gVerbosity >= 3:
  #  echo "END   generated code for: " & prc.name.s

proc genStmt(p: PProc, n: PNode) =
  var r: TCompRes
  gen(p, n, r)
  if r.res != "": lineF(p, "$#;$n", [r.res])

proc genPragma(p: PProc, n: PNode) =
  for it in n.sons:
    case whichPragma(it)
    of wEmit: genAsmOrEmitStmt(p, it[1])
    else: discard

proc genCast(p: PProc, n: PNode, r: var TCompRes) =
  var dest = skipTypes(n.typ, abstractVarRange)
  var src = skipTypes(n[1].typ, abstractVarRange)
  gen(p, n[1], r)
  if dest.kind == src.kind:
    # no-op conversion
    return
  let toInt = (dest.kind in tyInt..tyInt32)
  let toUint = (dest.kind in tyUInt..tyUInt32)
  let fromInt = (src.kind in tyInt..tyInt32)
  let fromUint = (src.kind in tyUInt..tyUInt32)

  if toUint and (fromInt or fromUint):
    let trimmer = unsignedTrimmer(dest.size)
    r.res = "($1 $2)" % [r.res, trimmer]
  elif toInt:
    if fromInt:
      return
    elif fromUint:
      if src.size == 4 and dest.size == 4:
        # XXX prevent multi evaluations
        r.res = "($1 | 0)" % [r.res]
      else:
        let trimmer = unsignedTrimmer(dest.size)
        let minuend = case dest.size
          of 1: "0xfe"
          of 2: "0xfffe"
          of 4: "0xfffffffe"
          else: ""
        r.res = "($1 - ($2 $3))" % [rope minuend, r.res, trimmer]
  elif (src.kind == tyPtr and mapType(p, src) == etyObject) and dest.kind == tyPointer:
    r.address = r.res
    r.res = "null"
    r.typ = etyBaseIndex
  elif (dest.kind == tyPtr and mapType(p, dest) == etyObject) and src.kind == tyPointer:
    r.res = r.address
    r.typ = etyObject

proc gen(p: PProc, n: PNode, r: var TCompRes) =
  r.typ = etyNone
  if r.kind != resCallee: r.kind = resNone
  #r.address = ""
  r.res = ""

  case n.kind
  of nkSym:
    genSym(p, n, r)
  of nkCharLit..nkUInt64Lit:
    if n.typ.kind == tyBool:
      r.res = if n.intVal == 0: rope"false" else: rope"true"
    else:
      r.res = rope(n.intVal)
    r.kind = resExpr
  of nkNilLit:
    if isEmptyType(n.typ):
      discard
    elif mapType(p, n.typ) == etyBaseIndex:
      r.typ = etyBaseIndex
      r.address = rope"null"
      r.res = rope"0"
      r.kind = resExpr
    else:
      r.res = rope"null"
      r.kind = resExpr
  of nkStrLit..nkTripleStrLit:
    if skipTypes(n.typ, abstractVarRange).kind == tyString:
      if n.strVal.len <= 64:
        r.res = makeJsNimStrLit(n.strVal)
      else:
        useMagic(p, "makeNimstrLit")
        r.res = "makeNimstrLit($1)" % [makeJSString(n.strVal)]
    else:
      r.res = makeJSString(n.strVal, false)
    r.kind = resExpr
  of nkFloatLit..nkFloat64Lit:
    let f = n.floatVal
    case classify(f)
    of fcNan:
      if signbit(f):
        r.res = rope"-NaN"
      else:
        r.res = rope"NaN"
    of fcNegZero:
      r.res = rope"-0.0"
    of fcZero:
      r.res = rope"0.0"
    of fcInf:
      r.res = rope"Infinity"
    of fcNegInf:
      r.res = rope"-Infinity"
    else: r.res = rope(f.toStrMaxPrecision)
    r.kind = resExpr
  of nkCallKinds:
    if isEmptyType(n.typ):
      genLineDir(p, n)
    if (n[0].kind == nkSym) and (n[0].sym.magic != mNone):
      genMagic(p, n, r)
    elif n[0].kind == nkSym and sfInfixCall in n[0].sym.flags and
        n.len >= 1:
      genInfixCall(p, n, r)
    else:
      genCall(p, n, r)
  of nkClosure: gen(p, n[0], r)
  of nkCurly: genSetConstr(p, n, r)
  of nkBracket: genArrayConstr(p, n, r)
  of nkPar, nkTupleConstr: genTupleConstr(p, n, r)
  of nkObjConstr: genObjConstr(p, n, r)
  of nkHiddenStdConv, nkHiddenSubConv, nkConv: genConv(p, n, r)
  of nkAddr, nkHiddenAddr:
    if n.typ.kind in {tyLent}:
      gen(p, n[0], r)
    else:
      genAddr(p, n, r)
  of nkDerefExpr, nkHiddenDeref:
    if n.typ.kind in {tyLent}:
      gen(p, n[0], r)
    else:
      genDeref(p, n, r)
  of nkBracketExpr: genArrayAccess(p, n, r)
  of nkDotExpr: genFieldAccess(p, n, r)
  of nkCheckedFieldExpr: genCheckedFieldOp(p, n, nil, r)
  of nkObjDownConv: gen(p, n[0], r)
  of nkObjUpConv: upConv(p, n, r)
  of nkCast: genCast(p, n, r)
  of nkChckRangeF: genRangeChck(p, n, r, "chckRangeF")
  of nkChckRange64: genRangeChck(p, n, r, "chckRange64")
  of nkChckRange: genRangeChck(p, n, r, "chckRange")
  of nkStringToCString: convStrToCStr(p, n, r)
  of nkCStringToString: convCStrToStr(p, n, r)
  of nkEmpty: discard
  of nkLambdaKinds:
    let s = n[namePos].sym
    discard mangleName(p.module, s)
    r.res = s.loc.r
    if lfNoDecl in s.loc.flags or s.magic notin generatedMagics: discard
    elif not p.g.generatedSyms.containsOrIncl(s.id):
      p.locals.add(genProc(p, s))
  of nkType: r.res = genTypeInfo(p, n.typ)
  of nkStmtList, nkStmtListExpr:
    # this shows the distinction is nice for backends and should be kept
    # in the frontend
    let isExpr = not isEmptyType(n.typ)
    for i in 0..<n.len - isExpr.ord:
      genStmt(p, n[i])
    if isExpr:
      gen(p, lastSon(n), r)
  of nkBlockStmt, nkBlockExpr: genBlock(p, n, r)
  of nkIfStmt, nkIfExpr: genIf(p, n, r)
  of nkWhen:
    # This is "when nimvm" node
    gen(p, n[1][0], r)
  of nkWhileStmt: genWhileStmt(p, n)
  of nkVarSection, nkLetSection: genVarStmt(p, n)
  of nkConstSection: discard
  of nkForStmt, nkParForStmt:
    internalError(p.config, n.info, "for statement not eliminated")
  of nkCaseStmt: genCaseJS(p, n, r)
  of nkReturnStmt: genReturnStmt(p, n)
  of nkBreakStmt: genBreakStmt(p, n)
  of nkAsgn: genAsgn(p, n)
  of nkFastAsgn: genFastAsgn(p, n)
  of nkDiscardStmt:
    if n[0].kind != nkEmpty:
      genLineDir(p, n)
      gen(p, n[0], r)
      r.res = "var _ = " & r.res
  of nkAsmStmt: genAsmOrEmitStmt(p, n)
  of nkTryStmt, nkHiddenTryStmt: genTry(p, n, r)
  of nkRaiseStmt: genRaiseStmt(p, n)
  of nkTypeSection, nkCommentStmt, nkIncludeStmt,
     nkImportStmt, nkImportExceptStmt, nkExportStmt, nkExportExceptStmt,
     nkFromStmt, nkTemplateDef, nkMacroDef, nkStaticStmt,
     nkMixinStmt, nkBindStmt: discard
  of nkIteratorDef:
    if n[0].sym.typ.callConv == TCallingConvention.ccClosure:
      globalError(p.config, n.info, "Closure iterators are not supported by JS backend!")
  of nkPragma: genPragma(p, n)
  of nkProcDef, nkFuncDef, nkMethodDef, nkConverterDef:
    var s = n[namePos].sym
    if {sfExportc, sfCompilerProc} * s.flags == {sfExportc}:
      genSym(p, n[namePos], r)
      r.res = ""
  of nkGotoState, nkState:
    globalError(p.config, n.info, "First class iterators not implemented")
  of nkPragmaBlock: gen(p, n.lastSon, r)
  of nkComesFrom:
    discard "XXX to implement for better stack traces"
  else: internalError(p.config, n.info, "gen: unknown node type: " & $n.kind)

proc newModule(g: ModuleGraph; module: PSym): BModule =
  ## Create a new JS backend module node.
  new(result)
  result.module = module
  result.sigConflicts = initCountTable[SigHash]()
  if g.backend == nil:
    g.backend = newGlobals()
  result.graph = g
  result.config = g.config
  if sfSystemModule in module.flags:
    PGlobals(g.backend).inSystem = true

proc genHeader(): Rope =
  ## Generate the JS header.
  result = rope("""/* Generated by the Nim Compiler v$1 */
    var framePtr = null;
    var excHandler = 0;
    var lastJSError = null;
  """.unindent.format(VersionAsString))

proc addHcrInitGuards(p: PProc, n: PNode,
                      moduleLoadedVar: Rope, inInitGuard: var bool) =
  if n.kind == nkStmtList:
    for child in n:
      addHcrInitGuards(p, child, moduleLoadedVar, inInitGuard)
  else:
    let stmtShouldExecute = n.kind in {
      nkProcDef, nkFuncDef, nkMethodDef,nkConverterDef,
      nkVarSection, nkLetSection} or nfExecuteOnReload in n.flags

    if inInitGuard:
      if stmtShouldExecute:
        dec p.extraIndent
        line(p, "}\L")
        inInitGuard = false
    else:
      if not stmtShouldExecute:
        lineF(p, "if ($1 == undefined) {$n", [moduleLoadedVar])
        inc p.extraIndent
        inInitGuard = true

    genStmt(p, n)

proc genModule(p: PProc, n: PNode) =
  ## Generate the JS module code.
  ## Called for each top level node in a Nim module.
  if optStackTrace in p.options:
    p.body.add(frameCreate(p,
        makeJSString("module " & p.module.module.name.s),
        makeJSString(toFilenameOption(p.config, p.module.module.info.fileIndex, foStacktrace))))
  var transformedN = transformStmt(p.module.graph, p.module.idgen, p.module.module, n)
  if sfInjectDestructors in p.module.module.flags:
    transformedN = injectDestructorCalls(p.module.graph, p.module.idgen, p.module.module, transformedN)
  if p.config.hcrOn and n.kind == nkStmtList:
    let moduleSym = p.module.module
    var moduleLoadedVar = rope(moduleSym.name.s) & "_loaded" &
                          idOrSig(moduleSym, moduleSym.name.s, p.module.sigConflicts)
    lineF(p, "var $1;$n", [moduleLoadedVar])
    var inGuardedBlock = false

    addHcrInitGuards(p, transformedN, moduleLoadedVar, inGuardedBlock)

    if inGuardedBlock:
      dec p.extraIndent
      line(p, "}\L")

    lineF(p, "$1 = true;$n", [moduleLoadedVar])
  else:
    genStmt(p, transformedN)

  if optStackTrace in p.options:
    p.body.add(frameDestroy(p))

proc myProcess(b: PPassContext, n: PNode): PNode =
  ## Generate JS code for a node.
  result = n
  let m = BModule(b)
  if passes.skipCodegen(m.config, n): return n
  if m.module == nil: internalError(m.config, n.info, "myProcess")
  let globals = PGlobals(m.graph.backend)
  var p = newInitProc(globals, m)
  p.unique = globals.unique
  genModule(p, n)
  p.g.code.add(p.locals)
  p.g.code.add(p.body)

proc wholeCode(graph: ModuleGraph; m: BModule): Rope =
  ## Combine source code from all nodes.
  let globals = PGlobals(graph.backend)
  for prc in globals.forwarded:
    if not globals.generatedSyms.containsOrIncl(prc.id):
      var p = newInitProc(globals, m)
      attachProc(p, prc)

  var disp = generateMethodDispatchers(graph)
  for i in 0..<disp.len:
    let prc = disp[i].sym
    if not globals.generatedSyms.containsOrIncl(prc.id):
      var p = newInitProc(globals, m)
      attachProc(p, prc)

  result = globals.typeInfo & globals.constants & globals.code

proc getClassName(t: PType): Rope =
  var s = t.sym
  if s.isNil or sfAnon in s.flags:
    s = skipTypes(t, abstractPtrs).sym
  if s.isNil or sfAnon in s.flags:
    doAssert(false, "cannot retrieve class name")
  if s.loc.r != "": result = s.loc.r
  else: result = rope(s.name.s)

proc myClose(graph: ModuleGraph; b: PPassContext, n: PNode): PNode =
  ## Finalize JS code generation of a Nim module.
  ## Param `n` may contain nodes returned from the last module close call.
  var m = BModule(b)
  if sfMainModule in m.module.flags:
    # Add global destructors to the module.
    # This must come before the last call to `myProcess`.
    for i in countdown(high(graph.globalDestructors), 0):
      n.add graph.globalDestructors[i]
  # Process any nodes left over from the last call to `myClose`.
  result = myProcess(b, n)
  # Some codegen is different (such as no stacktraces; see `initProcOptions`)
  # when `std/system` is being processed.
  if sfSystemModule in m.module.flags:
    PGlobals(graph.backend).inSystem = false
  # Check if codegen should continue before any files are generated.
  # It may bail early is if too many errors have been raised.
  if passes.skipCodegen(m.config, n): return n
  # Nim modules are compiled into a single JS file.
  # If this is the main module, then this is the final call to `myClose`.
  if sfMainModule in m.module.flags:
    var code = genHeader() & wholeCode(graph, m)
    let outFile = m.config.prepareToWriteOutput()
    # Generate an optional source map.
    if optSourcemap in m.config.globalOptions:
      var map: SourceMap
      (code, map) = genSourceMap($(code), outFile.string)
      writeFile(outFile.string & ".map", $(%map))
    # Check if the generated JS code matches the output file, or else
    # write it to the file.
    if not equalsFile(code, outFile):
      if not writeRope(code, outFile):
        rawMessage(m.config, errCannotOpenFile, outFile.string)

proc myOpen(graph: ModuleGraph; s: PSym; idgen: IdGenerator): PPassContext =
  ## Create the JS backend pass context `BModule` for a Nim module.
  result = newModule(graph, s)
  result.idgen = idgen

const JSgenPass* = makePass(myOpen, myProcess, myClose)<|MERGE_RESOLUTION|>--- conflicted
+++ resolved
@@ -2341,13 +2341,8 @@
     let val = it[1]
     gen(p, val, a)
     var f = it[0].sym
-<<<<<<< HEAD
-    if f.loc.r == nil: f.loc.r = mangleName(p.module, f)
+    if f.loc.r == "": f.loc.r = mangleName(p.module, f)
     fieldIDs.incl(lookupFieldAgain(n.typ.skipTypes({tyDistinct}), f).id)
-=======
-    if f.loc.r == "": f.loc.r = mangleName(p.module, f)
-    fieldIDs.incl(lookupFieldAgain(nTyp, f).id)
->>>>>>> 81e7811e
 
     let typ = val.typ.skipTypes(abstractInst)
     if a.typ == etyBaseIndex:
