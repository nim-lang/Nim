#
#
#           The Nim Compiler
#        (c) Copyright 2015 Andreas Rumpf
#
#    See the file "copying.txt", included in this
#    distribution, for details about the copyright.
#

## This module implements the code generator for the VM.

# Important things to remember:
# - The VM does not distinguish between definitions ('var x = y') and
#   assignments ('x = y'). For simple data types that fit into a register
#   this doesn't matter. However it matters for strings and other complex
#   types that use the 'node' field; the reason is that slots are
#   re-used in a register based VM. Example:
#
#..code-block:: nim
#   let s = a & b  # no matter what, create fresh node
#   s = a & b  # no matter what, keep the node
#
# Also *stores* into non-temporary memory need to perform deep copies:
# a.b = x.y
# We used to generate opcAsgn for the *load* of 'x.y' but this is clearly
# wrong! We need to produce opcAsgn (the copy) for the *store*. This also
# solves the opcLdConst vs opcAsgnConst issue. Of course whether we need
# this copy depends on the involved types.

import
  strutils, ast, types, msgs, renderer, vmdef,
  intsets, magicsys, options, lowerings, lineinfos, transf

const
  debugEchoCode* = defined(nimVMDebug)

when debugEchoCode:
  import asciitables
when hasFFI:
  import evalffi

type
  TGenFlag = enum
    gfNode # Affects how variables are loaded - always loads as rkNode
    gfNodeAddr # Affects how variables are loaded - always loads as rkNodeAddr
    gfIsParam # do not deepcopy parameters, they are immutable
  TGenFlags = set[TGenFlag]

proc debugInfo(c: PCtx; info: TLineInfo): string =
  result = toFileLineCol(c.config, info)

proc codeListing(c: PCtx, result: var string, start=0; last = -1) =
  ## for debugging purposes
  # first iteration: compute all necessary labels:
  var jumpTargets = initIntSet()
  let last = if last < 0: c.code.len-1 else: min(last, c.code.len-1)
  for i in start..last:
    let x = c.code[i]
    if x.opcode in relativeJumps:
      jumpTargets.incl(i+x.regBx-wordExcess)

  template toStr(opc: TOpcode): string = ($opc).substr(3)

  result.add "code listing:\n"
  var i = start
  while i <= last:
    if i in jumpTargets: result.addf("L$1:\n", i)
    let x = c.code[i]

    result.add($i)
    let opc = opcode(x)
    if opc in {opcIndCall, opcIndCallAsgn}:
      result.addf("\t$#\tr$#, r$#, nargs:$#", opc.toStr, x.regA,
                  x.regB, x.regC)
    elif opc in {opcConv, opcCast}:
      let y = c.code[i+1]
      let z = c.code[i+2]
      result.addf("\t$#\tr$#, r$#, $#, $#", opc.toStr, x.regA, x.regB,
        c.types[y.regBx-wordExcess].typeToString,
        c.types[z.regBx-wordExcess].typeToString)
      inc i, 2
    elif opc < firstABxInstr:
      result.addf("\t$#\tr$#, r$#, r$#", opc.toStr, x.regA,
                  x.regB, x.regC)
    elif opc in relativeJumps + {opcTry}:
      result.addf("\t$#\tr$#, L$#", opc.toStr, x.regA,
                  i+x.regBx-wordExcess)
    elif opc in {opcExcept}:
      let idx = x.regBx-wordExcess
      result.addf("\t$#\t$#, $#", opc.toStr, x.regA, $idx)
    elif opc in {opcLdConst, opcAsgnConst}:
      let idx = x.regBx-wordExcess
      result.addf("\t$#\tr$#, $# ($#)", opc.toStr, x.regA,
        c.constants[idx].renderTree, $idx)
    elif opc in {opcMarshalLoad, opcMarshalStore}:
      let y = c.code[i+1]
      result.addf("\t$#\tr$#, r$#, $#", opc.toStr, x.regA, x.regB,
        c.types[y.regBx-wordExcess].typeToString)
      inc i
    else:
      result.addf("\t$#\tr$#, $#", opc.toStr, x.regA, x.regBx-wordExcess)
    result.add("\t#")
    result.add(debugInfo(c, c.debug[i]))
    result.add("\n")
    inc i
  when debugEchoCode:
    result = result.alignTable

proc echoCode*(c: PCtx; start=0; last = -1) {.deprecated.} =
  var buf = ""
  codeListing(c, buf, start, last)
  echo buf

proc gABC(ctx: PCtx; n: PNode; opc: TOpcode; a, b, c: TRegister = 0) =
  ## Takes the registers `b` and `c`, applies the operation `opc` to them, and
  ## stores the result into register `a`
  ## The node is needed for debug information
  assert opc.ord < 255
  let ins = (opc.TInstrType or (a.TInstrType shl regAShift) or
                           (b.TInstrType shl regBShift) or
                           (c.TInstrType shl regCShift)).TInstr
  when false:
    if ctx.code.len == 43:
      writeStackTrace()
      echo "generating ", opc
  ctx.code.add(ins)
  ctx.debug.add(n.info)

proc gABI(c: PCtx; n: PNode; opc: TOpcode; a, b: TRegister; imm: BiggestInt) =
  # Takes the `b` register and the immediate `imm`, applies the operation `opc`,
  # and stores the output value into `a`.
  # `imm` is signed and must be within [-128, 127]
  if imm >= -128 and imm <= 127:
    let ins = (opc.TInstrType or (a.TInstrType shl regAShift) or
                             (b.TInstrType shl regBShift) or
                             (imm+byteExcess).TInstrType shl regCShift).TInstr
    c.code.add(ins)
    c.debug.add(n.info)
  else:
    localError(c.config, n.info,
      "VM: immediate value does not fit into an int8")

proc gABx(c: PCtx; n: PNode; opc: TOpcode; a: TRegister = 0; bx: int) =
  # Applies `opc` to `bx` and stores it into register `a`
  # `bx` must be signed and in the range [regBxMin, regBxMax]
  when false:
    if c.code.len == 43:
      writeStackTrace()
      echo "generating ", opc

  if bx >= regBxMin-1 and bx <= regBxMax:
    let ins = (opc.TInstrType or a.TInstrType shl regAShift or
              (bx+wordExcess).TInstrType shl regBxShift).TInstr
    c.code.add(ins)
    c.debug.add(n.info)
  else:
    localError(c.config, n.info,
      "VM: immediate value does not fit into regBx")

proc xjmp(c: PCtx; n: PNode; opc: TOpcode; a: TRegister = 0): TPosition =
  #assert opc in {opcJmp, opcFJmp, opcTJmp}
  result = TPosition(c.code.len)
  gABx(c, n, opc, a, 0)

proc genLabel(c: PCtx): TPosition =
  result = TPosition(c.code.len)
  #c.jumpTargets.incl(c.code.len)

proc jmpBack(c: PCtx, n: PNode, p = TPosition(0)) =
  let dist = p.int - c.code.len
  internalAssert(c.config, regBxMin < dist and dist < regBxMax)
  gABx(c, n, opcJmpBack, 0, dist)

proc patch(c: PCtx, p: TPosition) =
  # patch with current index
  let p = p.int
  let diff = c.code.len - p
  #c.jumpTargets.incl(c.code.len)
  internalAssert(c.config, regBxMin < diff and diff < regBxMax)
  let oldInstr = c.code[p]
  # opcode and regA stay the same:
  c.code[p] = ((oldInstr.TInstrType and regBxMask).TInstrType or
               TInstrType(diff+wordExcess) shl regBxShift).TInstr

proc getSlotKind(t: PType): TSlotKind =
  case t.skipTypes(abstractRange-{tyTypeDesc}).kind
  of tyBool, tyChar, tyEnum, tyOrdinal, tyInt..tyInt64, tyUInt..tyUInt64:
    slotTempInt
  of tyString, tyCString:
    slotTempStr
  of tyFloat..tyFloat128:
    slotTempFloat
  else:
    slotTempComplex

const
  HighRegisterPressure = 40

proc bestEffort(c: PCtx): TLineInfo =
  if c.prc != nil and c.prc.sym != nil:
    c.prc.sym.info
  else:
    c.module.info

proc getFreeRegister(cc: PCtx; k: TSlotKind; start: int): TRegister =
  let c = cc.prc
  # we prefer the same slot kind here for efficiency. Unfortunately for
  # discardable return types we may not know the desired type. This can happen
  # for e.g. mNAdd[Multiple]:
  for i in start..c.maxSlots-1:
    if c.slots[i].kind == k and not c.slots[i].inUse:
      c.slots[i].inUse = true
      return TRegister(i)

  # if register pressure is high, we re-use more aggressively:
  if c.maxSlots >= high(TRegister):
    for i in start..c.maxSlots-1:
      if not c.slots[i].inUse:
        c.slots[i] = (inUse: true, kind: k)
        return TRegister(i)
  if c.maxSlots >= high(TRegister):
    globalError(cc.config, cc.bestEffort, "VM problem: too many registers required")
  result = TRegister(max(c.maxSlots, start))
  c.slots[result] = (inUse: true, kind: k)
  c.maxSlots = result + 1

proc getTemp(cc: PCtx; tt: PType): TRegister =
  let typ = tt.skipTypesOrNil({tyStatic})
  # we prefer the same slot kind here for efficiency. Unfortunately for
  # discardable return types we may not know the desired type. This can happen
  # for e.g. mNAdd[Multiple]:
  let k = if typ.isNil: slotTempComplex else: typ.getSlotKind
  result = getFreeRegister(cc, k, start = 0)
  when false:
    # enable this to find "register" leaks:
    if result == 4:
      echo "begin ---------------"
      writeStackTrace()
      echo "end ----------------"

proc freeTemp(c: PCtx; r: TRegister) =
  let c = c.prc
  if c.slots[r].kind in {slotSomeTemp..slotTempComplex}:
    # this seems to cause https://github.com/nim-lang/Nim/issues/10647
    c.slots[r].inUse = false

proc getTempRange(cc: PCtx; n: int; kind: TSlotKind): TRegister =
  # if register pressure is high, we re-use more aggressively:
  let c = cc.prc
  if c.maxSlots >= HighRegisterPressure or c.maxSlots+n >= high(TRegister):
    for i in 0..c.maxSlots-n:
      if not c.slots[i].inUse:
        block search:
          for j in i+1..i+n-1:
            if c.slots[j].inUse: break search
          result = TRegister(i)
          for k in result..result+n-1: c.slots[k] = (inUse: true, kind: kind)
          return
  if c.maxSlots+n >= high(TRegister):
    globalError(cc.config, cc.bestEffort, "VM problem: too many registers required")
  result = TRegister(c.maxSlots)
  inc c.maxSlots, n
  for k in result..result+n-1: c.slots[k] = (inUse: true, kind: kind)

proc freeTempRange(c: PCtx; start: TRegister, n: int) =
  for i in start..start+n-1: c.freeTemp(TRegister(i))

template withTemp(tmp, typ, body: untyped) {.dirty.} =
  var tmp = getTemp(c, typ)
  body
  c.freeTemp(tmp)

proc popBlock(c: PCtx; oldLen: int) =
  for f in c.prc.blocks[oldLen].fixups:
    c.patch(f)
  c.prc.blocks.setLen(oldLen)

template withBlock(labl: PSym; body: untyped) {.dirty.} =
  var oldLen {.gensym.} = c.prc.blocks.len
  c.prc.blocks.add TBlock(label: labl, fixups: @[])
  body
  popBlock(c, oldLen)

proc gen(c: PCtx; n: PNode; dest: var TDest; flags: TGenFlags = {})
proc gen(c: PCtx; n: PNode; dest: TRegister; flags: TGenFlags = {}) =
  var d: TDest = dest
  gen(c, n, d, flags)
  #internalAssert c.config, d == dest # issue #7407

proc gen(c: PCtx; n: PNode; flags: TGenFlags = {}) =
  var tmp: TDest = -1
  gen(c, n, tmp, flags)
  if tmp >= 0:
    freeTemp(c, tmp)
  #if n.typ.isEmptyType: internalAssert tmp < 0

proc genx(c: PCtx; n: PNode; flags: TGenFlags = {}): TRegister =
  var tmp: TDest = -1
  gen(c, n, tmp, flags)
  #internalAssert c.config, tmp >= 0 # 'nim check' does not like this internalAssert.
  if tmp >= 0:
    result = TRegister(tmp)

proc clearDest(c: PCtx; n: PNode; dest: var TDest) {.inline.} =
  # stmt is different from 'void' in meta programming contexts.
  # So we only set dest to -1 if 'void':
  if dest >= 0 and (n.typ.isNil or n.typ.kind == tyVoid):
    c.freeTemp(dest)
    dest = -1

proc isNotOpr(n: PNode): bool =
  n.kind in nkCallKinds and n[0].kind == nkSym and
    n[0].sym.magic == mNot

proc isTrue(n: PNode): bool =
  n.kind == nkSym and n.sym.kind == skEnumField and n.sym.position != 0 or
    n.kind == nkIntLit and n.intVal != 0

proc genWhile(c: PCtx; n: PNode) =
  # lab1:
  #   cond, tmp
  #   fjmp tmp, lab2
  #   body
  #   jmp lab1
  # lab2:
  let lab1 = c.genLabel
  withBlock(nil):
    if isTrue(n[0]):
      c.gen(n[1])
      c.jmpBack(n, lab1)
    elif isNotOpr(n[0]):
      var tmp = c.genx(n[0][1])
      let lab2 = c.xjmp(n, opcTJmp, tmp)
      c.freeTemp(tmp)
      c.gen(n[1])
      c.jmpBack(n, lab1)
      c.patch(lab2)
    else:
      var tmp = c.genx(n[0])
      let lab2 = c.xjmp(n, opcFJmp, tmp)
      c.freeTemp(tmp)
      c.gen(n[1])
      c.jmpBack(n, lab1)
      c.patch(lab2)

proc genBlock(c: PCtx; n: PNode; dest: var TDest) =
  let oldRegisterCount = c.prc.maxSlots
  withBlock(n[0].sym):
    c.gen(n[1], dest)

  for i in oldRegisterCount..<c.prc.maxSlots:
    #if c.prc.slots[i].kind in {slotFixedVar, slotFixedLet}:
    if i != dest:
      when not defined(release):
        if c.prc.slots[i].inUse and c.prc.slots[i].kind in {slotTempUnknown,
                                  slotTempInt,
                                  slotTempFloat,
                                  slotTempStr,
                                  slotTempComplex}:
          doAssert false, "leaking temporary " & $i & " " & $c.prc.slots[i].kind
      c.prc.slots[i] = (inUse: false, kind: slotEmpty)

  c.clearDest(n, dest)

proc genBreak(c: PCtx; n: PNode) =
  let lab1 = c.xjmp(n, opcJmp)
  if n[0].kind == nkSym:
    #echo cast[int](n[0].sym)
    for i in countdown(c.prc.blocks.len-1, 0):
      if c.prc.blocks[i].label == n[0].sym:
        c.prc.blocks[i].fixups.add lab1
        return
    globalError(c.config, n.info, "VM problem: cannot find 'break' target")
  else:
    c.prc.blocks[c.prc.blocks.high].fixups.add lab1

proc genIf(c: PCtx, n: PNode; dest: var TDest) =
  #  if (!expr1) goto lab1;
  #    thenPart
  #    goto LEnd
  #  lab1:
  #  if (!expr2) goto lab2;
  #    thenPart2
  #    goto LEnd
  #  lab2:
  #    elsePart
  #  Lend:
  if dest < 0 and not isEmptyType(n.typ): dest = getTemp(c, n.typ)
  var endings: seq[TPosition] = @[]
  for i in 0..<n.len:
    var it = n[i]
    if it.len == 2:
      withTemp(tmp, it[0].typ):
        var elsePos: TPosition
        if isNotOpr(it[0]):
          c.gen(it[0][1], tmp)
          elsePos = c.xjmp(it[0][1], opcTJmp, tmp) # if true
        else:
          c.gen(it[0], tmp)
          elsePos = c.xjmp(it[0], opcFJmp, tmp) # if false
      c.clearDest(n, dest)
      c.gen(it[1], dest) # then part
      if i < n.len-1:
        endings.add(c.xjmp(it[1], opcJmp, 0))
      c.patch(elsePos)
    else:
      c.clearDest(n, dest)
      c.gen(it[0], dest)
  for endPos in endings: c.patch(endPos)
  c.clearDest(n, dest)

proc isTemp(c: PCtx; dest: TDest): bool =
  result = dest >= 0 and c.prc.slots[dest].kind >= slotTempUnknown

proc genAndOr(c: PCtx; n: PNode; opc: TOpcode; dest: var TDest) =
  #   asgn dest, a
  #   tjmp|fjmp lab1
  #   asgn dest, b
  # lab1:
  let copyBack = dest < 0 or not isTemp(c, dest)
  let tmp = if copyBack:
              getTemp(c, n.typ)
            else:
              TRegister dest
  c.gen(n[1], tmp)
  let lab1 = c.xjmp(n, opc, tmp)
  c.gen(n[2], tmp)
  c.patch(lab1)
  if dest < 0:
    dest = tmp
  elif copyBack:
    c.gABC(n, opcAsgnInt, dest, tmp)
    freeTemp(c, tmp)

proc canonValue*(n: PNode): PNode =
  result = n

proc rawGenLiteral(c: PCtx; n: PNode): int =
  result = c.constants.len
  #assert(n.kind != nkCall)
  n.flags.incl nfAllConst
  c.constants.add n.canonValue
  internalAssert c.config, result < regBxMax

proc sameConstant*(a, b: PNode): bool =
  result = false
  if a == b:
    result = true
  elif a != nil and b != nil and a.kind == b.kind:
    case a.kind
    of nkSym: result = a.sym == b.sym
    of nkIdent: result = a.ident.id == b.ident.id
    of nkCharLit..nkUInt64Lit: result = a.intVal == b.intVal
    of nkFloatLit..nkFloat64Lit: result = a.floatVal == b.floatVal
    of nkStrLit..nkTripleStrLit: result = a.strVal == b.strVal
    of nkType, nkNilLit: result = a.typ == b.typ
    of nkEmpty: result = true
    else:
      if a.len == b.len:
        for i in 0..<a.len:
          if not sameConstant(a[i], b[i]): return
        result = true

proc genLiteral(c: PCtx; n: PNode): int =
  # types do not matter here:
  for i in 0..<c.constants.len:
    if sameConstant(c.constants[i], n): return i
  result = rawGenLiteral(c, n)

proc unused(c: PCtx; n: PNode; x: TDest) {.inline.} =
  if x >= 0:
    #debug(n)
    globalError(c.config, n.info, "not unused")

proc genCase(c: PCtx; n: PNode; dest: var TDest) =
  #  if (!expr1) goto lab1;
  #    thenPart
  #    goto LEnd
  #  lab1:
  #  if (!expr2) goto lab2;
  #    thenPart2
  #    goto LEnd
  #  lab2:
  #    elsePart
  #  Lend:
  if not isEmptyType(n.typ):
    if dest < 0: dest = getTemp(c, n.typ)
  else:
    unused(c, n, dest)
  var endings: seq[TPosition] = @[]
  withTemp(tmp, n[0].typ):
    c.gen(n[0], tmp)
    # branch tmp, codeIdx
    # fjmp   elseLabel
    for i in 1..<n.len:
      let it = n[i]
      if it.len == 1:
        # else stmt:
        c.gen(it[0], dest)
      else:
        let b = rawGenLiteral(c, it)
        c.gABx(it, opcBranch, tmp, b)
        let elsePos = c.xjmp(it.lastSon, opcFJmp, tmp)
        c.gen(it.lastSon, dest)
        if i < n.len-1:
          endings.add(c.xjmp(it.lastSon, opcJmp, 0))
        c.patch(elsePos)
      c.clearDest(n, dest)
  for endPos in endings: c.patch(endPos)

proc genType(c: PCtx; typ: PType): int =
  for i, t in c.types:
    if sameType(t, typ): return i
  result = c.types.len
  c.types.add(typ)
  internalAssert(c.config, result <= regBxMax)

proc genTry(c: PCtx; n: PNode; dest: var TDest) =
  if dest < 0 and not isEmptyType(n.typ): dest = getTemp(c, n.typ)
  var endings: seq[TPosition] = @[]
  let ehPos = c.xjmp(n, opcTry, 0)
  c.gen(n[0], dest)
  c.clearDest(n, dest)
  # Add a jump past the exception handling code
  let jumpToFinally = c.xjmp(n, opcJmp, 0)
  # This signals where the body ends and where the exception handling begins
  c.patch(ehPos)
  for i in 1..<n.len:
    let it = n[i]
    if it.kind != nkFinally:
      # first opcExcept contains the end label of the 'except' block:
      let endExcept = c.xjmp(it, opcExcept, 0)
      for j in 0..<it.len - 1:
        assert(it[j].kind == nkType)
        let typ = it[j].typ.skipTypes(abstractPtrs-{tyTypeDesc})
        c.gABx(it, opcExcept, 0, c.genType(typ))
      if it.len == 1:
        # general except section:
        c.gABx(it, opcExcept, 0, 0)
      c.gen(it.lastSon, dest)
      c.clearDest(n, dest)
      if i < n.len:
        endings.add(c.xjmp(it, opcJmp, 0))
      c.patch(endExcept)
  let fin = lastSon(n)
  # we always generate an 'opcFinally' as that pops the safepoint
  # from the stack if no exception is raised in the body.
  c.patch(jumpToFinally)
  c.gABx(fin, opcFinally, 0, 0)
  for endPos in endings: c.patch(endPos)
  if fin.kind == nkFinally:
    c.gen(fin[0])
    c.clearDest(n, dest)
  c.gABx(fin, opcFinallyEnd, 0, 0)

proc genRaise(c: PCtx; n: PNode) =
  let dest = genx(c, n[0])
  c.gABC(n, opcRaise, dest)
  c.freeTemp(dest)

proc genReturn(c: PCtx; n: PNode) =
  if n[0].kind != nkEmpty:
    gen(c, n[0])
  c.gABC(n, opcRet)


proc genLit(c: PCtx; n: PNode; dest: var TDest) =
  # opcLdConst is now always valid. We produce the necessary copy in the
  # assignments now:
  #var opc = opcLdConst
  if dest < 0: dest = c.getTemp(n.typ)
  #elif c.prc.slots[dest].kind == slotFixedVar: opc = opcAsgnConst
  let lit = genLiteral(c, n)
  c.gABx(n, opcLdConst, dest, lit)

proc genCall(c: PCtx; n: PNode; dest: var TDest) =
  # it can happen that due to inlining we have a 'n' that should be
  # treated as a constant (see issue #537).
  #if n.typ != nil and n.typ.sym != nil and n.typ.sym.magic == mPNimrodNode:
  #  genLit(c, n, dest)
  #  return
  # bug #10901: do not produce code for wrong call expressions:
  if n.len == 0 or n[0].typ.isNil: return
  if dest < 0 and not isEmptyType(n.typ): dest = getTemp(c, n.typ)
  let x = c.getTempRange(n.len, slotTempUnknown)
  # varargs need 'opcSetType' for the FFI support:
  let fntyp = skipTypes(n[0].typ, abstractInst)
  for i in 0..<n.len:
    #if i > 0 and i < fntyp.len:
    #  let paramType = fntyp.n[i]
    #  if paramType.typ.isCompileTimeOnly: continue
    var r: TRegister = x+i
    c.gen(n[i], r, {gfIsParam})
    if i >= fntyp.len:
      internalAssert c.config, tfVarargs in fntyp.flags
      c.gABx(n, opcSetType, r, c.genType(n[i].typ))
  if dest < 0:
    c.gABC(n, opcIndCall, 0, x, n.len)
  else:
    c.gABC(n, opcIndCallAsgn, dest, x, n.len)
  c.freeTempRange(x, n.len)

template isGlobal(s: PSym): bool = sfGlobal in s.flags and s.kind != skForVar
proc isGlobal(n: PNode): bool = n.kind == nkSym and isGlobal(n.sym)

proc needsAsgnPatch(n: PNode): bool =
  n.kind in {nkBracketExpr, nkDotExpr, nkCheckedFieldExpr,
             nkDerefExpr, nkHiddenDeref} or (n.kind == nkSym and n.sym.isGlobal)

proc genField(c: PCtx; n: PNode): TRegister =
  if n.kind != nkSym or n.sym.kind != skField:
    globalError(c.config, n.info, "no field symbol")
  let s = n.sym
  if s.position > high(result):
    globalError(c.config, n.info,
        "too large offset! cannot generate code for: " & s.name.s)
  result = s.position

proc genIndex(c: PCtx; n: PNode; arr: PType): TRegister =
  if arr.skipTypes(abstractInst).kind == tyArray and (let x = firstOrd(c.config, arr);
      x != Zero):
    let tmp = c.genx(n)
    # freeing the temporary here means we can produce:  regA = regA - Imm
    c.freeTemp(tmp)
    result = c.getTemp(n.typ)
    c.gABI(n, opcSubImmInt, result, tmp, toInt(x))
  else:
    result = c.genx(n)

proc genCheckedObjAccessAux(c: PCtx; n: PNode; dest: var TDest; flags: TGenFlags)

proc genAsgnPatch(c: PCtx; le: PNode, value: TRegister) =
  case le.kind
  of nkBracketExpr:
    let dest = c.genx(le[0], {gfNode})
    let idx = c.genIndex(le[1], le[0].typ)
    c.gABC(le, opcWrArr, dest, idx, value)
    c.freeTemp(dest)
    c.freeTemp(idx)
  of nkCheckedFieldExpr:
    var objR: TDest = -1
    genCheckedObjAccessAux(c, le, objR, {gfNode})
    let idx = genField(c, le[0][1])
    c.gABC(le[0], opcWrObj, objR, idx, value)
    c.freeTemp(objR)
  of nkDotExpr:
    let dest = c.genx(le[0], {gfNode})
    let idx = genField(c, le[1])
    c.gABC(le, opcWrObj, dest, idx, value)
    c.freeTemp(dest)
  of nkDerefExpr, nkHiddenDeref:
    let dest = c.genx(le[0], {gfNode})
    c.gABC(le, opcWrDeref, dest, 0, value)
    c.freeTemp(dest)
  of nkSym:
    if le.sym.isGlobal:
      let dest = c.genx(le, {gfNodeAddr})
      c.gABC(le, opcWrDeref, dest, 0, value)
      c.freeTemp(dest)
  else:
    discard

proc genNew(c: PCtx; n: PNode) =
  let dest = if needsAsgnPatch(n[1]): c.getTemp(n[1].typ)
             else: c.genx(n[1])
  # we use the ref's base type here as the VM conflates 'ref object'
  # and 'object' since internally we already have a pointer.
  c.gABx(n, opcNew, dest,
         c.genType(n[1].typ.skipTypes(abstractVar-{tyTypeDesc})[0]))
  c.genAsgnPatch(n[1], dest)
  c.freeTemp(dest)

proc genNewSeq(c: PCtx; n: PNode) =
  let t = n[1].typ
  let dest = if needsAsgnPatch(n[1]): c.getTemp(t)
             else: c.genx(n[1])
  let tmp = c.genx(n[2])
  c.gABx(n, opcNewSeq, dest, c.genType(t.skipTypes(
                                                  abstractVar-{tyTypeDesc})))
  c.gABx(n, opcNewSeq, tmp, 0)
  c.freeTemp(tmp)
  c.genAsgnPatch(n[1], dest)
  c.freeTemp(dest)

proc genNewSeqOfCap(c: PCtx; n: PNode; dest: var TDest) =
  let t = n.typ
  let tmp = c.getTemp(n[1].typ)
  c.gABx(n, opcLdNull, dest, c.genType(t))
  c.gABx(n, opcLdImmInt, tmp, 0)
  c.gABx(n, opcNewSeq, dest, c.genType(t.skipTypes(
                                                  abstractVar-{tyTypeDesc})))
  c.gABx(n, opcNewSeq, tmp, 0)
  c.freeTemp(tmp)

proc genUnaryABC(c: PCtx; n: PNode; dest: var TDest; opc: TOpcode) =
  let tmp = c.genx(n[1])
  if dest < 0: dest = c.getTemp(n.typ)
  c.gABC(n, opc, dest, tmp)
  c.freeTemp(tmp)

proc genUnaryABI(c: PCtx; n: PNode; dest: var TDest; opc: TOpcode; imm: BiggestInt=0) =
  let tmp = c.genx(n[1])
  if dest < 0: dest = c.getTemp(n.typ)
  c.gABI(n, opc, dest, tmp, imm)
  c.freeTemp(tmp)


proc genBinaryABC(c: PCtx; n: PNode; dest: var TDest; opc: TOpcode) =
  let
    tmp = c.genx(n[1])
    tmp2 = c.genx(n[2])
  if dest < 0: dest = c.getTemp(n.typ)
  c.gABC(n, opc, dest, tmp, tmp2)
  c.freeTemp(tmp)
  c.freeTemp(tmp2)

proc genBinaryABCD(c: PCtx; n: PNode; dest: var TDest; opc: TOpcode) =
  let
    tmp = c.genx(n[1])
    tmp2 = c.genx(n[2])
    tmp3 = c.genx(n[3])
  if dest < 0: dest = c.getTemp(n.typ)
  c.gABC(n, opc, dest, tmp, tmp2)
  c.gABC(n, opc, tmp3)
  c.freeTemp(tmp)
  c.freeTemp(tmp2)
  c.freeTemp(tmp3)

proc genNarrow(c: PCtx; n: PNode; dest: TDest) =
  let t = skipTypes(n.typ, abstractVar-{tyTypeDesc})
  # uint is uint64 in the VM, we we only need to mask the result for
  # other unsigned types:
  if t.kind in {tyUInt8..tyUInt32} or (t.kind == tyUInt and t.size < 8):
    c.gABC(n, opcNarrowU, dest, TRegister(t.size*8))
  elif t.kind in {tyInt8..tyInt32} or (t.kind == tyInt and t.size < 8):
    c.gABC(n, opcNarrowS, dest, TRegister(t.size*8))

proc genNarrowU(c: PCtx; n: PNode; dest: TDest) =
  let t = skipTypes(n.typ, abstractVar-{tyTypeDesc})
  # uint is uint64 in the VM, we we only need to mask the result for
  # other unsigned types:
  if t.kind in {tyUInt8..tyUInt32, tyInt8..tyInt32} or
    (t.kind in {tyUInt, tyInt} and t.size < 8):
    c.gABC(n, opcNarrowU, dest, TRegister(t.size*8))

proc genBinaryABCnarrow(c: PCtx; n: PNode; dest: var TDest; opc: TOpcode) =
  genBinaryABC(c, n, dest, opc)
  genNarrow(c, n, dest)

proc genBinaryABCnarrowU(c: PCtx; n: PNode; dest: var TDest; opc: TOpcode) =
  genBinaryABC(c, n, dest, opc)
  genNarrowU(c, n, dest)

proc genSetType(c: PCtx; n: PNode; dest: TRegister) =
  let t = skipTypes(n.typ, abstractInst-{tyTypeDesc})
  if t.kind == tySet:
    c.gABx(n, opcSetType, dest, c.genType(t))

proc genBinarySet(c: PCtx; n: PNode; dest: var TDest; opc: TOpcode) =
  let
    tmp = c.genx(n[1])
    tmp2 = c.genx(n[2])
  if dest < 0: dest = c.getTemp(n.typ)
  c.genSetType(n[1], tmp)
  c.genSetType(n[2], tmp2)
  c.gABC(n, opc, dest, tmp, tmp2)
  c.freeTemp(tmp)
  c.freeTemp(tmp2)

proc genBinaryStmt(c: PCtx; n: PNode; opc: TOpcode) =
  let
    dest = c.genx(n[1])
    tmp = c.genx(n[2])
  c.gABC(n, opc, dest, tmp, 0)
  c.freeTemp(tmp)
  c.freeTemp(dest)

proc genBinaryStmtVar(c: PCtx; n: PNode; opc: TOpcode) =
  var x = n[1]
  if x.kind in {nkAddr, nkHiddenAddr}: x = x[0]
  let
    dest = c.genx(x)
    tmp = c.genx(n[2])
  c.gABC(n, opc, dest, tmp, 0)
  #c.genAsgnPatch(n[1], dest)
  c.freeTemp(tmp)
  c.freeTemp(dest)

proc genUnaryStmt(c: PCtx; n: PNode; opc: TOpcode) =
  let tmp = c.genx(n[1])
  c.gABC(n, opc, tmp, 0, 0)
  c.freeTemp(tmp)

proc genVarargsABC(c: PCtx; n: PNode; dest: var TDest; opc: TOpcode) =
  if dest < 0: dest = getTemp(c, n.typ)
  var x = c.getTempRange(n.len-1, slotTempStr)
  for i in 1..<n.len:
    var r: TRegister = x+i-1
    c.gen(n[i], r)
  c.gABC(n, opc, dest, x, n.len-1)
  c.freeTempRange(x, n.len)

proc isInt8Lit(n: PNode): bool =
  if n.kind in {nkCharLit..nkUInt64Lit}:
    result = n.intVal >= low(int8) and n.intVal <= high(int8)

proc isInt16Lit(n: PNode): bool =
  if n.kind in {nkCharLit..nkUInt64Lit}:
    result = n.intVal >= low(int16) and n.intVal <= high(int16)

proc genAddSubInt(c: PCtx; n: PNode; dest: var TDest; opc: TOpcode) =
  if n[2].isInt8Lit:
    let tmp = c.genx(n[1])
    if dest < 0: dest = c.getTemp(n.typ)
    c.gABI(n, succ(opc), dest, tmp, n[2].intVal)
    c.freeTemp(tmp)
  else:
    genBinaryABC(c, n, dest, opc)
  c.genNarrow(n, dest)

proc genConv(c: PCtx; n, arg: PNode; dest: var TDest; opc=opcConv) =
  if n.typ.kind == arg.typ.kind and arg.typ.kind == tyProc:
    # don't do anything for lambda lifting conversions:
    gen(c, arg, dest)
    return
  let tmp = c.genx(arg)
  if dest < 0: dest = c.getTemp(n.typ)
  c.gABC(n, opc, dest, tmp)
  c.gABx(n, opc, 0, genType(c, n.typ.skipTypes({tyStatic})))
  c.gABx(n, opc, 0, genType(c, arg.typ.skipTypes({tyStatic})))
  c.freeTemp(tmp)

proc genCard(c: PCtx; n: PNode; dest: var TDest) =
  let tmp = c.genx(n[1])
  if dest < 0: dest = c.getTemp(n.typ)
  c.genSetType(n[1], tmp)
  c.gABC(n, opcCard, dest, tmp)
  c.freeTemp(tmp)

proc genCastIntFloat(c: PCtx; n: PNode; dest: var TDest) =
  const allowedIntegers = {tyInt..tyInt64, tyUInt..tyUInt64, tyChar}
  var signedIntegers = {tyInt..tyInt64}
  var unsignedIntegers = {tyUInt..tyUInt64, tyChar}
  let src = n[1].typ.skipTypes(abstractRange)#.kind
  let dst = n[0].typ.skipTypes(abstractRange)#.kind
  let srcSize = getSize(c.config, src)
  let dstSize = getSize(c.config, dst)
  if src.kind in allowedIntegers and dst.kind in allowedIntegers:
    let tmp = c.genx(n[1])
    if dest < 0: dest = c.getTemp(n[0].typ)
    c.gABC(n, opcAsgnInt, dest, tmp)
    if dstSize != sizeof(BiggestInt): # don't do anything on biggest int types
      if dst.kind in signedIntegers: # we need to do sign extensions
        if dstSize <= srcSize:
          # Sign extension can be omitted when the size increases.
          c.gABC(n, opcSignExtend, dest, TRegister(dstSize*8))
      elif dst.kind in unsignedIntegers:
        if src.kind in signedIntegers or dstSize < srcSize:
          # Cast from signed to unsigned always needs narrowing. Cast
          # from unsigned to unsigned only needs narrowing when target
          # is smaller than source.
          c.gABC(n, opcNarrowU, dest, TRegister(dstSize*8))
    c.freeTemp(tmp)
  elif srcSize == dstSize and src.kind in allowedIntegers and
                           dst.kind in {tyFloat, tyFloat32, tyFloat64}:
    let tmp = c.genx(n[1])
    if dest < 0: dest = c.getTemp(n[0].typ)
    if dst.kind == tyFloat32:
      c.gABC(n, opcCastIntToFloat32, dest, tmp)
    else:
      c.gABC(n, opcCastIntToFloat64, dest, tmp)
    c.freeTemp(tmp)

  elif srcSize == dstSize and src.kind in {tyFloat, tyFloat32, tyFloat64} and
                           dst.kind in allowedIntegers:
    let tmp = c.genx(n[1])
    if dest < 0: dest = c.getTemp(n[0].typ)
    if src.kind == tyFloat32:
      c.gABC(n, opcCastFloatToInt32, dest, tmp)
      if dst.kind in unsignedIntegers:
        # integers are sign extended by default.
        # since there is no opcCastFloatToUInt32, narrowing should do the trick.
        c.gABC(n, opcNarrowU, dest, TRegister(32))
    else:
      c.gABC(n, opcCastFloatToInt64, dest, tmp)
      # narrowing for 64 bits not needed (no extended sign bits available).
    c.freeTemp(tmp)
  elif src.kind in PtrLikeKinds + {tyRef} and dst.kind == tyInt:
    let tmp = c.genx(n[1])
    if dest < 0: dest = c.getTemp(n[0].typ)
    var imm: BiggestInt = if src.kind in PtrLikeKinds: 1 else: 2
    c.gABI(n, opcCastPtrToInt, dest, tmp, imm)
    c.freeTemp(tmp)
  elif src.kind in PtrLikeKinds + {tyInt} and dst.kind in PtrLikeKinds:
    let tmp = c.genx(n[1])
    if dest < 0: dest = c.getTemp(n[0].typ)
    c.gABx(n, opcSetType, dest, c.genType(dst))
    c.gABC(n, opcCastIntToPtr, dest, tmp)
    c.freeTemp(tmp)
  else:
    # todo: support cast from tyInt to tyRef
    globalError(c.config, n.info, "VM does not support 'cast' from " & $src.kind & " to " & $dst.kind)

proc genVoidABC(c: PCtx, n: PNode, dest: TDest, opcode: TOpcode) =
  unused(c, n, dest)
  var
    tmp1 = c.genx(n[1])
    tmp2 = c.genx(n[2])
    tmp3 = c.genx(n[3])
  c.gABC(n, opcode, tmp1, tmp2, tmp3)
  c.freeTemp(tmp1)
  c.freeTemp(tmp2)
  c.freeTemp(tmp3)

proc genBindSym(c: PCtx; n: PNode; dest: var TDest) =
  # nah, cannot use c.config.features because sempass context
  # can have local experimental switch
  # if dynamicBindSym notin c.config.features:
  if n.len == 2: # hmm, reliable?
    # bindSym with static input
    if n[1].kind in {nkClosedSymChoice, nkOpenSymChoice, nkSym}:
      let idx = c.genLiteral(n[1])
      if dest < 0: dest = c.getTemp(n.typ)
      c.gABx(n, opcNBindSym, dest, idx)
    else:
      localError(c.config, n.info, "invalid bindSym usage")
  else:
    # experimental bindSym
    if dest < 0: dest = c.getTemp(n.typ)
    let x = c.getTempRange(n.len, slotTempUnknown)

    # callee symbol
    var tmp0 = TDest(x)
    c.genLit(n[0], tmp0)

    # original parameters
    for i in 1..<n.len-2:
      var r = TRegister(x+i)
      c.gen(n[i], r)

    # info node
    var tmp1 = TDest(x+n.len-2)
    c.genLit(n[^2], tmp1)

    # payload idx
    var tmp2 = TDest(x+n.len-1)
    c.genLit(n[^1], tmp2)

    c.gABC(n, opcNDynBindSym, dest, x, n.len)
    c.freeTempRange(x, n.len)

proc fitsRegister*(t: PType): bool =
  assert t != nil
  t.skipTypes(abstractInst-{tyTypeDesc}).kind in {
    tyRange, tyEnum, tyBool, tyInt..tyUInt64, tyChar}

proc ldNullOpcode(t: PType): TOpcode =
  assert t != nil
  if fitsRegister(t): opcLdNullReg else: opcLdNull

proc whichAsgnOpc(n: PNode; requiresCopy = true): TOpcode =
  case n.typ.skipTypes(abstractRange+{tyOwned}-{tyTypeDesc}).kind
  of tyBool, tyChar, tyEnum, tyOrdinal, tyInt..tyInt64, tyUInt..tyUInt64:
    opcAsgnInt
  of tyFloat..tyFloat128:
    opcAsgnFloat
  of tyRef, tyNil, tyVar, tyLent, tyPtr:
    opcAsgnRef
  else:
    (if requiresCopy: opcAsgnComplex else: opcFastAsgnComplex)

proc genMagic(c: PCtx; n: PNode; dest: var TDest; m: TMagic) =
  case m
  of mAnd: c.genAndOr(n, opcFJmp, dest)
  of mOr:  c.genAndOr(n, opcTJmp, dest)
  of mPred, mSubI:
    c.genAddSubInt(n, dest, opcSubInt)
  of mSucc, mAddI:
    c.genAddSubInt(n, dest, opcAddInt)
  of mInc, mDec:
    unused(c, n, dest)
    let isUnsigned = n[1].typ.skipTypes(abstractVarRange).kind in {tyUInt..tyUInt64}
    let opc = if not isUnsigned:
                if m == mInc: opcAddInt else: opcSubInt
              else:
                if m == mInc: opcAddu else: opcSubu
    let d = c.genx(n[1])
    if n[2].isInt8Lit and not isUnsigned:
      c.gABI(n, succ(opc), d, d, n[2].intVal)
    else:
      let tmp = c.genx(n[2])
      c.gABC(n, opc, d, d, tmp)
      c.freeTemp(tmp)
    c.genNarrow(n[1], d)
    c.genAsgnPatch(n[1], d)
    c.freeTemp(d)
  of mOrd, mChr, mArrToSeq, mUnown: c.gen(n[1], dest)
  of mNew, mNewFinalize:
    unused(c, n, dest)
    c.genNew(n)
  of mNewSeq:
    unused(c, n, dest)
    c.genNewSeq(n)
  of mNewSeqOfCap: c.genNewSeqOfCap(n, dest)
  of mNewString:
    genUnaryABC(c, n, dest, opcNewStr)
    # XXX buggy
  of mNewStringOfCap:
    # we ignore the 'cap' argument and translate it as 'newString(0)'.
    # eval n[1] for possible side effects:
    c.freeTemp(c.genx(n[1]))
    var tmp = c.getTemp(n[1].typ)
    c.gABx(n, opcLdImmInt, tmp, 0)
    if dest < 0: dest = c.getTemp(n.typ)
    c.gABC(n, opcNewStr, dest, tmp)
    c.freeTemp(tmp)
    # XXX buggy
  of mLengthOpenArray, mLengthArray, mLengthSeq:
    genUnaryABI(c, n, dest, opcLenSeq)
  of mLengthStr:
    genUnaryABI(c, n, dest, opcLenStr)
  of mIncl, mExcl:
    unused(c, n, dest)
    var d = c.genx(n[1])
    var tmp = c.genx(n[2])
    c.genSetType(n[1], d)
    c.gABC(n, if m == mIncl: opcIncl else: opcExcl, d, tmp)
    c.freeTemp(d)
    c.freeTemp(tmp)
  of mCard: genCard(c, n, dest)
  of mMulI: genBinaryABCnarrow(c, n, dest, opcMulInt)
  of mDivI: genBinaryABCnarrow(c, n, dest, opcDivInt)
  of mModI: genBinaryABCnarrow(c, n, dest, opcModInt)
  of mAddF64: genBinaryABC(c, n, dest, opcAddFloat)
  of mSubF64: genBinaryABC(c, n, dest, opcSubFloat)
  of mMulF64: genBinaryABC(c, n, dest, opcMulFloat)
  of mDivF64: genBinaryABC(c, n, dest, opcDivFloat)
  of mShrI:
    # modified: genBinaryABC(c, n, dest, opcShrInt)
    # narrowU is applied to the left operandthe idea here is to narrow the left operand
    let tmp = c.genx(n[1])
    c.genNarrowU(n, tmp)
    let tmp2 = c.genx(n[2])
    if dest < 0: dest = c.getTemp(n.typ)
    c.gABC(n, opcShrInt, dest, tmp, tmp2)
    c.freeTemp(tmp)
    c.freeTemp(tmp2)
  of mShlI:
    genBinaryABC(c, n, dest, opcShlInt)
    # genNarrowU modified
    let t = skipTypes(n.typ, abstractVar-{tyTypeDesc})
    if t.kind in {tyUInt8..tyUInt32} or (t.kind == tyUInt and t.size < 8):
      c.gABC(n, opcNarrowU, dest, TRegister(t.size*8))
    elif t.kind in {tyInt8..tyInt32} or (t.kind == tyInt and t.size < 8):
      c.gABC(n, opcSignExtend, dest, TRegister(t.size*8))
  of mAshrI: genBinaryABC(c, n, dest, opcAshrInt)
  of mBitandI: genBinaryABC(c, n, dest, opcBitandInt)
  of mBitorI: genBinaryABC(c, n, dest, opcBitorInt)
  of mBitxorI: genBinaryABC(c, n, dest, opcBitxorInt)
  of mAddU: genBinaryABCnarrowU(c, n, dest, opcAddu)
  of mSubU: genBinaryABCnarrowU(c, n, dest, opcSubu)
  of mMulU: genBinaryABCnarrowU(c, n, dest, opcMulu)
  of mDivU: genBinaryABCnarrowU(c, n, dest, opcDivu)
  of mModU: genBinaryABCnarrowU(c, n, dest, opcModu)
  of mEqI, mEqB, mEqEnum, mEqCh:
    genBinaryABC(c, n, dest, opcEqInt)
  of mLeI, mLeEnum, mLeCh, mLeB:
    genBinaryABC(c, n, dest, opcLeInt)
  of mLtI, mLtEnum, mLtCh, mLtB:
    genBinaryABC(c, n, dest, opcLtInt)
  of mEqF64: genBinaryABC(c, n, dest, opcEqFloat)
  of mLeF64: genBinaryABC(c, n, dest, opcLeFloat)
  of mLtF64: genBinaryABC(c, n, dest, opcLtFloat)
<<<<<<< HEAD
  of mLePtr, mLeU: genBinaryABC(c, n, dest, opcLeu)
  of mLtPtr, mLtU: genBinaryABC(c, n, dest, opcLtu)
  of mEqProc, mEqRef, mEqUntracedRef:
=======
  of mLePtr, mLeU, mLeU64: genBinaryABC(c, n, dest, opcLeu)
  of mLtPtr, mLtU, mLtU64: genBinaryABC(c, n, dest, opcLtu)
  of mEqProc, mEqRef:
>>>>>>> eb42f380
    genBinaryABC(c, n, dest, opcEqRef)
  of mXor: genBinaryABC(c, n, dest, opcXor)
  of mNot: genUnaryABC(c, n, dest, opcNot)
  of mUnaryMinusI, mUnaryMinusI64:
    genUnaryABC(c, n, dest, opcUnaryMinusInt)
    genNarrow(c, n, dest)
  of mUnaryMinusF64: genUnaryABC(c, n, dest, opcUnaryMinusFloat)
  of mUnaryPlusI, mUnaryPlusF64: gen(c, n[1], dest)
  of mBitnotI:
    genUnaryABC(c, n, dest, opcBitnotInt)
    #genNarrowU modified, do not narrow signed types
    let t = skipTypes(n.typ, abstractVar-{tyTypeDesc})
    if t.kind in {tyUInt8..tyUInt32} or (t.kind == tyUInt and t.size < 8):
      c.gABC(n, opcNarrowU, dest, TRegister(t.size*8))
  of mCharToStr, mBoolToStr, mIntToStr, mInt64ToStr,
     mFloatToStr, mCStrToStr, mStrToStr, mEnumToStr:
    genConv(c, n, n[1], dest)
  of mEqStr, mEqCString: genBinaryABC(c, n, dest, opcEqStr)
  of mLeStr: genBinaryABC(c, n, dest, opcLeStr)
  of mLtStr: genBinaryABC(c, n, dest, opcLtStr)
  of mEqSet: genBinarySet(c, n, dest, opcEqSet)
  of mLeSet: genBinarySet(c, n, dest, opcLeSet)
  of mLtSet: genBinarySet(c, n, dest, opcLtSet)
  of mMulSet: genBinarySet(c, n, dest, opcMulSet)
  of mPlusSet: genBinarySet(c, n, dest, opcPlusSet)
  of mMinusSet: genBinarySet(c, n, dest, opcMinusSet)
  of mConStrStr: genVarargsABC(c, n, dest, opcConcatStr)
  of mInSet: genBinarySet(c, n, dest, opcContainsSet)
  of mRepr: genUnaryABC(c, n, dest, opcRepr)
  of mExit:
    unused(c, n, dest)
    var tmp = c.genx(n[1])
    c.gABC(n, opcQuit, tmp)
    c.freeTemp(tmp)
  of mSetLengthStr, mSetLengthSeq:
    unused(c, n, dest)
    var d = c.genx(n[1])
    var tmp = c.genx(n[2])
    c.gABC(n, if m == mSetLengthStr: opcSetLenStr else: opcSetLenSeq, d, tmp)
    c.genAsgnPatch(n[1], d)
    c.freeTemp(tmp)
    c.freeTemp(d)
  of mSwap:
    unused(c, n, dest)
    c.gen(lowerSwap(c.graph, n, if c.prc == nil: c.module else: c.prc.sym))
  of mIsNil: genUnaryABC(c, n, dest, opcIsNil)
  of mParseBiggestFloat:
    if dest < 0: dest = c.getTemp(n.typ)
    var d2: TRegister
    # skip 'nkHiddenAddr':
    let d2AsNode = n[2][0]
    if needsAsgnPatch(d2AsNode):
      d2 = c.getTemp(getSysType(c.graph, n.info, tyFloat))
    else:
      d2 = c.genx(d2AsNode)
    var
      tmp1 = c.genx(n[1])
      tmp3 = c.genx(n[3])
    c.gABC(n, opcParseFloat, dest, tmp1, d2)
    c.gABC(n, opcParseFloat, tmp3)
    c.freeTemp(tmp1)
    c.freeTemp(tmp3)
    c.genAsgnPatch(d2AsNode, d2)
    c.freeTemp(d2)
  of mReset:
    unused(c, n, dest)
    var d = c.genx(n[1])
    # XXX use ldNullOpcode() here?
    c.gABx(n, opcLdNull, d, c.genType(n[1].typ))
    c.gABx(n, opcNodeToReg, d, d)
    c.genAsgnPatch(n[1], d)
  of mDefault:
    if dest < 0: dest = c.getTemp(n.typ)
    c.gABx(n, ldNullOpcode(n.typ), dest, c.genType(n.typ))
  of mOf, mIs:
    if dest < 0: dest = c.getTemp(n.typ)
    var tmp = c.genx(n[1])
    var idx = c.getTemp(getSysType(c.graph, n.info, tyInt))
    var typ = n[2].typ
    if m == mOf: typ = typ.skipTypes(abstractPtrs)
    c.gABx(n, opcLdImmInt, idx, c.genType(typ))
    c.gABC(n, if m == mOf: opcOf else: opcIs, dest, tmp, idx)
    c.freeTemp(tmp)
    c.freeTemp(idx)
  of mHigh:
    if dest < 0: dest = c.getTemp(n.typ)
    let tmp = c.genx(n[1])
    case n[1].typ.skipTypes(abstractVar-{tyTypeDesc}).kind:
    of tyString, tyCString:
      c.gABI(n, opcLenStr, dest, tmp, 1)
    else:
      c.gABI(n, opcLenSeq, dest, tmp, 1)
    c.freeTemp(tmp)
  of mEcho:
    unused(c, n, dest)
    let n = n[1].skipConv
    if n.kind == nkBracket:
      # can happen for nim check, see bug #9609
      let x = c.getTempRange(n.len, slotTempUnknown)
      for i in 0..<n.len:
        var r: TRegister = x+i
        c.gen(n[i], r)
      c.gABC(n, opcEcho, x, n.len)
      c.freeTempRange(x, n.len)
  of mAppendStrCh:
    unused(c, n, dest)
    genBinaryStmtVar(c, n, opcAddStrCh)
  of mAppendStrStr:
    unused(c, n, dest)
    genBinaryStmtVar(c, n, opcAddStrStr)
  of mAppendSeqElem:
    unused(c, n, dest)
    genBinaryStmtVar(c, n, opcAddSeqElem)
  of mParseExprToAst:
    genUnaryABC(c, n, dest, opcParseExprToAst)
  of mParseStmtToAst:
    genUnaryABC(c, n, dest, opcParseStmtToAst)
  of mTypeTrait:
    let tmp = c.genx(n[1])
    if dest < 0: dest = c.getTemp(n.typ)
    c.gABx(n, opcSetType, tmp, c.genType(n[1].typ))
    c.gABC(n, opcTypeTrait, dest, tmp)
    c.freeTemp(tmp)
  of mSlurp: genUnaryABC(c, n, dest, opcSlurp)
  of mStaticExec: genBinaryABCD(c, n, dest, opcGorge)
  of mNLen: genUnaryABI(c, n, dest, opcLenSeq, nimNodeFlag)
  of mGetImpl: genUnaryABC(c, n, dest, opcGetImpl)
  of mGetImplTransf: genUnaryABC(c, n, dest, opcGetImplTransf)
  of mSymOwner: genUnaryABC(c, n, dest, opcSymOwner)
  of mSymIsInstantiationOf: genBinaryABC(c, n, dest, opcSymIsInstantiationOf)
  of mNChild: genBinaryABC(c, n, dest, opcNChild)
  of mNSetChild: genVoidABC(c, n, dest, opcNSetChild)
  of mNDel: genVoidABC(c, n, dest, opcNDel)
  of mNAdd: genBinaryABC(c, n, dest, opcNAdd)
  of mNAddMultiple: genBinaryABC(c, n, dest, opcNAddMultiple)
  of mNKind: genUnaryABC(c, n, dest, opcNKind)
  of mNSymKind: genUnaryABC(c, n, dest, opcNSymKind)

  of mNccValue: genUnaryABC(c, n, dest, opcNccValue)
  of mNccInc: genBinaryABC(c, n, dest, opcNccInc)
  of mNcsAdd: genBinaryABC(c, n, dest, opcNcsAdd)
  of mNcsIncl: genBinaryABC(c, n, dest, opcNcsIncl)
  of mNcsLen: genUnaryABC(c, n, dest, opcNcsLen)
  of mNcsAt: genBinaryABC(c, n, dest, opcNcsAt)
  of mNctPut: genVoidABC(c, n, dest, opcNctPut)
  of mNctLen: genUnaryABC(c, n, dest, opcNctLen)
  of mNctGet: genBinaryABC(c, n, dest, opcNctGet)
  of mNctHasNext: genBinaryABC(c, n, dest, opcNctHasNext)
  of mNctNext: genBinaryABC(c, n, dest, opcNctNext)

  of mNIntVal: genUnaryABC(c, n, dest, opcNIntVal)
  of mNFloatVal: genUnaryABC(c, n, dest, opcNFloatVal)
  of mNSymbol: genUnaryABC(c, n, dest, opcNSymbol)
  of mNIdent: genUnaryABC(c, n, dest, opcNIdent)
  of mNGetType:
    let tmp = c.genx(n[1])
    if dest < 0: dest = c.getTemp(n.typ)
    let rc = case n[0].sym.name.s:
      of "getType": 0
      of "typeKind": 1
      of "getTypeInst": 2
      else: 3  # "getTypeImpl"
    c.gABC(n, opcNGetType, dest, tmp, rc)
    c.freeTemp(tmp)
    #genUnaryABC(c, n, dest, opcNGetType)
  of mNSizeOf:
    let imm = case n[0].sym.name.s:
      of "getSize": 0
      of "getAlign": 1
      else: 2 # "getOffset"
    c.genUnaryABI(n, dest, opcNGetSize, imm)
  of mNStrVal: genUnaryABC(c, n, dest, opcNStrVal)
  of mNSigHash: genUnaryABC(c, n , dest, opcNSigHash)
  of mNSetIntVal:
    unused(c, n, dest)
    genBinaryStmt(c, n, opcNSetIntVal)
  of mNSetFloatVal:
    unused(c, n, dest)
    genBinaryStmt(c, n, opcNSetFloatVal)
  of mNSetSymbol:
    unused(c, n, dest)
    genBinaryStmt(c, n, opcNSetSymbol)
  of mNSetIdent:
    unused(c, n, dest)
    genBinaryStmt(c, n, opcNSetIdent)
  of mNSetType:
    unused(c, n, dest)
    genBinaryStmt(c, n, opcNSetType)
  of mNSetStrVal:
    unused(c, n, dest)
    genBinaryStmt(c, n, opcNSetStrVal)
  of mNNewNimNode: genBinaryABC(c, n, dest, opcNNewNimNode)
  of mNCopyNimNode: genUnaryABC(c, n, dest, opcNCopyNimNode)
  of mNCopyNimTree: genUnaryABC(c, n, dest, opcNCopyNimTree)
  of mNBindSym: genBindSym(c, n, dest)
  of mStrToIdent: genUnaryABC(c, n, dest, opcStrToIdent)
  of mEqIdent: genBinaryABC(c, n, dest, opcEqIdent)
  of mEqNimrodNode: genBinaryABC(c, n, dest, opcEqNimNode)
  of mSameNodeType: genBinaryABC(c, n, dest, opcSameNodeType)
  of mNLineInfo:
    case n[0].sym.name.s
    of "getFile": genUnaryABI(c, n, dest, opcNGetLineInfo, 0)
    of "getLine": genUnaryABI(c, n, dest, opcNGetLineInfo, 1)
    of "getColumn": genUnaryABI(c, n, dest, opcNGetLineInfo, 2)
    of "copyLineInfo":
      internalAssert c.config, n.len == 3
      unused(c, n, dest)
      genBinaryStmt(c, n, opcNSetLineInfo)
    else: internalAssert c.config, false
  of mNHint:
    unused(c, n, dest)
    genBinaryStmt(c, n, opcNHint)
  of mNWarning:
    unused(c, n, dest)
    genBinaryStmt(c, n, opcNWarning)
  of mNError:
    if n.len <= 1:
      # query error condition:
      c.gABC(n, opcQueryErrorFlag, dest)
    else:
      # setter
      unused(c, n, dest)
      genBinaryStmt(c, n, opcNError)
  of mNCallSite:
    if dest < 0: dest = c.getTemp(n.typ)
    c.gABC(n, opcCallSite, dest)
  of mNGenSym: genBinaryABC(c, n, dest, opcGenSym)
  of mMinI, mMaxI, mAbsI, mDotDot:
    c.genCall(n, dest)
  of mExpandToAst:
    if n.len != 2:
      globalError(c.config, n.info, "expandToAst requires 1 argument")
    let arg = n[1]
    if arg.kind in nkCallKinds:
      #if arg[0].kind != nkSym or arg[0].sym.kind notin {skTemplate, skMacro}:
      #      "ExpandToAst: expanded symbol is no macro or template"
      if dest < 0: dest = c.getTemp(n.typ)
      c.genCall(arg, dest)
      # do not call clearDest(n, dest) here as getAst has a meta-type as such
      # produces a value
    else:
      globalError(c.config, n.info, "expandToAst requires a call expression")
  of mSizeOf:
    globalError(c.config, n.info, "cannot evaluate 'sizeof' because its type is not defined completely")
  of mAlignOf:
    globalError(c.config, n.info, "cannot evaluate 'alignof' because its type is not defined completely")
  of mOffsetOf:
    globalError(c.config, n.info, "cannot evaluate 'offsetof' because its type is not defined completely")
  of mRunnableExamples:
    discard "just ignore any call to runnableExamples"
  of mDestroy: discard "ignore calls to the default destructor"
  of mMove:
    let arg = n[1]
    let a = c.genx(arg)
    if dest < 0: dest = c.getTemp(arg.typ)
    gABC(c, arg, whichAsgnOpc(arg, requiresCopy=false), dest, a)
    # XXX use ldNullOpcode() here?
    c.gABx(n, opcLdNull, a, c.genType(arg.typ))
    c.gABx(n, opcNodeToReg, a, a)
    c.genAsgnPatch(arg, a)
    c.freeTemp(a)
  of mNodeId:
    c.genUnaryABC(n, dest, opcNodeId)
  else:
    # mGCref, mGCunref,
    globalError(c.config, n.info, "cannot generate code for: " & $m)

proc genMarshalLoad(c: PCtx, n: PNode, dest: var TDest) =
  ## Signature: proc to*[T](data: string): T
  if dest < 0: dest = c.getTemp(n.typ)
  var tmp = c.genx(n[1])
  c.gABC(n, opcMarshalLoad, dest, tmp)
  c.gABx(n, opcMarshalLoad, 0, c.genType(n.typ))
  c.freeTemp(tmp)

proc genMarshalStore(c: PCtx, n: PNode, dest: var TDest) =
  ## Signature: proc `$$`*[T](x: T): string
  if dest < 0: dest = c.getTemp(n.typ)
  var tmp = c.genx(n[1])
  c.gABC(n, opcMarshalStore, dest, tmp)
  c.gABx(n, opcMarshalStore, 0, c.genType(n[1].typ))
  c.freeTemp(tmp)

const
  atomicTypes = {tyBool, tyChar,
    tyUntyped, tyTyped, tyTypeDesc, tyStatic,
    tyEnum,
    tyOrdinal,
    tyRange,
    tyProc,
    tyPointer, tyOpenArray,
    tyString, tyCString,
    tyInt, tyInt8, tyInt16, tyInt32, tyInt64,
    tyFloat, tyFloat32, tyFloat64, tyFloat128,
    tyUInt, tyUInt8, tyUInt16, tyUInt32, tyUInt64}

proc unneededIndirection(n: PNode): bool =
  n.typ.skipTypes(abstractInstOwned-{tyTypeDesc}).kind == tyRef

proc canElimAddr(n: PNode): PNode =
  if n[0].typ.skipTypes(abstractInst).kind in {tyObject, tyTuple, tyArray}:
    # objects are reference types in the VM
    return n[0]
  case n[0].kind
  of nkObjUpConv, nkObjDownConv, nkChckRange, nkChckRangeF, nkChckRange64:
    var m = n[0][0]
    if m.kind in {nkDerefExpr, nkHiddenDeref}:
      # addr ( nkConv ( deref ( x ) ) ) --> nkConv(x)
      result = copyNode(n[0])
      result.add m[0]
  of nkHiddenStdConv, nkHiddenSubConv, nkConv:
    var m = n[0][1]
    if m.kind in {nkDerefExpr, nkHiddenDeref}:
      # addr ( nkConv ( deref ( x ) ) ) --> nkConv(x)
      result = copyNode(n[0])
      result.add m[0]
  else:
    if n[0].kind in {nkDerefExpr, nkHiddenDeref}:
      # addr ( deref ( x )) --> x
      result = n[0][0]

proc genAddr(c: PCtx, n: PNode, dest: var TDest, flags: TGenFlags) =
  if (let m = canElimAddr(n); m != nil):
    gen(c, m, dest, flags)
    return

  let newflags = flags-{gfNode}+{gfNodeAddr}

  if isGlobal(n[0]) or n[0].kind in {nkDotExpr, nkCheckedFieldExpr, nkBracketExpr}:
    # checking for this pattern:  addr(obj.field) / addr(array[i])
    gen(c, n[0], dest, newflags)
  else:
    let tmp = c.genx(n[0], newflags)
    if dest < 0: dest = c.getTemp(n.typ)
    if c.prc.slots[tmp].kind >= slotTempUnknown:
      gABC(c, n, opcAddrNode, dest, tmp)
      # hack ahead; in order to fix bug #1781 we mark the temporary as
      # permanent, so that it's not used for anything else:
      c.prc.slots[tmp].kind = slotTempPerm
      # XXX this is still a hack
      #message(n.info, warnUser, "suspicious opcode used")
    else:
      gABC(c, n, opcAddrReg, dest, tmp)
    c.freeTemp(tmp)

proc genDeref(c: PCtx, n: PNode, dest: var TDest, flags: TGenFlags) =
  if unneededIndirection(n[0]):
    gen(c, n[0], dest, flags)
    if {gfNodeAddr, gfNode} * flags == {} and fitsRegister(n.typ):
      c.gABC(n, opcNodeToReg, dest, dest)
  else:
    let tmp = c.genx(n[0], flags)
    if dest < 0: dest = c.getTemp(n.typ)
    gABC(c, n, opcLdDeref, dest, tmp)
    assert n.typ != nil
    if {gfNodeAddr, gfNode} * flags == {} and fitsRegister(n.typ):
      c.gABC(n, opcNodeToReg, dest, dest)
    c.freeTemp(tmp)

proc genAsgn(c: PCtx; dest: TDest; ri: PNode; requiresCopy: bool) =
  let tmp = c.genx(ri)
  assert dest >= 0
  gABC(c, ri, whichAsgnOpc(ri, requiresCopy), dest, tmp)
  c.freeTemp(tmp)

proc setSlot(c: PCtx; v: PSym) =
  # XXX generate type initialization here?
  if v.position == 0:
    v.position = getFreeRegister(c, if v.kind == skLet: slotFixedLet else: slotFixedVar, start = 1)

proc cannotEval(c: PCtx; n: PNode) {.noinline.} =
  globalError(c.config, n.info, "cannot evaluate at compile time: " &
    n.renderTree)

proc isOwnedBy(a, b: PSym): bool =
  var a = a.owner
  while a != nil and a.kind != skModule:
    if a == b: return true
    a = a.owner

proc getOwner(c: PCtx): PSym =
  result = c.prc.sym
  if result.isNil: result = c.module

proc importcCondVar*(s: PSym): bool {.inline.} =
  # see also importcCond
  if sfImportc in s.flags:
    return s.kind in {skVar, skLet, skConst}

proc checkCanEval(c: PCtx; n: PNode) =
  # we need to ensure that we don't evaluate 'x' here:
  # proc foo() = var x ...
  let s = n.sym
  if {sfCompileTime, sfGlobal} <= s.flags: return
  if s.importcCondVar: return
  if s.kind in {skVar, skTemp, skLet, skParam, skResult} and
      not s.isOwnedBy(c.prc.sym) and s.owner != c.module and c.mode != emRepl:
    # little hack ahead for bug #12612: assume gensym'ed variables
    # are in the right scope:
    if sfGenSym in s.flags and c.prc.sym == nil: discard
    else: cannotEval(c, n)
  elif s.kind in {skProc, skFunc, skConverter, skMethod,
                  skIterator} and sfForward in s.flags:
    cannotEval(c, n)

template needsAdditionalCopy(n): untyped =
  not c.isTemp(dest) and not fitsRegister(n.typ)

proc genAdditionalCopy(c: PCtx; n: PNode; opc: TOpcode;
                       dest, idx, value: TRegister) =
  var cc = c.getTemp(n.typ)
  c.gABC(n, whichAsgnOpc(n), cc, value)
  c.gABC(n, opc, dest, idx, cc)
  c.freeTemp(cc)

proc preventFalseAlias(c: PCtx; n: PNode; opc: TOpcode;
                       dest, idx, value: TRegister) =
  # opcLdObj et al really means "load address". We sometimes have to create a
  # copy in order to not introduce false aliasing:
  # mylocal = a.b  # needs a copy of the data!
  assert n.typ != nil
  if needsAdditionalCopy(n):
    genAdditionalCopy(c, n, opc, dest, idx, value)
  else:
    c.gABC(n, opc, dest, idx, value)

proc genAsgn(c: PCtx; le, ri: PNode; requiresCopy: bool) =
  case le.kind
  of nkBracketExpr:
    let dest = c.genx(le[0], {gfNode})
    let idx = c.genIndex(le[1], le[0].typ)
    let tmp = c.genx(ri)
    if le[0].typ.skipTypes(abstractVarRange-{tyTypeDesc}).kind in {
        tyString, tyCString}:
      c.preventFalseAlias(le, opcWrStrIdx, dest, idx, tmp)
    else:
      c.preventFalseAlias(le, opcWrArr, dest, idx, tmp)
    c.freeTemp(tmp)
    c.freeTemp(idx)
    c.freeTemp(dest)
  of nkCheckedFieldExpr:
    var objR: TDest = -1
    genCheckedObjAccessAux(c, le, objR, {gfNode})
    let idx = genField(c, le[0][1])
    let tmp = c.genx(ri)
    c.preventFalseAlias(le[0], opcWrObj, objR, idx, tmp)
    c.freeTemp(tmp)
    c.freeTemp(idx)
    c.freeTemp(objR)
  of nkDotExpr:
    let dest = c.genx(le[0], {gfNode})
    let idx = genField(c, le[1])
    let tmp = c.genx(ri)
    c.preventFalseAlias(le, opcWrObj, dest, idx, tmp)
    c.freeTemp(idx)
    c.freeTemp(tmp)
    c.freeTemp(dest)
  of nkDerefExpr, nkHiddenDeref:
    let dest = c.genx(le[0], {gfNode})
    let tmp = c.genx(ri)
    c.preventFalseAlias(le, opcWrDeref, dest, 0, tmp)
    c.freeTemp(dest)
    c.freeTemp(tmp)
  of nkSym:
    let s = le.sym
    checkCanEval(c, le)
    if s.isGlobal:
      withTemp(tmp, le.typ):
        c.gen(le, tmp, {gfNodeAddr})
        let val = c.genx(ri)
        c.preventFalseAlias(le, opcWrDeref, tmp, 0, val)
        c.freeTemp(val)
    else:
      if s.kind == skForVar: c.setSlot s
      internalAssert c.config, s.position > 0 or (s.position == 0 and
                                        s.kind in {skParam, skResult})
      var dest: TRegister = s.position + ord(s.kind == skParam)
      assert le.typ != nil
      if needsAdditionalCopy(le) and s.kind in {skResult, skVar, skParam}:
        var cc = c.getTemp(le.typ)
        gen(c, ri, cc)
        c.gABC(le, whichAsgnOpc(le), dest, cc)
        c.freeTemp(cc)
      else:
        gen(c, ri, dest)
  else:
    let dest = c.genx(le, {gfNodeAddr})
    genAsgn(c, dest, ri, requiresCopy)
    c.freeTemp(dest)

proc genTypeLit(c: PCtx; t: PType; dest: var TDest) =
  var n = newNode(nkType)
  n.typ = t
  genLit(c, n, dest)

proc importcCond*(s: PSym): bool {.inline.} =
  ## return true to importc `s`, false to execute its body instead (refs #8405)
  if sfImportc in s.flags:
    if s.kind in routineKinds:
      return s.ast[bodyPos].kind == nkEmpty

proc importcSym(c: PCtx; info: TLineInfo; s: PSym) =
  when hasFFI:
    if compiletimeFFI in c.config.features:
      c.globals.add(importcSymbol(c.config, s))
      s.position = c.globals.len
    else:
      localError(c.config, info,
        "VM is not allowed to 'importc' without --experimental:compiletimeFFI")
  else:
    localError(c.config, info,
               "cannot 'importc' variable at compile time; " & s.name.s)

proc getNullValue*(typ: PType, info: TLineInfo; conf: ConfigRef): PNode

proc genGlobalInit(c: PCtx; n: PNode; s: PSym) =
  c.globals.add(getNullValue(s.typ, n.info, c.config))
  s.position = c.globals.len
  # This is rather hard to support, due to the laziness of the VM code
  # generator. See tests/compile/tmacro2 for why this is necessary:
  #   var decls{.compileTime.}: seq[NimNode] = @[]
  let dest = c.getTemp(s.typ)
  c.gABx(n, opcLdGlobal, dest, s.position)
  if s.astdef != nil:
    let tmp = c.genx(s.astdef)
    c.genAdditionalCopy(n, opcWrDeref, dest, 0, tmp)
    c.freeTemp(dest)
    c.freeTemp(tmp)

proc genRdVar(c: PCtx; n: PNode; dest: var TDest; flags: TGenFlags) =
  # gfNodeAddr and gfNode are mutually exclusive
  assert card(flags * {gfNodeAddr, gfNode}) < 2
  let s = n.sym
  if s.isGlobal:
    let isImportcVar = importcCondVar(s)
    if sfCompileTime in s.flags or c.mode == emRepl or isImportcVar:
      discard
    elif s.position == 0:
      cannotEval(c, n)
    if s.position == 0:
      if importcCond(s) or isImportcVar: c.importcSym(n.info, s)
      else: genGlobalInit(c, n, s)
    if dest < 0: dest = c.getTemp(n.typ)
    assert s.typ != nil

    if gfNodeAddr in flags:
      if isImportcVar:
        c.gABx(n, opcLdGlobalAddrDerefFFI, dest, s.position)
      else:
        c.gABx(n, opcLdGlobalAddr, dest, s.position)
    elif isImportcVar:
      c.gABx(n, opcLdGlobalDerefFFI, dest, s.position)
    elif fitsRegister(s.typ) and gfNode notin flags:
      var cc = c.getTemp(n.typ)
      c.gABx(n, opcLdGlobal, cc, s.position)
      c.gABC(n, opcNodeToReg, dest, cc)
      c.freeTemp(cc)
    else:
      c.gABx(n, opcLdGlobal, dest, s.position)
  else:
    if s.kind == skForVar and c.mode == emRepl: c.setSlot(s)
    if s.position > 0 or (s.position == 0 and
                          s.kind in {skParam, skResult}):
      if dest < 0:
        dest = s.position + ord(s.kind == skParam)
        internalAssert(c.config, c.prc.slots[dest].kind < slotSomeTemp)
      else:
        # we need to generate an assignment:
        let requiresCopy = c.prc.slots[dest].kind >= slotSomeTemp and
          gfIsParam notin flags
        genAsgn(c, dest, n, requiresCopy)
    else:
      # see tests/t99bott for an example that triggers it:
      cannotEval(c, n)

template needsRegLoad(): untyped =
  {gfNode, gfNodeAddr} * flags == {} and
    fitsRegister(n.typ.skipTypes({tyVar, tyLent, tyStatic}))

proc genArrAccessOpcode(c: PCtx; n: PNode; dest: var TDest; opc: TOpcode;
                        flags: TGenFlags) =
  let a = c.genx(n[0], flags)
  let b = c.genIndex(n[1], n[0].typ)
  if dest < 0: dest = c.getTemp(n.typ)
  if opc == opcLdArr and {gfNodeAddr} * flags != {}:
    c.gABC(n, opcLdArrAddr, dest, a, b)
  elif needsRegLoad():
    var cc = c.getTemp(n.typ)
    c.gABC(n, opc, cc, a, b)
    c.gABC(n, opcNodeToReg, dest, cc)
    c.freeTemp(cc)
  else:
    #message(n.info, warnUser, "argh")
    #echo "FLAGS ", flags, " ", fitsRegister(n.typ), " ", typeToString(n.typ)
    c.gABC(n, opc, dest, a, b)
  c.freeTemp(a)
  c.freeTemp(b)

proc genObjAccess(c: PCtx; n: PNode; dest: var TDest; flags: TGenFlags) =
  let a = c.genx(n[0], flags)
  let b = genField(c, n[1])
  if dest < 0: dest = c.getTemp(n.typ)
  if {gfNodeAddr} * flags != {}:
    c.gABC(n, opcLdObjAddr, dest, a, b)
  elif needsRegLoad():
    var cc = c.getTemp(n.typ)
    c.gABC(n, opcLdObj, cc, a, b)
    c.gABC(n, opcNodeToReg, dest, cc)
    c.freeTemp(cc)
  else:
    c.gABC(n, opcLdObj, dest, a, b)
  c.freeTemp(a)

proc genCheckedObjAccessAux(c: PCtx; n: PNode; dest: var TDest; flags: TGenFlags) =
  internalAssert c.config, n.kind == nkCheckedFieldExpr
  # nkDotExpr to access the requested field
  let accessExpr = n[0]
  # nkCall to check if the discriminant is valid
  var checkExpr = n[1]

  let negCheck = checkExpr[0].sym.magic == mNot
  if negCheck:
    checkExpr = checkExpr[^1]

  # Discriminant symbol
  let disc = checkExpr[2]
  internalAssert c.config, disc.sym.kind == skField

  # Load the object in `dest`
  c.gen(accessExpr[0], dest, flags)
  # Load the discriminant
  var discVal = c.getTemp(disc.typ)
  c.gABC(n, opcLdObj, discVal, dest, genField(c, disc))
  # Check if its value is contained in the supplied set
  let setLit = c.genx(checkExpr[1])
  var rs = c.getTemp(getSysType(c.graph, n.info, tyBool))
  c.gABC(n, opcContainsSet, rs, setLit, discVal)
  c.freeTemp(discVal)
  c.freeTemp(setLit)
  # If the check fails let the user know
  let lab1 = c.xjmp(n, if negCheck: opcFJmp else: opcTJmp, rs)
  c.freeTemp(rs)
  let strType = getSysType(c.graph, n.info, tyString)
  var fieldNameRegister: TDest = c.getTemp(strType)
  let strLit = newStrNode($accessExpr[1], accessExpr[1].info)
  strLit.typ = strType
  c.genLit(strLit, fieldNameRegister)
  c.gABC(n, opcInvalidField, fieldNameRegister)
  c.freeTemp(fieldNameRegister)
  c.patch(lab1)

proc genCheckedObjAccess(c: PCtx; n: PNode; dest: var TDest; flags: TGenFlags) =
  var objR: TDest = -1
  genCheckedObjAccessAux(c, n, objR, flags)

  let accessExpr = n[0]
  # Field symbol
  var field = accessExpr[1]
  internalAssert c.config, field.sym.kind == skField

  # Load the content now
  if dest < 0: dest = c.getTemp(n.typ)
  let fieldPos = genField(c, field)

  if {gfNodeAddr} * flags != {}:
    c.gABC(n, opcLdObjAddr, dest, objR, fieldPos)
  elif needsRegLoad():
    var cc = c.getTemp(accessExpr.typ)
    c.gABC(n, opcLdObj, cc, objR, fieldPos)
    c.gABC(n, opcNodeToReg, dest, cc)
    c.freeTemp(cc)
  else:
    c.gABC(n, opcLdObj, dest, objR, fieldPos)

  c.freeTemp(objR)

proc genArrAccess(c: PCtx; n: PNode; dest: var TDest; flags: TGenFlags) =
  let arrayType = n[0].typ.skipTypes(abstractVarRange-{tyTypeDesc}).kind
  if arrayType in {tyString, tyCString}:
    genArrAccessOpcode(c, n, dest, opcLdStrIdx, {})
  elif arrayType == tyTypeDesc:
    c.genTypeLit(n.typ, dest)
  else:
    genArrAccessOpcode(c, n, dest, opcLdArr, flags)

proc getNullValueAux(t: PType; obj: PNode, result: PNode; conf: ConfigRef; currPosition: var int) =
  if t != nil and t.len > 0 and t[0] != nil:
    let b = skipTypes(t[0], skipPtrs)
    getNullValueAux(b, b.n, result, conf, currPosition)
  case obj.kind
  of nkRecList:
    for i in 0..<obj.len: getNullValueAux(nil, obj[i], result, conf, currPosition)
  of nkRecCase:
    getNullValueAux(nil, obj[0], result, conf, currPosition)
    for i in 1..<obj.len:
      getNullValueAux(nil, lastSon(obj[i]), result, conf, currPosition)
  of nkSym:
    let field = newNodeI(nkExprColonExpr, result.info)
    field.add(obj)
    field.add(getNullValue(obj.sym.typ, result.info, conf))
    result.add field
    doAssert obj.sym.position == currPosition
    inc currPosition
  else: globalError(conf, result.info, "cannot create null element for: " & $obj)

proc getNullValue(typ: PType, info: TLineInfo; conf: ConfigRef): PNode =
  var t = skipTypes(typ, abstractRange+{tyStatic, tyOwned}-{tyTypeDesc})
  case t.kind
  of tyBool, tyEnum, tyChar, tyInt..tyInt64:
    result = newNodeIT(nkIntLit, info, t)
  of tyUInt..tyUInt64:
    result = newNodeIT(nkUIntLit, info, t)
  of tyFloat..tyFloat128:
    result = newNodeIT(nkFloatLit, info, t)
  of tyCString, tyString:
    result = newNodeIT(nkStrLit, info, t)
    result.strVal = ""
  of tyVar, tyLent, tyPointer, tyPtr, tyUntyped,
     tyTyped, tyTypeDesc, tyRef, tyNil:
    result = newNodeIT(nkNilLit, info, t)
  of tyProc:
    if t.callConv != ccClosure:
      result = newNodeIT(nkNilLit, info, t)
    else:
      result = newNodeIT(nkTupleConstr, info, t)
      result.add(newNodeIT(nkNilLit, info, t))
      result.add(newNodeIT(nkNilLit, info, t))
  of tyObject:
    result = newNodeIT(nkObjConstr, info, t)
    result.add(newNodeIT(nkEmpty, info, t))
    # initialize inherited fields, and all in the correct order:
    var currPosition = 0
    getNullValueAux(t, t.n, result, conf, currPosition)
  of tyArray:
    result = newNodeIT(nkBracket, info, t)
    for i in 0..<toInt(lengthOrd(conf, t)):
      result.add getNullValue(elemType(t), info, conf)
  of tyTuple:
    result = newNodeIT(nkTupleConstr, info, t)
    for i in 0..<t.len:
      result.add getNullValue(t[i], info, conf)
  of tySet:
    result = newNodeIT(nkCurly, info, t)
  of tyOpt:
    result = newNodeIT(nkNilLit, info, t)
  of tySequence:
    result = newNodeIT(nkBracket, info, t)
  else:
    globalError(conf, info, "cannot create null element for: " & $t.kind)
    result = newNodeI(nkEmpty, info)

proc genVarSection(c: PCtx; n: PNode) =
  for a in n:
    if a.kind == nkCommentStmt: continue
    #assert(a[0].kind == nkSym) can happen for transformed vars
    if a.kind == nkVarTuple:
      for i in 0..<a.len-2:
        if a[i].kind == nkSym:
          if not a[i].sym.isGlobal: setSlot(c, a[i].sym)
          checkCanEval(c, a[i])
      c.gen(lowerTupleUnpacking(c.graph, a, c.getOwner))
    elif a[0].kind == nkSym:
      let s = a[0].sym
      checkCanEval(c, a[0])
      if s.isGlobal:
        if s.position == 0:
          if importcCond(s): c.importcSym(a.info, s)
          else:
            let sa = getNullValue(s.typ, a.info, c.config)
            #if s.ast.isNil: getNullValue(s.typ, a.info)
            #else: canonValue(s.ast)
            assert sa.kind != nkCall
            c.globals.add(sa)
            s.position = c.globals.len
        if a[2].kind != nkEmpty:
          let tmp = c.genx(a[0], {gfNodeAddr})
          let val = c.genx(a[2])
          c.genAdditionalCopy(a[2], opcWrDeref, tmp, 0, val)
          c.freeTemp(val)
          c.freeTemp(tmp)
      else:
        setSlot(c, s)
        if a[2].kind == nkEmpty:
          c.gABx(a, ldNullOpcode(s.typ), s.position, c.genType(s.typ))
        else:
          assert s.typ != nil
          if not fitsRegister(s.typ):
            c.gABx(a, ldNullOpcode(s.typ), s.position, c.genType(s.typ))
          let le = a[0]
          assert le.typ != nil
          if not fitsRegister(le.typ) and s.kind in {skResult, skVar, skParam}:
            var cc = c.getTemp(le.typ)
            gen(c, a[2], cc)
            c.gABC(le, whichAsgnOpc(le), s.position.TRegister, cc)
            c.freeTemp(cc)
          else:
            gen(c, a[2], s.position.TRegister)
    else:
      # assign to a[0]; happens for closures
      if a[2].kind == nkEmpty:
        let tmp = genx(c, a[0])
        c.gABx(a, ldNullOpcode(a[0].typ), tmp, c.genType(a[0].typ))
        c.freeTemp(tmp)
      else:
        genAsgn(c, a[0], a[2], true)

proc genArrayConstr(c: PCtx, n: PNode, dest: var TDest) =
  if dest < 0: dest = c.getTemp(n.typ)
  c.gABx(n, opcLdNull, dest, c.genType(n.typ))

  let intType = getSysType(c.graph, n.info, tyInt)
  let seqType = n.typ.skipTypes(abstractVar-{tyTypeDesc})
  if seqType.kind == tySequence:
    var tmp = c.getTemp(intType)
    c.gABx(n, opcLdImmInt, tmp, n.len)
    c.gABx(n, opcNewSeq, dest, c.genType(seqType))
    c.gABx(n, opcNewSeq, tmp, 0)
    c.freeTemp(tmp)

  if n.len > 0:
    var tmp = getTemp(c, intType)
    c.gABx(n, opcLdNullReg, tmp, c.genType(intType))
    for x in n:
      let a = c.genx(x)
      c.preventFalseAlias(n, opcWrArr, dest, tmp, a)
      c.gABI(n, opcAddImmInt, tmp, tmp, 1)
      c.freeTemp(a)
    c.freeTemp(tmp)

proc genSetConstr(c: PCtx, n: PNode, dest: var TDest) =
  if dest < 0: dest = c.getTemp(n.typ)
  c.gABx(n, opcLdNull, dest, c.genType(n.typ))
  for x in n:
    if x.kind == nkRange:
      let a = c.genx(x[0])
      let b = c.genx(x[1])
      c.gABC(n, opcInclRange, dest, a, b)
      c.freeTemp(b)
      c.freeTemp(a)
    else:
      let a = c.genx(x)
      c.gABC(n, opcIncl, dest, a)
      c.freeTemp(a)

proc genObjConstr(c: PCtx, n: PNode, dest: var TDest) =
  if dest < 0: dest = c.getTemp(n.typ)
  let t = n.typ.skipTypes(abstractRange+{tyOwned}-{tyTypeDesc})
  if t.kind == tyRef:
    c.gABx(n, opcNew, dest, c.genType(t[0]))
  else:
    c.gABx(n, opcLdNull, dest, c.genType(n.typ))
  for i in 1..<n.len:
    let it = n[i]
    if it.kind == nkExprColonExpr and it[0].kind == nkSym:
      let idx = genField(c, it[0])
      let tmp = c.genx(it[1])
      c.preventFalseAlias(it[1], opcWrObj,
                          dest, idx, tmp)
      c.freeTemp(tmp)
    else:
      globalError(c.config, n.info, "invalid object constructor")

proc genTupleConstr(c: PCtx, n: PNode, dest: var TDest) =
  if dest < 0: dest = c.getTemp(n.typ)
  c.gABx(n, opcLdNull, dest, c.genType(n.typ))
  # XXX x = (x.old, 22)  produces wrong code ... stupid self assignments
  for i in 0..<n.len:
    let it = n[i]
    if it.kind == nkExprColonExpr:
      let idx = genField(c, it[0])
      let tmp = c.genx(it[1])
      c.preventFalseAlias(it[1], opcWrObj,
                          dest, idx, tmp)
      c.freeTemp(tmp)
    else:
      let tmp = c.genx(it)
      c.preventFalseAlias(it, opcWrObj, dest, i.TRegister, tmp)
      c.freeTemp(tmp)

proc genProc*(c: PCtx; s: PSym): int

proc matches(s: PSym; x: string): bool =
  let y = x.split('.')
  var s = s
  for i in 1..y.len:
    if s == nil or (y[^i].cmpIgnoreStyle(s.name.s) != 0 and y[^i] != "*"):
      return false
    s = s.owner
  result = true

proc matches(s: PSym; y: varargs[string]): bool =
  var s = s
  for i in 1..y.len:
    if s == nil or (y[^i].cmpIgnoreStyle(s.name.s) != 0 and y[^i] != "*"):
      return false
    s = if sfFromGeneric in s.flags: s.owner.owner else: s.owner
  result = true

proc procIsCallback(c: PCtx; s: PSym): bool =
  if s.offset < -1: return true
  var i = -2
  for key, value in items(c.callbacks):
    if s.matches(key):
      doAssert s.offset == -1
      s.offset = i
      return true
    dec i

proc gen(c: PCtx; n: PNode; dest: var TDest; flags: TGenFlags = {}) =
  case n.kind
  of nkSym:
    let s = n.sym
    checkCanEval(c, n)
    case s.kind
    of skVar, skForVar, skTemp, skLet, skParam, skResult:
      genRdVar(c, n, dest, flags)
    of skProc, skFunc, skConverter, skMacro, skTemplate, skMethod, skIterator:
      # 'skTemplate' is only allowed for 'getAst' support:
      if procIsCallback(c, s): discard
      elif importcCond(s): c.importcSym(n.info, s)
      genLit(c, n, dest)
    of skConst:
      let constVal = if s.ast != nil: s.ast else: s.typ.n
      gen(c, constVal, dest)
    of skEnumField:
      # we never reach this case - as of the time of this comment,
      # skEnumField is folded to an int in semfold.nim, but this code
      # remains for robustness
      if dest < 0: dest = c.getTemp(n.typ)
      if s.position >= low(int16) and s.position <= high(int16):
        c.gABx(n, opcLdImmInt, dest, s.position)
      else:
        var lit = genLiteral(c, newIntNode(nkIntLit, s.position))
        c.gABx(n, opcLdConst, dest, lit)
    of skType:
      genTypeLit(c, s.typ, dest)
    of skGenericParam:
      if c.prc.sym != nil and c.prc.sym.kind == skMacro:
        genRdVar(c, n, dest, flags)
      else:
        globalError(c.config, n.info, "cannot generate code for: " & s.name.s)
    else:
      globalError(c.config, n.info, "cannot generate code for: " & s.name.s)
  of nkCallKinds:
    if n[0].kind == nkSym:
      let s = n[0].sym
      if s.magic != mNone:
        genMagic(c, n, dest, s.magic)
      elif s.kind == skMethod:
        localError(c.config, n.info, "cannot call method " & s.name.s &
          " at compile time")
      elif matches(s, "stdlib", "marshal", "to"):
        # XXX marshal load&store should not be opcodes, but use the
        # general callback mechanisms.
        genMarshalLoad(c, n, dest)
      elif matches(s, "stdlib", "marshal", "$$"):
        genMarshalStore(c, n, dest)
      else:
        genCall(c, n, dest)
        clearDest(c, n, dest)
    else:
      genCall(c, n, dest)
      clearDest(c, n, dest)
  of nkCharLit..nkInt64Lit:
    if isInt16Lit(n):
      if dest < 0: dest = c.getTemp(n.typ)
      c.gABx(n, opcLdImmInt, dest, n.intVal.int)
    else:
      genLit(c, n, dest)
  of nkUIntLit..pred(nkNilLit): genLit(c, n, dest)
  of nkNilLit:
    if not n.typ.isEmptyType: genLit(c, getNullValue(n.typ, n.info, c.config), dest)
    else: unused(c, n, dest)
  of nkAsgn, nkFastAsgn:
    unused(c, n, dest)
    genAsgn(c, n[0], n[1], n.kind == nkAsgn)
  of nkDotExpr: genObjAccess(c, n, dest, flags)
  of nkCheckedFieldExpr: genCheckedObjAccess(c, n, dest, flags)
  of nkBracketExpr: genArrAccess(c, n, dest, flags)
  of nkDerefExpr, nkHiddenDeref: genDeref(c, n, dest, flags)
  of nkAddr, nkHiddenAddr: genAddr(c, n, dest, flags)
  of nkIfStmt, nkIfExpr: genIf(c, n, dest)
  of nkWhenStmt:
    # This is "when nimvm" node. Chose the first branch.
    gen(c, n[0][1], dest)
  of nkCaseStmt: genCase(c, n, dest)
  of nkWhileStmt:
    unused(c, n, dest)
    genWhile(c, n)
  of nkBlockExpr, nkBlockStmt: genBlock(c, n, dest)
  of nkReturnStmt:
    genReturn(c, n)
  of nkRaiseStmt:
    genRaise(c, n)
  of nkBreakStmt:
    genBreak(c, n)
  of nkTryStmt, nkHiddenTryStmt: genTry(c, n, dest)
  of nkStmtList:
    #unused(c, n, dest)
    # XXX Fix this bug properly, lexim triggers it
    for x in n: gen(c, x)
  of nkStmtListExpr:
    for i in 0..<n.len-1: gen(c, n[i])
    gen(c, n[^1], dest, flags)
  of nkPragmaBlock:
    gen(c, n.lastSon, dest, flags)
  of nkDiscardStmt:
    unused(c, n, dest)
    gen(c, n[0])
  of nkHiddenStdConv, nkHiddenSubConv, nkConv:
    genConv(c, n, n[1], dest)
  of nkObjDownConv:
    genConv(c, n, n[0], dest)
  of nkObjUpConv:
    genConv(c, n, n[0], dest)
  of nkVarSection, nkLetSection:
    unused(c, n, dest)
    genVarSection(c, n)
  of declarativeDefs, nkMacroDef:
    unused(c, n, dest)
  of nkLambdaKinds:
    #let s = n[namePos].sym
    #discard genProc(c, s)
    genLit(c, newSymNode(n[namePos].sym), dest)
  of nkChckRangeF, nkChckRange64, nkChckRange:
    let
      tmp0 = c.genx(n[0])
      tmp1 = c.genx(n[1])
      tmp2 = c.genx(n[2])
    c.gABC(n, opcRangeChck, tmp0, tmp1, tmp2)
    c.freeTemp(tmp1)
    c.freeTemp(tmp2)
    if dest >= 0:
      gABC(c, n, whichAsgnOpc(n), dest, tmp0)
      c.freeTemp(tmp0)
    else:
      dest = tmp0
  of nkEmpty, nkCommentStmt, nkTypeSection, nkConstSection, nkPragma,
     nkTemplateDef, nkIncludeStmt, nkImportStmt, nkFromStmt, nkExportStmt:
    unused(c, n, dest)
  of nkStringToCString, nkCStringToString:
    gen(c, n[0], dest)
  of nkBracket: genArrayConstr(c, n, dest)
  of nkCurly: genSetConstr(c, n, dest)
  of nkObjConstr: genObjConstr(c, n, dest)
  of nkPar, nkClosure, nkTupleConstr: genTupleConstr(c, n, dest)
  of nkCast:
    if allowCast in c.features:
      genConv(c, n, n[1], dest, opcCast)
    else:
      genCastIntFloat(c, n, dest)
  of nkTypeOfExpr:
    genTypeLit(c, n.typ, dest)
  of nkComesFrom:
    discard "XXX to implement for better stack traces"
  else:
    if n.typ != nil and n.typ.isCompileTimeOnly:
      genTypeLit(c, n.typ, dest)
    else:
      globalError(c.config, n.info, "cannot generate VM code for " & $n)

proc removeLastEof(c: PCtx) =
  let last = c.code.len-1
  if last >= 0 and c.code[last].opcode == opcEof:
    # overwrite last EOF:
    assert c.code.len == c.debug.len
    c.code.setLen(last)
    c.debug.setLen(last)

proc genStmt*(c: PCtx; n: PNode): int =
  c.removeLastEof
  result = c.code.len
  var d: TDest = -1
  c.gen(n, d)
  c.gABC(n, opcEof)
  if d >= 0:
    globalError(c.config, n.info, "VM problem: dest register is set")

proc genExpr*(c: PCtx; n: PNode, requiresValue = true): int =
  c.removeLastEof
  result = c.code.len
  var d: TDest = -1
  c.gen(n, d)
  if d < 0:
    if requiresValue:
      globalError(c.config, n.info, "VM problem: dest register is not set")
    d = 0
  c.gABC(n, opcEof, d)

  #echo renderTree(n)
  #c.echoCode(result)

proc genParams(c: PCtx; params: PNode) =
  # res.sym.position is already 0
  c.prc.slots[0] = (inUse: true, kind: slotFixedVar)
  for i in 1..<params.len:
    c.prc.slots[i] = (inUse: true, kind: slotFixedLet)
  c.prc.maxSlots = max(params.len, 1)

proc finalJumpTarget(c: PCtx; pc, diff: int) =
  internalAssert(c.config, regBxMin < diff and diff < regBxMax)
  let oldInstr = c.code[pc]
  # opcode and regA stay the same:
  c.code[pc] = ((oldInstr.TInstrType and ((regOMask shl regOShift) or (regAMask shl regAShift))).TInstrType or
                TInstrType(diff+wordExcess) shl regBxShift).TInstr

proc genGenericParams(c: PCtx; gp: PNode) =
  var base = c.prc.maxSlots
  for i in 0..<gp.len:
    var param = gp[i].sym
    param.position = base + i # XXX: fix this earlier; make it consistent with templates
    c.prc.slots[base + i] = (inUse: true, kind: slotFixedLet)
  c.prc.maxSlots = base + gp.len

proc optimizeJumps(c: PCtx; start: int) =
  const maxIterations = 10
  for i in start..<c.code.len:
    let opc = c.code[i].opcode
    case opc
    of opcTJmp, opcFJmp:
      var reg = c.code[i].regA
      var d = i + c.code[i].jmpDiff
      for iters in countdown(maxIterations, 0):
        case c.code[d].opcode
        of opcJmp:
          d = d + c.code[d].jmpDiff
        of opcTJmp, opcFJmp:
          if c.code[d].regA != reg: break
          # tjmp x, 23
          # ...
          # tjmp x, 12
          # -- we know 'x' is true, and so can jump to 12+13:
          if c.code[d].opcode == opc:
            d = d + c.code[d].jmpDiff
          else:
            # tjmp x, 23
            # fjmp x, 22
            # We know 'x' is true so skip to the next instruction:
            d = d + 1
        else: break
      if d != i + c.code[i].jmpDiff:
        c.finalJumpTarget(i, d - i)
    of opcJmp, opcJmpBack:
      var d = i + c.code[i].jmpDiff
      var iters = maxIterations
      while c.code[d].opcode == opcJmp and iters > 0:
        d = d + c.code[d].jmpDiff
        dec iters
      if c.code[d].opcode == opcRet:
        # optimize 'jmp to ret' to 'ret' here
        c.code[i] = c.code[d]
      elif d != i + c.code[i].jmpDiff:
        c.finalJumpTarget(i, d - i)
    else: discard

proc genProc(c: PCtx; s: PSym): int =
  var x = s.ast[miscPos]
  if x.kind == nkEmpty or x[0].kind == nkEmpty:
    #if s.name.s == "outterMacro" or s.name.s == "innerProc":
    #  echo "GENERATING CODE FOR ", s.name.s
    let last = c.code.len-1
    var eofInstr: TInstr
    if last >= 0 and c.code[last].opcode == opcEof:
      eofInstr = c.code[last]
      c.code.setLen(last)
      c.debug.setLen(last)
    #c.removeLastEof
    result = c.code.len+1 # skip the jump instruction
    if x.kind == nkEmpty:
      x = newTree(nkBracket, newIntNode(nkIntLit, result), x)
    else:
      x[0] = newIntNode(nkIntLit, result)
    s.ast[miscPos] = x
    # thanks to the jmp we can add top level statements easily and also nest
    # procs easily:
    let body = transformBody(c.graph, s, cache = not isCompileTimeProc(s))
    let procStart = c.xjmp(body, opcJmp, 0)
    var p = PProc(blocks: @[], sym: s)
    let oldPrc = c.prc
    c.prc = p
    # iterate over the parameters and allocate space for them:
    genParams(c, s.typ.n)

    # allocate additional space for any generically bound parameters
    if s.kind == skMacro and s.ast[genericParamsPos].kind != nkEmpty:
      genGenericParams(c, s.ast[genericParamsPos])

    if tfCapturesEnv in s.typ.flags:
      #let env = s.ast[paramsPos].lastSon.sym
      #assert env.position == 2
      c.prc.slots[c.prc.maxSlots] = (inUse: true, kind: slotFixedLet)
      inc c.prc.maxSlots
    gen(c, body)
    # generate final 'return' statement:
    c.gABC(body, opcRet)
    c.patch(procStart)
    c.gABC(body, opcEof, eofInstr.regA)
    c.optimizeJumps(result)
    s.offset = c.prc.maxSlots
    #if s.name.s == "main" or s.name.s == "[]":
    #  echo renderTree(body)
    #  c.echoCode(result)
    c.prc = oldPrc
  else:
    c.prc.maxSlots = s.offset
    result = x[0].intVal.int<|MERGE_RESOLUTION|>--- conflicted
+++ resolved
@@ -1071,15 +1071,9 @@
   of mEqF64: genBinaryABC(c, n, dest, opcEqFloat)
   of mLeF64: genBinaryABC(c, n, dest, opcLeFloat)
   of mLtF64: genBinaryABC(c, n, dest, opcLtFloat)
-<<<<<<< HEAD
   of mLePtr, mLeU: genBinaryABC(c, n, dest, opcLeu)
   of mLtPtr, mLtU: genBinaryABC(c, n, dest, opcLtu)
-  of mEqProc, mEqRef, mEqUntracedRef:
-=======
-  of mLePtr, mLeU, mLeU64: genBinaryABC(c, n, dest, opcLeu)
-  of mLtPtr, mLtU, mLtU64: genBinaryABC(c, n, dest, opcLtu)
   of mEqProc, mEqRef:
->>>>>>> eb42f380
     genBinaryABC(c, n, dest, opcEqRef)
   of mXor: genBinaryABC(c, n, dest, opcXor)
   of mNot: genUnaryABC(c, n, dest, opcNot)
