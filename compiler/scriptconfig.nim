--- conflicted
+++ resolved
@@ -77,14 +77,9 @@
   cbos copyDir:
     os.copyDir(getString(a, 0), getString(a, 1))
   cbos getLastModificationTime:
-<<<<<<< HEAD
     setResult(a, getLastModificationTime(getString(a, 0)).toUnix)
-=======
-    # depends on Time's implementation!
-    setResult(a, int64(getLastModificationTime(getString(a, 0))))
   cbos findExe:
     setResult(a, os.findExe(getString(a, 0)))
->>>>>>> f6c8f97f
 
   cbos rawExec:
     setResult(a, osproc.execCmd getString(a, 0))
