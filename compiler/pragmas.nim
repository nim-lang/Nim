#
#
#           The Nim Compiler
#        (c) Copyright 2015 Andreas Rumpf
#
#    See the file "copying.txt", included in this
#    distribution, for details about the copyright.
#

# This module implements semantic checking for pragmas

import
  os, condsyms, ast, astalgo, idents, semdata, msgs, renderer,
  wordrecg, ropes, options, strutils, extccomp, math, magicsys, trees,
  types, lookups, lineinfos, pathutils, linter

when defined(nimPreviewSlimSystem):
  import std/assertions

from ic / ic import addCompilerProc

const
  FirstCallConv* = wNimcall
  LastCallConv* = wNoconv

const
  declPragmas = {wImportc, wImportObjC, wImportCpp, wImportJs, wExportc, wExportCpp,
    wExportNims, wExtern, wDeprecated, wNodecl, wError, wUsed}
    ## common pragmas for declarations, to a good approximation
  procPragmas* = declPragmas + {FirstCallConv..LastCallConv,
    wMagic, wNoSideEffect, wSideEffect, wNoreturn, wNosinks, wDynlib, wHeader,
    wCompilerProc, wNonReloadable, wCore, wProcVar, wVarargs, wCompileTime, wMerge,
    wBorrow, wImportCompilerProc, wThread,
    wAsmNoStackFrame, wDiscardable, wNoInit, wCodegenDecl,
    wGensym, wInject, wRaises, wEffectsOf, wTags, wForbids, wLocks, wDelegator, wGcSafe,
    wConstructor, wLiftLocals, wStackTrace, wLineTrace, wNoDestroy,
    wRequires, wEnsures, wEnforceNoRaises}
  converterPragmas* = procPragmas
  methodPragmas* = procPragmas+{wBase}-{wImportCpp}
  templatePragmas* = {wDeprecated, wError, wGensym, wInject, wDirty,
    wDelegator, wExportNims, wUsed, wPragma}
  macroPragmas* = declPragmas + {FirstCallConv..LastCallConv,
    wMagic, wNoSideEffect, wCompilerProc, wNonReloadable, wCore,
    wDiscardable, wGensym, wInject, wDelegator}
  iteratorPragmas* = declPragmas + {FirstCallConv..LastCallConv, wNoSideEffect, wSideEffect,
    wMagic, wBorrow,
    wDiscardable, wGensym, wInject, wRaises, wEffectsOf,
    wTags, wForbids, wLocks, wGcSafe, wRequires, wEnsures}
  exprPragmas* = {wLine, wLocks, wNoRewrite, wGcSafe, wNoSideEffect}
  stmtPragmas* = {
    wHint, wWarning, wError,
    wFatal, wDefine, wUndef, wCompile, wLink, wLinksys, wPure, wPush, wPop,
    wPassl, wPassc, wLocalPassc,
    wDeadCodeElimUnused,  # deprecated, always on
    wDeprecated,
    wPragma, wEmit, wUnroll,
    wLinearScanEnd, wPatterns, wTrMacros, wEffects, wNoForward, wReorder, wComputedGoto,
    wExperimental, wDoctype, wThis, wUsed, wInvariant, wAssume, wAssert}
  stmtPragmasTopLevel* = {wChecks, wObjChecks, wFieldChecks, wRangeChecks,
    wBoundChecks, wOverflowChecks, wNilChecks, wStaticBoundchecks,
    wStyleChecks, wAssertions,
    wWarnings, wHints,
    wLineDir, wStackTrace, wLineTrace, wOptimization,
    wFloatChecks, wInfChecks, wNanChecks}
  lambdaPragmas* = {FirstCallConv..LastCallConv,
    wNoSideEffect, wSideEffect, wNoreturn, wNosinks, wDynlib, wHeader,
    wThread, wAsmNoStackFrame,
    wRaises, wLocks, wTags, wForbids, wRequires, wEnsures, wEffectsOf,
    wGcSafe, wCodegenDecl, wNoInit, wCompileTime}
  typePragmas* = declPragmas + {wMagic, wAcyclic,
    wPure, wHeader, wCompilerProc, wCore, wFinal, wSize, wShallow,
    wIncompleteStruct, wCompleteStruct, wByCopy, wByRef,
    wInheritable, wGensym, wInject, wRequiresInit, wUnchecked, wUnion, wPacked,
    wCppNonPod, wBorrow, wGcSafe, wPartial, wExplain, wPackage}
  fieldPragmas* = declPragmas + {wGuard, wBitsize, wCursor,
    wRequiresInit, wNoalias, wAlign} - {wExportNims, wNodecl} # why exclude these?
  varPragmas* = declPragmas + {wVolatile, wRegister, wThreadVar,
    wMagic, wHeader, wCompilerProc, wCore, wDynlib,
    wNoInit, wCompileTime, wGlobal,
    wGensym, wInject, wCodegenDecl,
    wGuard, wGoto, wCursor, wNoalias, wAlign}
  constPragmas* = declPragmas + {wHeader, wMagic,
    wGensym, wInject,
    wIntDefine, wStrDefine, wBoolDefine, wCompilerProc, wCore}
  paramPragmas* = {wNoalias, wInject, wGensym}
  letPragmas* = varPragmas
  procTypePragmas* = {FirstCallConv..LastCallConv, wVarargs, wNoSideEffect,
                      wThread, wRaises, wEffectsOf, wLocks, wTags, wForbids, wGcSafe,
                      wRequires, wEnsures}
  forVarPragmas* = {wInject, wGensym}
  allRoutinePragmas* = methodPragmas + iteratorPragmas + lambdaPragmas
  enumFieldPragmas* = {wDeprecated}

proc getPragmaVal*(procAst: PNode; name: TSpecialWord): PNode =
  let p = procAst[pragmasPos]
  if p.kind == nkEmpty: return nil
  for it in p:
    if it.kind in nkPragmaCallKinds and it.len == 2 and it[0].kind == nkIdent and
        it[0].ident.id == ord(name):
      return it[1]

proc pragma*(c: PContext, sym: PSym, n: PNode, validPragmas: TSpecialWords;
            isStatement: bool = false)

proc recordPragma(c: PContext; n: PNode; args: varargs[string]) =
  var recorded = newNodeI(nkReplayAction, n.info)
  for i in 0..args.high:
    recorded.add newStrNode(args[i], n.info)
  addPragmaComputation(c, recorded)

const
  errStringLiteralExpected = "string literal expected"
  errIntLiteralExpected = "integer literal expected"

proc invalidPragma*(c: PContext; n: PNode) =
  localError(c.config, n.info, "invalid pragma: " & renderTree(n, {renderNoComments}))
proc illegalCustomPragma*(c: PContext, n: PNode, s: PSym) =
  localError(c.config, n.info, "cannot attach a custom pragma to '" & s.name.s & "'")

proc pragmaProposition(c: PContext, n: PNode) =
  if n.kind notin nkPragmaCallKinds or n.len != 2:
    localError(c.config, n.info, "proposition expected")
  else:
    n[1] = c.semExpr(c, n[1])

proc pragmaEnsures(c: PContext, n: PNode) =
  if n.kind notin nkPragmaCallKinds or n.len != 2:
    localError(c.config, n.info, "proposition expected")
  else:
    openScope(c)
    let o = getCurrOwner(c)
    if o.kind in routineKinds and o.typ != nil and o.typ.sons[0] != nil:
      var s = newSym(skResult, getIdent(c.cache, "result"), nextSymId(c.idgen), o, n.info)
      s.typ = o.typ.sons[0]
      incl(s.flags, sfUsed)
      addDecl(c, s)
    n[1] = c.semExpr(c, n[1])
    closeScope(c)

proc pragmaAsm*(c: PContext, n: PNode): char =
  result = '\0'
  if n != nil:
    for i in 0..<n.len:
      let it = n[i]
      if it.kind in nkPragmaCallKinds and it.len == 2 and it[0].kind == nkIdent:
        case whichKeyword(it[0].ident)
        of wSubsChar:
          if it[1].kind == nkCharLit: result = chr(int(it[1].intVal))
          else: invalidPragma(c, it)
        else: invalidPragma(c, it)
      else:
        invalidPragma(c, it)

proc setExternName(c: PContext; s: PSym, extname: string, info: TLineInfo) =
  # special cases to improve performance:
  if extname == "$1":
    s.loc.r = rope(s.name.s)
  elif '$' notin extname:
    s.loc.r = rope(extname)
  else:
    try:
      s.loc.r = rope(extname % s.name.s)
    except ValueError:
      localError(c.config, info, "invalid extern name: '" & extname & "'. (Forgot to escape '$'?)")
  when hasFFI:
    s.cname = $s.loc.r
  if c.config.cmd == cmdNimfix and '$' notin extname:
    # note that '{.importc.}' is transformed into '{.importc: "$1".}'
    s.loc.flags.incl(lfFullExternalName)

proc makeExternImport(c: PContext; s: PSym, extname: string, info: TLineInfo) =
  setExternName(c, s, extname, info)
  incl(s.flags, sfImportc)
  excl(s.flags, sfForward)

proc makeExternExport(c: PContext; s: PSym, extname: string, info: TLineInfo) =
  setExternName(c, s, extname, info)
  incl(s.flags, sfExportc)

proc processImportCompilerProc(c: PContext; s: PSym, extname: string, info: TLineInfo) =
  setExternName(c, s, extname, info)
  incl(s.flags, sfImportc)
  excl(s.flags, sfForward)
  incl(s.loc.flags, lfImportCompilerProc)

proc processImportCpp(c: PContext; s: PSym, extname: string, info: TLineInfo) =
  setExternName(c, s, extname, info)
  incl(s.flags, sfImportc)
  incl(s.flags, sfInfixCall)
  excl(s.flags, sfForward)
  if c.config.backend == backendC:
    let m = s.getModule()
    incl(m.flags, sfCompileToCpp)
  incl c.config.globalOptions, optMixedMode

proc processImportObjC(c: PContext; s: PSym, extname: string, info: TLineInfo) =
  setExternName(c, s, extname, info)
  incl(s.flags, sfImportc)
  incl(s.flags, sfNamedParamCall)
  excl(s.flags, sfForward)
  let m = s.getModule()
  incl(m.flags, sfCompileToObjc)

proc newEmptyStrNode(c: PContext; n: PNode): PNode {.noinline.} =
  result = newNodeIT(nkStrLit, n.info, getSysType(c.graph, n.info, tyString))
  result.strVal = ""

proc getStrLitNode(c: PContext, n: PNode): PNode =
  if n.kind notin nkPragmaCallKinds or n.len != 2:
    localError(c.config, n.info, errStringLiteralExpected)
    # error correction:
    result = newEmptyStrNode(c, n)
  else:
    n[1] = c.semConstExpr(c, n[1])
    case n[1].kind
    of nkStrLit, nkRStrLit, nkTripleStrLit: result = n[1]
    else:
      localError(c.config, n.info, errStringLiteralExpected)
      # error correction:
      result = newEmptyStrNode(c, n)

proc expectStrLit(c: PContext, n: PNode): string =
  result = getStrLitNode(c, n).strVal

proc expectIntLit(c: PContext, n: PNode): int =
  if n.kind notin nkPragmaCallKinds or n.len != 2:
    localError(c.config, n.info, errIntLiteralExpected)
  else:
    n[1] = c.semConstExpr(c, n[1])
    case n[1].kind
    of nkIntLit..nkInt64Lit: result = int(n[1].intVal)
    else: localError(c.config, n.info, errIntLiteralExpected)

proc getOptionalStr(c: PContext, n: PNode, defaultStr: string): string =
  if n.kind in nkPragmaCallKinds: result = expectStrLit(c, n)
  else: result = defaultStr

proc processCodegenDecl(c: PContext, n: PNode, sym: PSym) =
  sym.constraint = getStrLitNode(c, n)

proc processMagic(c: PContext, n: PNode, s: PSym) =
  #if sfSystemModule notin c.module.flags:
  #  liMessage(n.info, errMagicOnlyInSystem)
  if n.kind notin nkPragmaCallKinds or n.len != 2:
    localError(c.config, n.info, errStringLiteralExpected)
    return
  var v: string
  if n[1].kind == nkIdent: v = n[1].ident.s
  else: v = expectStrLit(c, n)
  for m in TMagic:
    if substr($m, 1) == v:
      s.magic = m
      break
  if s.magic == mNone: message(c.config, n.info, warnUnknownMagic, v)

proc wordToCallConv(sw: TSpecialWord): TCallingConvention =
  # this assumes that the order of special words and calling conventions is
  # the same
  TCallingConvention(ord(ccNimCall) + ord(sw) - ord(wNimcall))

proc isTurnedOn(c: PContext, n: PNode): bool =
  if n.kind in nkPragmaCallKinds and n.len == 2:
    let x = c.semConstBoolExpr(c, n[1])
    n[1] = x
    if x.kind == nkIntLit: return x.intVal != 0
  localError(c.config, n.info, "'on' or 'off' expected")

proc onOff(c: PContext, n: PNode, op: TOptions, resOptions: var TOptions) =
  if isTurnedOn(c, n): resOptions.incl op
  else: resOptions.excl op

proc pragmaNoForward(c: PContext, n: PNode; flag=sfNoForward) =
  if isTurnedOn(c, n):
    incl(c.module.flags, flag)
    c.features.incl codeReordering
  else:
    excl(c.module.flags, flag)
    # c.features.excl codeReordering

  # deprecated as of 0.18.1
  message(c.config, n.info, warnDeprecated,
          "use {.experimental: \"codeReordering\".} instead; " &
          (if flag == sfNoForward: "{.noForward.}" else: "{.reorder.}") & " is deprecated")

proc processCallConv(c: PContext, n: PNode) =
  if n.kind in nkPragmaCallKinds and n.len == 2 and n[1].kind == nkIdent:
    let sw = whichKeyword(n[1].ident)
    case sw
    of FirstCallConv..LastCallConv:
      c.optionStack[^1].defaultCC = wordToCallConv(sw)
    else: localError(c.config, n.info, "calling convention expected")
  else:
    localError(c.config, n.info, "calling convention expected")

proc getLib(c: PContext, kind: TLibKind, path: PNode): PLib =
  for it in c.libs:
    if it.kind == kind and trees.exprStructuralEquivalent(it.path, path):
      return it

  result = newLib(kind)
  result.path = path
  c.libs.add result
  if path.kind in {nkStrLit..nkTripleStrLit}:
    result.isOverriden = options.isDynlibOverride(c.config, path.strVal)

proc expectDynlibNode(c: PContext, n: PNode): PNode =
  if n.kind notin nkPragmaCallKinds or n.len != 2:
    localError(c.config, n.info, errStringLiteralExpected)
    # error correction:
    result = newEmptyStrNode(c, n)
  else:
    # For the OpenGL wrapper we support:
    # {.dynlib: myGetProcAddr(...).}
    result = c.semExpr(c, n[1])
    if result.kind == nkSym and result.sym.kind == skConst:
      result = result.sym.ast # look it up
    if result.typ == nil or result.typ.kind notin {tyPointer, tyString, tyProc}:
      localError(c.config, n.info, errStringLiteralExpected)
      result = newEmptyStrNode(c, n)

proc processDynLib(c: PContext, n: PNode, sym: PSym) =
  if (sym == nil) or (sym.kind == skModule):
    let lib = getLib(c, libDynamic, expectDynlibNode(c, n))
    if not lib.isOverriden:
      c.optionStack[^1].dynlib = lib
  else:
    if n.kind in nkPragmaCallKinds:
      var lib = getLib(c, libDynamic, expectDynlibNode(c, n))
      if not lib.isOverriden:
        addToLib(lib, sym)
        incl(sym.loc.flags, lfDynamicLib)
    else:
      incl(sym.loc.flags, lfExportLib)
    # since we'll be loading the dynlib symbols dynamically, we must use
    # a calling convention that doesn't introduce custom name mangling
    # cdecl is the default - the user can override this explicitly
    if sym.kind in routineKinds and sym.typ != nil and
       tfExplicitCallConv notin sym.typ.flags:
      sym.typ.callConv = ccCDecl

proc processNote(c: PContext, n: PNode) =
  template handleNote(enumVals, notes) =
    let x = findStr(enumVals.a, enumVals.b, n[0][1].ident.s, errUnknown)
    if x !=  errUnknown:
      nk = TNoteKind(x)
      let x = c.semConstBoolExpr(c, n[1])
      n[1] = x
      if x.kind == nkIntLit and x.intVal != 0: incl(notes, nk)
      else: excl(notes, nk)
    else:
      invalidPragma(c, n)

  if n.kind in nkPragmaCallKinds and n.len == 2 and
      n[0].kind == nkBracketExpr and
      n[0].len == 2 and
      n[0][1].kind == nkIdent and n[0][0].kind == nkIdent:
    var nk: TNoteKind
    case whichKeyword(n[0][0].ident)
    of wHint: handleNote(hintMin .. hintMax, c.config.notes)
    of wWarning: handleNote(warnMin .. warnMax, c.config.notes)
    of wWarningAsError: handleNote(warnMin .. warnMax, c.config.warningAsErrors)
    of wHintAsError: handleNote(hintMin .. hintMax, c.config.warningAsErrors)
    else: invalidPragma(c, n)
  else: invalidPragma(c, n)

proc pragmaToOptions(w: TSpecialWord): TOptions {.inline.} =
  case w
  of wChecks: ChecksOptions
  of wObjChecks: {optObjCheck}
  of wFieldChecks: {optFieldCheck}
  of wRangeChecks: {optRangeCheck}
  of wBoundChecks: {optBoundsCheck}
  of wOverflowChecks: {optOverflowCheck}
  of wFloatChecks: {optNaNCheck, optInfCheck}
  of wNanChecks: {optNaNCheck}
  of wInfChecks: {optInfCheck}
  of wStaticBoundchecks: {optStaticBoundsCheck}
  of wStyleChecks: {optStyleCheck}
  of wAssertions: {optAssert}
  of wWarnings: {optWarns}
  of wHints: {optHints}
  of wLineDir: {optLineDir}
  of wStackTrace: {optStackTrace}
  of wLineTrace: {optLineTrace}
  of wDebugger: {optNone}
  of wProfiler: {optProfiler, optMemTracker}
  of wMemTracker: {optMemTracker}
  of wByRef: {optByRef}
  of wImplicitStatic: {optImplicitStatic}
  of wPatterns, wTrMacros: {optTrMacros}
  of wSinkInference: {optSinkInference}
  else: {}

proc processExperimental(c: PContext; n: PNode) =
  if n.kind notin nkPragmaCallKinds or n.len != 2:
    c.features.incl oldExperimentalFeatures
  else:
    n[1] = c.semConstExpr(c, n[1])
    case n[1].kind
    of nkStrLit, nkRStrLit, nkTripleStrLit:
      try:
        let feature = parseEnum[Feature](n[1].strVal)
        c.features.incl feature
        if feature == codeReordering:
          if not isTopLevel(c):
              localError(c.config, n.info,
                         "Code reordering experimental pragma only valid at toplevel")
          c.module.flags.incl sfReorder
      except ValueError:
        localError(c.config, n[1].info, "unknown experimental feature")
    else:
      localError(c.config, n.info, errStringLiteralExpected)

proc tryProcessOption(c: PContext, n: PNode, resOptions: var TOptions): bool =
  result = true
  if n.kind notin nkPragmaCallKinds or n.len != 2: result = false
  elif n[0].kind == nkBracketExpr: processNote(c, n)
  elif n[0].kind != nkIdent: result = false
  else:
    let sw = whichKeyword(n[0].ident)
    if sw == wExperimental:
      processExperimental(c, n)
      return true
    let opts = pragmaToOptions(sw)
    if opts != {}:
      onOff(c, n, opts, resOptions)
    else:
      case sw
      of wCallconv: processCallConv(c, n)
      of wDynlib: processDynLib(c, n, nil)
      of wOptimization:
        if n[1].kind != nkIdent:
          invalidPragma(c, n)
        else:
          case n[1].ident.s.normalize
          of "speed":
            incl(resOptions, optOptimizeSpeed)
            excl(resOptions, optOptimizeSize)
          of "size":
            excl(resOptions, optOptimizeSpeed)
            incl(resOptions, optOptimizeSize)
          of "none":
            excl(resOptions, optOptimizeSpeed)
            excl(resOptions, optOptimizeSize)
          else: localError(c.config, n.info, "'none', 'speed' or 'size' expected")
      else: result = false

proc processOption(c: PContext, n: PNode, resOptions: var TOptions) =
  if not tryProcessOption(c, n, resOptions):
    # calling conventions (boring...):
    localError(c.config, n.info, "option expected")

proc processPush(c: PContext, n: PNode, start: int) =
  if n[start-1].kind in nkPragmaCallKinds:
    localError(c.config, n.info, "'push' cannot have arguments")
  var x = pushOptionEntry(c)
  for i in start..<n.len:
    if not tryProcessOption(c, n[i], c.config.options):
      # simply store it somewhere:
      if x.otherPragmas.isNil:
        x.otherPragmas = newNodeI(nkPragma, n.info)
      x.otherPragmas.add n[i]
    #localError(c.config, n.info, errOptionExpected)

  # If stacktrace is disabled globally we should not enable it
  if optStackTrace notin c.optionStack[0].options:
    c.config.options.excl(optStackTrace)
  when defined(debugOptions):
    echo c.config $ n.info, " PUSH config is now ", c.config.options

proc processPop(c: PContext, n: PNode) =
  if c.optionStack.len <= 1:
    localError(c.config, n.info, "{.pop.} without a corresponding {.push.}")
  else:
    popOptionEntry(c)
  when defined(debugOptions):
    echo c.config $ n.info, " POP config is now ", c.config.options

proc processDefine(c: PContext, n: PNode) =
  if (n.kind in nkPragmaCallKinds and n.len == 2) and (n[1].kind == nkIdent):
    defineSymbol(c.config.symbols, n[1].ident.s)
  else:
    invalidPragma(c, n)

proc processUndef(c: PContext, n: PNode) =
  if (n.kind in nkPragmaCallKinds and n.len == 2) and (n[1].kind == nkIdent):
    undefSymbol(c.config.symbols, n[1].ident.s)
  else:
    invalidPragma(c, n)

proc relativeFile(c: PContext; n: PNode; ext=""): AbsoluteFile =
  var s = expectStrLit(c, n)
  if ext.len > 0 and splitFile(s).ext == "":
    s = addFileExt(s, ext)
  result = AbsoluteFile parentDir(toFullPath(c.config, n.info)) / s
  if not fileExists(result):
    if isAbsolute(s): result = AbsoluteFile s
    else:
      result = findFile(c.config, s)
      if result.isEmpty: result = AbsoluteFile s

proc processCompile(c: PContext, n: PNode) =
  proc docompile(c: PContext; it: PNode; src, dest: AbsoluteFile; customArgs: string) =
    var cf = Cfile(nimname: splitFile(src).name,
                   cname: src, obj: dest, flags: {CfileFlag.External},
                   customArgs: customArgs)
    extccomp.addExternalFileToCompile(c.config, cf)
    recordPragma(c, it, "compile", src.string, dest.string, customArgs)

  proc getStrLit(c: PContext, n: PNode; i: int): string =
    n[i] = c.semConstExpr(c, n[i])
    case n[i].kind
    of nkStrLit, nkRStrLit, nkTripleStrLit:
      when defined(gcArc) or defined(gcOrc):
        result = n[i].strVal
      else:
        shallowCopy(result, n[i].strVal)
    else:
      localError(c.config, n.info, errStringLiteralExpected)
      result = ""

  let it = if n.kind in nkPragmaCallKinds and n.len == 2: n[1] else: n
  if it.kind in {nkPar, nkTupleConstr} and it.len == 2:
    let s = getStrLit(c, it, 0)
    let dest = getStrLit(c, it, 1)
    var found = parentDir(toFullPath(c.config, n.info)) / s
    for f in os.walkFiles(found):
      let obj = completeCfilePath(c.config, AbsoluteFile(dest % extractFilename(f)))
      docompile(c, it, AbsoluteFile f, obj, "")
  else:
    var s = ""
    var customArgs = ""
    if n.kind in nkCallKinds:
      s = getStrLit(c, n, 1)
      if n.len <= 3:
        customArgs = getStrLit(c, n, 2)
      else:
        localError(c.config, n.info, "'.compile' pragma takes up 2 arguments")
    else:
      s = expectStrLit(c, n)

    var found = AbsoluteFile(parentDir(toFullPath(c.config, n.info)) / s)
    if not fileExists(found):
      if isAbsolute(s): found = AbsoluteFile s
      else:
        found = findFile(c.config, s)
        if found.isEmpty: found = AbsoluteFile s
    let obj = toObjFile(c.config, completeCfilePath(c.config, found, false))
    docompile(c, it, found, obj, customArgs)

proc processLink(c: PContext, n: PNode) =
  let found = relativeFile(c, n, CC[c.config.cCompiler].objExt)
  extccomp.addExternalFileToLink(c.config, found)
  recordPragma(c, n, "link", found.string)

proc semAsmOrEmit*(con: PContext, n: PNode, marker: char): PNode =
  case n[1].kind
  of nkStrLit, nkRStrLit, nkTripleStrLit:
    result = newNodeI(if n.kind == nkAsmStmt: nkAsmStmt else: nkArgList, n.info)
    var str = n[1].strVal
    if str == "":
      localError(con.config, n.info, "empty 'asm' statement")
      return
    # now parse the string literal and substitute symbols:
    var a = 0
    while true:
      var b = strutils.find(str, marker, a)
      var sub = if b < 0: substr(str, a) else: substr(str, a, b - 1)
      if sub != "": result.add newStrNode(nkStrLit, sub)
      if b < 0: break
      var c = strutils.find(str, marker, b + 1)
      if c < 0: sub = substr(str, b + 1)
      else: sub = substr(str, b + 1, c - 1)
      if sub != "":
        var amb = false
        var e = searchInScopes(con, getIdent(con.cache, sub), amb)
        # XXX what to do here if 'amb' is true?
        if e != nil:
          incl(e.flags, sfUsed)
          result.add newSymNode(e)
        else:
          result.add newStrNode(nkStrLit, sub)
      else:
        # an empty '``' produces a single '`'
        result.add newStrNode(nkStrLit, $marker)
      if c < 0: break
      a = c + 1
  else:
    illFormedAstLocal(n, con.config)
    result = newNodeI(nkAsmStmt, n.info)

proc pragmaEmit(c: PContext, n: PNode) =
  if n.kind notin nkPragmaCallKinds or n.len != 2:
    localError(c.config, n.info, errStringLiteralExpected)
  else:
    let n1 = n[1]
    if n1.kind == nkBracket:
      var b = newNodeI(nkBracket, n1.info, n1.len)
      for i in 0..<n1.len:
        b[i] = c.semExpr(c, n1[i])
      n[1] = b
    else:
      n[1] = c.semConstExpr(c, n1)
      case n[1].kind
      of nkStrLit, nkRStrLit, nkTripleStrLit:
        n[1] = semAsmOrEmit(c, n, '`')
      else:
        localError(c.config, n.info, errStringLiteralExpected)

proc noVal(c: PContext; n: PNode) =
  if n.kind in nkPragmaCallKinds and n.len > 1: invalidPragma(c, n)

proc pragmaUnroll(c: PContext, n: PNode) =
  if c.p.nestedLoopCounter <= 0:
    invalidPragma(c, n)
  elif n.kind in nkPragmaCallKinds and n.len == 2:
    var unrollFactor = expectIntLit(c, n)
    if unrollFactor <% 32:
      n[1] = newIntNode(nkIntLit, unrollFactor)
    else:
      invalidPragma(c, n)

proc pragmaLine(c: PContext, n: PNode) =
  if n.kind in nkPragmaCallKinds and n.len == 2:
    n[1] = c.semConstExpr(c, n[1])
    let a = n[1]
    if a.kind in {nkPar, nkTupleConstr}:
      # unpack the tuple
      var x = a[0]
      var y = a[1]
      if x.kind == nkExprColonExpr: x = x[1]
      if y.kind == nkExprColonExpr: y = y[1]
      if x.kind != nkStrLit:
        localError(c.config, n.info, errStringLiteralExpected)
      elif y.kind != nkIntLit:
        localError(c.config, n.info, errIntLiteralExpected)
      else:
        n.info.fileIndex = fileInfoIdx(c.config, AbsoluteFile(x.strVal))
        n.info.line = uint16(y.intVal)
    else:
      localError(c.config, n.info, "tuple expected")
  else:
    # sensible default:
    n.info = getInfoContext(c.config, -1)

proc processPragma(c: PContext, n: PNode, i: int) =
  ## Create and add a new custom pragma `{.pragma: name.}` node to the module's context.
  let it = n[i]
  if it.kind notin nkPragmaCallKinds and it.safeLen == 2: invalidPragma(c, n)
  elif it.safeLen != 2 or it[0].kind != nkIdent or it[1].kind != nkIdent:
    invalidPragma(c, n)

  var userPragma = newSym(skTemplate, it[1].ident, nextSymId(c.idgen), c.module, it.info, c.config.options)
  userPragma.ast = newTreeI(nkPragma, n.info, n.sons[i+1..^1])
  strTableAdd(c.userPragmas, userPragma)

proc pragmaRaisesOrTags(c: PContext, n: PNode) =
  proc processExc(c: PContext, x: PNode) =
    if c.hasUnresolvedArgs(c, x):
      x.typ = makeTypeFromExpr(c, x)
    else:
      var t = skipTypes(c.semTypeNode(c, x, nil), skipPtrs)
      if t.kind notin {tyObject, tyOr}:
        localError(c.config, x.info, errGenerated, "invalid type for raises/tags list")
      x.typ = t

  if n.kind in nkPragmaCallKinds and n.len == 2:
    let it = n[1]
    if it.kind notin {nkCurly, nkBracket}:
      processExc(c, it)
    else:
      for e in items(it): processExc(c, e)
  else:
    invalidPragma(c, n)

proc pragmaLockStmt(c: PContext; it: PNode) =
  if it.kind notin nkPragmaCallKinds or it.len != 2:
    invalidPragma(c, it)
  else:
    let n = it[1]
    if n.kind != nkBracket:
      localError(c.config, n.info, errGenerated, "locks pragma takes a list of expressions")
    else:
      for i in 0..<n.len:
        n[i] = c.semExpr(c, n[i])

proc pragmaLocks(c: PContext, it: PNode): TLockLevel =
  if it.kind notin nkPragmaCallKinds or it.len != 2:
    invalidPragma(c, it)
  else:
    case it[1].kind
    of nkStrLit, nkRStrLit, nkTripleStrLit:
      if it[1].strVal == "unknown":
        result = UnknownLockLevel
      else:
        localError(c.config, it[1].info, "invalid string literal for locks pragma (only allowed string is \"unknown\")")
    else:
      let x = expectIntLit(c, it)
      if x < 0 or x > MaxLockLevel:
        localError(c.config, it[1].info, "integer must be within 0.." & $MaxLockLevel)
      else:
        result = TLockLevel(x)

proc typeBorrow(c: PContext; sym: PSym, n: PNode) =
  if n.kind in nkPragmaCallKinds and n.len == 2:
    let it = n[1]
    if it.kind != nkAccQuoted:
      localError(c.config, n.info, "a type can only borrow `.` for now")
  incl(sym.typ.flags, tfBorrowDot)

proc markCompilerProc(c: PContext; s: PSym) =
  # minor hack ahead: FlowVar is the only generic .compilerproc type which
  # should not have an external name set:
  if s.kind != skType or s.name.s != "FlowVar":
    makeExternExport(c, s, "$1", s.info)
  incl(s.flags, sfCompilerProc)
  incl(s.flags, sfUsed)
  registerCompilerProc(c.graph, s)
  if c.config.symbolFiles != disabledSf:
    addCompilerProc(c.encoder, c.packedRepr, s)

proc deprecatedStmt(c: PContext; outerPragma: PNode) =
  let pragma = outerPragma[1]
  if pragma.kind in {nkStrLit..nkTripleStrLit}:
    incl(c.module.flags, sfDeprecated)
    c.module.constraint = getStrLitNode(c, outerPragma)
    return
  if pragma.kind != nkBracket:
    localError(c.config, pragma.info, "list of key:value pairs expected"); return
  for n in pragma:
    if n.kind in nkPragmaCallKinds and n.len == 2:
      let dest = qualifiedLookUp(c, n[1], {checkUndeclared})
      if dest == nil or dest.kind in routineKinds:
        localError(c.config, n.info, warnUser, "the .deprecated pragma is unreliable for routines")
      let src = considerQuotedIdent(c, n[0])
      let alias = newSym(skAlias, src, nextSymId(c.idgen), dest, n[0].info, c.config.options)
      incl(alias.flags, sfExported)
      if sfCompilerProc in dest.flags: markCompilerProc(c, alias)
      addInterfaceDecl(c, alias)
      n[1] = newSymNode(dest)
    else:
      localError(c.config, n.info, "key:value pair expected")

proc pragmaGuard(c: PContext; it: PNode; kind: TSymKind): PSym =
  if it.kind notin nkPragmaCallKinds or it.len != 2:
    invalidPragma(c, it); return
  let n = it[1]
  if n.kind == nkSym:
    result = n.sym
  elif kind == skField:
    # First check if the guard is a global variable:
    result = qualifiedLookUp(c, n, {})
    if result.isNil or result.kind notin {skLet, skVar} or
        sfGlobal notin result.flags:
      # We return a dummy symbol; later passes over the type will repair it.
      # Generic instantiation needs to know about this too. But we're lazy
      # and perform the lookup on demand instead.
      result = newSym(skUnknown, considerQuotedIdent(c, n), nextSymId(c.idgen), nil, n.info,
        c.config.options)
  else:
    result = qualifiedLookUp(c, n, {checkUndeclared})

proc semCustomPragma(c: PContext, n: PNode): PNode =
  var callNode: PNode

  if n.kind in {nkIdent, nkSym}:
    # pragma -> pragma()
    callNode = newTree(nkCall, n)
  elif n.kind == nkExprColonExpr:
    # pragma: arg -> pragma(arg)
    callNode = newTree(nkCall, n[0], n[1])
  elif n.kind in nkPragmaCallKinds:
    callNode = n
  else:
    invalidPragma(c, n)
    return n

  let r = c.semOverloadedCall(c, callNode, n, {skTemplate}, {efNoUndeclared})
  if r.isNil or sfCustomPragma notin r[0].sym.flags:
    invalidPragma(c, n)
    return n

  result = r
  # Transform the nkCall node back to its original form if possible
  if n.kind == nkIdent and r.len == 1:
    # pragma() -> pragma
    result = result[0]
  elif n.kind == nkExprColonExpr and r.len == 2:
    # pragma(arg) -> pragma: arg
    result.transitionSonsKind(n.kind)

proc processEffectsOf(c: PContext, n: PNode; owner: PSym) =
  proc processParam(c: PContext; n: PNode) =
    let r = c.semExpr(c, n)
    if r.kind == nkSym and r.sym.kind == skParam:
      if r.sym.owner == owner:
        incl r.sym.flags, sfEffectsDelayed
      else:
        localError(c.config, n.info, errGenerated, "parameter cannot be declared as .effectsOf")
    else:
      localError(c.config, n.info, errGenerated, "parameter name expected")

  if n.kind notin nkPragmaCallKinds or n.len != 2:
    localError(c.config, n.info, errGenerated, "parameter name expected")
  else:
    let it = n[1]
    if it.kind in {nkCurly, nkBracket}:
      for x in items(it): processParam(c, x)
    else:
      processParam(c, it)

proc singlePragma(c: PContext, sym: PSym, n: PNode, i: var int,
                  validPragmas: TSpecialWords,
                  comesFromPush, isStatement: bool): bool =
  var it = n[i]
  var key = if it.kind in nkPragmaCallKinds and it.len > 1: it[0] else: it
  if key.kind == nkBracketExpr:
    processNote(c, it)
    return
  elif key.kind == nkCast:
    if comesFromPush:
      localError(c.config, n.info, "a 'cast' pragma cannot be pushed")
    elif not isStatement:
      localError(c.config, n.info, "'cast' pragma only allowed in a statement context")
    case whichPragma(key[1])
    of wRaises, wTags, wForbids: pragmaRaisesOrTags(c, key[1])
    else: discard
    return
  elif key.kind notin nkIdentKinds:
    n[i] = semCustomPragma(c, it)
    return
  let ident = considerQuotedIdent(c, key)
  var userPragma = strTableGet(c.userPragmas, ident)
  if userPragma != nil:
    styleCheckUse(c, key.info, userPragma)

    # number of pragmas increase/decrease with user pragma expansion
    inc c.instCounter
    if c.instCounter > 100:
      globalError(c.config, it.info, "recursive dependency: " & userPragma.name.s)

    pragma(c, sym, userPragma.ast, validPragmas, isStatement)
    n.sons[i..i] = userPragma.ast.sons # expand user pragma with its content
    i.inc(userPragma.ast.len - 1) # inc by -1 is ok, user pragmas was empty
    dec c.instCounter
  else:
    let k = whichKeyword(ident)
    if k in validPragmas:
      checkPragmaUse(c.config, key.info, k, ident.s)
      case k
      of wExportc, wExportCpp:
        makeExternExport(c, sym, getOptionalStr(c, it, "$1"), it.info)
        if k == wExportCpp:
          if c.config.backend != backendCpp:
            localError(c.config, it.info, "exportcpp requires `cpp` backend, got: " & $c.config.backend)
          else:
            incl(sym.flags, sfMangleCpp)
        incl(sym.flags, sfUsed) # avoid wrong hints
      of wImportc:
        let name = getOptionalStr(c, it, "$1")
        cppDefine(c.config, name)
        recordPragma(c, it, "cppdefine", name)
        makeExternImport(c, sym, name, it.info)
      of wImportCompilerProc:
        let name = getOptionalStr(c, it, "$1")
        cppDefine(c.config, name)
        recordPragma(c, it, "cppdefine", name)
        processImportCompilerProc(c, sym, name, it.info)
      of wExtern: setExternName(c, sym, expectStrLit(c, it), it.info)
      of wDirty:
        if sym.kind == skTemplate: incl(sym.flags, sfDirty)
        else: invalidPragma(c, it)
      of wImportCpp:
        processImportCpp(c, sym, getOptionalStr(c, it, "$1"), it.info)
      of wCppNonPod:
        incl(sym.flags, sfCppNonPod)
      of wImportJs:
        if c.config.backend != backendJs:
          localError(c.config, it.info, "`importjs` pragma requires the JavaScript target")
        let name = getOptionalStr(c, it, "$1")
        incl(sym.flags, sfImportc)
        incl(sym.flags, sfInfixCall)
        if sym.kind in skProcKinds and {'(', '#', '@'} notin name:
          localError(c.config, n.info, "`importjs` for routines requires a pattern")
        setExternName(c, sym, name, it.info)
      of wImportObjC:
        processImportObjC(c, sym, getOptionalStr(c, it, "$1"), it.info)
      of wSize:
        if sym.typ == nil: invalidPragma(c, it)
        var size = expectIntLit(c, it)
        case size
        of 1, 2, 4:
          sym.typ.size = size
          sym.typ.align = int16 size
        of 8:
          sym.typ.size = 8
          sym.typ.align = floatInt64Align(c.config)
        else:
          localError(c.config, it.info, "size may only be 1, 2, 4 or 8")
      of wAlign:
        let alignment = expectIntLit(c, it)
        if isPowerOfTwo(alignment) and alignment > 0:
          sym.alignment = max(sym.alignment, alignment)
        else:
          localError(c.config, it.info, "power of two expected")
      of wNodecl:
        noVal(c, it)
        incl(sym.loc.flags, lfNoDecl)
      of wPure, wAsmNoStackFrame:
        noVal(c, it)
        if sym != nil:
          if k == wPure and sym.kind in routineKinds: invalidPragma(c, it)
          else: incl(sym.flags, sfPure)
      of wVolatile:
        noVal(c, it)
        incl(sym.flags, sfVolatile)
      of wCursor:
        noVal(c, it)
        incl(sym.flags, sfCursor)
      of wRegister:
        noVal(c, it)
        incl(sym.flags, sfRegister)
      of wNoalias:
        noVal(c, it)
        incl(sym.flags, sfNoalias)
      of wEffectsOf:
        processEffectsOf(c, it, sym)
      of wThreadVar:
        noVal(c, it)
        incl(sym.flags, {sfThread, sfGlobal})
      of wDeadCodeElimUnused: discard  # deprecated, dead code elim always on
      of wNoForward: pragmaNoForward(c, it)
      of wReorder: pragmaNoForward(c, it, flag = sfReorder)
      of wMagic: processMagic(c, it, sym)
      of wCompileTime:
        noVal(c, it)
        if comesFromPush:
          if sym.kind in {skProc, skFunc}:
            incl(sym.flags, sfCompileTime)
        else:
          incl(sym.flags, sfCompileTime)
        #incl(sym.loc.flags, lfNoDecl)
      of wGlobal:
        noVal(c, it)
        incl(sym.flags, sfGlobal)
        incl(sym.flags, sfPure)
      of wMerge:
        # only supported for backwards compat, doesn't do anything anymore
        noVal(c, it)
      of wConstructor:
        noVal(c, it)
        incl(sym.flags, sfConstructor)
      of wHeader:
        var lib = getLib(c, libHeader, getStrLitNode(c, it))
        addToLib(lib, sym)
        incl(sym.flags, sfImportc)
        incl(sym.loc.flags, lfHeader)
        incl(sym.loc.flags, lfNoDecl)
        # implies nodecl, because otherwise header would not make sense
        if sym.loc.r == nil: sym.loc.r = rope(sym.name.s)
      of wNoSideEffect:
        noVal(c, it)
        if sym != nil:
          incl(sym.flags, sfNoSideEffect)
          if sym.typ != nil: incl(sym.typ.flags, tfNoSideEffect)
      of wSideEffect:
        noVal(c, it)
        incl(sym.flags, sfSideEffect)
      of wNoreturn:
        noVal(c, it)
        # Disable the 'noreturn' annotation when in the "Quirky Exceptions" mode!
        if c.config.exc != excQuirky:
          incl(sym.flags, sfNoReturn)
        if sym.typ[0] != nil:
          localError(c.config, sym.ast[paramsPos][0].info,
            ".noreturn with return type not allowed")
      of wNoDestroy:
        noVal(c, it)
        incl(sym.flags, sfGeneratedOp)
      of wNosinks:
        noVal(c, it)
        incl(sym.flags, sfWasForwarded)
      of wDynlib:
        processDynLib(c, it, sym)
      of wCompilerProc, wCore:
        noVal(c, it)           # compilerproc may not get a string!
        cppDefine(c.graph.config, sym.name.s)
        recordPragma(c, it, "cppdefine", sym.name.s)
        if sfFromGeneric notin sym.flags: markCompilerProc(c, sym)
      of wNonReloadable:
        sym.flags.incl sfNonReloadable
      of wProcVar:
        noVal(c, it)
        incl(sym.flags, sfProcvar)
      of wExplain:
        sym.flags.incl sfExplain
      of wDeprecated:
        if sym != nil and sym.kind in routineKinds + {skType, skVar, skLet}:
          if it.kind in nkPragmaCallKinds: discard getStrLitNode(c, it)
          incl(sym.flags, sfDeprecated)
        elif sym != nil and sym.kind != skModule:
          # We don't support the extra annotation field
          if it.kind in nkPragmaCallKinds:
            localError(c.config, it.info, "annotation to deprecated not supported here")
          incl(sym.flags, sfDeprecated)
        # At this point we're quite sure this is a statement and applies to the
        # whole module
        elif it.kind in nkPragmaCallKinds: deprecatedStmt(c, it)
        else: incl(c.module.flags, sfDeprecated)
      of wVarargs:
        noVal(c, it)
        if sym.typ == nil: invalidPragma(c, it)
        else: incl(sym.typ.flags, tfVarargs)
      of wBorrow:
        if sym.kind == skType:
          typeBorrow(c, sym, it)
        else:
          noVal(c, it)
          incl(sym.flags, sfBorrow)
      of wFinal:
        noVal(c, it)
        if sym.typ == nil: invalidPragma(c, it)
        else: incl(sym.typ.flags, tfFinal)
      of wInheritable:
        noVal(c, it)
        if sym.typ == nil or tfFinal in sym.typ.flags: invalidPragma(c, it)
        else: incl(sym.typ.flags, tfInheritable)
      of wPackage:
        noVal(c, it)
        if sym.typ == nil: invalidPragma(c, it)
        else: incl(sym.flags, sfForward)
      of wAcyclic:
        noVal(c, it)
        if sym.typ == nil: invalidPragma(c, it)
        else: incl(sym.typ.flags, tfAcyclic)
      of wShallow:
        noVal(c, it)
        if sym.typ == nil: invalidPragma(c, it)
        else: incl(sym.typ.flags, tfShallow)
      of wThread:
        noVal(c, it)
        incl(sym.flags, sfThread)
        incl(sym.flags, sfProcvar)
        if sym.typ != nil:
          incl(sym.typ.flags, tfThread)
          if sym.typ.callConv == ccClosure: sym.typ.callConv = ccNimCall
      of wGcSafe:
        noVal(c, it)
        if sym != nil:
          if sym.kind != skType: incl(sym.flags, sfThread)
          if sym.typ != nil: incl(sym.typ.flags, tfGcSafe)
          else: invalidPragma(c, it)
        else:
          discard "no checking if used as a code block"
      of wPacked:
        noVal(c, it)
        if sym.typ == nil: invalidPragma(c, it)
        else: incl(sym.typ.flags, tfPacked)
      of wHint:
        let s = expectStrLit(c, it)
        recordPragma(c, it, "hint", s)
        message(c.config, it.info, hintUser, s)
      of wWarning:
        let s = expectStrLit(c, it)
        recordPragma(c, it, "warning", s)
        message(c.config, it.info, warnUser, s)
      of wError:
        if sym != nil and (sym.isRoutine or sym.kind == skType) and not isStatement:
          # This is subtle but correct: the error *statement* is only
          # allowed when 'wUsed' is not in validPragmas. Here this is the easiest way to
          # distinguish properly between
          # ``proc p() {.error}`` and ``proc p() = {.error: "msg".}``
          if it.kind in nkPragmaCallKinds: discard getStrLitNode(c, it)
          incl(sym.flags, sfError)
          excl(sym.flags, sfForward)
        else:
          let s = expectStrLit(c, it)
          recordPragma(c, it, "error", s)
          localError(c.config, it.info, errUser, s)
      of wFatal: fatal(c.config, it.info, expectStrLit(c, it))
      of wDefine: processDefine(c, it)
      of wUndef: processUndef(c, it)
      of wCompile: processCompile(c, it)
      of wLink: processLink(c, it)
      of wPassl:
        let s = expectStrLit(c, it)
        extccomp.addLinkOption(c.config, s)
        recordPragma(c, it, "passl", s)
      of wPassc:
        let s = expectStrLit(c, it)
        extccomp.addCompileOption(c.config, s)
        recordPragma(c, it, "passc", s)
      of wLocalPassc:
        assert sym != nil and sym.kind == skModule
        let s = expectStrLit(c, it)
        extccomp.addLocalCompileOption(c.config, s, toFullPathConsiderDirty(c.config, sym.info.fileIndex))
        recordPragma(c, it, "localpassl", s)
      of wPush:
        processPush(c, n, i + 1)
        result = true
      of wPop:
        processPop(c, it)
        result = true
      of wPragma:
        if not sym.isNil and sym.kind == skTemplate:
          sym.flags.incl sfCustomPragma
        else:
          processPragma(c, n, i)
          result = true
      of wDiscardable:
        noVal(c, it)
        if sym != nil: incl(sym.flags, sfDiscardable)
      of wNoInit:
        noVal(c, it)
        if sym != nil: incl(sym.flags, sfNoInit)
      of wCodegenDecl: processCodegenDecl(c, it, sym)
      of wChecks, wObjChecks, wFieldChecks, wRangeChecks, wBoundChecks,
         wOverflowChecks, wNilChecks, wAssertions, wWarnings, wHints,
         wLineDir, wOptimization, wStaticBoundchecks, wStyleChecks,
         wCallconv, wDebugger, wProfiler,
         wFloatChecks, wNanChecks, wInfChecks, wPatterns, wTrMacros:
        processOption(c, it, c.config.options)
      of wStackTrace, wLineTrace:
        if sym.kind in {skProc, skMethod, skConverter}:
          processOption(c, it, sym.options)
        else:
          processOption(c, it, c.config.options)
      of FirstCallConv..LastCallConv:
        assert(sym != nil)
        if sym.typ == nil: invalidPragma(c, it)
        else:
          sym.typ.callConv = wordToCallConv(k)
          sym.typ.flags.incl tfExplicitCallConv
      of wEmit: pragmaEmit(c, it)
      of wUnroll: pragmaUnroll(c, it)
      of wLinearScanEnd, wComputedGoto: noVal(c, it)
      of wEffects:
        # is later processed in effect analysis:
        noVal(c, it)
      of wIncompleteStruct:
        noVal(c, it)
        if sym.typ == nil: invalidPragma(c, it)
        else: incl(sym.typ.flags, tfIncompleteStruct)
      of wCompleteStruct:
        noVal(c, it)
        if sym.typ == nil: invalidPragma(c, it)
        else: incl(sym.typ.flags, tfCompleteStruct)
      of wUnchecked:
        noVal(c, it)
        if sym.typ == nil or sym.typ.kind notin {tyArray, tyUncheckedArray}:
          invalidPragma(c, it)
        else:
          sym.typ.kind = tyUncheckedArray
      of wUnion:
        if c.config.backend == backendJs:
          localError(c.config, it.info, "`{.union.}` is not implemented for js backend.")
        else:
          noVal(c, it)
          if sym.typ == nil: invalidPragma(c, it)
          else: incl(sym.typ.flags, tfUnion)
      of wRequiresInit:
        noVal(c, it)
        if sym.kind == skField:
          sym.flags.incl sfRequiresInit
        elif sym.typ != nil:
          incl(sym.typ.flags, tfNeedsFullInit)
        else:
          invalidPragma(c, it)
      of wByRef:
        noVal(c, it)
        if sym == nil or sym.typ == nil:
          processOption(c, it, c.config.options)
        else:
          incl(sym.typ.flags, tfByRef)
      of wByCopy:
        noVal(c, it)
        if sym.kind != skType or sym.typ == nil: invalidPragma(c, it)
        else: incl(sym.typ.flags, tfByCopy)
      of wPartial:
        noVal(c, it)
        if sym.kind != skType or sym.typ == nil: invalidPragma(c, it)
        else:
          incl(sym.typ.flags, tfPartial)
      of wInject, wGensym:
        # We check for errors, but do nothing with these pragmas otherwise
        # as they are handled directly in 'evalTemplate'.
        noVal(c, it)
        if sym == nil: invalidPragma(c, it)
      of wLine: pragmaLine(c, it)
      of wRaises, wTags, wForbids: pragmaRaisesOrTags(c, it)
      of wLocks:
        if sym == nil: pragmaLockStmt(c, it)
        elif sym.typ == nil: invalidPragma(c, it)
        else: sym.typ.lockLevel = pragmaLocks(c, it)
      of wBitsize:
        if sym == nil or sym.kind != skField:
          invalidPragma(c, it)
        else:
          sym.bitsize = expectIntLit(c, it)
          if sym.bitsize <= 0:
            localError(c.config, it.info, "bitsize needs to be positive")
      of wGuard:
        if sym == nil or sym.kind notin {skVar, skLet, skField}:
          invalidPragma(c, it)
        else:
          sym.guard = pragmaGuard(c, it, sym.kind)
      of wGoto:
        if sym == nil or sym.kind notin {skVar, skLet}:
          invalidPragma(c, it)
        else:
          sym.flags.incl sfGoto
      of wExportNims:
        if sym == nil: invalidPragma(c, it)
        else: magicsys.registerNimScriptSymbol(c.graph, sym)
      of wExperimental:
        if not isTopLevel(c):
          localError(c.config, n.info, "'experimental' pragma only valid as toplevel statement or in a 'push' environment")
        processExperimental(c, it)
<<<<<<< HEAD
      of wDoctype:
        if not isTopLevel(c):
          localError(c.config, n.info, "\"doctype\" pragma only valid as top-level statement")
      of wThis:
        if it.kind in nkPragmaCallKinds and it.len == 2:
          c.selfName = considerQuotedIdent(c, it[1])
          message(c.config, n.info, warnDeprecated, "'.this' pragma is deprecated")
        elif it.kind == nkIdent or it.len == 1:
          c.selfName = getIdent(c.cache, "self")
          message(c.config, n.info, warnDeprecated, "'.this' pragma is deprecated")
        else:
          localError(c.config, it.info, "'this' pragma is allowed to have zero or one arguments")
=======
>>>>>>> f4af9e95
      of wNoRewrite:
        noVal(c, it)
      of wBase:
        noVal(c, it)
        sym.flags.incl sfBase
      of wIntDefine:
        sym.magic = mIntDefine
      of wStrDefine:
        sym.magic = mStrDefine
      of wBoolDefine:
        sym.magic = mBoolDefine
      of wUsed:
        noVal(c, it)
        if sym == nil: invalidPragma(c, it)
        else: sym.flags.incl sfUsed
      of wLiftLocals: discard
      of wRequires, wInvariant, wAssume, wAssert:
        pragmaProposition(c, it)
      of wEnsures:
        pragmaEnsures(c, it)
      of wEnforceNoRaises:
        sym.flags.incl sfNeverRaises
      else: invalidPragma(c, it)
    elif comesFromPush and whichKeyword(ident) != wInvalid:
      discard "ignore the .push pragma; it doesn't apply"
    else:
      if sym == nil or (sym.kind in {skVar, skLet, skParam,
                        skField, skProc, skFunc, skConverter, skMethod, skType}):
        n[i] = semCustomPragma(c, it)
      elif sym != nil:
        illegalCustomPragma(c, it, sym)
      else:
        invalidPragma(c, it)

proc overwriteLineInfo(n: PNode; info: TLineInfo) =
  n.info = info
  for i in 0..<n.safeLen:
    overwriteLineInfo(n[i], info)

proc mergePragmas(n, pragmas: PNode) =
  var pragmas = copyTree(pragmas)
  overwriteLineInfo pragmas, n.info
  if n[pragmasPos].kind == nkEmpty:
    n[pragmasPos] = pragmas
  else:
    for p in pragmas: n[pragmasPos].add p

proc implicitPragmas*(c: PContext, sym: PSym, info: TLineInfo,
                      validPragmas: TSpecialWords) =
  if sym != nil and sym.kind != skModule:
    for it in c.optionStack:
      let o = it.otherPragmas
      if not o.isNil and sfFromGeneric notin sym.flags: # see issue #12985
        pushInfoContext(c.config, info)
        var i = 0
        while i < o.len:
          if singlePragma(c, sym, o, i, validPragmas, true, false):
            internalError(c.config, info, "implicitPragmas")
          inc i
        popInfoContext(c.config)
        if sym.kind in routineKinds and sym.ast != nil: mergePragmas(sym.ast, o)

    if lfExportLib in sym.loc.flags and sfExportc notin sym.flags:
      localError(c.config, info, ".dynlib requires .exportc")
    var lib = c.optionStack[^1].dynlib
    if {lfDynamicLib, lfHeader} * sym.loc.flags == {} and
        sfImportc in sym.flags and lib != nil:
      incl(sym.loc.flags, lfDynamicLib)
      addToLib(lib, sym)
      if sym.loc.r == nil: sym.loc.r = rope(sym.name.s)

proc hasPragma*(n: PNode, pragma: TSpecialWord): bool =
  if n == nil: return false

  for p in n:
    var key = if p.kind in nkPragmaCallKinds and p.len > 1: p[0] else: p
    if key.kind == nkIdent and whichKeyword(key.ident) == pragma:
      return true

  return false

proc pragmaRec(c: PContext, sym: PSym, n: PNode, validPragmas: TSpecialWords;
               isStatement: bool) =
  if n == nil: return
  var i = 0
  while i < n.len:
    if singlePragma(c, sym, n, i, validPragmas, false, isStatement): break
    inc i

proc pragma(c: PContext, sym: PSym, n: PNode, validPragmas: TSpecialWords;
            isStatement: bool) =
  if n == nil: return
  pragmaRec(c, sym, n, validPragmas, isStatement)
  # XXX: in the case of a callable def, this should use its info
  implicitPragmas(c, sym, n.info, validPragmas)

proc pragmaCallable*(c: PContext, sym: PSym, n: PNode, validPragmas: TSpecialWords,
                    isStatement: bool = false) =
  if n == nil: return
  if n[pragmasPos].kind != nkEmpty:
    pragmaRec(c, sym, n[pragmasPos], validPragmas, isStatement)<|MERGE_RESOLUTION|>--- conflicted
+++ resolved
@@ -1216,21 +1216,9 @@
         if not isTopLevel(c):
           localError(c.config, n.info, "'experimental' pragma only valid as toplevel statement or in a 'push' environment")
         processExperimental(c, it)
-<<<<<<< HEAD
       of wDoctype:
         if not isTopLevel(c):
           localError(c.config, n.info, "\"doctype\" pragma only valid as top-level statement")
-      of wThis:
-        if it.kind in nkPragmaCallKinds and it.len == 2:
-          c.selfName = considerQuotedIdent(c, it[1])
-          message(c.config, n.info, warnDeprecated, "'.this' pragma is deprecated")
-        elif it.kind == nkIdent or it.len == 1:
-          c.selfName = getIdent(c.cache, "self")
-          message(c.config, n.info, warnDeprecated, "'.this' pragma is deprecated")
-        else:
-          localError(c.config, it.info, "'this' pragma is allowed to have zero or one arguments")
-=======
->>>>>>> f4af9e95
       of wNoRewrite:
         noVal(c, it)
       of wBase:
