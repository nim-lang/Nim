--- conflicted
+++ resolved
@@ -107,7 +107,6 @@
     scope = scope.parent
     result = strTableGet(scope.symbols, s)
 
-<<<<<<< HEAD
 proc initIdentIter(ti: var TIdentIter; marked: var IntSet; im: ImportedModule; name: PIdent): PSym =
   result = initIdentIter(ti, im.m.tab, name)
   while result != nil:
@@ -141,57 +140,11 @@
   while candidate != nil:
     yield candidate
     candidate = nextIdentIter(ti, marked, im)
-=======
-proc filterMarked(im: ImportedModule; marked: var IntSet; s: PSym): PSym =
-  ## see if a symbol should be imported given the module's import "mask"
-  # this tricked me the first time i rewrote it for readability 😑
-  let boolean = case im.mode
-    of importAll:
-      true
-    of importSet:
-      s.id in im.imported
-    of importExcept:
-      s.name.id notin im.exceptSet
-  if boolean:
-    # the semantic filter is okay, so now we consider the set
-    if not containsOrIncl(marked, s.id):
-      result = s
-
-proc nextIdentIter(ti: var TIdentIter; marked: var IntSet;
-                   graph: ModuleGraph; im: ImportedModule): PSym =
-  while true:
-    result = nextIdentIter(ti, graph, im.m)
-    if result == nil: return nil
-    result = filterMarked(im, marked, result)
-    if result != nil: return result
-
-proc initIdentIter(ti: var TIdentIter; marked: var IntSet; graph: ModuleGraph;
-                   im: ImportedModule; name: PIdent): PSym =
-  result = initIdentIter(ti, graph, im.m, name)
-  while result != nil:
-    result = filterMarked(im, marked, result)
-    if result != nil: return result
-    # XXX: bugfix; the subsequent read must also de-dupe
-    #result = nextIdentIter(ti, im.m.tab)
-    result = nextIdentIter(ti, marked, graph, im)
-
-iterator symbols(graph: ModuleGraph; im: ImportedModule; marked: var IntSet;
-                 name: PIdent): PSym =
-  var ti: TIdentIter
-  var candidate = initIdentIter(ti, marked, graph, im, name)
-  while candidate != nil:
-    yield candidate
-    candidate = nextIdentIter(ti, marked, graph, im)
->>>>>>> 5eca3c2e
 
 iterator importedItems*(c: PContext; name: PIdent): PSym =
   var marked = initIntSet()
   for im in c.imports.mitems:
-<<<<<<< HEAD
     for s in symbols(im, marked, name):
-=======
-    for s in symbols(c.graph, im, marked, name):
->>>>>>> 5eca3c2e
       yield s
 
 proc allPureEnumFields(c: PContext; name: PIdent): seq[PSym] =
@@ -216,24 +169,14 @@
   dec scopeN
   isLocal = false
   for im in c.imports.mitems:
-<<<<<<< HEAD
-    for s in im.m.tab.data:
-      if s != nil:
-        yield (s, scopeN, isLocal)
-=======
     for s in symbols(c.graph, im.m):
       yield (s, scopeN, isLocal)
->>>>>>> 5eca3c2e
 
 proc someSymFromImportTable*(c: PContext; name: PIdent; ambiguous: var bool): PSym =
   var marked = initIntSet()
   result = nil
   for im in c.imports.mitems:
-<<<<<<< HEAD
-    for s in symbols(im, marked, name):
-=======
     for s in symbols(c.graph, im, marked, name):
->>>>>>> 5eca3c2e
       if result == nil:
         result = s
       else:
@@ -270,11 +213,7 @@
   if result.len == 0:
     var marked = initIntSet()
     for im in c.imports.mitems:
-<<<<<<< HEAD
-      for s in symbols(im, marked, s):
-=======
       for s in symbols(c.graph, im, marked, s):
->>>>>>> 5eca3c2e
         if s.kind in filter:
           result.add s
 
@@ -292,11 +231,7 @@
   incl(result.flags, sfDiscardable)
   # pretend it's from the top level scope to prevent cascading errors:
   if c.config.cmd != cmdInteractive and c.compilesContextId == 0:
-<<<<<<< HEAD
     c.moduleScope.addSym(result)
-=======
-    c.topLevelScope.addSym(result)
->>>>>>> 5eca3c2e
 
 type
   TOverloadIterMode* = enum
@@ -501,12 +436,7 @@
     if checkModule in flags:
       result = searchInScopes(c, ident, amb).skipAlias(n, c.config)
     else:
-<<<<<<< HEAD
       let candidates = searchInScopesFilterBy(c, ident, allExceptModule) #.skipAlias(n, c.config)
-=======
-      let candidates = searchInScopesFilterBy(c, ident, allExceptModule)
-      #candidates = candidates.skipAlias(n, c.config)
->>>>>>> 5eca3c2e
       if candidates.len > 0:
         result = candidates[0]
         amb = candidates.len > 1
@@ -567,12 +497,7 @@
     var scope = c.currentScope
     o.mode = oimNoQualifier
     while true:
-<<<<<<< HEAD
       result = initIdentIter(o.it, scope.symbols, ident).skipAlias(n, c.config)
-=======
-      result = initIdentIter(o.it, scope.symbols, ident)
-      result = result.skipAlias(n, c.config)
->>>>>>> 5eca3c2e
       if result != nil:
         o.currentScope = scope
         break
@@ -580,13 +505,7 @@
         scope = scope.parent
         if scope == nil:
           for i in 0..c.imports.high:
-<<<<<<< HEAD
             result = initIdentIter(o.it, o.marked, c.imports[i], ident).skipAlias(n, c.config)
-=======
-            result = initIdentIter(o.it, o.marked, c.graph, c.imports[i],
-                                   ident)
-            result = result.skipAlias(n, c.config)
->>>>>>> 5eca3c2e
             if result != nil:
               o.currentScope = nil
               o.importIdx = i
@@ -638,7 +557,6 @@
   of oimOtherModule: result = 0
   else: result = -1
 
-<<<<<<< HEAD
 proc nextOverloadIterImports(o: var TOverloadIter, c: PContext, n: PNode): PSym =
   assert o.currentScope == nil
   var idx = o.importIdx+1
@@ -647,22 +565,6 @@
     result = initIdentIter(o.it, o.marked, c.imports[idx], o.it.name).skipAlias(n, c.config)
     if result != nil:
       # oh, we were wrong, some other module had the symbol, so remember that:
-=======
-proc nextOverloadIterImports(o: var TOverloadIter; c: PContext;
-                             n: PNode): PSym =
-  ## try to find the next overload among subsequent ImportedModule(s)
-  assert o.currentScope == nil
-  # for some reason, we don't actually use the iterator's importIdx field
-  var idx = o.importIdx+1
-  # assume the other imported modules lack this symbol too
-  o.importIdx = c.imports.len
-  while idx < c.imports.len:
-    result = initIdentIter(o.it, o.marked, c.graph, c.imports[idx],
-                           o.it.name)
-    result = result.skipAlias(n, c.config)
-    if result != nil:
-      # some other module DID have the symbol, so update the iterator
->>>>>>> 5eca3c2e
       o.importIdx = idx
       break
     inc idx
@@ -670,13 +572,7 @@
 proc symChoiceExtension(o: var TOverloadIter; c: PContext; n: PNode): PSym =
   assert o.currentScope == nil
   while o.importIdx < c.imports.len:
-<<<<<<< HEAD
     result = initIdentIter(o.it, o.marked, c.imports[o.importIdx], o.it.name).skipAlias(n, c.config)
-=======
-    result = initIdentIter(o.it, o.marked, c.graph, c.imports[o.importIdx],
-                           o.it.name)
-    result = result.skipAlias(n, c.config)
->>>>>>> 5eca3c2e
     #while result != nil and result.id in o.marked:
     #  result = nextIdentIter(o.it, o.marked, c.imports[o.importIdx])
     if result != nil:
@@ -690,30 +586,16 @@
     result = nil
   of oimNoQualifier:
     if o.currentScope != nil:
-<<<<<<< HEAD
       assert o.importIdx < 0
       result = nextIdentIter(o.it, o.currentScope.symbols).skipAlias(n, c.config)
       while result == nil:
         o.currentScope = o.currentScope.parent
         if o.currentScope != nil:
           result = initIdentIter(o.it, o.currentScope.symbols, o.it.name).skipAlias(n, c.config)
-=======
-      # search the current scope
-      assert o.importIdx < 0
-      result = nextIdentIter(o.it, o.currentScope.symbols)
-      result = result.skipAlias(n, c.config)
-      while result == nil:
-        # proceed to the next parent scope
-        o.currentScope = o.currentScope.parent
-        if o.currentScope != nil:
-          result = initIdentIter(o.it, o.currentScope.symbols, o.it.name)
-          result = result.skipAlias(n, c.config)
->>>>>>> 5eca3c2e
           # BUGFIX: o.it.name <-> n.ident
         else:
           o.importIdx = 0
           if c.imports.len > 0:
-<<<<<<< HEAD
             result = initIdentIter(o.it, o.marked, c.imports[o.importIdx], o.it.name).skipAlias(n, c.config)
             if result == nil:
               result = nextOverloadIterImports(o, c, n)
@@ -722,24 +604,6 @@
       result = nextIdentIter(o.it, o.marked, c.imports[o.importIdx]).skipAlias(n, c.config)
       if result == nil:
         result = nextOverloadIterImports(o, c, n)
-=======
-            result = initIdentIter(o.it, o.marked, c.graph,
-                                   c.imports[o.importIdx], o.it.name)
-            result = result.skipAlias(n, c.config)
-            if result == nil:
-              result = nextOverloadIterImports(o, c, n)
-          break
-    # we don't have a scope to search,
-    elif o.importIdx < c.imports.len:
-      # search the import according to index
-      result = nextIdentIter(o.it, o.marked, c.graph,
-                             c.imports[o.importIdx])
-      result = result.skipAlias(n, c.config)
-      if result == nil:
-        # proceed to the next import
-        result = nextOverloadIterImports(o, c, n)
-    # and we're all outta imports to search
->>>>>>> 5eca3c2e
     else:
       result = nil
   of oimSelfModule:
@@ -757,22 +621,12 @@
       o.mode = oimSymChoiceLocalLookup
       o.currentScope = c.currentScope
       result = firstIdentExcluding(o.it, o.currentScope.symbols,
-<<<<<<< HEAD
                                    n[0].sym.name, o.marked).skipAlias(n, c.config)
-=======
-                                   n[0].sym.name, o.marked)
-      result = result.skipAlias(n, c.config)
->>>>>>> 5eca3c2e
       while result == nil:
         o.currentScope = o.currentScope.parent
         if o.currentScope != nil:
           result = firstIdentExcluding(o.it, o.currentScope.symbols,
-<<<<<<< HEAD
                                       n[0].sym.name, o.marked).skipAlias(n, c.config)
-=======
-                                      n[0].sym.name, o.marked)
-          result = result.skipAlias(n, c.config)
->>>>>>> 5eca3c2e
         else:
           o.importIdx = 0
           result = symChoiceExtension(o, c, n)
@@ -781,22 +635,12 @@
         incl o.marked, result.id
   of oimSymChoiceLocalLookup:
     if o.currentScope != nil:
-<<<<<<< HEAD
       result = nextIdentExcluding(o.it, o.currentScope.symbols, o.marked).skipAlias(n, c.config)
-=======
-      result = nextIdentExcluding(o.it, o.currentScope.symbols, o.marked)
-      result = result.skipAlias(n, c.config)
->>>>>>> 5eca3c2e
       while result == nil:
         o.currentScope = o.currentScope.parent
         if o.currentScope != nil:
           result = firstIdentExcluding(o.it, o.currentScope.symbols,
-<<<<<<< HEAD
                                       n[0].sym.name, o.marked).skipAlias(n, c.config)
-=======
-                                      n[0].sym.name, o.marked)
-          result = result.skipAlias(n, c.config)
->>>>>>> 5eca3c2e
         else:
           o.importIdx = 0
           result = symChoiceExtension(o, c, n)
@@ -805,7 +649,6 @@
         incl o.marked, result.id
 
     elif o.importIdx < c.imports.len:
-<<<<<<< HEAD
       result = nextIdentIter(o.it, o.marked, c.imports[o.importIdx]).skipAlias(n, c.config)
       #assert result.id notin o.marked
       #while result != nil and result.id in o.marked:
@@ -816,17 +659,6 @@
 
   when false:
     if result != nil and result.kind == skStub: loadStub(result)
-=======
-      result = nextIdentIter(o.it, o.marked, c.graph, c.imports[o.importIdx])
-      result = result.skipAlias(n, c.config)
-      #assert result.id notin o.marked
-      #while result != nil and result.id in o.marked:
-      #  result = nextIdentIter(o.it, c.imports[o.importIdx])
-      #  result = result.skipAlias(n, c.config)
-      if result == nil:
-        inc o.importIdx
-        result = symChoiceExtension(o, c, n)
->>>>>>> 5eca3c2e
 
 proc pickSym*(c: PContext, n: PNode; kinds: set[TSymKind];
               flags: TSymFlags = {}): PSym =
