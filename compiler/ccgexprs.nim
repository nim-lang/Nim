#
#
#           The Nim Compiler
#        (c) Copyright 2013 Andreas Rumpf
#
#    See the file "copying.txt", included in this
#    distribution, for details about the copyright.
#

# included from cgen.nim

when defined(nimCompilerStacktraceHints):
  import std/stackframes

proc getNullValueAuxT(p: BProc; orig, t: PType; obj, constOrNil: PNode,
                      result: var Rope; count: var int;
                      isConst: bool, info: TLineInfo)

# -------------------------- constant expressions ------------------------

proc rdSetElemLoc(conf: ConfigRef; a: TLoc, typ: PType; result: var Rope)

proc int64Literal(i: BiggestInt; result: var Rope) =
  if i > low(int64):
    result.add "IL64($1)" % [rope(i)]
  else:
    result.add "(IL64(-9223372036854775807) - IL64(1))"

proc uint64Literal(i: uint64; result: var Rope) = result.add rope($i & "ULL")

proc intLiteral(i: BiggestInt; result: var Rope) =
  if i > low(int32) and i <= high(int32):
    result.add rope(i)
  elif i == low(int32):
    # Nim has the same bug for the same reasons :-)
    result.add "(-2147483647 -1)"
  elif i > low(int64):
    result.add "IL64($1)" % [rope(i)]
  else:
    result.add "(IL64(-9223372036854775807) - IL64(1))"

proc intLiteral(i: Int128; result: var Rope) =
  intLiteral(toInt64(i), result)

proc genLiteral(p: BProc, n: PNode, ty: PType; result: var Rope) =
  case n.kind
  of nkCharLit..nkUInt64Lit:
    var k: TTypeKind
    if ty != nil:
      k = skipTypes(ty, abstractVarRange).kind
    else:
      case n.kind
      of nkCharLit: k = tyChar
      of nkUInt64Lit: k = tyUInt64
      of nkInt64Lit: k = tyInt64
      else: k = tyNil # don't go into the case variant that uses 'ty'
    case k
    of tyChar, tyNil:
      intLiteral(n.intVal, result)
    of tyBool:
      if n.intVal != 0: result.add "NIM_TRUE"
      else: result.add "NIM_FALSE"
    of tyInt64: int64Literal(n.intVal, result)
    of tyUInt64: uint64Literal(uint64(n.intVal), result)
    else:
      result.add "(("
      result.add getTypeDesc(p.module, ty)
      result.add ")"
      intLiteral(n.intVal, result)
      result.add ")"
  of nkNilLit:
    let k = if ty == nil: tyPointer else: skipTypes(ty, abstractVarRange).kind
    if k == tyProc and skipTypes(ty, abstractVarRange).callConv == ccClosure:
      let id = nodeTableTestOrSet(p.module.dataCache, n, p.module.labels)
      let tmpName = p.module.tmpBase & rope(id)
      if id == p.module.labels:
        # not found in cache:
        inc(p.module.labels)
        p.module.s[cfsStrData].addf(
             "static NIM_CONST $1 $2 = {NIM_NIL,NIM_NIL};$n",
             [getTypeDesc(p.module, ty), tmpName])
      result.add tmpName
    elif k in {tyPointer, tyNil, tyProc}:
      result.add rope("NIM_NIL")
    else:
      result.add "(($1) NIM_NIL)" % [getTypeDesc(p.module, ty)]
  of nkStrLit..nkTripleStrLit:
    let k = if ty == nil: tyString
            else: skipTypes(ty, abstractVarRange + {tyStatic, tyUserTypeClass, tyUserTypeClassInst}).kind
    case k
    of tyNil:
      genNilStringLiteral(p.module, n.info, result)
    of tyString:
      # with the new semantics for not 'nil' strings, we can map "" to nil and
      # save tons of allocations:
      if n.strVal.len == 0 and optSeqDestructors notin p.config.globalOptions:
        genNilStringLiteral(p.module, n.info, result)
      else:
        genStringLiteral(p.module, n, result)
    else:
      result.add makeCString(n.strVal)
  of nkFloatLit, nkFloat64Lit:
    if ty.kind == tyFloat32:
      result.add rope(n.floatVal.float32.toStrMaxPrecision)
    else:
      result.add rope(n.floatVal.toStrMaxPrecision)
  of nkFloat32Lit:
    result.add rope(n.floatVal.float32.toStrMaxPrecision)
  else:
    internalError(p.config, n.info, "genLiteral(" & $n.kind & ')')

proc genLiteral(p: BProc, n: PNode; result: var Rope) =
  genLiteral(p, n, n.typ, result)

proc bitSetToWord(s: TBitSet, size: int): BiggestUInt =
  result = 0
  for j in 0..<size:
    if j < s.len: result = result or (BiggestUInt(s[j]) shl (j * 8))

proc genRawSetData(cs: TBitSet, size: int; result: var Rope) =
  if size > 8:
    var res = "{\n"
    for i in 0..<size:
      res.add "0x"
      res.add "0123456789abcdef"[cs[i] div 16]
      res.add "0123456789abcdef"[cs[i] mod 16]
      if i < size - 1:
        # not last iteration
        if i mod 8 == 7:
          res.add ",\n"
        else:
          res.add ", "
      else:
        res.add "}\n"

    result.add rope(res)
  else:
    intLiteral(cast[BiggestInt](bitSetToWord(cs, size)), result)

proc genSetNode(p: BProc, n: PNode; result: var Rope) =
  var size = int(getSize(p.config, n.typ))
  let cs = toBitSet(p.config, n)
  if size > 8:
    let id = nodeTableTestOrSet(p.module.dataCache, n, p.module.labels)
    let tmpName = p.module.tmpBase & rope(id)
    if id == p.module.labels:
      # not found in cache:
      inc(p.module.labels)
      p.module.s[cfsStrData].addf("static NIM_CONST $1 $2 = ",
           [getTypeDesc(p.module, n.typ), tmpName])
      genRawSetData(cs, size, p.module.s[cfsStrData])
      p.module.s[cfsStrData].addf(";$n", [])
    result.add tmpName
  else:
    genRawSetData(cs, size, result)

proc getStorageLoc(n: PNode): TStorageLoc =
  ## deadcode
  case n.kind
  of nkSym:
    case n.sym.kind
    of skParam, skTemp:
      result = OnStack
    of skVar, skForVar, skResult, skLet:
      if sfGlobal in n.sym.flags: result = OnHeap
      else: result = OnStack
    of skConst:
      if sfGlobal in n.sym.flags: result = OnHeap
      else: result = OnUnknown
    else: result = OnUnknown
  of nkDerefExpr, nkHiddenDeref:
    case n[0].typ.kind
    of tyVar, tyLent: result = OnUnknown
    of tyPtr: result = OnStack
    of tyRef: result = OnHeap
    else: doAssert(false, "getStorageLoc")
  of nkBracketExpr, nkDotExpr, nkObjDownConv, nkObjUpConv:
    result = getStorageLoc(n[0])
  else: result = OnUnknown

proc canMove(p: BProc, n: PNode; dest: TLoc): bool =
  # for now we're conservative here:
  if n.kind == nkBracket:
    # This needs to be kept consistent with 'const' seq code
    # generation!
    if not isDeepConstExpr(n) or n.len == 0:
      if skipTypes(n.typ, abstractVarRange).kind == tySequence:
        return true
  elif n.kind in nkStrKinds and n.strVal.len == 0:
    # Empty strings are codegen'd as NIM_NIL so it's just a pointer copy
    return true
  result = n.kind in nkCallKinds
  #if not result and dest.k == locTemp:
  #  return true

  #if result:
  #  echo n.info, " optimized ", n
  #  result = false

proc genRefAssign(p: BProc, dest, src: TLoc) =
  if (dest.storage == OnStack and p.config.selectedGC != gcGo) or not usesWriteBarrier(p.config):
    linefmt(p, cpsStmts, "$1 = $2;$n", [rdLoc(dest), rdLoc(src)])
  elif dest.storage == OnHeap:
    linefmt(p, cpsStmts, "#asgnRef((void**) $1, $2);$n",
            [addrLoc(p.config, dest), rdLoc(src)])
  else:
    linefmt(p, cpsStmts, "#unsureAsgnRef((void**) $1, $2);$n",
            [addrLoc(p.config, dest), rdLoc(src)])

proc asgnComplexity(n: PNode): int =
  if n != nil:
    case n.kind
    of nkSym: result = 1
    of nkRecCase:
      # 'case objects' are too difficult to inline their assignment operation:
      result = 100
    of nkRecList:
      for t in items(n):
        result += asgnComplexity(t)
    else: discard

proc optAsgnLoc(a: TLoc, t: PType, field: Rope): TLoc =
  assert field != ""
  result.k = locField
  result.storage = a.storage
  result.lode = lodeTyp t
  result.r = rdLoc(a) & "." & field

proc genOptAsgnTuple(p: BProc, dest, src: TLoc, flags: TAssignmentFlags) =
  let newflags =
    if src.storage == OnStatic:
      flags + {needToCopy}
    elif tfShallow in dest.t.flags:
      flags - {needToCopy}
    else:
      flags
  let t = skipTypes(dest.t, abstractInst).getUniqueType()
  for i in 0..<t.len:
    let t = t[i]
    let field = "Field$1" % [i.rope]
    genAssignment(p, optAsgnLoc(dest, t, field),
                     optAsgnLoc(src, t, field), newflags)

proc genOptAsgnObject(p: BProc, dest, src: TLoc, flags: TAssignmentFlags,
                      t: PNode, typ: PType) =
  if t == nil: return
  let newflags =
    if src.storage == OnStatic:
      flags + {needToCopy}
    elif tfShallow in dest.t.flags:
      flags - {needToCopy}
    else:
      flags
  case t.kind
  of nkSym:
    let field = t.sym
    if field.loc.r == "": fillObjectFields(p.module, typ)
    genAssignment(p, optAsgnLoc(dest, field.typ, field.loc.r),
                     optAsgnLoc(src, field.typ, field.loc.r), newflags)
  of nkRecList:
    for child in items(t): genOptAsgnObject(p, dest, src, newflags, child, typ)
  else: discard

proc genGenericAsgn(p: BProc, dest, src: TLoc, flags: TAssignmentFlags) =
  # Consider:
  # type TMyFastString {.shallow.} = string
  # Due to the implementation of pragmas this would end up to set the
  # tfShallow flag for the built-in string type too! So we check only
  # here for this flag, where it is reasonably safe to do so
  # (for objects, etc.):
  if optSeqDestructors in p.config.globalOptions:
    linefmt(p, cpsStmts,
        "$1 = $2;$n",
        [rdLoc(dest), rdLoc(src)])
  elif needToCopy notin flags or
      tfShallow in skipTypes(dest.t, abstractVarRange).flags:
    if (dest.storage == OnStack and p.config.selectedGC != gcGo) or not usesWriteBarrier(p.config):
      linefmt(p, cpsStmts,
           "#nimCopyMem((void*)$1, (NIM_CONST void*)$2, sizeof($3));$n",
           [addrLoc(p.config, dest), addrLoc(p.config, src), rdLoc(dest)])
    else:
      linefmt(p, cpsStmts, "#genericShallowAssign((void*)$1, (void*)$2, $3);$n",
              [addrLoc(p.config, dest), addrLoc(p.config, src), genTypeInfoV1(p.module, dest.t, dest.lode.info)])
  else:
    linefmt(p, cpsStmts, "#genericAssign((void*)$1, (void*)$2, $3);$n",
            [addrLoc(p.config, dest), addrLoc(p.config, src), genTypeInfoV1(p.module, dest.t, dest.lode.info)])

proc genOpenArrayConv(p: BProc; d: TLoc; a: TLoc) =
  assert d.k != locNone
  #  getTemp(p, d.t, d)

  case a.t.skipTypes(abstractVar).kind
  of tyOpenArray, tyVarargs:
    if reifiedOpenArray(a.lode):
      linefmt(p, cpsStmts, "$1.Field0 = $2.Field0; $1.Field1 = $2.Field1;$n",
        [rdLoc(d), a.rdLoc])
    else:
      linefmt(p, cpsStmts, "$1.Field0 = $2; $1.Field1 = $2Len_0;$n",
        [rdLoc(d), a.rdLoc])
  of tySequence:
    linefmt(p, cpsStmts, "$1.Field0 = $2$3; $1.Field1 = $4;$n",
      [rdLoc(d), a.rdLoc, dataField(p), lenExpr(p, a)])
  of tyArray:
    linefmt(p, cpsStmts, "$1.Field0 = $2; $1.Field1 = $3;$n",
      [rdLoc(d), rdLoc(a), rope(lengthOrd(p.config, a.t))])
  of tyString:
    let etyp = skipTypes(a.t, abstractInst)
    if etyp.kind in {tyVar} and optSeqDestructors in p.config.globalOptions:
      linefmt(p, cpsStmts, "#nimPrepareStrMutationV2($1);$n", [byRefLoc(p, a)])

    linefmt(p, cpsStmts, "$1.Field0 = $2$3; $1.Field1 = $4;$n",
      [rdLoc(d), a.rdLoc, dataField(p), lenExpr(p, a)])
  else:
    internalError(p.config, a.lode.info, "cannot handle " & $a.t.kind)

proc genAssignment(p: BProc, dest, src: TLoc, flags: TAssignmentFlags) =
  # This function replaces all other methods for generating
  # the assignment operation in C.
  if src.t != nil and src.t.kind == tyPtr:
    # little HACK to support the new 'var T' as return type:
    linefmt(p, cpsStmts, "$1 = $2;$n", [rdLoc(dest), rdLoc(src)])
    return
  let ty = skipTypes(dest.t, abstractRange + tyUserTypeClasses + {tyStatic})
  case ty.kind
  of tyRef:
    genRefAssign(p, dest, src)
  of tySequence:
    if optSeqDestructors in p.config.globalOptions:
      genGenericAsgn(p, dest, src, flags)
    elif (needToCopy notin flags and src.storage != OnStatic) or canMove(p, src.lode, dest):
      genRefAssign(p, dest, src)
    else:
      linefmt(p, cpsStmts, "#genericSeqAssign($1, $2, $3);$n",
              [addrLoc(p.config, dest), rdLoc(src),
              genTypeInfoV1(p.module, dest.t, dest.lode.info)])
  of tyString:
    if optSeqDestructors in p.config.globalOptions:
      genGenericAsgn(p, dest, src, flags)
    elif (needToCopy notin flags and src.storage != OnStatic) or canMove(p, src.lode, dest):
      genRefAssign(p, dest, src)
    else:
      if (dest.storage == OnStack and p.config.selectedGC != gcGo) or not usesWriteBarrier(p.config):
        linefmt(p, cpsStmts, "$1 = #copyString($2);$n", [dest.rdLoc, src.rdLoc])
      elif dest.storage == OnHeap:
        # we use a temporary to care for the dreaded self assignment:
        var tmp: TLoc
        getTemp(p, ty, tmp)
        linefmt(p, cpsStmts, "$3 = $1; $1 = #copyStringRC1($2);$n",
                [dest.rdLoc, src.rdLoc, tmp.rdLoc])
        linefmt(p, cpsStmts, "if ($1) #nimGCunrefNoCycle($1);$n", [tmp.rdLoc])
      else:
        linefmt(p, cpsStmts, "#unsureAsgnRef((void**) $1, #copyString($2));$n",
               [addrLoc(p.config, dest), rdLoc(src)])
  of tyProc:
    if containsGarbageCollectedRef(dest.t):
      # optimize closure assignment:
      let a = optAsgnLoc(dest, dest.t, "ClE_0".rope)
      let b = optAsgnLoc(src, dest.t, "ClE_0".rope)
      genRefAssign(p, a, b)
      linefmt(p, cpsStmts, "$1.ClP_0 = $2.ClP_0;$n", [rdLoc(dest), rdLoc(src)])
    else:
      linefmt(p, cpsStmts, "$1 = $2;$n", [rdLoc(dest), rdLoc(src)])
  of tyTuple:
    if containsGarbageCollectedRef(dest.t):
      if dest.t.len <= 4: genOptAsgnTuple(p, dest, src, flags)
      else: genGenericAsgn(p, dest, src, flags)
    else:
      linefmt(p, cpsStmts, "$1 = $2;$n", [rdLoc(dest), rdLoc(src)])
  of tyObject:
    # XXX: check for subtyping?
    if ty.isImportedCppType:
      linefmt(p, cpsStmts, "$1 = $2;$n", [rdLoc(dest), rdLoc(src)])
    elif not isObjLackingTypeField(ty):
      genGenericAsgn(p, dest, src, flags)
    elif containsGarbageCollectedRef(ty):
      if ty[0].isNil and asgnComplexity(ty.n) <= 4:
        discard getTypeDesc(p.module, ty)
        internalAssert p.config, ty.n != nil
        genOptAsgnObject(p, dest, src, flags, ty.n, ty)
      else:
        genGenericAsgn(p, dest, src, flags)
    else:
      linefmt(p, cpsStmts, "$1 = $2;$n", [rdLoc(dest), rdLoc(src)])
  of tyArray:
    if containsGarbageCollectedRef(dest.t) and p.config.selectedGC notin {gcArc, gcOrc, gcHooks}:
      genGenericAsgn(p, dest, src, flags)
    else:
      linefmt(p, cpsStmts,
           "#nimCopyMem((void*)$1, (NIM_CONST void*)$2, sizeof($3));$n",
           [rdLoc(dest), rdLoc(src), getTypeDesc(p.module, dest.t)])
  of tyOpenArray, tyVarargs:
    # open arrays are always on the stack - really? What if a sequence is
    # passed to an open array?
    if reifiedOpenArray(dest.lode):
      genOpenArrayConv(p, dest, src)
    elif containsGarbageCollectedRef(dest.t):
      linefmt(p, cpsStmts,     # XXX: is this correct for arrays?
           "#genericAssignOpenArray((void*)$1, (void*)$2, $1Len_0, $3);$n",
           [addrLoc(p.config, dest), addrLoc(p.config, src),
           genTypeInfoV1(p.module, dest.t, dest.lode.info)])
    else:
      linefmt(p, cpsStmts,
           # bug #4799, keep the nimCopyMem for a while
           #"#nimCopyMem((void*)$1, (NIM_CONST void*)$2, sizeof($1[0])*$1Len_0);$n",
           "$1 = $2;$n",
           [rdLoc(dest), rdLoc(src)])
  of tySet:
    if mapSetType(p.config, ty) == ctArray:
      linefmt(p, cpsStmts, "#nimCopyMem((void*)$1, (NIM_CONST void*)$2, $3);$n",
              [rdLoc(dest), rdLoc(src), getSize(p.config, dest.t)])
    else:
      linefmt(p, cpsStmts, "$1 = $2;$n", [rdLoc(dest), rdLoc(src)])
  of tyPtr, tyPointer, tyChar, tyBool, tyEnum, tyCstring,
     tyInt..tyUInt64, tyRange, tyVar, tyLent, tyNil:
    linefmt(p, cpsStmts, "$1 = $2;$n", [rdLoc(dest), rdLoc(src)])
  else: internalError(p.config, "genAssignment: " & $ty.kind)

  if optMemTracker in p.options and dest.storage in {OnHeap, OnUnknown}:
    #writeStackTrace()
    #echo p.currLineInfo, " requesting"
    linefmt(p, cpsStmts, "#memTrackerWrite((void*)$1, $2, $3, $4);$n",
            [addrLoc(p.config, dest), getSize(p.config, dest.t),
            makeCString(toFullPath(p.config, p.currLineInfo)),
            p.currLineInfo.safeLineNm])

proc genDeepCopy(p: BProc; dest, src: TLoc) =
  template addrLocOrTemp(a: TLoc): Rope =
    if a.k == locExpr:
      var tmp: TLoc
      getTemp(p, a.t, tmp)
      genAssignment(p, tmp, a, {})
      addrLoc(p.config, tmp)
    else:
      addrLoc(p.config, a)

  var ty = skipTypes(dest.t, abstractVarRange + {tyStatic})
  case ty.kind
  of tyPtr, tyRef, tyProc, tyTuple, tyObject, tyArray:
    # XXX optimize this
    linefmt(p, cpsStmts, "#genericDeepCopy((void*)$1, (void*)$2, $3);$n",
            [addrLoc(p.config, dest), addrLocOrTemp(src),
            genTypeInfoV1(p.module, dest.t, dest.lode.info)])
  of tySequence, tyString:
    if optTinyRtti in p.config.globalOptions:
      linefmt(p, cpsStmts, "#genericDeepCopy((void*)$1, (void*)$2, $3);$n",
              [addrLoc(p.config, dest), addrLocOrTemp(src),
              genTypeInfoV1(p.module, dest.t, dest.lode.info)])
    else:
      linefmt(p, cpsStmts, "#genericSeqDeepCopy($1, $2, $3);$n",
              [addrLoc(p.config, dest), rdLoc(src),
              genTypeInfoV1(p.module, dest.t, dest.lode.info)])
  of tyOpenArray, tyVarargs:
    linefmt(p, cpsStmts,
         "#genericDeepCopyOpenArray((void*)$1, (void*)$2, $1Len_0, $3);$n",
         [addrLoc(p.config, dest), addrLocOrTemp(src),
         genTypeInfoV1(p.module, dest.t, dest.lode.info)])
  of tySet:
    if mapSetType(p.config, ty) == ctArray:
      linefmt(p, cpsStmts, "#nimCopyMem((void*)$1, (NIM_CONST void*)$2, $3);$n",
              [rdLoc(dest), rdLoc(src), getSize(p.config, dest.t)])
    else:
      linefmt(p, cpsStmts, "$1 = $2;$n", [rdLoc(dest), rdLoc(src)])
  of tyPointer, tyChar, tyBool, tyEnum, tyCstring,
     tyInt..tyUInt64, tyRange, tyVar, tyLent:
    linefmt(p, cpsStmts, "$1 = $2;$n", [rdLoc(dest), rdLoc(src)])
  else: internalError(p.config, "genDeepCopy: " & $ty.kind)

proc putLocIntoDest(p: BProc, d: var TLoc, s: TLoc) =
  if d.k != locNone:
    if lfNoDeepCopy in d.flags: genAssignment(p, d, s, {})
    else: genAssignment(p, d, s, {needToCopy})
  else:
    d = s # ``d`` is free, so fill it with ``s``

proc putDataIntoDest(p: BProc, d: var TLoc, n: PNode, r: Rope) =
  var a: TLoc
  if d.k != locNone:
    # need to generate an assignment here
    initLoc(a, locData, n, OnStatic)
    a.r = r
    if lfNoDeepCopy in d.flags: genAssignment(p, d, a, {})
    else: genAssignment(p, d, a, {needToCopy})
  else:
    # we cannot call initLoc() here as that would overwrite
    # the flags field!
    d.k = locData
    d.lode = n
    d.r = r

proc putIntoDest(p: BProc, d: var TLoc, n: PNode, r: Rope; s=OnUnknown) =
  var a: TLoc
  if d.k != locNone:
    # need to generate an assignment here
    initLoc(a, locExpr, n, s)
    a.r = r
    if lfNoDeepCopy in d.flags: genAssignment(p, d, a, {})
    else: genAssignment(p, d, a, {needToCopy})
  else:
    # we cannot call initLoc() here as that would overwrite
    # the flags field!
    d.k = locExpr
    d.lode = n
    d.r = r

proc binaryStmt(p: BProc, e: PNode, d: var TLoc, op: string) =
  var a, b: TLoc
  if d.k != locNone: internalError(p.config, e.info, "binaryStmt")
  initLocExpr(p, e[1], a)
  initLocExpr(p, e[2], b)
  lineCg(p, cpsStmts, "$1 $2 $3;$n", [rdLoc(a), op, rdLoc(b)])

proc binaryStmtAddr(p: BProc, e: PNode, d: var TLoc, cpname: string) =
  var a, b: TLoc
  if d.k != locNone: internalError(p.config, e.info, "binaryStmtAddr")
  initLocExpr(p, e[1], a)
  initLocExpr(p, e[2], b)
  lineCg(p, cpsStmts, "#$1($2, $3);$n", [cpname, byRefLoc(p, a), rdLoc(b)])

template unaryStmt(p: BProc, e: PNode, d: var TLoc, frmt: string) =
  var a: TLoc
  if d.k != locNone: internalError(p.config, e.info, "unaryStmt")
  initLocExpr(p, e[1], a)
  lineCg(p, cpsStmts, frmt, [rdLoc(a)])

template binaryExpr(p: BProc, e: PNode, d: var TLoc, frmt: string) =
  var a, b: TLoc
  assert(e[1].typ != nil)
  assert(e[2].typ != nil)
  initLocExpr(p, e[1], a)
  initLocExpr(p, e[2], b)
  putIntoDest(p, d, e, ropecg(p.module, frmt, [rdLoc(a), rdLoc(b)]))

template binaryExprChar(p: BProc, e: PNode, d: var TLoc, frmt: string) =
  var a, b: TLoc
  assert(e[1].typ != nil)
  assert(e[2].typ != nil)
  initLocExpr(p, e[1], a)
  initLocExpr(p, e[2], b)
  putIntoDest(p, d, e, ropecg(p.module, frmt, [a.rdCharLoc, b.rdCharLoc]))

template unaryExpr(p: BProc, e: PNode, d: var TLoc, frmt: string) =
  var a: TLoc
  initLocExpr(p, e[1], a)
  putIntoDest(p, d, e, ropecg(p.module, frmt, [rdLoc(a)]))

template unaryExprChar(p: BProc, e: PNode, d: var TLoc, frmt: string) =
  var a: TLoc
  initLocExpr(p, e[1], a)
  putIntoDest(p, d, e, ropecg(p.module, frmt, [rdCharLoc(a)]))

template binaryArithOverflowRaw(p: BProc, t: PType, a, b: TLoc;
                            cpname: string): Rope =
  var size = getSize(p.config, t)
  let storage = if size < p.config.target.intSize: rope("NI")
                else: getTypeDesc(p.module, t)
  var result = getTempName(p.module)
  linefmt(p, cpsLocals, "$1 $2;$n", [storage, result])
  lineCg(p, cpsStmts, "if (#$2($3, $4, &$1)) { #raiseOverflow(); ",
      [result, cpname, rdCharLoc(a), rdCharLoc(b)])
  raiseInstr(p, p.s(cpsStmts))
  linefmt p, cpsStmts, "};$n", []

  if size < p.config.target.intSize or t.kind in {tyRange, tyEnum}:
    var first = newRopeAppender()
    intLiteral(firstOrd(p.config, t), first)
    var last = newRopeAppender()
    intLiteral(lastOrd(p.config, t), last)
    linefmt(p, cpsStmts, "if ($1 < $2 || $1 > $3){ #raiseOverflow(); ",
            [result, first, last])
    raiseInstr(p, p.s(cpsStmts))
    linefmt p, cpsStmts, "}$n", []

  result

proc binaryArithOverflow(p: BProc, e: PNode, d: var TLoc, m: TMagic) =
  const
    prc: array[mAddI..mPred, string] = [
      "nimAddInt", "nimSubInt",
      "nimMulInt", "nimDivInt", "nimModInt",
      "nimAddInt", "nimSubInt"
    ]
    prc64: array[mAddI..mPred, string] = [
      "nimAddInt64", "nimSubInt64",
      "nimMulInt64", "nimDivInt64", "nimModInt64",
      "nimAddInt64", "nimSubInt64"
    ]
    opr: array[mAddI..mPred, string] = ["+", "-", "*", "/", "%", "+", "-"]
  var a, b: TLoc
  assert(e[1].typ != nil)
  assert(e[2].typ != nil)
  initLocExpr(p, e[1], a)
  initLocExpr(p, e[2], b)
  # skipping 'range' is correct here as we'll generate a proper range check
  # later via 'chckRange'
  let t = e.typ.skipTypes(abstractRange)
  if optOverflowCheck notin p.options:
    let res = "($1)($2 $3 $4)" % [getTypeDesc(p.module, e.typ), rdLoc(a), rope(opr[m]), rdLoc(b)]
    putIntoDest(p, d, e, res)
  else:
    # we handle div by zero here so that we know that the compilerproc's
    # result is only for overflows.
    var needsOverflowCheck = true
    if m in {mDivI, mModI}:
      var canBeZero = true
      if e[2].kind in {nkIntLit..nkUInt64Lit}:
        canBeZero = e[2].intVal == 0
      if e[2].kind in {nkIntLit..nkInt64Lit}:
        needsOverflowCheck = e[2].intVal == -1
      if canBeZero:
        linefmt(p, cpsStmts, "if ($1 == 0){ #raiseDivByZero(); ", [rdLoc(b)])
        raiseInstr(p, p.s(cpsStmts))
        linefmt(p, cpsStmts, "}$n", [])
    if needsOverflowCheck:
      let res = binaryArithOverflowRaw(p, t, a, b,
        if t.kind == tyInt64: prc64[m] else: prc[m])
      putIntoDest(p, d, e, "($#)($#)" % [getTypeDesc(p.module, e.typ), res])
    else:
      let res = "($1)($2 $3 $4)" % [getTypeDesc(p.module, e.typ), rdLoc(a), rope(opr[m]), rdLoc(b)]
      putIntoDest(p, d, e, res)

proc unaryArithOverflow(p: BProc, e: PNode, d: var TLoc, m: TMagic) =
  var
    a: TLoc
    t: PType
  assert(e[1].typ != nil)
  initLocExpr(p, e[1], a)
  t = skipTypes(e.typ, abstractRange)
  if optOverflowCheck in p.options:
    var first = newRopeAppender()
    intLiteral(firstOrd(p.config, t), first)
    linefmt(p, cpsStmts, "if ($1 == $2){ #raiseOverflow(); ",
            [rdLoc(a), first])
    raiseInstr(p, p.s(cpsStmts))
    linefmt p, cpsStmts, "}$n", []

  case m
  of mUnaryMinusI:
    putIntoDest(p, d, e, "((NI$2)-($1))" % [rdLoc(a), rope(getSize(p.config, t) * 8)])
  of mUnaryMinusI64:
    putIntoDest(p, d, e, "-($1)" % [rdLoc(a)])
  of mAbsI:
    putIntoDest(p, d, e, "($1 > 0? ($1) : -($1))" % [rdLoc(a)])
  else:
    assert(false, $m)

proc binaryArith(p: BProc, e: PNode, d: var TLoc, op: TMagic) =
  var
    a, b: TLoc
    s, k: BiggestInt
  assert(e[1].typ != nil)
  assert(e[2].typ != nil)
  initLocExpr(p, e[1], a)
  initLocExpr(p, e[2], b)
  # BUGFIX: cannot use result-type here, as it may be a boolean
  s = max(getSize(p.config, a.t), getSize(p.config, b.t)) * 8
  k = getSize(p.config, a.t) * 8

  template applyFormat(frmt: untyped) =
    putIntoDest(p, d, e, frmt % [
      rdLoc(a), rdLoc(b), rope(s),
      getSimpleTypeDesc(p.module, e.typ), rope(k)]
    )

  case op
  of mAddF64: applyFormat("(($4)($1) + ($4)($2))")
  of mSubF64: applyFormat("(($4)($1) - ($4)($2))")
  of mMulF64: applyFormat("(($4)($1) * ($4)($2))")
  of mDivF64: applyFormat("(($4)($1) / ($4)($2))")
  of mShrI: applyFormat("($4)((NU$5)($1) >> (NU$3)($2))")
  of mShlI: applyFormat("($4)((NU$3)($1) << (NU$3)($2))")
  of mAshrI: applyFormat("($4)((NI$3)($1) >> (NU$3)($2))")
  of mBitandI: applyFormat("($4)($1 & $2)")
  of mBitorI: applyFormat("($4)($1 | $2)")
  of mBitxorI: applyFormat("($4)($1 ^ $2)")
  of mMinI: applyFormat("(($1 <= $2) ? $1 : $2)")
  of mMaxI: applyFormat("(($1 >= $2) ? $1 : $2)")
  of mAddU: applyFormat("($4)((NU$3)($1) + (NU$3)($2))")
  of mSubU: applyFormat("($4)((NU$3)($1) - (NU$3)($2))")
  of mMulU: applyFormat("($4)((NU$3)($1) * (NU$3)($2))")
  of mDivU: applyFormat("($4)((NU$3)($1) / (NU$3)($2))")
  of mModU: applyFormat("($4)((NU$3)($1) % (NU$3)($2))")
  of mEqI: applyFormat("($1 == $2)")
  of mLeI: applyFormat("($1 <= $2)")
  of mLtI: applyFormat("($1 < $2)")
  of mEqF64: applyFormat("($1 == $2)")
  of mLeF64: applyFormat("($1 <= $2)")
  of mLtF64: applyFormat("($1 < $2)")
  of mLeU: applyFormat("((NU$3)($1) <= (NU$3)($2))")
  of mLtU: applyFormat("((NU$3)($1) < (NU$3)($2))")
  of mEqEnum: applyFormat("($1 == $2)")
  of mLeEnum: applyFormat("($1 <= $2)")
  of mLtEnum: applyFormat("($1 < $2)")
  of mEqCh: applyFormat("((NU8)($1) == (NU8)($2))")
  of mLeCh: applyFormat("((NU8)($1) <= (NU8)($2))")
  of mLtCh: applyFormat("((NU8)($1) < (NU8)($2))")
  of mEqB: applyFormat("($1 == $2)")
  of mLeB: applyFormat("($1 <= $2)")
  of mLtB: applyFormat("($1 < $2)")
  of mEqRef: applyFormat("($1 == $2)")
  of mLePtr: applyFormat("($1 <= $2)")
  of mLtPtr: applyFormat("($1 < $2)")
  of mXor: applyFormat("($1 != $2)")
  else:
    assert(false, $op)

proc genEqProc(p: BProc, e: PNode, d: var TLoc) =
  var a, b: TLoc
  assert(e[1].typ != nil)
  assert(e[2].typ != nil)
  initLocExpr(p, e[1], a)
  initLocExpr(p, e[2], b)
  if a.t.skipTypes(abstractInstOwned).callConv == ccClosure:
    putIntoDest(p, d, e,
      "($1.ClP_0 == $2.ClP_0 && $1.ClE_0 == $2.ClE_0)" % [rdLoc(a), rdLoc(b)])
  else:
    putIntoDest(p, d, e, "($1 == $2)" % [rdLoc(a), rdLoc(b)])

proc genIsNil(p: BProc, e: PNode, d: var TLoc) =
  let t = skipTypes(e[1].typ, abstractRange)
  if t.kind == tyProc and t.callConv == ccClosure:
    unaryExpr(p, e, d, "($1.ClP_0 == 0)")
  else:
    unaryExpr(p, e, d, "($1 == 0)")

proc unaryArith(p: BProc, e: PNode, d: var TLoc, op: TMagic) =
  var
    a: TLoc
    t: PType
  assert(e[1].typ != nil)
  initLocExpr(p, e[1], a)
  t = skipTypes(e.typ, abstractRange)

  template applyFormat(frmt: untyped) =
    putIntoDest(p, d, e, frmt % [rdLoc(a), rope(getSize(p.config, t) * 8),
                getSimpleTypeDesc(p.module, e.typ)])
  case op
  of mNot:
    applyFormat("!($1)")
  of mUnaryPlusI:
    applyFormat("$1")
  of mBitnotI:
    applyFormat("($3)((NU$2) ~($1))")
  of mUnaryPlusF64:
    applyFormat("$1")
  of mUnaryMinusF64:
    applyFormat("-($1)")
  else:
    assert false, $op

proc isCppRef(p: BProc; typ: PType): bool {.inline.} =
  result = p.module.compileToCpp and
      skipTypes(typ, abstractInstOwned).kind in {tyVar} and
      tfVarIsPtr notin skipTypes(typ, abstractInstOwned).flags

proc derefBlock(p: BProc, e: PNode, d: var TLoc) =
  # We transform (block: x)[] to (block: x[])
  let e0 = e[0]
  var n = shallowCopy(e0)
  n.typ = e.typ
  for i in 0 ..< e0.len - 1:
    n[i] = e0[i]
  n[e0.len-1] = newTreeIT(nkHiddenDeref, e.info, e.typ, e0[e0.len-1])
  expr p, n, d

proc genDeref(p: BProc, e: PNode, d: var TLoc) =
  if e.kind == nkHiddenDeref and e[0].kind in {nkBlockExpr, nkBlockStmt}:
    # bug #20107. Watch out to not deref the pointer too late.
    derefBlock(p, e, d)
    return

  let mt = mapType(p.config, e[0].typ, mapTypeChooser(e[0]))
  if mt in {ctArray, ctPtrToArray} and lfEnforceDeref notin d.flags:
    # XXX the amount of hacks for C's arrays is incredible, maybe we should
    # simply wrap them in a struct? --> Losing auto vectorization then?
    expr(p, e[0], d)
    if e[0].typ.skipTypes(abstractInstOwned).kind == tyRef:
      d.storage = OnHeap
  else:
    var a: TLoc
    var typ = e[0].typ
    if typ.kind in {tyUserTypeClass, tyUserTypeClassInst} and typ.isResolvedUserTypeClass:
      typ = typ.lastSon
    typ = typ.skipTypes(abstractInstOwned)
    if typ.kind in {tyVar} and tfVarIsPtr notin typ.flags and p.module.compileToCpp and e[0].kind == nkHiddenAddr:
      initLocExprSingleUse(p, e[0][0], d)
      return
    else:
      initLocExprSingleUse(p, e[0], a)
    if d.k == locNone:
      # dest = *a;  <-- We do not know that 'dest' is on the heap!
      # It is completely wrong to set 'd.storage' here, unless it's not yet
      # been assigned to.
      case typ.kind
      of tyRef:
        d.storage = OnHeap
      of tyVar, tyLent:
        d.storage = OnUnknown
        if tfVarIsPtr notin typ.flags and p.module.compileToCpp and
            e.kind == nkHiddenDeref:
          putIntoDest(p, d, e, rdLoc(a), a.storage)
          return
      of tyPtr:
        d.storage = OnUnknown         # BUGFIX!
      else:
        internalError(p.config, e.info, "genDeref " & $typ.kind)
    elif p.module.compileToCpp:
      if typ.kind in {tyVar} and tfVarIsPtr notin typ.flags and
           e.kind == nkHiddenDeref:
        putIntoDest(p, d, e, rdLoc(a), a.storage)
        return
    if mt == ctPtrToArray and lfEnforceDeref in d.flags:
      # we lie about the type for better C interop: 'ptr array[3,T]' is
      # translated to 'ptr T', but for deref'ing this produces wrong code.
      # See tmissingderef. So we get rid of the deref instead. The codegen
      # ends up using 'memcpy' for the array assignment,
      # so the '&' and '*' cancel out:
      putIntoDest(p, d, e, rdLoc(a), a.storage)
    else:
      putIntoDest(p, d, e, "(*$1)" % [rdLoc(a)], a.storage)

proc cowBracket(p: BProc; n: PNode) =
  if n.kind == nkBracketExpr and optSeqDestructors in p.config.globalOptions:
    let strCandidate = n[0]
    if strCandidate.typ.skipTypes(abstractInst).kind == tyString:
      var a: TLoc
      initLocExpr(p, strCandidate, a)
      linefmt(p, cpsStmts, "#nimPrepareStrMutationV2($1);$n", [byRefLoc(p, a)])

proc cow(p: BProc; n: PNode) {.inline.} =
  if n.kind == nkHiddenAddr: cowBracket(p, n[0])

proc genAddr(p: BProc, e: PNode, d: var TLoc) =
  # careful  'addr(myptrToArray)' needs to get the ampersand:
  if e[0].typ.skipTypes(abstractInstOwned).kind in {tyRef, tyPtr}:
    var a: TLoc
    initLocExpr(p, e[0], a)
    putIntoDest(p, d, e, "&" & a.r, a.storage)
    #Message(e.info, warnUser, "HERE NEW &")
  elif mapType(p.config, e[0].typ, mapTypeChooser(e[0])) == ctArray or isCppRef(p, e.typ):
    expr(p, e[0], d)
  else:
    var a: TLoc
    initLocExpr(p, e[0], a)
    putIntoDest(p, d, e, addrLoc(p.config, a), a.storage)

template inheritLocation(d: var TLoc, a: TLoc) =
  if d.k == locNone: d.storage = a.storage

proc genRecordFieldAux(p: BProc, e: PNode, d, a: var TLoc) =
  initLocExpr(p, e[0], a)
  if e[1].kind != nkSym: internalError(p.config, e.info, "genRecordFieldAux")
  d.inheritLocation(a)
  discard getTypeDesc(p.module, a.t) # fill the record's fields.loc

proc genTupleElem(p: BProc, e: PNode, d: var TLoc) =
  var
    a: TLoc
    i: int
  initLocExpr(p, e[0], a)
  let tupType = a.t.skipTypes(abstractInst+{tyVar})
  assert tupType.kind == tyTuple
  d.inheritLocation(a)
  discard getTypeDesc(p.module, a.t) # fill the record's fields.loc
  var r = rdLoc(a)
  case e[1].kind
  of nkIntLit..nkUInt64Lit: i = int(e[1].intVal)
  else: internalError(p.config, e.info, "genTupleElem")
  r.addf(".Field$1", [rope(i)])
  putIntoDest(p, d, e, r, a.storage)

proc lookupFieldAgain(p: BProc, ty: PType; field: PSym; r: var Rope;
                      resTyp: ptr PType = nil): PSym =
  var ty = ty
  assert r != ""
  while ty != nil:
    ty = ty.skipTypes(skipPtrs)
    assert(ty.kind in {tyTuple, tyObject})
    result = lookupInRecord(ty.n, field.name)
    if result != nil:
      if resTyp != nil: resTyp[] = ty
      break
    if not p.module.compileToCpp: r.add(".Sup")
    ty = ty[0]
  if result == nil: internalError(p.config, field.info, "genCheckedRecordField")

proc genRecordField(p: BProc, e: PNode, d: var TLoc) =
  var a: TLoc
  genRecordFieldAux(p, e, d, a)
  var r = rdLoc(a)
  var f = e[1].sym
  let ty = skipTypes(a.t, abstractInstOwned + tyUserTypeClasses)
  if ty.kind == tyTuple:
    # we found a unique tuple type which lacks field information
    # so we use Field$i
    r.add ".Field"
    r.add rope(f.position)
    putIntoDest(p, d, e, r, a.storage)
  else:
    var rtyp: PType
    let field = lookupFieldAgain(p, ty, f, r, addr rtyp)
    if field.loc.r == "" and rtyp != nil: fillObjectFields(p.module, rtyp)
    if field.loc.r == "": internalError(p.config, e.info, "genRecordField 3 " & typeToString(ty))
    r.add "."
    r.add field.loc.r
    putIntoDest(p, d, e, r, a.storage)
  r.freeze

proc genInExprAux(p: BProc, e: PNode, a, b, d: var TLoc)

proc genFieldCheck(p: BProc, e: PNode, obj: Rope, field: PSym) =
  var test, u, v: TLoc
  for i in 1..<e.len:
    var it = e[i]
    assert(it.kind in nkCallKinds)
    assert(it[0].kind == nkSym)
    let op = it[0].sym
    if op.magic == mNot: it = it[1]
    let disc = it[2].skipConv
    assert(disc.kind == nkSym)
    initLoc(test, locNone, it, OnStack)
    initLocExpr(p, it[1], u)
    initLoc(v, locExpr, disc, OnUnknown)
    v.r = newRopeAppender()
    v.r.add obj
    v.r.add(".")
    v.r.add(disc.sym.loc.r)
    genInExprAux(p, it, u, v, test)
    var msg = ""
    if optDeclaredLocs in p.config.globalOptions:
      # xxx this should be controlled by a separate flag, and
      # used for other similar defects so that location information is shown
      # even without the expensive `--stacktrace`; binary size could be optimized
      # by encoding the file names separately from `file(line:col)`, essentially
      # passing around `TLineInfo` + the set of files in the project.
      msg.add toFileLineCol(p.config, e.info) & " "
    msg.add genFieldDefect(p.config, field.name.s, disc.sym)
    var strLit = newRopeAppender()
    genStringLiteral(p.module, newStrNode(nkStrLit, msg), strLit)

    ## discriminant check
    template fun(code) = linefmt(p, cpsStmts, code, [rdLoc(test)])
    if op.magic == mNot: fun("if ($1) ") else: fun("if (!($1)) ")

    ## call raiseFieldError2 on failure
    var discIndex = newRopeAppender()
    rdSetElemLoc(p.config, v, u.t, discIndex)
    if optTinyRtti in p.config.globalOptions:
      # not sure how to use `genEnumToStr` here
      if p.config.getStdlibVersion < (1, 5, 1):
        const code = "{ #raiseFieldError($1); "
        linefmt(p, cpsStmts, code, [strLit])
      else:
        const code = "{ #raiseFieldError2($1, (NI)$2); "
        linefmt(p, cpsStmts, code, [strLit, discIndex])

    else:
      # complication needed for signed types
      let first = p.config.firstOrd(disc.sym.typ)
      var firstLit = newRopeAppender()
      int64Literal(cast[int](first), firstLit)
      let discName = genTypeInfo(p.config, p.module, disc.sym.typ, e.info)
      if p.config.getStdlibVersion < (1,5,1):
        const code = "{ #raiseFieldError($1); "
        linefmt(p, cpsStmts, code, [strLit])
      else:
        const code = "{ #raiseFieldError2($1, #reprDiscriminant(((NI)$2) + (NI)$3, $4)); "
        linefmt(p, cpsStmts, code, [strLit, discIndex, firstLit, discName])

    raiseInstr(p, p.s(cpsStmts))
    linefmt p, cpsStmts, "}$n", []

proc genCheckedRecordField(p: BProc, e: PNode, d: var TLoc) =
  assert e[0].kind == nkDotExpr
  if optFieldCheck in p.options:
    var a: TLoc
    genRecordFieldAux(p, e[0], d, a)
    let ty = skipTypes(a.t, abstractInst + tyUserTypeClasses)
    var r = rdLoc(a)
    let f = e[0][1].sym
    let field = lookupFieldAgain(p, ty, f, r)
    if field.loc.r == "": fillObjectFields(p.module, ty)
    if field.loc.r == "":
      internalError(p.config, e.info, "genCheckedRecordField") # generate the checks:
    genFieldCheck(p, e, r, field)
    r.add(".")
    r.add field.loc.r
    putIntoDest(p, d, e[0], r, a.storage)
    r.freeze
  else:
    genRecordField(p, e[0], d)

proc genUncheckedArrayElem(p: BProc, n, x, y: PNode, d: var TLoc) =
  var a, b: TLoc
  initLocExpr(p, x, a)
  initLocExpr(p, y, b)
  d.inheritLocation(a)
  putIntoDest(p, d, n, ropecg(p.module, "$1[$2]", [rdLoc(a), rdCharLoc(b)]),
              a.storage)

proc genArrayElem(p: BProc, n, x, y: PNode, d: var TLoc) =
  var a, b: TLoc
  initLocExpr(p, x, a)
  initLocExpr(p, y, b)
  var ty = skipTypes(a.t, abstractVarRange + abstractPtrs + tyUserTypeClasses)
  var first = newRopeAppender()
  intLiteral(firstOrd(p.config, ty), first)
  # emit range check:
  if optBoundsCheck in p.options and ty.kind != tyUncheckedArray:
    if not isConstExpr(y):
      # semantic pass has already checked for const index expressions
      if firstOrd(p.config, ty) == 0 and lastOrd(p.config, ty) >= 0:
        if (firstOrd(p.config, b.t) < firstOrd(p.config, ty)) or (lastOrd(p.config, b.t) > lastOrd(p.config, ty)):
          var last = newRopeAppender()
          intLiteral(lastOrd(p.config, ty), last)
          linefmt(p, cpsStmts, "if ((NU)($1) > (NU)($2)){ #raiseIndexError2($1, $2); ",
                  [rdCharLoc(b), last])
          raiseInstr(p, p.s(cpsStmts))
          linefmt p, cpsStmts, "}$n", []
      else:
        var last = newRopeAppender()
        intLiteral(lastOrd(p.config, ty), last)
        linefmt(p, cpsStmts, "if ($1 < $2 || $1 > $3){ #raiseIndexError3($1, $2, $3); ",
                [rdCharLoc(b), first, last])
        raiseInstr(p, p.s(cpsStmts))
        linefmt p, cpsStmts, "}$n", []

    else:
      let idx = getOrdValue(y)
      if idx < firstOrd(p.config, ty) or idx > lastOrd(p.config, ty):
        localError(p.config, x.info, formatErrorIndexBound(idx, firstOrd(p.config, ty), lastOrd(p.config, ty)))
  d.inheritLocation(a)
  putIntoDest(p, d, n,
              ropecg(p.module, "$1[($2)- $3]", [rdLoc(a), rdCharLoc(b), first]), a.storage)

proc genCStringElem(p: BProc, n, x, y: PNode, d: var TLoc) =
  var a, b: TLoc
  initLocExpr(p, x, a)
  initLocExpr(p, y, b)
  inheritLocation(d, a)
  putIntoDest(p, d, n,
              ropecg(p.module, "$1[$2]", [rdLoc(a), rdCharLoc(b)]), a.storage)

proc genBoundsCheck(p: BProc; arr, a, b: TLoc) =
  let ty = skipTypes(arr.t, abstractVarRange)
  case ty.kind
  of tyOpenArray, tyVarargs:
    if reifiedOpenArray(arr.lode):
      linefmt(p, cpsStmts,
        "if ($2-$1 != -1 && " &
        "($1 < 0 || $1 >= $3.Field1 || $2 < 0 || $2 >= $3.Field1)){ #raiseIndexError4($1, $2, $3.Field1); ",
        [rdLoc(a), rdLoc(b), rdLoc(arr)])
    else:
      linefmt(p, cpsStmts,
        "if ($2-$1 != -1 && ($1 < 0 || $1 >= $3Len_0 || $2 < 0 || $2 >= $3Len_0))" &
        "{ #raiseIndexError4($1, $2, $3Len_0); ",
        [rdLoc(a), rdLoc(b), rdLoc(arr)])
    raiseInstr(p, p.s(cpsStmts))
    linefmt p, cpsStmts, "}$n", []

  of tyArray:
    var first = newRopeAppender()
    intLiteral(firstOrd(p.config, ty), first)
    var last = newRopeAppender()
    intLiteral(lastOrd(p.config, ty), last)
    linefmt(p, cpsStmts,
      "if ($2-$1 != -1 && " &
      "($2-$1 < -1 || $1 < $3 || $1 > $4 || $2 < $3 || $2 > $4)){ #raiseIndexError(); ",
      [rdCharLoc(a), rdCharLoc(b), first, last])

    raiseInstr(p, p.s(cpsStmts))
    linefmt p, cpsStmts, "}$n", []

  of tySequence, tyString:
    linefmt(p, cpsStmts,
      "if ($2-$1 != -1 && " &
      "($1 < 0 || $1 >= $3 || $2 < 0 || $2 >= $3)){ #raiseIndexError4($1, $2, $3); ",
      [rdLoc(a), rdLoc(b), lenExpr(p, arr)])
    raiseInstr(p, p.s(cpsStmts))
    linefmt p, cpsStmts, "}$n", []

  else: discard

proc genOpenArrayElem(p: BProc, n, x, y: PNode, d: var TLoc) =
  var a, b: TLoc
  initLocExpr(p, x, a)
  initLocExpr(p, y, b)
  if not reifiedOpenArray(x):
    # emit range check:
    if optBoundsCheck in p.options:
      linefmt(p, cpsStmts, "if ($1 < 0 || $1 >= $2Len_0){ #raiseIndexError2($1,$2Len_0-1); ",
              [rdCharLoc(b), rdLoc(a)]) # BUGFIX: ``>=`` and not ``>``!
      raiseInstr(p, p.s(cpsStmts))
      linefmt p, cpsStmts, "}$n", []

    inheritLocation(d, a)
    putIntoDest(p, d, n,
                ropecg(p.module, "$1[$2]", [rdLoc(a), rdCharLoc(b)]), a.storage)
  else:
    if optBoundsCheck in p.options:
      linefmt(p, cpsStmts, "if ($1 < 0 || $1 >= $2.Field1){ #raiseIndexError2($1,$2.Field1-1); ",
              [rdCharLoc(b), rdLoc(a)]) # BUGFIX: ``>=`` and not ``>``!
      raiseInstr(p, p.s(cpsStmts))
      linefmt p, cpsStmts, "}$n", []

    inheritLocation(d, a)
    putIntoDest(p, d, n,
                ropecg(p.module, "$1.Field0[$2]", [rdLoc(a), rdCharLoc(b)]), a.storage)

proc genSeqElem(p: BProc, n, x, y: PNode, d: var TLoc) =
  var a, b: TLoc
  initLocExpr(p, x, a)
  initLocExpr(p, y, b)
  var ty = skipTypes(a.t, abstractVarRange)
  if ty.kind in {tyRef, tyPtr}:
    ty = skipTypes(ty.lastSon, abstractVarRange) # emit range check:
  if optBoundsCheck in p.options:
    linefmt(p, cpsStmts,
            "if ($1 < 0 || $1 >= $2){ #raiseIndexError2($1,$2-1); ",
            [rdCharLoc(b), lenExpr(p, a)])
    raiseInstr(p, p.s(cpsStmts))
    linefmt p, cpsStmts, "}$n", []

  if d.k == locNone: d.storage = OnHeap
  if skipTypes(a.t, abstractVar).kind in {tyRef, tyPtr}:
    a.r = ropecg(p.module, "(*$1)", [a.r])

  if lfPrepareForMutation in d.flags and ty.kind == tyString and
      optSeqDestructors in p.config.globalOptions:
    linefmt(p, cpsStmts, "#nimPrepareStrMutationV2($1);$n", [byRefLoc(p, a)])
  putIntoDest(p, d, n,
              ropecg(p.module, "$1$3[$2]", [rdLoc(a), rdCharLoc(b), dataField(p)]), a.storage)

proc genBracketExpr(p: BProc; n: PNode; d: var TLoc) =
  var ty = skipTypes(n[0].typ, abstractVarRange + tyUserTypeClasses)
  if ty.kind in {tyRef, tyPtr}: ty = skipTypes(ty.lastSon, abstractVarRange)
  case ty.kind
  of tyUncheckedArray: genUncheckedArrayElem(p, n, n[0], n[1], d)
  of tyArray: genArrayElem(p, n, n[0], n[1], d)
  of tyOpenArray, tyVarargs: genOpenArrayElem(p, n, n[0], n[1], d)
  of tySequence, tyString: genSeqElem(p, n, n[0], n[1], d)
  of tyCstring: genCStringElem(p, n, n[0], n[1], d)
  of tyTuple: genTupleElem(p, n, d)
  else: internalError(p.config, n.info, "expr(nkBracketExpr, " & $ty.kind & ')')
  discard getTypeDesc(p.module, n.typ)

proc isSimpleExpr(n: PNode): bool =
  # calls all the way down --> can stay expression based
  case n.kind
  of nkCallKinds, nkDotExpr, nkPar, nkTupleConstr,
      nkObjConstr, nkBracket, nkCurly, nkHiddenDeref, nkDerefExpr, nkHiddenAddr,
      nkHiddenStdConv, nkHiddenSubConv, nkConv, nkAddr:
    for c in n:
      if not isSimpleExpr(c): return false
    result = true
  of nkStmtListExpr:
    for i in 0..<n.len-1:
      if n[i].kind notin {nkCommentStmt, nkEmpty}: return false
    result = isSimpleExpr(n.lastSon)
  else:
    if n.isAtom:
      result = true

proc genAndOr(p: BProc, e: PNode, d: var TLoc, m: TMagic) =
  # how to generate code?
  #  'expr1 and expr2' becomes:
  #     result = expr1
  #     fjmp result, end
  #     result = expr2
  #  end:
  #  ... (result computed)
  # BUGFIX:
  #   a = b or a
  # used to generate:
  # a = b
  # if a: goto end
  # a = a
  # end:
  # now it generates:
  # tmp = b
  # if tmp: goto end
  # tmp = a
  # end:
  # a = tmp
  when false:
    #if isSimpleExpr(e) and p.module.compileToCpp:
    var tmpA, tmpB: TLoc
    #getTemp(p, e.typ, tmpA)
    #getTemp(p, e.typ, tmpB)
    initLocExprSingleUse(p, e[1], tmpA)
    initLocExprSingleUse(p, e[2], tmpB)
    tmpB.k = locExpr
    if m == mOr:
      tmpB.r = "((" & rdLoc(tmpA) & ")||(" & rdLoc(tmpB) & "))"
    else:
      tmpB.r = "((" & rdLoc(tmpA) & ")&&(" & rdLoc(tmpB) & "))"
    if d.k == locNone:
      d = tmpB
    else:
      genAssignment(p, d, tmpB, {})
  else:
    var
      L: TLabel
      tmp: TLoc
    getTemp(p, e.typ, tmp)      # force it into a temp!
    inc p.splitDecls
    expr(p, e[1], tmp)
    L = getLabel(p)
    if m == mOr:
      lineF(p, cpsStmts, "if ($1) goto $2;$n", [rdLoc(tmp), L])
    else:
      lineF(p, cpsStmts, "if (!($1)) goto $2;$n", [rdLoc(tmp), L])
    expr(p, e[2], tmp)
    fixLabel(p, L)
    if d.k == locNone:
      d = tmp
    else:
      genAssignment(p, d, tmp, {}) # no need for deep copying
    dec p.splitDecls

proc genEcho(p: BProc, n: PNode) =
  # this unusual way of implementing it ensures that e.g. ``echo("hallo", 45)``
  # is threadsafe.
  internalAssert p.config, n.kind == nkBracket
  if p.config.target.targetOS == osGenode:
    # echo directly to the Genode LOG session
    var args: Rope = ""
    var a: TLoc
    for i, it in n.sons:
      if it.skipConv.kind == nkNilLit:
        args.add(", \"\"")
      elif n.len != 0:
        initLocExpr(p, it, a)
        if i > 0:
          args.add(", ")
        case detectStrVersion(p.module)
        of 2:
          args.add(ropecg(p.module, "Genode::Cstring($1.p->data, $1.len)", [a.rdLoc]))
        else:
          args.add(ropecg(p.module, "Genode::Cstring($1->data, $1->len)", [a.rdLoc]))
    p.module.includeHeader("<base/log.h>")
    p.module.includeHeader("<util/string.h>")
    linefmt(p, cpsStmts, """Genode::log($1);$n""", [args])
  else:
    if n.len == 0:
      linefmt(p, cpsStmts, "#echoBinSafe(NIM_NIL, $1);$n", [n.len])
    else:
      var a: TLoc
      initLocExpr(p, n, a)
      linefmt(p, cpsStmts, "#echoBinSafe($1, $2);$n", [a.rdLoc, n.len])
    when false:
      p.module.includeHeader("<stdio.h>")
      linefmt(p, cpsStmts, "printf($1$2);$n",
              makeCString(repeat("%s", n.len) & "\L"), [args])
      linefmt(p, cpsStmts, "fflush(stdout);$n", [])

proc gcUsage(conf: ConfigRef; n: PNode) =
  if conf.selectedGC == gcNone: message(conf, n.info, warnGcMem, n.renderTree)

proc strLoc(p: BProc; d: TLoc): Rope =
  if optSeqDestructors in p.config.globalOptions:
    result = byRefLoc(p, d)
  else:
    result = rdLoc(d)

proc genStrConcat(p: BProc, e: PNode, d: var TLoc) =
  #   <Nim code>
  #   s = "Hello " & name & ", how do you feel?" & 'z'
  #
  #   <generated C code>
  #  {
  #    string tmp0;
  #    ...
  #    tmp0 = rawNewString(6 + 17 + 1 + s2->len);
  #    // we cannot generate s = rawNewString(...) here, because
  #    // ``s`` may be used on the right side of the expression
  #    appendString(tmp0, strlit_1);
  #    appendString(tmp0, name);
  #    appendString(tmp0, strlit_2);
  #    appendChar(tmp0, 'z');
  #    asgn(s, tmp0);
  #  }
  var a, tmp: TLoc
  getTemp(p, e.typ, tmp)
  var L = 0
  var appends: Rope = ""
  var lens: Rope = ""
  for i in 0..<e.len - 1:
    # compute the length expression:
    initLocExpr(p, e[i + 1], a)
    if skipTypes(e[i + 1].typ, abstractVarRange).kind == tyChar:
      inc(L)
      appends.add(ropecg(p.module, "#appendChar($1, $2);$n", [strLoc(p, tmp), rdLoc(a)]))
    else:
      if e[i + 1].kind in {nkStrLit..nkTripleStrLit}:
        inc(L, e[i + 1].strVal.len)
      else:
        lens.add(lenExpr(p, a))
        lens.add(" + ")
      appends.add(ropecg(p.module, "#appendString($1, $2);$n", [strLoc(p, tmp), rdLoc(a)]))
  linefmt(p, cpsStmts, "$1 = #rawNewString($2$3);$n", [tmp.r, lens, L])
  p.s(cpsStmts).add appends
  if d.k == locNone:
    d = tmp
  else:
    genAssignment(p, d, tmp, {}) # no need for deep copying
  gcUsage(p.config, e)

proc genStrAppend(p: BProc, e: PNode, d: var TLoc) =
  #  <Nim code>
  #  s &= "Hello " & name & ", how do you feel?" & 'z'
  #  // BUG: what if s is on the left side too?
  #  <generated C code>
  #  {
  #    s = resizeString(s, 6 + 17 + 1 + name->len);
  #    appendString(s, strlit_1);
  #    appendString(s, name);
  #    appendString(s, strlit_2);
  #    appendChar(s, 'z');
  #  }
  var
    a, dest, call: TLoc
    appends, lens: Rope
  assert(d.k == locNone)
  var L = 0
  initLocExpr(p, e[1], dest)
  for i in 0..<e.len - 2:
    # compute the length expression:
    initLocExpr(p, e[i + 2], a)
    if skipTypes(e[i + 2].typ, abstractVarRange).kind == tyChar:
      inc(L)
      appends.add(ropecg(p.module, "#appendChar($1, $2);$n",
                        [strLoc(p, dest), rdLoc(a)]))
    else:
      if e[i + 2].kind in {nkStrLit..nkTripleStrLit}:
        inc(L, e[i + 2].strVal.len)
      else:
        lens.add(lenExpr(p, a))
        lens.add(" + ")
      appends.add(ropecg(p.module, "#appendString($1, $2);$n",
                        [strLoc(p, dest), rdLoc(a)]))
  if optSeqDestructors in p.config.globalOptions:
    linefmt(p, cpsStmts, "#prepareAdd($1, $2$3);$n",
            [byRefLoc(p, dest), lens, L])
  else:
    initLoc(call, locCall, e, OnHeap)
    call.r = ropecg(p.module, "#resizeString($1, $2$3)", [rdLoc(dest), lens, L])
    genAssignment(p, dest, call, {})
    gcUsage(p.config, e)
  p.s(cpsStmts).add appends

proc genSeqElemAppend(p: BProc, e: PNode, d: var TLoc) =
  # seq &= x  -->
  #    seq = (typeof seq) incrSeq(&seq->Sup, sizeof(x));
  #    seq->data[seq->len-1] = x;
  var a, b, dest, tmpL, call: TLoc
  initLocExpr(p, e[1], a)
  initLocExpr(p, e[2], b)
  let seqType = skipTypes(e[1].typ, {tyVar})
  initLoc(call, locCall, e, OnHeap)
  if not p.module.compileToCpp:
    const seqAppendPattern = "($2) #incrSeqV3((TGenericSeq*)($1), $3)"
    call.r = ropecg(p.module, seqAppendPattern, [rdLoc(a),
      getTypeDesc(p.module, e[1].typ),
      genTypeInfoV1(p.module, seqType, e.info)])
  else:
    const seqAppendPattern = "($2) #incrSeqV3($1, $3)"
    call.r = ropecg(p.module, seqAppendPattern, [rdLoc(a),
      getTypeDesc(p.module, e[1].typ),
      genTypeInfoV1(p.module, seqType, e.info)])
  # emit the write barrier if required, but we can always move here, so
  # use 'genRefAssign' for the seq.
  genRefAssign(p, a, call)
  #if bt != b.t:
  #  echo "YES ", e.info, " new: ", typeToString(bt), " old: ", typeToString(b.t)
  initLoc(dest, locExpr, e[2], OnHeap)
  getIntTemp(p, tmpL)
  lineCg(p, cpsStmts, "$1 = $2->$3++;$n", [tmpL.r, rdLoc(a), lenField(p)])
  dest.r = ropecg(p.module, "$1$3[$2]", [rdLoc(a), tmpL.r, dataField(p)])
  genAssignment(p, dest, b, {needToCopy})
  gcUsage(p.config, e)

proc genReset(p: BProc, n: PNode) =
  var a: TLoc
  initLocExpr(p, n[1], a)
  specializeReset(p, a)
  when false:
    linefmt(p, cpsStmts, "#genericReset((void*)$1, $2);$n",
            [addrLoc(p.config, a),
            genTypeInfoV1(p.module, skipTypes(a.t, {tyVar}), n.info)])

proc genDefault(p: BProc; n: PNode; d: var TLoc) =
  if d.k == locNone: getTemp(p, n.typ, d, needsInit=true)
  else: resetLoc(p, d)

proc rawGenNew(p: BProc, a: var TLoc, sizeExpr: Rope; needsInit: bool) =
  var sizeExpr = sizeExpr
  let typ = a.t
  var b: TLoc
  initLoc(b, locExpr, a.lode, OnHeap)
  let refType = typ.skipTypes(abstractInstOwned)
  assert refType.kind == tyRef
  let bt = refType.lastSon
  if sizeExpr == "":
    sizeExpr = "sizeof($1)" % [getTypeDesc(p.module, bt)]

  if optTinyRtti in p.config.globalOptions:
    if needsInit:
      b.r = ropecg(p.module, "($1) #nimNewObj($2, NIM_ALIGNOF($3))",
          [getTypeDesc(p.module, typ), sizeExpr, getTypeDesc(p.module, bt)])
    else:
      b.r = ropecg(p.module, "($1) #nimNewObjUninit($2, NIM_ALIGNOF($3))",
          [getTypeDesc(p.module, typ), sizeExpr, getTypeDesc(p.module, bt)])
    genAssignment(p, a, b, {})
  else:
    let ti = genTypeInfoV1(p.module, typ, a.lode.info)
    let op = getAttachedOp(p.module.g.graph, bt, attachedDestructor)
    if op != nil and not isTrivialProc(p.module.g.graph, op):
      # the prototype of a destructor is ``=destroy(x: var T)`` and that of a
      # finalizer is: ``proc (x: ref T) {.nimcall.}``. We need to check the calling
      # convention at least:
      if op.typ == nil or op.typ.callConv != ccNimCall:
        localError(p.module.config, a.lode.info,
          "the destructor that is turned into a finalizer needs " &
          "to have the 'nimcall' calling convention")
      var f: TLoc
      initLocExpr(p, newSymNode(op), f)
      p.module.s[cfsTypeInit3].addf("$1->finalizer = (void*)$2;$n", [ti, rdLoc(f)])

    if a.storage == OnHeap and usesWriteBarrier(p.config):
      if canFormAcycle(a.t):
        linefmt(p, cpsStmts, "if ($1) { #nimGCunrefRC1($1); $1 = NIM_NIL; }$n", [a.rdLoc])
      else:
        linefmt(p, cpsStmts, "if ($1) { #nimGCunrefNoCycle($1); $1 = NIM_NIL; }$n", [a.rdLoc])
      if p.config.selectedGC == gcGo:
        # newObjRC1() would clash with unsureAsgnRef() - which is used by gcGo to
        # implement the write barrier
        b.r = ropecg(p.module, "($1) #newObj($2, $3)", [getTypeDesc(p.module, typ), ti, sizeExpr])
        linefmt(p, cpsStmts, "#unsureAsgnRef((void**) $1, $2);$n",
                [addrLoc(p.config, a), b.rdLoc])
      else:
        # use newObjRC1 as an optimization
        b.r = ropecg(p.module, "($1) #newObjRC1($2, $3)", [getTypeDesc(p.module, typ), ti, sizeExpr])
        linefmt(p, cpsStmts, "$1 = $2;$n", [a.rdLoc, b.rdLoc])
    else:
      b.r = ropecg(p.module, "($1) #newObj($2, $3)", [getTypeDesc(p.module, typ), ti, sizeExpr])
      genAssignment(p, a, b, {})
  # set the object type:
  genObjectInit(p, cpsStmts, bt, a, constructRefObj)

proc genNew(p: BProc, e: PNode) =
  var a: TLoc
  initLocExpr(p, e[1], a)
  # 'genNew' also handles 'unsafeNew':
  if e.len == 3:
    var se: TLoc
    initLocExpr(p, e[2], se)
    rawGenNew(p, a, se.rdLoc, needsInit = true)
  else:
    rawGenNew(p, a, "", needsInit = true)
  gcUsage(p.config, e)

proc genNewSeqAux(p: BProc, dest: TLoc, length: Rope; lenIsZero: bool) =
  let seqtype = skipTypes(dest.t, abstractVarRange)
  var call: TLoc
  initLoc(call, locExpr, dest.lode, OnHeap)
  if dest.storage == OnHeap and usesWriteBarrier(p.config):
    if canFormAcycle(dest.t):
      linefmt(p, cpsStmts, "if ($1) { #nimGCunrefRC1($1); $1 = NIM_NIL; }$n", [dest.rdLoc])
    else:
      linefmt(p, cpsStmts, "if ($1) { #nimGCunrefNoCycle($1); $1 = NIM_NIL; }$n", [dest.rdLoc])
    if not lenIsZero:
      if p.config.selectedGC == gcGo:
        # we need the write barrier
        call.r = ropecg(p.module, "($1) #newSeq($2, $3)", [getTypeDesc(p.module, seqtype),
              genTypeInfoV1(p.module, seqtype, dest.lode.info), length])
        linefmt(p, cpsStmts, "#unsureAsgnRef((void**) $1, $2);$n", [addrLoc(p.config, dest), call.rdLoc])
      else:
        call.r = ropecg(p.module, "($1) #newSeqRC1($2, $3)", [getTypeDesc(p.module, seqtype),
              genTypeInfoV1(p.module, seqtype, dest.lode.info), length])
        linefmt(p, cpsStmts, "$1 = $2;$n", [dest.rdLoc, call.rdLoc])
  else:
    if lenIsZero:
      call.r = rope"NIM_NIL"
    else:
      call.r = ropecg(p.module, "($1) #newSeq($2, $3)", [getTypeDesc(p.module, seqtype),
              genTypeInfoV1(p.module, seqtype, dest.lode.info), length])
    genAssignment(p, dest, call, {})

proc genNewSeq(p: BProc, e: PNode) =
  var a, b: TLoc
  initLocExpr(p, e[1], a)
  initLocExpr(p, e[2], b)
  if optSeqDestructors in p.config.globalOptions:
    let seqtype = skipTypes(e[1].typ, abstractVarRange)
    linefmt(p, cpsStmts, "$1.len = $2; $1.p = ($4*) #newSeqPayload($2, sizeof($3), NIM_ALIGNOF($3));$n",
      [a.rdLoc, b.rdLoc,
       getTypeDesc(p.module, seqtype.lastSon),
       getSeqPayloadType(p.module, seqtype)])
  else:
    let lenIsZero = e[2].kind == nkIntLit and e[2].intVal == 0
    genNewSeqAux(p, a, b.rdLoc, lenIsZero)
    gcUsage(p.config, e)

proc genNewSeqOfCap(p: BProc; e: PNode; d: var TLoc) =
  let seqtype = skipTypes(e.typ, abstractVarRange)
  var a: TLoc
  initLocExpr(p, e[1], a)
  if optSeqDestructors in p.config.globalOptions:
    if d.k == locNone: getTemp(p, e.typ, d, needsInit=false)
    linefmt(p, cpsStmts, "$1.len = 0; $1.p = ($4*) #newSeqPayload($2, sizeof($3), NIM_ALIGNOF($3));$n",
      [d.rdLoc, a.rdLoc, getTypeDesc(p.module, seqtype.lastSon),
      getSeqPayloadType(p.module, seqtype),
    ])
  else:
    putIntoDest(p, d, e, ropecg(p.module,
                "($1)#nimNewSeqOfCap($2, $3)", [
                getTypeDesc(p.module, seqtype),
                genTypeInfoV1(p.module, seqtype, e.info), a.rdLoc]))
    gcUsage(p.config, e)

proc rawConstExpr(p: BProc, n: PNode; d: var TLoc) =
  let t = n.typ
  discard getTypeDesc(p.module, t) # so that any fields are initialized
  let id = nodeTableTestOrSet(p.module.dataCache, n, p.module.labels)
  fillLoc(d, locData, n, p.module.tmpBase & rope(id), OnStatic)
  if id == p.module.labels:
    # expression not found in the cache:
    inc(p.module.labels)
    p.module.s[cfsData].addf("static NIM_CONST $1 $2 = ", [getTypeDesc(p.module, t), d.r])
    genBracedInit(p, n, isConst = true, t, p.module.s[cfsData])
    p.module.s[cfsData].addf(";$n", [])

proc handleConstExpr(p: BProc, n: PNode, d: var TLoc): bool =
  if d.k == locNone and n.len > ord(n.kind == nkObjConstr) and n.isDeepConstExpr:
    rawConstExpr(p, n, d)
    result = true
  else:
    result = false

proc genObjConstr(p: BProc, e: PNode, d: var TLoc) =
  #echo renderTree e, " ", e.isDeepConstExpr
  # inheritance in C++ does not allow struct initialization so
  # we skip this step here:
  if not p.module.compileToCpp and optSeqDestructors notin p.config.globalOptions:
    # disabled optimization: it is wrong for C++ and now also
    # causes trouble for --gc:arc, see bug #13240
    #[
      var box: seq[Thing]
      for i in 0..3:
        box.add Thing(s1: "121") # pass by sink can mutate Thing.
    ]#
    if handleConstExpr(p, e, d): return
  var t = e.typ.skipTypes(abstractInstOwned)
  let isRef = t.kind == tyRef

  # check if we need to construct the object in a temporary
  var useTemp =
        isRef or
        (d.k notin {locTemp,locLocalVar,locGlobalVar,locParam,locField}) or
        (isPartOf(d.lode, e) != arNo)

  var tmp: TLoc
  var r: Rope
  if useTemp:
    getTemp(p, t, tmp)
    r = rdLoc(tmp)
    if isRef:
      rawGenNew(p, tmp, "", needsInit = nfAllFieldsSet notin e.flags)
      t = t.lastSon.skipTypes(abstractInstOwned)
      r = "(*$1)" % [r]
      gcUsage(p.config, e)
    else:
      constructLoc(p, tmp)
  else:
    resetLoc(p, d)
    r = rdLoc(d)
  discard getTypeDesc(p.module, t)
  let ty = getUniqueType(t)
  for i in 1..<e.len:
    let it = e[i]
    var tmp2: TLoc
    tmp2.r = r
    let field = lookupFieldAgain(p, ty, it[0].sym, tmp2.r)
    if field.loc.r == "": fillObjectFields(p.module, ty)
    if field.loc.r == "": internalError(p.config, e.info, "genObjConstr")
    if it.len == 3 and optFieldCheck in p.options:
      genFieldCheck(p, it[2], r, field)
    tmp2.r.add(".")
    tmp2.r.add(field.loc.r)
    if useTemp:
      tmp2.k = locTemp
      tmp2.storage = if isRef: OnHeap else: OnStack
    else:
      tmp2.k = d.k
      tmp2.storage = if isRef: OnHeap else: d.storage
    tmp2.lode = it[1]
    expr(p, it[1], tmp2)
  if useTemp:
    if d.k == locNone:
      d = tmp
    else:
      genAssignment(p, d, tmp, {})

proc lhsDoesAlias(a, b: PNode): bool =
  for y in b:
    if isPartOf(a, y) != arNo: return true

proc genSeqConstr(p: BProc, n: PNode, d: var TLoc) =
  var arr, tmp: TLoc
  # bug #668
  let doesAlias = lhsDoesAlias(d.lode, n)
  let dest = if doesAlias: addr(tmp) else: addr(d)
  if doesAlias:
    getTemp(p, n.typ, tmp)
  elif d.k == locNone:
    getTemp(p, n.typ, d)

  var lit = newRopeAppender()
  intLiteral(n.len, lit)
  if optSeqDestructors in p.config.globalOptions:
    let seqtype = n.typ
    linefmt(p, cpsStmts, "$1.len = $2; $1.p = ($4*) #newSeqPayload($2, sizeof($3), NIM_ALIGNOF($3));$n",
      [rdLoc dest[], lit, getTypeDesc(p.module, seqtype.lastSon),
      getSeqPayloadType(p.module, seqtype)])
  else:
    # generate call to newSeq before adding the elements per hand:
    genNewSeqAux(p, dest[], lit, n.len == 0)
  for i in 0..<n.len:
    initLoc(arr, locExpr, n[i], OnHeap)
    var lit = newRopeAppender()
    intLiteral(i, lit)
    arr.r = ropecg(p.module, "$1$3[$2]", [rdLoc(dest[]), lit, dataField(p)])
    arr.storage = OnHeap            # we know that sequences are on the heap
    expr(p, n[i], arr)
  gcUsage(p.config, n)
  if doesAlias:
    if d.k == locNone:
      d = tmp
    else:
      genAssignment(p, d, tmp, {})

proc genArrToSeq(p: BProc, n: PNode, d: var TLoc) =
  var elem, a, arr: TLoc
  if n[1].kind == nkBracket:
    n[1].typ = n.typ
    genSeqConstr(p, n[1], d)
    return
  if d.k == locNone:
    getTemp(p, n.typ, d)
  # generate call to newSeq before adding the elements per hand:
  let L = toInt(lengthOrd(p.config, n[1].typ))
  if optSeqDestructors in p.config.globalOptions:
    let seqtype = n.typ
    linefmt(p, cpsStmts, "$1.len = $2; $1.p = ($4*) #newSeqPayload($2, sizeof($3), NIM_ALIGNOF($3));$n",
      [rdLoc d, L, getTypeDesc(p.module, seqtype.lastSon),
      getSeqPayloadType(p.module, seqtype)])
  else:
    var lit = newRopeAppender()
    intLiteral(L, lit)
    genNewSeqAux(p, d, lit, L == 0)
  initLocExpr(p, n[1], a)
  # bug #5007; do not produce excessive C source code:
  if L < 10:
    for i in 0..<L:
      initLoc(elem, locExpr, lodeTyp elemType(skipTypes(n.typ, abstractInst)), OnHeap)
      var lit = newRopeAppender()
      intLiteral(i, lit)
      elem.r = ropecg(p.module, "$1$3[$2]", [rdLoc(d), lit, dataField(p)])
      elem.storage = OnHeap # we know that sequences are on the heap
      initLoc(arr, locExpr, lodeTyp elemType(skipTypes(n[1].typ, abstractInst)), a.storage)
      arr.r = ropecg(p.module, "$1[$2]", [rdLoc(a), lit])
      genAssignment(p, elem, arr, {needToCopy})
  else:
    var i: TLoc
    getTemp(p, getSysType(p.module.g.graph, unknownLineInfo, tyInt), i)
    linefmt(p, cpsStmts, "for ($1 = 0; $1 < $2; $1++) {$n",  [i.r, L])
    initLoc(elem, locExpr, lodeTyp elemType(skipTypes(n.typ, abstractInst)), OnHeap)
    elem.r = ropecg(p.module, "$1$3[$2]", [rdLoc(d), rdLoc(i), dataField(p)])
    elem.storage = OnHeap # we know that sequences are on the heap
    initLoc(arr, locExpr, lodeTyp elemType(skipTypes(n[1].typ, abstractInst)), a.storage)
    arr.r = ropecg(p.module, "$1[$2]", [rdLoc(a), rdLoc(i)])
    genAssignment(p, elem, arr, {needToCopy})
    lineF(p, cpsStmts, "}$n", [])


proc genNewFinalize(p: BProc, e: PNode) =
  var
    a, b, f: TLoc
    refType, bt: PType
    ti: Rope
  refType = skipTypes(e[1].typ, abstractVarRange)
  initLocExpr(p, e[1], a)
  initLocExpr(p, e[2], f)
  initLoc(b, locExpr, a.lode, OnHeap)
  ti = genTypeInfo(p.config, p.module, refType, e.info)
  p.module.s[cfsTypeInit3].addf("$1->finalizer = (void*)$2;$n", [ti, rdLoc(f)])
  b.r = ropecg(p.module, "($1) #newObj($2, sizeof($3))", [
      getTypeDesc(p.module, refType),
      ti, getTypeDesc(p.module, skipTypes(refType.lastSon, abstractRange))])
  genAssignment(p, a, b, {})  # set the object type:
  bt = skipTypes(refType.lastSon, abstractRange)
  genObjectInit(p, cpsStmts, bt, a, constructRefObj)
  gcUsage(p.config, e)

proc genOfHelper(p: BProc; dest: PType; a: Rope; info: TLineInfo; result: var Rope) =
  if optTinyRtti in p.config.globalOptions:
    let ti = genTypeInfo2Name(p.module, dest)
    inc p.module.labels
    let cache = "Nim_OfCheck_CACHE" & p.module.labels.rope
    p.module.s[cfsVars].addf("static TNimTypeV2* $#[2];$n", [cache])
    appcg(p.module, result, "#isObjWithCache($#.m_type, $#, $#)", [a, ti, cache])
  else:
    # unfortunately 'genTypeInfoV1' sets tfObjHasKids as a side effect, so we
    # have to call it here first:
    let ti = genTypeInfoV1(p.module, dest, info)
    if tfFinal in dest.flags or (objHasKidsValid in p.module.flags and
                                tfObjHasKids notin dest.flags):
      result.add "$1.m_type == $2" % [a, ti]
    else:
      cgsym(p.module, "TNimType")
      inc p.module.labels
      let cache = "Nim_OfCheck_CACHE" & p.module.labels.rope
      p.module.s[cfsVars].addf("static TNimType* $#[2];$n", [cache])
      appcg(p.module, result, "#isObjWithCache($#.m_type, $#, $#)", [a, ti, cache])
    when false:
      # former version:
      appcg(p.module, result, "#isObj($1.m_type, $2)",
            [a, genTypeInfoV1(p.module, dest, info)])

proc genOf(p: BProc, x: PNode, typ: PType, d: var TLoc) =
  var a: TLoc
  initLocExpr(p, x, a)
  var dest = skipTypes(typ, typedescPtrs)
  var r = rdLoc(a)
  var nilCheck: Rope = ""
  var t = skipTypes(a.t, abstractInstOwned)
  while t.kind in {tyVar, tyLent, tyPtr, tyRef}:
    if t.kind notin {tyVar, tyLent}: nilCheck = r
    if t.kind notin {tyVar, tyLent} or not p.module.compileToCpp:
      r = ropecg(p.module, "(*$1)", [r])
    t = skipTypes(t.lastSon, typedescInst+{tyOwned})
  discard getTypeDesc(p.module, t)
  if not p.module.compileToCpp:
    while t.kind == tyObject and t[0] != nil:
      r.add(".Sup")
      t = skipTypes(t[0], skipPtrs)
  if isObjLackingTypeField(t):
    globalError(p.config, x.info,
      "no 'of' operator available for pure objects")

  var ro = newRopeAppender()
  genOfHelper(p, dest, r, x.info, ro)
  var ofExpr = newRopeAppender()
  ofExpr.add "("
  if nilCheck != "":
    ofExpr.add "("
    ofExpr.add nilCheck
    ofExpr.add ") && ("
    ofExpr.add ro
    ofExpr.add "))"
  else:
    ofExpr.add ro
    ofExpr.add ")"

  putIntoDest(p, d, x, ofExpr, a.storage)

proc genOf(p: BProc, n: PNode, d: var TLoc) =
  genOf(p, n[1], n[2].typ, d)

proc genRepr(p: BProc, e: PNode, d: var TLoc) =
  if optTinyRtti in p.config.globalOptions:
    localError(p.config, e.info, "'repr' is not available for --newruntime")
  var a: TLoc
  initLocExpr(p, e[1], a)
  var t = skipTypes(e[1].typ, abstractVarRange)
  case t.kind
  of tyInt..tyInt64, tyUInt..tyUInt64:
    putIntoDest(p, d, e,
                ropecg(p.module, "#reprInt((NI64)$1)", [rdLoc(a)]), a.storage)
  of tyFloat..tyFloat128:
    putIntoDest(p, d, e, ropecg(p.module, "#reprFloat($1)", [rdLoc(a)]), a.storage)
  of tyBool:
    putIntoDest(p, d, e, ropecg(p.module, "#reprBool($1)", [rdLoc(a)]), a.storage)
  of tyChar:
    putIntoDest(p, d, e, ropecg(p.module, "#reprChar($1)", [rdLoc(a)]), a.storage)
  of tyEnum, tyOrdinal:
    putIntoDest(p, d, e,
                ropecg(p.module, "#reprEnum((NI)$1, $2)", [
                rdLoc(a), genTypeInfoV1(p.module, t, e.info)]), a.storage)
  of tyString:
    putIntoDest(p, d, e, ropecg(p.module, "#reprStr($1)", [rdLoc(a)]), a.storage)
  of tySet:
    putIntoDest(p, d, e, ropecg(p.module, "#reprSet($1, $2)", [
                addrLoc(p.config, a), genTypeInfoV1(p.module, t, e.info)]), a.storage)
  of tyOpenArray, tyVarargs:
    var b: TLoc
    case skipTypes(a.t, abstractVarRange).kind
    of tyOpenArray, tyVarargs:
      putIntoDest(p, b, e, "$1, $1Len_0" % [rdLoc(a)], a.storage)
    of tyString, tySequence:
      putIntoDest(p, b, e,
                  "$1$3, $2" % [rdLoc(a), lenExpr(p, a), dataField(p)], a.storage)
    of tyArray:
      putIntoDest(p, b, e,
                  "$1, $2" % [rdLoc(a), rope(lengthOrd(p.config, a.t))], a.storage)
    else: internalError(p.config, e[0].info, "genRepr()")
    putIntoDest(p, d, e,
        ropecg(p.module, "#reprOpenArray($1, $2)", [rdLoc(b),
        genTypeInfoV1(p.module, elemType(t), e.info)]), a.storage)
  of tyCstring, tyArray, tyRef, tyPtr, tyPointer, tyNil, tySequence:
    putIntoDest(p, d, e,
                ropecg(p.module, "#reprAny($1, $2)", [
                rdLoc(a), genTypeInfoV1(p.module, t, e.info)]), a.storage)
  of tyEmpty, tyVoid:
    localError(p.config, e.info, "'repr' doesn't support 'void' type")
  else:
    putIntoDest(p, d, e, ropecg(p.module, "#reprAny($1, $2)",
                              [addrLoc(p.config, a), genTypeInfoV1(p.module, t, e.info)]),
                               a.storage)
  gcUsage(p.config, e)

proc rdMType(p: BProc; a: TLoc; nilCheck: var Rope; result: var Rope; enforceV1 = false) =
  var derefs = rdLoc(a)
  var t = skipTypes(a.t, abstractInst)
  while t.kind in {tyVar, tyLent, tyPtr, tyRef}:
    if t.kind notin {tyVar, tyLent}: nilCheck = derefs
    if t.kind notin {tyVar, tyLent} or not p.module.compileToCpp:
      derefs = "(*$1)" % [derefs]
    t = skipTypes(t.lastSon, abstractInst)
  result.add derefs
  discard getTypeDesc(p.module, t)
  if not p.module.compileToCpp:
    while t.kind == tyObject and t[0] != nil:
      result.add(".Sup")
      t = skipTypes(t[0], skipPtrs)
  result.add ".m_type"
  if optTinyRtti in p.config.globalOptions and enforceV1:
    result.add "->typeInfoV1"

proc genGetTypeInfo(p: BProc, e: PNode, d: var TLoc) =
  cgsym(p.module, "TNimType")
  let t = e[1].typ
  # ordinary static type information
  putIntoDest(p, d, e, genTypeInfoV1(p.module, t, e.info))

proc genGetTypeInfoV2(p: BProc, e: PNode, d: var TLoc) =
  let t = e[1].typ
  if isFinal(t) or e[0].sym.name.s != "getDynamicTypeInfo":
    # ordinary static type information
    putIntoDest(p, d, e, genTypeInfoV2(p.module, t, e.info))
  else:
    var a: TLoc
    initLocExpr(p, e[1], a)
    var nilCheck = ""
    # use the dynamic type stored at offset 0:
    var rt = newRopeAppender()
    rdMType(p, a, nilCheck, rt)
    putIntoDest(p, d, e, rt)

proc genAccessTypeField(p: BProc; e: PNode; d: var TLoc) =
  var a: TLoc
  initLocExpr(p, e[1], a)
  var nilCheck = ""
  # use the dynamic type stored at offset 0:
  var rt = newRopeAppender()
  rdMType(p, a, nilCheck, rt)
  putIntoDest(p, d, e, rt)

template genDollar(p: BProc, n: PNode, d: var TLoc, frmt: string) =
  var a: TLoc
  initLocExpr(p, n[1], a)
  a.r = ropecg(p.module, frmt, [rdLoc(a)])
  a.flags.excl lfIndirect # this flag should not be propagated here (not just for HCR)
  if d.k == locNone: getTemp(p, n.typ, d)
  genAssignment(p, d, a, {})
  gcUsage(p.config, n)

proc genArrayLen(p: BProc, e: PNode, d: var TLoc, op: TMagic) =
  var a = e[1]
  if a.kind == nkHiddenAddr: a = a[0]
  var typ = skipTypes(a.typ, abstractVar + tyUserTypeClasses)
  case typ.kind
  of tyOpenArray, tyVarargs:
    # Bug #9279, len(toOpenArray()) has to work:
    if a.kind in nkCallKinds and a[0].kind == nkSym and a[0].sym.magic == mSlice:
      # magic: pass slice to openArray:
      var b, c: TLoc
      initLocExpr(p, a[2], b)
      initLocExpr(p, a[3], c)
      if op == mHigh:
        putIntoDest(p, d, e, ropecg(p.module, "($2)-($1)", [rdLoc(b), rdLoc(c)]))
      else:
        putIntoDest(p, d, e, ropecg(p.module, "($2)-($1)+1", [rdLoc(b), rdLoc(c)]))
    else:
      if not reifiedOpenArray(a):
        if op == mHigh: unaryExpr(p, e, d, "($1Len_0-1)")
        else: unaryExpr(p, e, d, "$1Len_0")
      else:
        if op == mHigh: unaryExpr(p, e, d, "($1.Field1-1)")
        else: unaryExpr(p, e, d, "$1.Field1")
  of tyCstring:
    if op == mHigh: unaryExpr(p, e, d, "($1 ? (#nimCStrLen($1)-1) : -1)")
    else: unaryExpr(p, e, d, "($1 ? #nimCStrLen($1) : 0)")
  of tyString:
    var a: TLoc
    initLocExpr(p, e[1], a)
    var x = lenExpr(p, a)
    if op == mHigh: x = "($1-1)" % [x]
    putIntoDest(p, d, e, x)
  of tySequence:
    # we go through a temporary here because people write bullshit code.
    var a, tmp: TLoc
    initLocExpr(p, e[1], a)
    getIntTemp(p, tmp)
    var x = lenExpr(p, a)
    if op == mHigh: x = "($1-1)" % [x]
    lineCg(p, cpsStmts, "$1 = $2;$n", [tmp.r, x])
    putIntoDest(p, d, e, tmp.r)
  of tyArray:
    # YYY: length(sideeffect) is optimized away incorrectly?
    if op == mHigh: putIntoDest(p, d, e, rope(lastOrd(p.config, typ)))
    else: putIntoDest(p, d, e, rope(lengthOrd(p.config, typ)))
  else: internalError(p.config, e.info, "genArrayLen()")

proc makePtrType(baseType: PType; idgen: IdGenerator): PType =
  result = newType(tyPtr, nextTypeId idgen, baseType.owner)
  addSonSkipIntLit(result, baseType, idgen)

proc makeAddr(n: PNode; idgen: IdGenerator): PNode =
  if n.kind == nkHiddenAddr:
    result = n
  else:
    result = newTree(nkHiddenAddr, n)
    result.typ = makePtrType(n.typ, idgen)

proc genSetLengthSeq(p: BProc, e: PNode, d: var TLoc) =
  if optSeqDestructors in p.config.globalOptions:
    e[1] = makeAddr(e[1], p.module.idgen)
    genCall(p, e, d)
    return
  var a, b, call: TLoc
  assert(d.k == locNone)
  var x = e[1]
  if x.kind in {nkAddr, nkHiddenAddr}: x = x[0]
  initLocExpr(p, x, a)
  initLocExpr(p, e[2], b)
  let t = skipTypes(e[1].typ, {tyVar})

  initLoc(call, locCall, e, OnHeap)
  if not p.module.compileToCpp:
    const setLenPattern = "($3) #setLengthSeqV2(&($1)->Sup, $4, $2)"
    call.r = ropecg(p.module, setLenPattern, [
      rdLoc(a), rdLoc(b), getTypeDesc(p.module, t),
      genTypeInfoV1(p.module, t.skipTypes(abstractInst), e.info)])

  else:
    const setLenPattern = "($3) #setLengthSeqV2($1, $4, $2)"
    call.r = ropecg(p.module, setLenPattern, [
      rdLoc(a), rdLoc(b), getTypeDesc(p.module, t),
      genTypeInfoV1(p.module, t.skipTypes(abstractInst), e.info)])

  genAssignment(p, a, call, {})
  gcUsage(p.config, e)

proc genSetLengthStr(p: BProc, e: PNode, d: var TLoc) =
  if optSeqDestructors in p.config.globalOptions:
    binaryStmtAddr(p, e, d, "setLengthStrV2")
  else:
    var a, b, call: TLoc
    if d.k != locNone: internalError(p.config, e.info, "genSetLengthStr")
    initLocExpr(p, e[1], a)
    initLocExpr(p, e[2], b)

    initLoc(call, locCall, e, OnHeap)
    call.r = ropecg(p.module, "#setLengthStr($1, $2)", [
        rdLoc(a), rdLoc(b)])
    genAssignment(p, a, call, {})
    gcUsage(p.config, e)

proc genSwap(p: BProc, e: PNode, d: var TLoc) =
  # swap(a, b) -->
  # temp = a
  # a = b
  # b = temp
  cowBracket(p, e[1])
  cowBracket(p, e[2])
  var a, b, tmp: TLoc
  getTemp(p, skipTypes(e[1].typ, abstractVar), tmp)
  initLocExpr(p, e[1], a) # eval a
  initLocExpr(p, e[2], b) # eval b
  genAssignment(p, tmp, a, {})
  genAssignment(p, a, b, {})
  genAssignment(p, b, tmp, {})

proc rdSetElemLoc(conf: ConfigRef; a: TLoc, typ: PType; result: var Rope) =
  # read a location of an set element; it may need a subtraction operation
  # before the set operation
  result.add "("
  result.add rdCharLoc(a)
  let setType = typ.skipTypes(abstractPtrs)
  assert(setType.kind == tySet)
  if firstOrd(conf, setType) != 0:
    result.add " - "
    result.add rope(firstOrd(conf, setType))
  result.add ")"

proc fewCmps(conf: ConfigRef; s: PNode): bool =
  # this function estimates whether it is better to emit code
  # for constructing the set or generating a bunch of comparisons directly
  if s.kind != nkCurly: return false
  if (getSize(conf, s.typ) <= conf.target.intSize) and (nfAllConst in s.flags):
    result = false            # it is better to emit the set generation code
  elif elemType(s.typ).kind in {tyInt, tyInt16..tyInt64}:
    result = true             # better not emit the set if int is basetype!
  else:
    result = s.len <= 8  # 8 seems to be a good value

template binaryExprIn(p: BProc, e: PNode, a, b, d: var TLoc, frmt: string) =
  var elem = newRopeAppender()
  rdSetElemLoc(p.config, b, a.t, elem)
  putIntoDest(p, d, e, frmt % [rdLoc(a), elem])

proc genInExprAux(p: BProc, e: PNode, a, b, d: var TLoc) =
  case int(getSize(p.config, skipTypes(e[1].typ, abstractVar)))
  of 1: binaryExprIn(p, e, a, b, d, "(($1 &((NU8)1<<((NU)($2)&7U)))!=0)")
  of 2: binaryExprIn(p, e, a, b, d, "(($1 &((NU16)1<<((NU)($2)&15U)))!=0)")
  of 4: binaryExprIn(p, e, a, b, d, "(($1 &((NU32)1<<((NU)($2)&31U)))!=0)")
  of 8: binaryExprIn(p, e, a, b, d, "(($1 &((NU64)1<<((NU)($2)&63U)))!=0)")
  else: binaryExprIn(p, e, a, b, d, "(($1[(NU)($2)>>3] &(1U<<((NU)($2)&7U)))!=0)")

template binaryStmtInExcl(p: BProc, e: PNode, d: var TLoc, frmt: string) =
  var a, b: TLoc
  assert(d.k == locNone)
  initLocExpr(p, e[1], a)
  initLocExpr(p, e[2], b)
  var elem = newRopeAppender()
  rdSetElemLoc(p.config, b, a.t, elem)
  lineF(p, cpsStmts, frmt, [rdLoc(a), elem])

proc genInOp(p: BProc, e: PNode, d: var TLoc) =
  var a, b, x, y: TLoc
  if (e[1].kind == nkCurly) and fewCmps(p.config, e[1]):
    # a set constructor but not a constant set:
    # do not emit the set, but generate a bunch of comparisons; and if we do
    # so, we skip the unnecessary range check: This is a semantical extension
    # that code now relies on. :-/ XXX
    let ea = if e[2].kind in {nkChckRange, nkChckRange64}:
               e[2][0]
             else:
               e[2]
    initLocExpr(p, ea, a)
    initLoc(b, locExpr, e, OnUnknown)
    if e[1].len > 0:
      b.r = rope("(")
      for i in 0..<e[1].len:
        let it = e[1][i]
        if it.kind == nkRange:
          initLocExpr(p, it[0], x)
          initLocExpr(p, it[1], y)
          b.r.addf("$1 >= $2 && $1 <= $3",
               [rdCharLoc(a), rdCharLoc(x), rdCharLoc(y)])
        else:
          initLocExpr(p, it, x)
          b.r.addf("$1 == $2", [rdCharLoc(a), rdCharLoc(x)])
        if i < e[1].len - 1: b.r.add(" || ")
      b.r.add(")")
    else:
      # handle the case of an empty set
      b.r = rope("0")
    putIntoDest(p, d, e, b.r)
  else:
    assert(e[1].typ != nil)
    assert(e[2].typ != nil)
    initLocExpr(p, e[1], a)
    initLocExpr(p, e[2], b)
    genInExprAux(p, e, a, b, d)

proc genSetOp(p: BProc, e: PNode, d: var TLoc, op: TMagic) =
  const
    lookupOpr: array[mLeSet..mMinusSet, string] = [
      "for ($1 = 0; $1 < $2; $1++) { $n" &
      "  $3 = (($4[$1] & ~ $5[$1]) == 0);$n" &
      "  if (!$3) break;}$n",
      "for ($1 = 0; $1 < $2; $1++) { $n" &
      "  $3 = (($4[$1] & ~ $5[$1]) == 0);$n" &
      "  if (!$3) break;}$n" &
      "if ($3) $3 = (#nimCmpMem($4, $5, $2) != 0);$n",
      "&",
      "|",
      "& ~"]
  var a, b, i: TLoc
  var setType = skipTypes(e[1].typ, abstractVar)
  var size = int(getSize(p.config, setType))
  case size
  of 1, 2, 4, 8:
    case op
    of mIncl:
      case size
      of 1: binaryStmtInExcl(p, e, d, "$1 |= ((NU8)1)<<(($2) & 7);$n")
      of 2: binaryStmtInExcl(p, e, d, "$1 |= ((NU16)1)<<(($2) & 15);$n")
      of 4: binaryStmtInExcl(p, e, d, "$1 |= ((NU32)1)<<(($2) & 31);$n")
      of 8: binaryStmtInExcl(p, e, d, "$1 |= ((NU64)1)<<(($2) & 63);$n")
      else: assert(false, $size)
    of mExcl:
      case size
      of 1: binaryStmtInExcl(p, e, d, "$1 &= ~(((NU8)1) << (($2) & 7));$n")
      of 2: binaryStmtInExcl(p, e, d, "$1 &= ~(((NU16)1) << (($2) & 15));$n")
      of 4: binaryStmtInExcl(p, e, d, "$1 &= ~(((NU32)1) << (($2) & 31));$n")
      of 8: binaryStmtInExcl(p, e, d, "$1 &= ~(((NU64)1) << (($2) & 63));$n")
      else: assert(false, $size)
    of mCard:
      if size <= 4: unaryExprChar(p, e, d, "#countBits32($1)")
      else: unaryExprChar(p, e, d, "#countBits64($1)")
    of mLtSet: binaryExprChar(p, e, d, "((($1 & ~ $2)==0)&&($1 != $2))")
    of mLeSet: binaryExprChar(p, e, d, "(($1 & ~ $2)==0)")
    of mEqSet: binaryExpr(p, e, d, "($1 == $2)")
    of mMulSet: binaryExpr(p, e, d, "($1 & $2)")
    of mPlusSet: binaryExpr(p, e, d, "($1 | $2)")
    of mMinusSet: binaryExpr(p, e, d, "($1 & ~ $2)")
    of mInSet:
      genInOp(p, e, d)
    else: internalError(p.config, e.info, "genSetOp()")
  else:
    case op
    of mIncl: binaryStmtInExcl(p, e, d, "$1[(NU)($2)>>3] |=(1U<<($2&7U));$n")
    of mExcl: binaryStmtInExcl(p, e, d, "$1[(NU)($2)>>3] &= ~(1U<<($2&7U));$n")
    of mCard:
      var a: TLoc
      initLocExpr(p, e[1], a)
      putIntoDest(p, d, e, ropecg(p.module, "#cardSet($1, $2)", [rdCharLoc(a), size]))
    of mLtSet, mLeSet:
      getTemp(p, getSysType(p.module.g.graph, unknownLineInfo, tyInt), i) # our counter
      initLocExpr(p, e[1], a)
      initLocExpr(p, e[2], b)
      if d.k == locNone: getTemp(p, getSysType(p.module.g.graph, unknownLineInfo, tyBool), d)
      if op == mLtSet:
        linefmt(p, cpsStmts, lookupOpr[mLtSet],
           [rdLoc(i), size, rdLoc(d), rdLoc(a), rdLoc(b)])
      else:
        linefmt(p, cpsStmts, lookupOpr[mLeSet],
           [rdLoc(i), size, rdLoc(d), rdLoc(a), rdLoc(b)])
    of mEqSet:
      var a, b: TLoc
      assert(e[1].typ != nil)
      assert(e[2].typ != nil)
      initLocExpr(p, e[1], a)
      initLocExpr(p, e[2], b)
      putIntoDest(p, d, e, ropecg(p.module, "(#nimCmpMem($1, $2, $3)==0)", [a.rdCharLoc, b.rdCharLoc, size]))
    of mMulSet, mPlusSet, mMinusSet:
      # we inline the simple for loop for better code generation:
      getTemp(p, getSysType(p.module.g.graph, unknownLineInfo, tyInt), i) # our counter
      initLocExpr(p, e[1], a)
      initLocExpr(p, e[2], b)
      if d.k == locNone: getTemp(p, setType, d)
      lineF(p, cpsStmts,
           "for ($1 = 0; $1 < $2; $1++) $n" &
           "  $3[$1] = $4[$1] $6 $5[$1];$n", [
          rdLoc(i), rope(size), rdLoc(d), rdLoc(a), rdLoc(b),
          rope(lookupOpr[op])])
    of mInSet: genInOp(p, e, d)
    else: internalError(p.config, e.info, "genSetOp")

proc genOrd(p: BProc, e: PNode, d: var TLoc) =
  unaryExprChar(p, e, d, "$1")

proc genSomeCast(p: BProc, e: PNode, d: var TLoc) =
  const
    ValueTypes = {tyTuple, tyObject, tyArray, tyOpenArray, tyVarargs, tyUncheckedArray}
  # we use whatever C gives us. Except if we have a value-type, we need to go
  # through its address:
  var a: TLoc
  initLocExpr(p, e[1], a)
  let etyp = skipTypes(e.typ, abstractRange+{tyOwned})
  let srcTyp = skipTypes(e[1].typ, abstractRange)
  if etyp.kind in ValueTypes and lfIndirect notin a.flags:
    putIntoDest(p, d, e, "(*($1*) ($2))" %
        [getTypeDesc(p.module, e.typ), addrLoc(p.config, a)], a.storage)
  elif etyp.kind == tyProc and etyp.callConv == ccClosure and srcTyp.callConv != ccClosure:
    putIntoDest(p, d, e, "(($1) ($2))" %
        [getClosureType(p.module, etyp, clHalfWithEnv), rdCharLoc(a)], a.storage)
  else:
    # C++ does not like direct casts from pointer to shorter integral types
    if srcTyp.kind in {tyPtr, tyPointer} and etyp.kind in IntegralTypes:
      putIntoDest(p, d, e, "(($1) (ptrdiff_t) ($2))" %
          [getTypeDesc(p.module, e.typ), rdCharLoc(a)], a.storage)
    elif optSeqDestructors in p.config.globalOptions and etyp.kind in {tySequence, tyString}:
      putIntoDest(p, d, e, "(*($1*) (&$2))" %
          [getTypeDesc(p.module, e.typ), rdCharLoc(a)], a.storage)
    elif etyp.kind == tyBool and srcTyp.kind in IntegralTypes:
      putIntoDest(p, d, e, "(($1) != 0)" % [rdCharLoc(a)], a.storage)
    else:
      putIntoDest(p, d, e, "(($1) ($2))" %
          [getTypeDesc(p.module, e.typ), rdCharLoc(a)], a.storage)

proc genCast(p: BProc, e: PNode, d: var TLoc) =
  const ValueTypes = {tyFloat..tyFloat128, tyTuple, tyObject, tyArray}
  let
    destt = skipTypes(e.typ, abstractRange)
    srct = skipTypes(e[1].typ, abstractRange)
  if destt.kind in ValueTypes or srct.kind in ValueTypes:
    # 'cast' and some float type involved? --> use a union.
    inc(p.labels)
    var lbl = p.labels.rope
    var tmp: TLoc
    tmp.r = "LOC$1.source" % [lbl]
    linefmt(p, cpsLocals, "union { $1 source; $2 dest; } LOC$3;$n",
      [getTypeDesc(p.module, e[1].typ), getTypeDesc(p.module, e.typ), lbl])
    tmp.k = locExpr
    tmp.lode = lodeTyp srct
    tmp.storage = OnStack
    tmp.flags = {}
    expr(p, e[1], tmp)
    putIntoDest(p, d, e, "LOC$#.dest" % [lbl], tmp.storage)
  else:
    # I prefer the shorter cast version for pointer types -> generate less
    # C code; plus it's the right thing to do for closures:
    genSomeCast(p, e, d)

proc genRangeChck(p: BProc, n: PNode, d: var TLoc) =
  var a: TLoc
  var dest = skipTypes(n.typ, abstractVar)
  initLocExpr(p, n[0], a)
  if optRangeCheck notin p.options or (dest.kind in {tyUInt..tyUInt64} and
      checkUnsignedConversions notin p.config.legacyFeatures):
    discard "no need to generate a check because it was disabled"
  else:
    let n0t = n[0].typ

    # emit range check:
    if n0t.kind in {tyUInt, tyUInt64}:
      var first = newRopeAppender()
      genLiteral(p, n[1], dest, first)
      var last = newRopeAppender()
      genLiteral(p, n[2], dest, last)
      linefmt(p, cpsStmts, "if ($1 > ($5)($3)){ #raiseRangeErrorNoArgs(); ",
        [rdCharLoc(a), first, last,
        raiser, getTypeDesc(p.module, n0t)])
      raiseInstr(p, p.s(cpsStmts))
      linefmt p, cpsStmts, "}$n", []

    else:
      let raiser =
        case skipTypes(n.typ, abstractVarRange).kind
        of tyUInt..tyUInt64, tyChar: "raiseRangeErrorU"
        of tyFloat..tyFloat128: "raiseRangeErrorF"
        else: "raiseRangeErrorI"
      cgsym(p.module, raiser)

      let boundaryCast =
        if n0t.skipTypes(abstractVarRange).kind in {tyUInt, tyUInt32, tyUInt64} or
            (n0t.sym != nil and sfSystemModule in n0t.sym.owner.flags and n0t.sym.name.s == "csize"):
          "(NI64)"
        else:
          ""
      var first = newRopeAppender()
      genLiteral(p, n[1], dest, first)
      var last = newRopeAppender()
      genLiteral(p, n[2], dest, last)
      linefmt(p, cpsStmts, "if ($5($1) < $2 || $5($1) > $3){ $4($1, $2, $3); ",
        [rdCharLoc(a), first, last,
        raiser, boundaryCast])
      raiseInstr(p, p.s(cpsStmts))
      linefmt p, cpsStmts, "}$n", []

  putIntoDest(p, d, n, "(($1) ($2))" %
      [getTypeDesc(p.module, dest), rdCharLoc(a)], a.storage)

proc genConv(p: BProc, e: PNode, d: var TLoc) =
  let destType = e.typ.skipTypes({tyVar, tyLent, tyGenericInst, tyAlias, tySink})
  if sameBackendType(destType, e[1].typ):
    expr(p, e[1], d)
  else:
    genSomeCast(p, e, d)

proc convStrToCStr(p: BProc, n: PNode, d: var TLoc) =
  var a: TLoc
  initLocExpr(p, n[0], a)
  putIntoDest(p, d, n,
              ropecg(p.module, "#nimToCStringConv($1)", [rdLoc(a)]),
#                "($1 ? $1->data : (NCSTRING)\"\")" % [a.rdLoc],
              a.storage)

proc convCStrToStr(p: BProc, n: PNode, d: var TLoc) =
  var a: TLoc
  initLocExpr(p, n[0], a)
  putIntoDest(p, d, n,
              ropecg(p.module, "#cstrToNimstr($1)", [rdLoc(a)]),
              a.storage)
  gcUsage(p.config, n)

proc genStrEquals(p: BProc, e: PNode, d: var TLoc) =
  var x: TLoc
  var a = e[1]
  var b = e[2]
  if a.kind in {nkStrLit..nkTripleStrLit} and a.strVal == "":
    initLocExpr(p, e[2], x)
    putIntoDest(p, d, e,
      ropecg(p.module, "($1 == 0)", [lenExpr(p, x)]))
  elif b.kind in {nkStrLit..nkTripleStrLit} and b.strVal == "":
    initLocExpr(p, e[1], x)
    putIntoDest(p, d, e,
      ropecg(p.module, "($1 == 0)", [lenExpr(p, x)]))
  else:
    binaryExpr(p, e, d, "#eqStrings($1, $2)")

proc binaryFloatArith(p: BProc, e: PNode, d: var TLoc, m: TMagic) =
  if {optNaNCheck, optInfCheck} * p.options != {}:
    const opr: array[mAddF64..mDivF64, string] = ["+", "-", "*", "/"]
    var a, b: TLoc
    assert(e[1].typ != nil)
    assert(e[2].typ != nil)
    initLocExpr(p, e[1], a)
    initLocExpr(p, e[2], b)
    putIntoDest(p, d, e, ropecg(p.module, "(($4)($2) $1 ($4)($3))",
                              [opr[m], rdLoc(a), rdLoc(b),
                              getSimpleTypeDesc(p.module, e[1].typ)]))
    if optNaNCheck in p.options:
      linefmt(p, cpsStmts, "if ($1 != $1){ #raiseFloatInvalidOp(); ", [rdLoc(d)])
      raiseInstr(p, p.s(cpsStmts))
      linefmt p, cpsStmts, "}$n", []

    if optInfCheck in p.options:
      linefmt(p, cpsStmts, "if ($1 != 0.0 && $1*0.5 == $1) { #raiseFloatOverflow($1); ", [rdLoc(d)])
      raiseInstr(p, p.s(cpsStmts))
      linefmt p, cpsStmts, "}$n", []

  else:
    binaryArith(p, e, d, m)

proc skipAddr(n: PNode): PNode =
  result = if n.kind in {nkAddr, nkHiddenAddr}: n[0] else: n

proc genWasMoved(p: BProc; n: PNode) =
  var a: TLoc
  let n1 = n[1].skipAddr
  if p.withinBlockLeaveActions > 0 and notYetAlive(n1):
    discard
  else:
    initLocExpr(p, n1, a)
    resetLoc(p, a)
    #linefmt(p, cpsStmts, "#nimZeroMem((void*)$1, sizeof($2));$n",
    #  [addrLoc(p.config, a), getTypeDesc(p.module, a.t)])

proc genMove(p: BProc; n: PNode; d: var TLoc) =
  var a: TLoc
  initLocExpr(p, n[1].skipAddr, a)
  if n.len == 4:
    # generated by liftdestructors:
    var src: TLoc
    initLocExpr(p, n[2], src)
    linefmt(p, cpsStmts, "if ($1.p != $2.p) {", [rdLoc(a), rdLoc(src)])
    genStmts(p, n[3])
    linefmt(p, cpsStmts, "}$n$1.len = $2.len; $1.p = $2.p;$n", [rdLoc(a), rdLoc(src)])
  else:
    if d.k == locNone: getTemp(p, n.typ, d)
    genAssignment(p, d, a, {})
    resetLoc(p, a)

proc genDestroy(p: BProc; n: PNode) =
  if optSeqDestructors in p.config.globalOptions:
    let arg = n[1].skipAddr
    let t = arg.typ.skipTypes(abstractInst)
    case t.kind
    of tyString:
      var a: TLoc
      initLocExpr(p, arg, a)
      if optThreads in p.config.globalOptions:
        linefmt(p, cpsStmts, "if ($1.p && !($1.p->cap & NIM_STRLIT_FLAG)) {$n" &
          " #deallocShared($1.p);$n" &
          "}$n", [rdLoc(a)])
      else:
        linefmt(p, cpsStmts, "if ($1.p && !($1.p->cap & NIM_STRLIT_FLAG)) {$n" &
          " #dealloc($1.p);$n" &
          "}$n", [rdLoc(a)])
    of tySequence:
      var a: TLoc
      initLocExpr(p, arg, a)
      linefmt(p, cpsStmts, "if ($1.p && !($1.p->cap & NIM_STRLIT_FLAG)) {$n" &
        " #alignedDealloc($1.p, NIM_ALIGNOF($2));$n" &
        "}$n",
        [rdLoc(a), getTypeDesc(p.module, t.lastSon)])
    else: discard "nothing to do"
  else:
    let t = n[1].typ.skipTypes(abstractVar)
    let op = getAttachedOp(p.module.g.graph, t, attachedDestructor)
    if op != nil and getBody(p.module.g.graph, op).len != 0:
      internalError(p.config, n.info, "destructor turned out to be not trivial")
    discard "ignore calls to the default destructor"

proc genDispose(p: BProc; n: PNode) =
  when false:
    let elemType = n[1].typ.skipTypes(abstractVar).lastSon

    var a: TLoc
    initLocExpr(p, n[1].skipAddr, a)

    if isFinal(elemType):
      if elemType.destructor != nil:
        var destroyCall = newNodeI(nkCall, n.info)
        genStmts(p, destroyCall)
      lineFmt(p, cpsStmts, "#nimRawDispose($1, NIM_ALIGNOF($2))", [rdLoc(a), getTypeDesc(p.module, elemType)])
    else:
      # ``nimRawDisposeVirtual`` calls the ``finalizer`` which is the same as the
      # destructor, but it uses the runtime type. Afterwards the memory is freed:
      lineCg(p, cpsStmts, ["#nimDestroyAndDispose($#)", rdLoc(a)])

proc genSlice(p: BProc; e: PNode; d: var TLoc) =
  let (x, y) = genOpenArraySlice(p, e, e.typ, e.typ.lastSon)
  if d.k == locNone: getTemp(p, e.typ, d)
  linefmt(p, cpsStmts, "$1.Field0 = $2; $1.Field1 = $3;$n", [rdLoc(d), x, y])
  when false:
    localError(p.config, e.info, "invalid context for 'toOpenArray'; " &
      "'toOpenArray' is only valid within a call expression")

proc genEnumToStr(p: BProc, e: PNode, d: var TLoc) =
  let t = e[1].typ.skipTypes(abstractInst+{tyRange})
  let toStrProc = getToStringProc(p.module.g.graph, t)
  # XXX need to modify this logic for IC.
  var n = copyTree(e)
  n[0] = newSymNode(toStrProc)
  expr(p, n, d)

proc genMagicExpr(p: BProc, e: PNode, d: var TLoc, op: TMagic) =
  case op
  of mOr, mAnd: genAndOr(p, e, d, op)
  of mNot..mUnaryMinusF64: unaryArith(p, e, d, op)
  of mUnaryMinusI..mAbsI: unaryArithOverflow(p, e, d, op)
  of mAddF64..mDivF64: binaryFloatArith(p, e, d, op)
  of mShrI..mXor: binaryArith(p, e, d, op)
  of mEqProc: genEqProc(p, e, d)
  of mAddI..mPred: binaryArithOverflow(p, e, d, op)
  of mRepr: genRepr(p, e, d)
  of mGetTypeInfo: genGetTypeInfo(p, e, d)
  of mGetTypeInfoV2: genGetTypeInfoV2(p, e, d)
  of mSwap: genSwap(p, e, d)
  of mInc, mDec:
    const opr: array[mInc..mDec, string] = ["+=", "-="]
    const fun64: array[mInc..mDec, string] = ["nimAddInt64", "nimSubInt64"]
    const fun: array[mInc..mDec, string] = ["nimAddInt","nimSubInt"]
    let underlying = skipTypes(e[1].typ, {tyGenericInst, tyAlias, tySink, tyVar, tyLent, tyRange, tyDistinct})
    if optOverflowCheck notin p.options or underlying.kind in {tyUInt..tyUInt64}:
      binaryStmt(p, e, d, opr[op])
    else:
      var a, b: TLoc
      assert(e[1].typ != nil)
      assert(e[2].typ != nil)
      initLocExpr(p, e[1], a)
      initLocExpr(p, e[2], b)

      let ranged = skipTypes(e[1].typ, {tyGenericInst, tyAlias, tySink, tyVar, tyLent, tyDistinct})
      let res = binaryArithOverflowRaw(p, ranged, a, b,
        if underlying.kind == tyInt64: fun64[op] else: fun[op])

      putIntoDest(p, a, e[1], "($#)($#)" % [
        getTypeDesc(p.module, ranged), res])

  of mConStrStr: genStrConcat(p, e, d)
  of mAppendStrCh:
    if optSeqDestructors in p.config.globalOptions:
      binaryStmtAddr(p, e, d, "nimAddCharV1")
    else:
      var dest, b, call: TLoc
      initLoc(call, locCall, e, OnHeap)
      initLocExpr(p, e[1], dest)
      initLocExpr(p, e[2], b)
      call.r = ropecg(p.module, "#addChar($1, $2)", [rdLoc(dest), rdLoc(b)])
      genAssignment(p, dest, call, {})
  of mAppendStrStr: genStrAppend(p, e, d)
  of mAppendSeqElem:
    if optSeqDestructors in p.config.globalOptions:
      e[1] = makeAddr(e[1], p.module.idgen)
      genCall(p, e, d)
    else:
      genSeqElemAppend(p, e, d)
  of mEqStr: genStrEquals(p, e, d)
  of mLeStr: binaryExpr(p, e, d, "(#cmpStrings($1, $2) <= 0)")
  of mLtStr: binaryExpr(p, e, d, "(#cmpStrings($1, $2) < 0)")
  of mIsNil: genIsNil(p, e, d)
  of mIntToStr: genDollar(p, e, d, "#nimIntToStr($1)")
  of mInt64ToStr: genDollar(p, e, d, "#nimInt64ToStr($1)")
  of mBoolToStr: genDollar(p, e, d, "#nimBoolToStr($1)")
  of mCharToStr: genDollar(p, e, d, "#nimCharToStr($1)")
  of mFloatToStr:
    if e[1].typ.skipTypes(abstractInst).kind == tyFloat32:
      genDollar(p, e, d, "#nimFloat32ToStr($1)")
    else:
      genDollar(p, e, d, "#nimFloatToStr($1)")
  of mCStrToStr: genDollar(p, e, d, "#cstrToNimstr($1)")
  of mStrToStr, mUnown: expr(p, e[1], d)
  of generatedMagics: genCall(p, e, d)
  of mEnumToStr:
    if optTinyRtti in p.config.globalOptions:
      genEnumToStr(p, e, d)
    else:
      genRepr(p, e, d)
  of mOf: genOf(p, e, d)
  of mNew: genNew(p, e)
  of mNewFinalize:
    if optTinyRtti in p.config.globalOptions:
      var a: TLoc
      initLocExpr(p, e[1], a)
      rawGenNew(p, a, "", needsInit = true)
      gcUsage(p.config, e)
    else:
      genNewFinalize(p, e)
  of mNewSeq:
    if optSeqDestructors in p.config.globalOptions:
      e[1] = makeAddr(e[1], p.module.idgen)
      genCall(p, e, d)
    else:
      genNewSeq(p, e)
  of mNewSeqOfCap: genNewSeqOfCap(p, e, d)
  of mSizeOf:
    let t = e[1].typ.skipTypes({tyTypeDesc})
    putIntoDest(p, d, e, "((NI)sizeof($1))" % [getTypeDesc(p.module, t, skVar)])
  of mAlignOf:
    let t = e[1].typ.skipTypes({tyTypeDesc})
    putIntoDest(p, d, e, "((NI)NIM_ALIGNOF($1))" % [getTypeDesc(p.module, t, skVar)])
  of mOffsetOf:
    var dotExpr: PNode
    if e[1].kind == nkDotExpr:
      dotExpr = e[1]
    elif e[1].kind == nkCheckedFieldExpr:
      dotExpr = e[1][0]
    else:
      internalError(p.config, e.info, "unknown ast")
    let t = dotExpr[0].typ.skipTypes({tyTypeDesc})
    let tname = getTypeDesc(p.module, t, skVar)
    let member =
      if t.kind == tyTuple:
        "Field" & rope(dotExpr[1].sym.position)
      else: dotExpr[1].sym.loc.r
    putIntoDest(p,d,e, "((NI)offsetof($1, $2))" % [tname, member])
  of mChr: genSomeCast(p, e, d)
  of mOrd: genOrd(p, e, d)
  of mLengthArray, mHigh, mLengthStr, mLengthSeq, mLengthOpenArray:
    genArrayLen(p, e, d, op)
  of mGCref: unaryStmt(p, e, d, "if ($1) { #nimGCref($1); }$n")
  of mGCunref: unaryStmt(p, e, d, "if ($1) { #nimGCunref($1); }$n")
  of mSetLengthStr: genSetLengthStr(p, e, d)
  of mSetLengthSeq: genSetLengthSeq(p, e, d)
  of mIncl, mExcl, mCard, mLtSet, mLeSet, mEqSet, mMulSet, mPlusSet, mMinusSet,
     mInSet:
    genSetOp(p, e, d, op)
  of mNewString, mNewStringOfCap, mExit, mParseBiggestFloat:
    var opr = e[0].sym
    # Why would anyone want to set nodecl to one of these hardcoded magics?
    # - not sure, and it wouldn't work if the symbol behind the magic isn't
    #   somehow forward-declared from some other usage, but it is *possible*
    if lfNoDecl notin opr.loc.flags:
      let prc = magicsys.getCompilerProc(p.module.g.graph, $opr.loc.r)
      assert prc != nil, $opr.loc.r
      # HACK:
      # Explicitly add this proc as declared here so the cgsym call doesn't
      # add a forward declaration - without this we could end up with the same
      # 2 forward declarations. That happens because the magic symbol and the original
      # one that shall be used have different ids (even though a call to one is
      # actually a call to the other) so checking into m.declaredProtos with the 2 different ids doesn't work.
      # Why would 2 identical forward declarations be a problem?
      # - in the case of hot code-reloading we generate function pointers instead
      #   of forward declarations and in C++ it is an error to redefine a global
      let wasDeclared = containsOrIncl(p.module.declaredProtos, prc.id)
      # Make the function behind the magic get actually generated - this will
      # not lead to a forward declaration! The genCall will lead to one.
      cgsym(p.module, $opr.loc.r)
      # make sure we have pointer-initialising code for hot code reloading
      if not wasDeclared and p.hcrOn:
        p.module.s[cfsDynLibInit].addf("\t$1 = ($2) hcrGetProc($3, \"$1\");$n",
             [mangleDynLibProc(prc), getTypeDesc(p.module, prc.loc.t), getModuleDllPath(p.module, prc)])
    genCall(p, e, d)
  of mDefault: genDefault(p, e, d)
  of mReset: genReset(p, e)
  of mEcho: genEcho(p, e[1].skipConv)
  of mArrToSeq: genArrToSeq(p, e, d)
  of mNLen..mNError, mSlurp..mQuoteAst:
    localError(p.config, e.info, strutils.`%`(errXMustBeCompileTime, e[0].sym.name.s))
  of mSpawn:
    when defined(leanCompiler):
      p.config.quitOrRaise "compiler built without support for the 'spawn' statement"
    else:
      let n = spawn.wrapProcForSpawn(p.module.g.graph, p.module.idgen, p.module.module, e, e.typ, nil, nil)
      expr(p, n, d)
  of mParallel:
    when defined(leanCompiler):
      p.config.quitOrRaise "compiler built without support for the 'parallel' statement"
    else:
      let n = semparallel.liftParallel(p.module.g.graph, p.module.idgen, p.module.module, e)
      expr(p, n, d)
  of mDeepCopy:
    if p.config.selectedGC in {gcArc, gcOrc} and optEnableDeepCopy notin p.config.globalOptions:
      localError(p.config, e.info,
        "for --gc:arc|orc 'deepcopy' support has to be enabled with --deepcopy:on")

    var a, b: TLoc
    let x = if e[1].kind in {nkAddr, nkHiddenAddr}: e[1][0] else: e[1]
    initLocExpr(p, x, a)
    initLocExpr(p, e[2], b)
    genDeepCopy(p, a, b)
  of mDotDot, mEqCString: genCall(p, e, d)
  of mWasMoved: genWasMoved(p, e)
  of mMove: genMove(p, e, d)
  of mDestroy: genDestroy(p, e)
  of mAccessEnv: unaryExpr(p, e, d, "$1.ClE_0")
  of mAccessTypeField: genAccessTypeField(p, e, d)
  of mSlice: genSlice(p, e, d)
  of mTrace: discard "no code to generate"
  else:
    when defined(debugMagics):
      echo p.prc.name.s, " ", p.prc.id, " ", p.prc.flags, " ", p.prc.ast[genericParamsPos].kind
    internalError(p.config, e.info, "genMagicExpr: " & $op)

proc genSetConstr(p: BProc, e: PNode, d: var TLoc) =
  # example: { a..b, c, d, e, f..g }
  # we have to emit an expression of the form:
  # nimZeroMem(tmp, sizeof(tmp)); inclRange(tmp, a, b); incl(tmp, c);
  # incl(tmp, d); incl(tmp, e); inclRange(tmp, f, g);
  var
    a, b, idx: TLoc
  if nfAllConst in e.flags:
    var elem = newRopeAppender()
    genSetNode(p, e, elem)
    putIntoDest(p, d, e, elem)
  else:
    if d.k == locNone: getTemp(p, e.typ, d)
    if getSize(p.config, e.typ) > 8:
      # big set:
      linefmt(p, cpsStmts, "#nimZeroMem($1, sizeof($2));$n",
          [rdLoc(d), getTypeDesc(p.module, e.typ)])
      for it in e.sons:
        if it.kind == nkRange:
          getTemp(p, getSysType(p.module.g.graph, unknownLineInfo, tyInt), idx) # our counter
          initLocExpr(p, it[0], a)
          initLocExpr(p, it[1], b)
          var aa = newRopeAppender()
          rdSetElemLoc(p.config, a, e.typ, aa)
          var bb = newRopeAppender()
          rdSetElemLoc(p.config, b, e.typ, bb)
          lineF(p, cpsStmts, "for ($1 = $3; $1 <= $4; $1++) $n" &
              "$2[(NU)($1)>>3] |=(1U<<((NU)($1)&7U));$n", [rdLoc(idx), rdLoc(d),
              aa, bb])
        else:
          initLocExpr(p, it, a)
          var aa = newRopeAppender()
          rdSetElemLoc(p.config, a, e.typ, aa)
          lineF(p, cpsStmts, "$1[(NU)($2)>>3] |=(1U<<((NU)($2)&7U));$n",
               [rdLoc(d), aa])
    else:
      # small set
      var ts = "NU" & $(getSize(p.config, e.typ) * 8)
      lineF(p, cpsStmts, "$1 = 0;$n", [rdLoc(d)])
      for it in e.sons:
        if it.kind == nkRange:
          getTemp(p, getSysType(p.module.g.graph, unknownLineInfo, tyInt), idx) # our counter
          initLocExpr(p, it[0], a)
          initLocExpr(p, it[1], b)
          var aa = newRopeAppender()
          rdSetElemLoc(p.config, a, e.typ, aa)
          var bb = newRopeAppender()
          rdSetElemLoc(p.config, b, e.typ, bb)

          lineF(p, cpsStmts, "for ($1 = $3; $1 <= $4; $1++) $n" &
              "$2 |=(($5)(1)<<(($1)%(sizeof($5)*8)));$n", [
              rdLoc(idx), rdLoc(d), aa, bb, rope(ts)])
        else:
          initLocExpr(p, it, a)
          var aa = newRopeAppender()
          rdSetElemLoc(p.config, a, e.typ, aa)
          lineF(p, cpsStmts,
               "$1 |=(($3)(1)<<(($2)%(sizeof($3)*8)));$n",
               [rdLoc(d), aa, rope(ts)])

proc genTupleConstr(p: BProc, n: PNode, d: var TLoc) =
  var rec: TLoc
  if not handleConstExpr(p, n, d):
    let t = n.typ
    discard getTypeDesc(p.module, t) # so that any fields are initialized
    if d.k == locNone: getTemp(p, t, d)
    for i in 0..<n.len:
      var it = n[i]
      if it.kind == nkExprColonExpr: it = it[1]
      initLoc(rec, locExpr, it, d.storage)
      rec.r = "$1.Field$2" % [rdLoc(d), rope(i)]
      rec.flags.incl(lfEnforceDeref)
      expr(p, it, rec)

proc isConstClosure(n: PNode): bool {.inline.} =
  result = n[0].kind == nkSym and isRoutine(n[0].sym) and
      n[1].kind == nkNilLit

proc genClosure(p: BProc, n: PNode, d: var TLoc) =
  assert n.kind in {nkPar, nkTupleConstr, nkClosure}

  if isConstClosure(n):
    inc(p.module.labels)
    var tmp = "CNSTCLOSURE" & rope(p.module.labels)
    var data = "static NIM_CONST $1 $2 = " % [getTypeDesc(p.module, n.typ), tmp]
    genBracedInit(p, n, isConst = true, n.typ, data)
    data.addf(";$n", [])
    p.module.s[cfsData].add data
    putIntoDest(p, d, n, tmp, OnStatic)
  else:
    var tmp, a, b: TLoc
    initLocExpr(p, n[0], a)
    initLocExpr(p, n[1], b)
    if n[0].skipConv.kind == nkClosure:
      internalError(p.config, n.info, "closure to closure created")
    # tasyncawait.nim breaks with this optimization:
    when false:
      if d.k != locNone:
        linefmt(p, cpsStmts, "$1.ClP_0 = $2; $1.ClE_0 = $3;$n",
                [d.rdLoc, a.rdLoc, b.rdLoc])
    else:
      getTemp(p, n.typ, tmp)
      linefmt(p, cpsStmts, "$1.ClP_0 = $2; $1.ClE_0 = $3;$n",
              [tmp.rdLoc, a.rdLoc, b.rdLoc])
      putLocIntoDest(p, d, tmp)

proc genArrayConstr(p: BProc, n: PNode, d: var TLoc) =
  var arr: TLoc
  if not handleConstExpr(p, n, d):
    if d.k == locNone: getTemp(p, n.typ, d)
    for i in 0..<n.len:
      initLoc(arr, locExpr, lodeTyp elemType(skipTypes(n.typ, abstractInst)), d.storage)
      var lit = newRopeAppender()
      intLiteral(i, lit)
      arr.r = "$1[$2]" % [rdLoc(d), lit]
      expr(p, n[i], arr)

proc genComplexConst(p: BProc, sym: PSym, d: var TLoc) =
  requestConstImpl(p, sym)
  assert((sym.loc.r != "") and (sym.loc.t != nil))
  putLocIntoDest(p, d, sym.loc)

template genStmtListExprImpl(exprOrStmt) {.dirty.} =
  #let hasNimFrame = magicsys.getCompilerProc("nimFrame") != nil
  let hasNimFrame = p.prc != nil and
      sfSystemModule notin p.module.module.flags and
      optStackTrace in p.prc.options
  var frameName: Rope = ""
  for i in 0..<n.len - 1:
    let it = n[i]
    if it.kind == nkComesFrom:
      if hasNimFrame and frameName == "":
        inc p.labels
        frameName = "FR" & rope(p.labels) & "_"
        let theMacro = it[0].sym
        add p.s(cpsStmts), initFrameNoDebug(p, frameName,
           makeCString theMacro.name.s,
           quotedFilename(p.config, theMacro.info), it.info.line.int)
    else:
      genStmts(p, it)
  if n.len > 0: exprOrStmt
  if frameName != "":
    p.s(cpsStmts).add deinitFrameNoDebug(p, frameName)

proc genStmtListExpr(p: BProc, n: PNode, d: var TLoc) =
  genStmtListExprImpl:
    expr(p, n[^1], d)

proc genStmtList(p: BProc, n: PNode) =
  genStmtListExprImpl:
    genStmts(p, n[^1])

from parampatterns import isLValue

proc upConv(p: BProc, n: PNode, d: var TLoc) =
  var a: TLoc
  initLocExpr(p, n[0], a)
  let dest = skipTypes(n.typ, abstractPtrs)
  if optObjCheck in p.options and not isObjLackingTypeField(dest):
    var nilCheck = ""
    var r = newRopeAppender()
    rdMType(p, a, nilCheck, r)
    let checkFor = if optTinyRtti in p.config.globalOptions:
                     genTypeInfo2Name(p.module, dest)
                   else:
                     genTypeInfoV1(p.module, dest, n.info)
    if nilCheck != "":
      linefmt(p, cpsStmts, "if ($1 && !#isObj($2, $3)){ #raiseObjectConversionError(); ",
              [nilCheck, r, checkFor])
    else:
      linefmt(p, cpsStmts, "if (!#isObj($1, $2)){ #raiseObjectConversionError(); ",
              [r, checkFor])
    raiseInstr(p, p.s(cpsStmts))
    linefmt p, cpsStmts, "}$n", []

  if n[0].typ.kind != tyObject:
    if n.isLValue:
      putIntoDest(p, d, n,
                "(*(($1*) (&($2))))" % [getTypeDesc(p.module, n.typ), rdLoc(a)], a.storage)
    else:
      putIntoDest(p, d, n,
                "(($1) ($2))" % [getTypeDesc(p.module, n.typ), rdLoc(a)], a.storage)
  else:
    putIntoDest(p, d, n, "(*($1*) ($2))" %
                        [getTypeDesc(p.module, dest), addrLoc(p.config, a)], a.storage)

proc downConv(p: BProc, n: PNode, d: var TLoc) =
  var arg = n[0]
  while arg.kind == nkObjDownConv: arg = arg[0]

  let dest = skipTypes(n.typ, abstractPtrs)
  let src = skipTypes(arg.typ, abstractPtrs)
  discard getTypeDesc(p.module, src)
  let isRef = skipTypes(arg.typ, abstractInstOwned).kind in {tyRef, tyPtr, tyVar, tyLent}
  if isRef and d.k == locNone and n.typ.skipTypes(abstractInstOwned).kind in {tyRef, tyPtr} and n.isLValue:
    # it can happen that we end up generating '&&x->Sup' here, so we pack
    # the '&x->Sup' into a temporary and then those address is taken
    # (see bug #837). However sometimes using a temporary is not correct:
    # init(TFigure(my)) # where it is passed to a 'var TFigure'. We test
    # this by ensuring the destination is also a pointer:
    var a: TLoc
    initLocExpr(p, arg, a)
    putIntoDest(p, d, n,
              "(*(($1*) (&($2))))" % [getTypeDesc(p.module, n.typ), rdLoc(a)], a.storage)
  elif p.module.compileToCpp:
    # C++ implicitly downcasts for us
    expr(p, arg, d)
  else:
    var a: TLoc
    initLocExpr(p, arg, a)
    var r = rdLoc(a) & (if isRef: "->Sup" else: ".Sup")
    for i in 2..abs(inheritanceDiff(dest, src)): r.add(".Sup")
    putIntoDest(p, d, n, if isRef: "&" & r else: r, a.storage)

proc exprComplexConst(p: BProc, n: PNode, d: var TLoc) =
  let t = n.typ
  discard getTypeDesc(p.module, t) # so that any fields are initialized
  let id = nodeTableTestOrSet(p.module.dataCache, n, p.module.labels)
  let tmp = p.module.tmpBase & rope(id)

  if id == p.module.labels:
    # expression not found in the cache:
    inc(p.module.labels)
    p.module.s[cfsData].addf("static NIM_CONST $1 $2 = ",
         [getTypeDesc(p.module, t, skConst), tmp])
    genBracedInit(p, n, isConst = true, t, p.module.s[cfsData])
    p.module.s[cfsData].addf(";$n", [])

  if d.k == locNone:
    fillLoc(d, locData, n, tmp, OnStatic)
  else:
    putDataIntoDest(p, d, n, tmp)
    # This fixes bug #4551, but we really need better dataflow
    # analysis to make this 100% safe.
    if t.kind notin {tySequence, tyString}:
      d.storage = OnStatic

proc genConstSetup(p: BProc; sym: PSym): bool =
  let m = p.module
  useHeader(m, sym)
  if sym.loc.k == locNone:
<<<<<<< HEAD
    fillLoc(sym.loc, locData, sym.astdef, mangleName(p.module, sym), OnStatic)
=======
    fillBackendName(p.module, sym)
    fillLoc(sym.loc, locData, sym.ast, OnStatic)
>>>>>>> 95614089
  if m.hcrOn: incl(sym.loc.flags, lfIndirect)
  result = lfNoDecl notin sym.loc.flags

proc genConstHeader(m, q: BModule; p: BProc, sym: PSym) =
  if sym.loc.r == "":
    if not genConstSetup(p, sym): return
  assert(sym.loc.r != "", $sym.name.s & $sym.itemId)
  if m.hcrOn:
    m.s[cfsVars].addf("static $1* $2;$n", [getTypeDesc(m, sym.loc.t, skVar), sym.loc.r]);
    m.initProc.procSec(cpsLocals).addf(
      "\t$1 = ($2*)hcrGetGlobal($3, \"$1\");$n", [sym.loc.r,
      getTypeDesc(m, sym.loc.t, skVar), getModuleDllPath(q, sym)])
  else:
    let headerDecl = "extern NIM_CONST $1 $2;$n" %
        [getTypeDesc(m, sym.loc.t, skVar), sym.loc.r]
    m.s[cfsData].add(headerDecl)
    if sfExportc in sym.flags and p.module.g.generatedHeader != nil:
      p.module.g.generatedHeader.s[cfsData].add(headerDecl)

proc genConstDefinition(q: BModule; p: BProc; sym: PSym) =
  # add a suffix for hcr - will later init the global pointer with this data
  let actualConstName = if q.hcrOn: sym.loc.r & "_const" else: sym.loc.r
<<<<<<< HEAD
  q.s[cfsData].addf("N_LIB_PRIVATE NIM_CONST $1 $2 = $3;$n",
      [getTypeDesc(q, sym.typ), actualConstName,
      genBracedInit(q.initProc, sym.astdef, isConst = true, sym.typ)])
=======
  var data = newRopeAppender()
  data.addf("N_LIB_PRIVATE NIM_CONST $1 $2 = ",
           [getTypeDesc(q, sym.typ), actualConstName])
  genBracedInit(q.initProc, sym.ast, isConst = true, sym.typ, data)
  data.addf(";$n", [])
  q.s[cfsData].add data
>>>>>>> 95614089
  if q.hcrOn:
    # generate the global pointer with the real name
    q.s[cfsVars].addf("static $1* $2;$n", [getTypeDesc(q, sym.loc.t, skVar), sym.loc.r])
    # register it (but ignore the boolean result of hcrRegisterGlobal)
    q.initProc.procSec(cpsLocals).addf(
      "\thcrRegisterGlobal($1, \"$2\", sizeof($3), NULL, (void**)&$2);$n",
      [getModuleDllPath(q, sym), sym.loc.r, rdLoc(sym.loc)])
    # always copy over the contents of the actual constant with the _const
    # suffix ==> this means that the constant is reloadable & updatable!
    q.initProc.procSec(cpsLocals).add(ropecg(q,
      "\t#nimCopyMem((void*)$1, (NIM_CONST void*)&$2, sizeof($3));$n",
      [sym.loc.r, actualConstName, rdLoc(sym.loc)]))

proc genConstStmt(p: BProc, n: PNode) =
  # This code is only used in the new DCE implementation.
  assert useAliveDataFromDce in p.module.flags
  let m = p.module
  for it in n:
    if it[0].kind == nkSym:
      let sym = it[0].sym
      if not isSimpleConst(sym.typ) and sym.itemId.item in m.alive and genConstSetup(p, sym):
        genConstDefinition(m, p, sym)

proc expr(p: BProc, n: PNode, d: var TLoc) =
  when defined(nimCompilerStacktraceHints):
    setFrameMsg p.config$n.info & " " & $n.kind
  p.currLineInfo = n.info

  case n.kind
  of nkSym:
    var sym = n.sym
    case sym.kind
    of skMethod:
      if useAliveDataFromDce in p.module.flags or {sfDispatcher, sfForward} * sym.flags != {}:
        # we cannot produce code for the dispatcher yet:
        fillProcLoc(p.module, n)
        genProcPrototype(p.module, sym)
      else:
        genProc(p.module, sym)
      putLocIntoDest(p, d, sym.loc)
    of skProc, skConverter, skIterator, skFunc:
      #if sym.kind == skIterator:
      #  echo renderTree(sym.getBody, {renderIds})
      if sfCompileTime in sym.flags:
        localError(p.config, n.info, "request to generate code for .compileTime proc: " &
           sym.name.s)
      if useAliveDataFromDce in p.module.flags and sym.typ.callConv != ccInline:
        fillProcLoc(p.module, n)
        genProcPrototype(p.module, sym)
      else:
        genProc(p.module, sym)
      if sym.loc.r == "" or sym.loc.lode == nil:
        internalError(p.config, n.info, "expr: proc not init " & sym.name.s)
      putLocIntoDest(p, d, sym.loc)
    of skConst:
      if isSimpleConst(sym.typ):
<<<<<<< HEAD
        putIntoDest(p, d, n, genLiteral(p, sym.astdef, sym.typ), OnStatic)
=======
        var lit = newRopeAppender()
        genLiteral(p, sym.ast, sym.typ, lit)
        putIntoDest(p, d, n, lit, OnStatic)
>>>>>>> 95614089
      elif useAliveDataFromDce in p.module.flags:
        genConstHeader(p.module, p.module, p, sym)
        assert((sym.loc.r != "") and (sym.loc.t != nil))
        putLocIntoDest(p, d, sym.loc)
      else:
        genComplexConst(p, sym, d)
    of skEnumField:
      # we never reach this case - as of the time of this comment,
      # skEnumField is folded to an int in semfold.nim, but this code
      # remains for robustness
      putIntoDest(p, d, n, rope(sym.position))
    of skVar, skForVar, skResult, skLet:
      if {sfGlobal, sfThread} * sym.flags != {}:
        genVarPrototype(p.module, n)
        if sfCompileTime in sym.flags:
          genSingleVar(p, sym, n, astdef(sym))

      if sym.loc.r == "" or sym.loc.t == nil:
        #echo "FAILED FOR PRCO ", p.prc.name.s
        #echo renderTree(p.prc.ast, {renderIds})
        internalError p.config, n.info, "expr: var not init " & sym.name.s & "_" & $sym.id
      if sfThread in sym.flags:
        accessThreadLocalVar(p, sym)
        if emulatedThreadVars(p.config):
          putIntoDest(p, d, sym.loc.lode, "NimTV_->" & sym.loc.r)
        else:
          putLocIntoDest(p, d, sym.loc)
      else:
        putLocIntoDest(p, d, sym.loc)
    of skTemp:
      when false:
        # this is more harmful than helpful.
        if sym.loc.r == "":
          # we now support undeclared 'skTemp' variables for easier
          # transformations in other parts of the compiler:
          assignLocalVar(p, n)
      if sym.loc.r == "" or sym.loc.t == nil:
        #echo "FAILED FOR PRCO ", p.prc.name.s
        #echo renderTree(p.prc.ast, {renderIds})
        internalError(p.config, n.info, "expr: temp not init " & sym.name.s & "_" & $sym.id)
      putLocIntoDest(p, d, sym.loc)
    of skParam:
      if sym.loc.r == "" or sym.loc.t == nil:
        # echo "FAILED FOR PRCO ", p.prc.name.s
        # debug p.prc.typ.n
        # echo renderTree(p.prc.ast, {renderIds})
        internalError(p.config, n.info, "expr: param not init " & sym.name.s & "_" & $sym.id)
      putLocIntoDest(p, d, sym.loc)
    else: internalError(p.config, n.info, "expr(" & $sym.kind & "); unknown symbol")
  of nkNilLit:
    if not isEmptyType(n.typ):
      var lit = newRopeAppender()
      genLiteral(p, n, lit)
      putIntoDest(p, d, n, lit)
  of nkStrLit..nkTripleStrLit:
    var lit = newRopeAppender()
    genLiteral(p, n, lit)
    putDataIntoDest(p, d, n, lit)
  of nkIntLit..nkUInt64Lit, nkFloatLit..nkFloat128Lit, nkCharLit:
    var lit = newRopeAppender()
    genLiteral(p, n, lit)
    putIntoDest(p, d, n, lit)
  of nkCall, nkHiddenCallConv, nkInfix, nkPrefix, nkPostfix, nkCommand,
     nkCallStrLit:
    genLineDir(p, n) # may be redundant, it is generated in fixupCall as well
    let op = n[0]
    if n.typ.isNil:
      # discard the value:
      var a: TLoc
      if op.kind == nkSym and op.sym.magic != mNone:
        genMagicExpr(p, n, a, op.sym.magic)
      else:
        genCall(p, n, a)
    else:
      # load it into 'd':
      if op.kind == nkSym and op.sym.magic != mNone:
        genMagicExpr(p, n, d, op.sym.magic)
      else:
        genCall(p, n, d)
  of nkCurly:
    if isDeepConstExpr(n) and n.len != 0:
      var lit = newRopeAppender()
      genSetNode(p, n, lit)
      putIntoDest(p, d, n, lit)
    else:
      genSetConstr(p, n, d)
  of nkBracket:
    if isDeepConstExpr(n) and n.len != 0:
      exprComplexConst(p, n, d)
    elif skipTypes(n.typ, abstractVarRange).kind == tySequence:
      genSeqConstr(p, n, d)
    else:
      genArrayConstr(p, n, d)
  of nkPar, nkTupleConstr:
    if n.typ != nil and n.typ.kind == tyProc and n.len == 2:
      genClosure(p, n, d)
    elif isDeepConstExpr(n) and n.len != 0:
      exprComplexConst(p, n, d)
    else:
      genTupleConstr(p, n, d)
  of nkObjConstr: genObjConstr(p, n, d)
  of nkCast: genCast(p, n, d)
  of nkHiddenStdConv, nkHiddenSubConv, nkConv: genConv(p, n, d)
  of nkHiddenAddr, nkAddr: genAddr(p, n, d)
  of nkBracketExpr: genBracketExpr(p, n, d)
  of nkDerefExpr, nkHiddenDeref: genDeref(p, n, d)
  of nkDotExpr: genRecordField(p, n, d)
  of nkCheckedFieldExpr: genCheckedRecordField(p, n, d)
  of nkBlockExpr, nkBlockStmt: genBlock(p, n, d)
  of nkStmtListExpr: genStmtListExpr(p, n, d)
  of nkStmtList: genStmtList(p, n)
  of nkIfExpr, nkIfStmt: genIf(p, n, d)
  of nkWhen:
    # This should be a "when nimvm" node.
    expr(p, n[1][0], d)
  of nkObjDownConv: downConv(p, n, d)
  of nkObjUpConv: upConv(p, n, d)
  of nkChckRangeF, nkChckRange64, nkChckRange: genRangeChck(p, n, d)
  of nkStringToCString: convStrToCStr(p, n, d)
  of nkCStringToString: convCStrToStr(p, n, d)
  of nkLambdaKinds:
    var sym = n[namePos].sym
    genProc(p.module, sym)
    if sym.loc.r == "" or sym.loc.lode == nil:
      internalError(p.config, n.info, "expr: proc not init " & sym.name.s)
    putLocIntoDest(p, d, sym.loc)
  of nkClosure: genClosure(p, n, d)

  of nkEmpty: discard
  of nkWhileStmt: genWhileStmt(p, n)
  of nkVarSection, nkLetSection: genVarStmt(p, n)
  of nkConstSection:
    if useAliveDataFromDce in p.module.flags:
      genConstStmt(p, n)
    # else: consts generated lazily on use
  of nkForStmt: internalError(p.config, n.info, "for statement not eliminated")
  of nkCaseStmt: genCase(p, n, d)
  of nkReturnStmt: genReturnStmt(p, n)
  of nkBreakStmt: genBreakStmt(p, n)
  of nkAsgn:
    cow(p, n[1])
    if nfPreventCg notin n.flags:
      genAsgn(p, n, fastAsgn=false)
  of nkFastAsgn:
    cow(p, n[1])
    if nfPreventCg notin n.flags:
      # transf is overly aggressive with 'nkFastAsgn', so we work around here.
      # See tests/run/tcnstseq3 for an example that would fail otherwise.
      genAsgn(p, n, fastAsgn=p.prc != nil)
  of nkDiscardStmt:
    let ex = n[0]
    if ex.kind != nkEmpty:
      genLineDir(p, n)
      var a: TLoc
      initLocExprSingleUse(p, ex, a)
      line(p, cpsStmts, "(void)(" & a.r & ");\L")
  of nkAsmStmt: genAsmStmt(p, n)
  of nkTryStmt, nkHiddenTryStmt:
    case p.config.exc
    of excGoto:
      genTryGoto(p, n, d)
    of excCpp:
      genTryCpp(p, n, d)
    else:
      genTrySetjmp(p, n, d)
  of nkRaiseStmt: genRaiseStmt(p, n)
  of nkTypeSection:
    # we have to emit the type information for object types here to support
    # separate compilation:
    genTypeSection(p.module, n)
  of nkCommentStmt, nkIteratorDef, nkIncludeStmt,
     nkImportStmt, nkImportExceptStmt, nkExportStmt, nkExportExceptStmt,
     nkFromStmt, nkTemplateDef, nkMacroDef, nkStaticStmt:
    discard
  of nkPragma: genPragma(p, n)
  of nkPragmaBlock:
    var inUncheckedAssignSection = 0
    let pragmaList = n[0]
    for pi in pragmaList:
      if whichPragma(pi) == wCast:
        case whichPragma(pi[1])
        of wUncheckedAssign:
          inUncheckedAssignSection = 1
        else:
          discard

    inc p.inUncheckedAssignSection, inUncheckedAssignSection
    expr(p, n.lastSon, d)
    dec p.inUncheckedAssignSection, inUncheckedAssignSection

  of nkProcDef, nkFuncDef, nkMethodDef, nkConverterDef:
    if n[genericParamsPos].kind == nkEmpty:
      var prc = n[namePos].sym
      if useAliveDataFromDce in p.module.flags:
        if p.module.alive.contains(prc.itemId.item) and
            prc.magic in generatedMagics:
          genProc(p.module, prc)
      elif prc.skipGenericOwner.kind == skModule and sfCompileTime notin prc.flags:
        if ({sfExportc, sfCompilerProc} * prc.flags == {sfExportc}) or
            (sfExportc in prc.flags and lfExportLib in prc.loc.flags) or
            (prc.kind == skMethod):
          # due to a bug/limitation in the lambda lifting, unused inner procs
          # are not transformed correctly. We work around this issue (#411) here
          # by ensuring it's no inner proc (owner is a module).
          # Generate proc even if empty body, bugfix #11651.
          genProc(p.module, prc)
  of nkParForStmt: genParForStmt(p, n)
  of nkState: genState(p, n)
  of nkGotoState:
    # simply never set it back to 0 here from here on...
    inc p.splitDecls
    genGotoState(p, n)
  of nkBreakState: genBreakState(p, n, d)
  of nkMixinStmt, nkBindStmt: discard
  else: internalError(p.config, n.info, "expr(" & $n.kind & "); unknown node kind")

proc getDefaultValue(p: BProc; typ: PType; info: TLineInfo; result: var Rope) =
  var t = skipTypes(typ, abstractRange+{tyOwned}-{tyTypeDesc})
  case t.kind
  of tyBool: result.add rope"NIM_FALSE"
  of tyEnum, tyChar, tyInt..tyInt64, tyUInt..tyUInt64: result.add rope"0"
  of tyFloat..tyFloat128: result.add rope"0.0"
  of tyCstring, tyVar, tyLent, tyPointer, tyPtr, tyUntyped,
     tyTyped, tyTypeDesc, tyStatic, tyRef, tyNil:
    result.add rope"NIM_NIL"
  of tyString, tySequence:
    if optSeqDestructors in p.config.globalOptions:
      result.add "{0, NIM_NIL}"
    else:
      result.add "NIM_NIL"
  of tyProc:
    if t.callConv != ccClosure:
      result.add "NIM_NIL"
    else:
      result.add "{NIM_NIL, NIM_NIL}"
  of tyObject:
    var count = 0
    result.add "{"
    getNullValueAuxT(p, t, t, t.n, nil, result, count, true, info)
    result.add "}"
  of tyTuple:
    result.add "{"
    for i in 0..<t.len:
      if i > 0: result.add ", "
      getDefaultValue(p, t[i], info, result)
    result.add "}"
  of tyArray:
    result.add "{"
    for i in 0..<toInt(lengthOrd(p.config, t.sons[0])):
      if i > 0: result.add ", "
      getDefaultValue(p, t.sons[1], info, result)
    result.add "}"
    #result = rope"{}"
  of tyOpenArray, tyVarargs:
    result.add "{NIM_NIL, 0}"
  of tySet:
    if mapSetType(p.config, t) == ctArray: result.add "{}"
    else: result.add "0"
  else:
    globalError(p.config, info, "cannot create null element for: " & $t.kind)

proc caseObjDefaultBranch(obj: PNode; branch: Int128): int =
  for i in 1 ..< obj.len:
    for j in 0 .. obj[i].len - 2:
      if obj[i][j].kind == nkRange:
        let x = getOrdValue(obj[i][j][0])
        let y = getOrdValue(obj[i][j][1])
        if branch >= x and branch <= y:
          return i
      elif getOrdValue(obj[i][j]) == branch:
        return i
    if obj[i].len == 1:
      # else branch
      return i
  assert(false, "unreachable")

proc getNullValueAux(p: BProc; t: PType; obj, constOrNil: PNode,
                     result: var Rope; count: var int;
                     isConst: bool, info: TLineInfo) =
  case obj.kind
  of nkRecList:
    for it in obj.sons:
      getNullValueAux(p, t, it, constOrNil, result, count, isConst, info)
  of nkRecCase:
    getNullValueAux(p, t, obj[0], constOrNil, result, count, isConst, info)
    if count > 0: result.add ", "
    var branch = Zero
    if constOrNil != nil:
      ## find kind value, default is zero if not specified
      for i in 1..<constOrNil.len:
        if constOrNil[i].kind == nkExprColonExpr:
          if constOrNil[i][0].sym.name.id == obj[0].sym.name.id:
            branch = getOrdValue(constOrNil[i][1])
            break
        elif i == obj[0].sym.position:
          branch = getOrdValue(constOrNil[i])
          break

    let selectedBranch = caseObjDefaultBranch(obj, branch)
    result.add "{"
    var countB = 0
    let b = lastSon(obj[selectedBranch])
    # designated initilization is the only way to init non first element of unions
    # branches are allowed to have no members (b.len == 0), in this case they don't need initializer
    if b.kind == nkRecList and b.len > 0:
      result.add "._" & mangleRecFieldName(p.module, obj[0].sym) & "_" & $selectedBranch & " = {"
      getNullValueAux(p, t,  b, constOrNil, result, countB, isConst, info)
      result.add "}"
    elif b.kind == nkSym:
      result.add "." & mangleRecFieldName(p.module, b.sym) & " = "
      getNullValueAux(p, t,  b, constOrNil, result, countB, isConst, info)
    result.add "}"

  of nkSym:
    if count > 0: result.add ", "
    inc count
    let field = obj.sym
    if constOrNil != nil:
      for i in 1..<constOrNil.len:
        if constOrNil[i].kind == nkExprColonExpr:
          if constOrNil[i][0].sym.name.id == field.name.id:
            genBracedInit(p, constOrNil[i][1], isConst, field.typ, result)
            return
        elif i == field.position:
          genBracedInit(p, constOrNil[i], isConst, field.typ, result)
          return
    # not found, produce default value:
    getDefaultValue(p, field.typ, info, result)
  else:
    localError(p.config, info, "cannot create null element for: " & $obj)

proc getNullValueAuxT(p: BProc; orig, t: PType; obj, constOrNil: PNode,
                      result: var Rope; count: var int;
                      isConst: bool, info: TLineInfo) =
  var base = t[0]
  let oldRes = result
  let oldcount = count
  if base != nil:
    result.add "{"
    base = skipTypes(base, skipPtrs)
    getNullValueAuxT(p, orig, base, base.n, constOrNil, result, count, isConst, info)
    result.add "}"
  elif not isObjLackingTypeField(t):
    if optTinyRtti in p.config.globalOptions:
      result.add genTypeInfoV2(p.module, orig, obj.info)
    else:
      result.add genTypeInfoV1(p.module, orig, obj.info)
    inc count
  getNullValueAux(p, t, obj, constOrNil, result, count, isConst, info)
  # do not emit '{}' as that is not valid C:
  if oldcount == count: result = oldRes

proc genConstObjConstr(p: BProc; n: PNode; isConst: bool; result: var Rope) =
  let t = n.typ.skipTypes(abstractInstOwned)
  var count = 0
  #if not isObjLackingTypeField(t) and not p.module.compileToCpp:
  #  result.addf("{$1}", [genTypeInfo(p.module, t)])
  #  inc count
  result.add "{"
  if t.kind == tyObject:
    getNullValueAuxT(p, t, t, t.n, n, result, count, isConst, n.info)
  result.add("}\n")

proc genConstSimpleList(p: BProc, n: PNode; isConst: bool; result: var Rope) =
  result.add "{"
  for i in 0..<n.len:
    let it = n[i]
    if i > 0: result.add ",\n"
    if it.kind == nkExprColonExpr: genBracedInit(p, it[1], isConst, it[0].typ, result)
    else: genBracedInit(p, it, isConst, it.typ, result)
  result.add("}\n")

proc genConstTuple(p: BProc, n: PNode; isConst: bool; tup: PType; result: var Rope) =
  result.add "{"
  for i in 0..<n.len:
    let it = n[i]
    if i > 0: result.add ",\n"
    if it.kind == nkExprColonExpr: genBracedInit(p, it[1], isConst, tup[i], result)
    else: genBracedInit(p, it, isConst, tup[i], result)
  result.add("}\n")

proc genConstSeq(p: BProc, n: PNode, t: PType; isConst: bool; result: var Rope) =
  var data = "{{$1, $1 | NIM_STRLIT_FLAG}" % [n.len.rope]
  let base = t.skipTypes(abstractInst)[0]
  if n.len > 0:
    # array part needs extra curlies:
    data.add(", {")
    for i in 0..<n.len:
      if i > 0: data.addf(",$n", [])
      genBracedInit(p, n[i], isConst, base, data)
    data.add("}")
  data.add("}")

  let tmpName = getTempName(p.module)

  appcg(p.module, cfsStrData,
        "static $5 struct {$n" &
        "  #TGenericSeq Sup;$n" &
        "  $1 data[$2];$n" &
        "} $3 = $4;$n", [
        getTypeDesc(p.module, base), n.len, tmpName, data,
        if isConst: "NIM_CONST" else: ""])

  result.add "(($1)&$2)" % [getTypeDesc(p.module, t), tmpName]

proc genConstSeqV2(p: BProc, n: PNode, t: PType; isConst: bool; result: var Rope) =
  let base = t.skipTypes(abstractInst)[0]
  var data = rope"{"
  for i in 0..<n.len:
    if i > 0: data.addf(",$n", [])
    genBracedInit(p, n[i], isConst, base, data)
  data.add("}")

  let payload = getTempName(p.module)

  appcg(p.module, cfsStrData,
    "static $5 struct {$n" &
    "  NI cap; $1 data[$2];$n" &
    "} $3 = {$2 | NIM_STRLIT_FLAG, $4};$n", [
    getTypeDesc(p.module, base), n.len, payload, data,
    if isConst: "const" else: ""])
  result.add "{$1, ($2*)&$3}" % [rope(n.len), getSeqPayloadType(p.module, t), payload]

proc genBracedInit(p: BProc, n: PNode; isConst: bool; optionalType: PType; result: var Rope) =
  case n.kind
  of nkHiddenStdConv, nkHiddenSubConv:
    genBracedInit(p, n[1], isConst, n.typ, result)
  else:
    var ty = tyNone
    var typ: PType = nil
    if optionalType == nil:
      if n.kind in nkStrKinds:
        ty = tyString
      else:
        internalError(p.config, n.info, "node has no type")
    else:
      typ = skipTypes(optionalType, abstractInstOwned + {tyStatic})
      ty = typ.kind
    case ty
    of tySet:
      let cs = toBitSet(p.config, n)
      genRawSetData(cs, int(getSize(p.config, n.typ)), result)
    of tySequence:
      if optSeqDestructors in p.config.globalOptions:
        genConstSeqV2(p, n, typ, isConst, result)
      else:
        genConstSeq(p, n, typ, isConst, result)
    of tyProc:
      if typ.callConv == ccClosure and n.safeLen > 1 and n[1].kind == nkNilLit:
        # n.kind could be: nkClosure, nkTupleConstr and maybe others; `n.safeLen`
        # guards against the case of `nkSym`, refs bug #14340.
        # Conversion: nimcall -> closure.
        # this hack fixes issue that nkNilLit is expanded to {NIM_NIL,NIM_NIL}
        # this behaviour is needed since closure_var = nil must be
        # expanded to {NIM_NIL,NIM_NIL}
        # in VM closures are initialized with nkPar(nkNilLit, nkNilLit)
        # leading to duplicate code like this:
        # "{NIM_NIL,NIM_NIL}, {NIM_NIL,NIM_NIL}"
        if n[0].kind == nkNilLit:
          result.add "{NIM_NIL,NIM_NIL}"
        else:
          var d: TLoc
          initLocExpr(p, n[0], d)
          result.add "{(($1) $2),NIM_NIL}" % [getClosureType(p.module, typ, clHalfWithEnv), rdLoc(d)]
      else:
        var d: TLoc
        initLocExpr(p, n, d)
        result.add rdLoc(d)
    of tyArray, tyVarargs:
      genConstSimpleList(p, n, isConst, result)
    of tyTuple:
      genConstTuple(p, n, isConst, typ, result)
    of tyOpenArray:
      if n.kind != nkBracket:
        internalError(p.config, n.info, "const openArray expression is not an array construction")

      var data = newRopeAppender()
      genConstSimpleList(p, n, isConst, data)

      let payload = getTempName(p.module)
      let ctype = getTypeDesc(p.module, typ[0])
      let arrLen = n.len
      appcg(p.module, cfsStrData,
        "static $5 $1 $3[$2] = $4;$n", [
        ctype, arrLen, payload, data,
        if isConst: "const" else: ""])
      result.add "{($1*)&$2, $3}" % [ctype, payload, rope arrLen]

    of tyObject:
      genConstObjConstr(p, n, isConst, result)
    of tyString, tyCstring:
      if optSeqDestructors in p.config.globalOptions and n.kind != nkNilLit and ty == tyString:
        genStringLiteralV2Const(p.module, n, isConst, result)
      else:
        var d: TLoc
        initLocExpr(p, n, d)
        result.add rdLoc(d)
    else:
      var d: TLoc
      initLocExpr(p, n, d)
      result.add rdLoc(d)<|MERGE_RESOLUTION|>--- conflicted
+++ resolved
@@ -2850,12 +2850,8 @@
   let m = p.module
   useHeader(m, sym)
   if sym.loc.k == locNone:
-<<<<<<< HEAD
-    fillLoc(sym.loc, locData, sym.astdef, mangleName(p.module, sym), OnStatic)
-=======
     fillBackendName(p.module, sym)
-    fillLoc(sym.loc, locData, sym.ast, OnStatic)
->>>>>>> 95614089
+    fillLoc(sym.loc, locData, sym.astdef, OnStatic)
   if m.hcrOn: incl(sym.loc.flags, lfIndirect)
   result = lfNoDecl notin sym.loc.flags
 
@@ -2878,18 +2874,12 @@
 proc genConstDefinition(q: BModule; p: BProc; sym: PSym) =
   # add a suffix for hcr - will later init the global pointer with this data
   let actualConstName = if q.hcrOn: sym.loc.r & "_const" else: sym.loc.r
-<<<<<<< HEAD
-  q.s[cfsData].addf("N_LIB_PRIVATE NIM_CONST $1 $2 = $3;$n",
-      [getTypeDesc(q, sym.typ), actualConstName,
-      genBracedInit(q.initProc, sym.astdef, isConst = true, sym.typ)])
-=======
   var data = newRopeAppender()
   data.addf("N_LIB_PRIVATE NIM_CONST $1 $2 = ",
            [getTypeDesc(q, sym.typ), actualConstName])
-  genBracedInit(q.initProc, sym.ast, isConst = true, sym.typ, data)
+  genBracedInit(q.initProc, sym.astdef, isConst = true, sym.typ, data)
   data.addf(";$n", [])
   q.s[cfsData].add data
->>>>>>> 95614089
   if q.hcrOn:
     # generate the global pointer with the real name
     q.s[cfsVars].addf("static $1* $2;$n", [getTypeDesc(q, sym.loc.t, skVar), sym.loc.r])
@@ -2946,13 +2936,9 @@
       putLocIntoDest(p, d, sym.loc)
     of skConst:
       if isSimpleConst(sym.typ):
-<<<<<<< HEAD
-        putIntoDest(p, d, n, genLiteral(p, sym.astdef, sym.typ), OnStatic)
-=======
         var lit = newRopeAppender()
-        genLiteral(p, sym.ast, sym.typ, lit)
+        genLiteral(p, sym.astdef, sym.typ, lit)
         putIntoDest(p, d, n, lit, OnStatic)
->>>>>>> 95614089
       elif useAliveDataFromDce in p.module.flags:
         genConstHeader(p.module, p.module, p, sym)
         assert((sym.loc.r != "") and (sym.loc.t != nil))
