#
#
#           The Nim Compiler
#        (c) Copyright 2018 Andreas Rumpf
#
#    See the file "copying.txt", included in this
#    distribution, for details about the copyright.
#

## This module contains the ``TMsgKind`` enum as well as the
## ``TLineInfo`` object.

import ropes, tables, pathutils

const
  explanationsBaseUrl* = "https://nim-lang.org/docs"

type
  TMsgKind* = enum
    errUnknown, errInternal, errIllFormedAstX, errCannotOpenFile,
    errXExpected,
    errGridTableNotImplemented,
    errGeneralParseError,
    errNewSectionExpected,
    errInvalidDirectiveX,
    errGenerated,
    errUser,
    warnCannotOpenFile,
    warnOctalEscape, warnXIsNeverRead, warnXmightNotBeenInit,
    warnDeprecated, warnConfigDeprecated,
    warnSmallLshouldNotBeUsed, warnUnknownMagic, warnRedefinitionOfLabel,
    warnUnknownSubstitutionX, warnLanguageXNotSupported,
    warnFieldXNotSupported, warnCommentXIgnored,
    warnTypelessParam,
    warnUseBase, warnWriteToForeignHeap, warnUnsafeCode,
<<<<<<< HEAD
    warnEachIdentIsTuple, warnShadowIdent,
    warnProveInit, warnProveField, warnProveIndex, warnStaticIndexCheck,
    warnGcUnsafe, warnGcUnsafe2,
=======
    warnUnusedImportX,
    warnInheritFromException,
    warnEachIdentIsTuple,
    warnProveInit, warnProveField, warnProveIndex, warnGcUnsafe, warnGcUnsafe2,
>>>>>>> 380a5055
    warnUninit, warnGcMem, warnDestructor, warnLockLevel, warnResultShadowed,
    warnInconsistentSpacing, warnCaseTransition, warnCycleCreated, warnUser,
    hintSuccess, hintSuccessX, hintCC,
    hintLineTooLong, hintXDeclaredButNotUsed,
    hintConvToBaseNotNeeded,
    hintConvFromXtoItselfNotNeeded, hintExprAlwaysX, hintQuitCalled,
    hintProcessing, hintCodeBegin, hintCodeEnd, hintConf, hintPath,
    hintConditionAlwaysTrue, hintConditionAlwaysFalse, hintName, hintPattern,
    hintExecuting, hintLinking, hintDependency,
    hintSource, hintPerformance, hintStackTrace, hintGCStats,
    hintGlobalVar, hintExpandMacro,
    hintUser, hintUserRaw,
    hintExtendedContext

const
  MsgKindToStr*: array[TMsgKind, string] = [
    errUnknown: "unknown error",
    errInternal: "internal error: $1",
    errIllFormedAstX: "illformed AST: $1",
    errCannotOpenFile: "cannot open '$1'",
    errXExpected: "'$1' expected",
    errGridTableNotImplemented: "grid table is not implemented",
    errGeneralParseError: "general parse error",
    errNewSectionExpected: "new section expected",
    errInvalidDirectiveX: "invalid directive: '$1'",
    errGenerated: "$1",
    errUser: "$1",
    warnCannotOpenFile: "cannot open '$1'",
    warnOctalEscape: "octal escape sequences do not exist; leading zero is ignored",
    warnXIsNeverRead: "'$1' is never read",
    warnXmightNotBeenInit: "'$1' might not have been initialized",
    warnDeprecated: "$1",
    warnConfigDeprecated: "config file '$1' is deprecated",
    warnSmallLshouldNotBeUsed: "'l' should not be used as an identifier; may look like '1' (one)",
    warnUnknownMagic: "unknown magic '$1' might crash the compiler",
    warnRedefinitionOfLabel: "redefinition of label '$1'",
    warnUnknownSubstitutionX: "unknown substitution '$1'",
    warnLanguageXNotSupported: "language '$1' not supported",
    warnFieldXNotSupported: "field '$1' not supported",
    warnCommentXIgnored: "comment '$1' ignored",
    warnTypelessParam: "'$1' has no type. Typeless parameters are deprecated; only allowed for 'template'",
    warnUseBase: "use {.base.} for base methods; baseless methods are deprecated",
    warnWriteToForeignHeap: "write to foreign heap",
    warnUnsafeCode: "unsafe code: '$1'",
    warnUnusedImportX: "imported and not used: '$1'",
    warnInheritFromException: "inherit from a more precise exception type like ValueError, IOError or OSError",
    warnEachIdentIsTuple: "each identifier is a tuple",
    warnProveInit: "Cannot prove that '$1' is initialized. This will become a compile time error in the future.",
    warnProveField: "cannot prove that field '$1' is accessible",
    warnProveIndex: "cannot prove index '$1' is valid",
    warnStaticIndexCheck: "$1",
    warnGcUnsafe: "not GC-safe: '$1'",
    warnGcUnsafe2: "$1",
    warnUninit: "'$1' might not have been initialized",
    warnGcMem: "'$1' uses GC'ed memory",
    warnDestructor: "usage of a type with a destructor in a non destructible context. This will become a compile time error in the future.",
    warnLockLevel: "$1",
    warnResultShadowed: "Special variable 'result' is shadowed.",
    warnInconsistentSpacing: "Number of spaces around '$#' is not consistent",
    warnCaseTransition: "Potential object case transition, instantiate new object instead",
    warnCycleCreated: "$1",
    warnUser: "$1",
    hintSuccess: "operation successful: $#",
    # keep in sync with `pegSuccess` see testament.nim
    hintSuccessX: "$loc LOC; $sec sec; $mem; $build build; proj: $project; out: $output",
    hintCC: "CC: $1",
    hintLineTooLong: "line too long",
    hintXDeclaredButNotUsed: "'$1' is declared but not used",
    hintConvToBaseNotNeeded: "conversion to base object is not needed",
    hintConvFromXtoItselfNotNeeded: "conversion from $1 to itself is pointless",
    hintExprAlwaysX: "expression evaluates always to '$1'",
    hintQuitCalled: "quit() called",
    hintProcessing: "$1",
    hintCodeBegin: "generated code listing:",
    hintCodeEnd: "end of listing",
    hintConf: "used config file '$1'",
    hintPath: "added path: '$1'",
    hintConditionAlwaysTrue: "condition is always true: '$1'",
    hintConditionAlwaysFalse: "condition is always false: '$1'",
    hintName: "$1",
    hintPattern: "$1",
    hintExecuting: "$1",
    hintLinking: "$1",
    hintDependency: "$1",
    hintSource: "$1",
    hintPerformance: "$1",
    hintStackTrace: "$1",
    hintGCStats: "$1",
    hintGlobalVar: "global variable declared here",
    hintExpandMacro: "expanded macro: $1",
    hintUser: "$1",
    hintUserRaw: "$1",
    hintExtendedContext: "$1",
  ]

const
  WarningsToStr* = ["CannotOpenFile", "OctalEscape",
    "XIsNeverRead", "XmightNotBeenInit",
    "Deprecated", "ConfigDeprecated",
    "SmallLshouldNotBeUsed", "UnknownMagic",
    "RedefinitionOfLabel", "UnknownSubstitutionX",
    "LanguageXNotSupported", "FieldXNotSupported",
    "CommentXIgnored",
    "TypelessParam", "UseBase", "WriteToForeignHeap",
<<<<<<< HEAD
    "UnsafeCode", "EachIdentIsTuple", "ShadowIdent",
    "ProveInit", "ProveField", "ProveIndex", "IndexCheck",
    "GcUnsafe", "GcUnsafe2", "Uninit",
=======
    "UnsafeCode", "UnusedImport", "InheritFromException",
    "EachIdentIsTuple",
    "ProveInit", "ProveField", "ProveIndex", "GcUnsafe", "GcUnsafe2", "Uninit",
>>>>>>> 380a5055
    "GcMem", "Destructor", "LockLevel", "ResultShadowed",
    "Spacing", "CaseTransition", "CycleCreated", "User"]

  HintsToStr* = [
    "Success", "SuccessX", "CC", "LineTooLong",
    "XDeclaredButNotUsed",
    "ConvToBaseNotNeeded", "ConvFromXtoItselfNotNeeded",
    "ExprAlwaysX", "QuitCalled", "Processing", "CodeBegin", "CodeEnd", "Conf",
    "Path", "CondTrue", "CondFalse", "Name", "Pattern", "Exec", "Link", "Dependency",
    "Source", "Performance", "StackTrace", "GCStats", "GlobalVar", "ExpandMacro",
    "User", "UserRaw", "ExtendedContext",
  ]

const
  fatalMin* = errUnknown
  fatalMax* = errInternal
  errMin* = errUnknown
  errMax* = errUser
  warnMin* = warnCannotOpenFile
  warnMax* = pred(hintSuccess)
  hintMin* = hintSuccess
  hintMax* = high(TMsgKind)

static:
  doAssert HintsToStr.len == ord(hintMax) - ord(hintMin) + 1
  doAssert WarningsToStr.len == ord(warnMax) - ord(warnMin) + 1

type
  TNoteKind* = range[warnMin..hintMax] # "notes" are warnings or hints
  TNoteKinds* = set[TNoteKind]

proc computeNotesVerbosity(): array[0..3, TNoteKinds] =
  result[3] = {low(TNoteKind)..high(TNoteKind)} - {}
  result[2] = result[3] - {hintStackTrace, warnUninit, hintExtendedContext}
<<<<<<< HEAD
  result[1] = result[2] - {warnShadowIdent, warnProveField,
    warnProveIndex,
=======
  result[1] = result[2] - {warnProveField, warnProveIndex,
>>>>>>> 380a5055
    warnGcUnsafe, hintPath, hintDependency, hintCodeBegin, hintCodeEnd,
    hintSource, hintGlobalVar, hintGCStats}
  result[0] = result[1] - {hintSuccessX, hintSuccess, hintConf,
    hintProcessing, hintPattern, hintExecuting, hintLinking, hintCC}

const
  NotesVerbosity* = computeNotesVerbosity()
  errXMustBeCompileTime* = "'$1' can only be used in compile-time context"
  errArgsNeedRunOption* = "arguments can only be given if the '--run' option is selected"

type
  TFileInfo* = object
    fullPath*: AbsoluteFile    # This is a canonical full filesystem path
    projPath*: RelativeFile    # This is relative to the project's root
    shortName*: string         # short name of the module
    quotedName*: Rope          # cached quoted short name for codegen
                               # purposes
    quotedFullName*: Rope      # cached quoted full name for codegen
                               # purposes

    lines*: seq[string]        # the source code of the module
                               #   used for better error messages and
                               #   embedding the original source in the
                               #   generated code
    dirtyFile*: AbsoluteFile   # the file that is actually read into memory
                               # and parsed; usually "" but is used
                               # for 'nimsuggest'
    hash*: string              # the checksum of the file
    dirty*: bool               # for 'nimfix' / 'nimpretty' like tooling
    when defined(nimpretty):
      fullContent*: string
  FileIndex* = distinct int32
  TLineInfo* = object          # This is designed to be as small as possible,
                               # because it is used
                               # in syntax nodes. We save space here by using
                               # two int16 and an int32.
                               # On 64 bit and on 32 bit systems this is
                               # only 8 bytes.
    line*: uint16
    col*: int16
    fileIndex*: FileIndex
    when defined(nimpretty):
      offsetA*, offsetB*: int
      commentOffsetA*, commentOffsetB*: int

  TErrorOutput* = enum
    eStdOut
    eStdErr

  TErrorOutputs* = set[TErrorOutput]

  ERecoverableError* = object of ValueError
  ESuggestDone* = object of ValueError

proc `==`*(a, b: FileIndex): bool {.borrow.}

proc raiseRecoverableError*(msg: string) {.noinline.} =
  raise newException(ERecoverableError, msg)

const
  InvalidFileIdx* = FileIndex(-1)
  unknownLineInfo* = TLineInfo(line: 0, col: -1, fileIndex: InvalidFileIdx)

type
  Severity* {.pure.} = enum ## VS Code only supports these three
    Hint, Warning, Error

const
  trackPosInvalidFileIdx* = FileIndex(-2) # special marker so that no suggestions
                                          # are produced within comments and string literals
  commandLineIdx* = FileIndex(-3)

type
  MsgConfig* = object ## does not need to be stored in the incremental cache
    trackPos*: TLineInfo
    trackPosAttached*: bool ## whether the tracking position was attached to
                            ## some close token.

    errorOutputs*: TErrorOutputs
    msgContext*: seq[tuple[info: TLineInfo, detail: string]]
    lastError*: TLineInfo
    filenameToIndexTbl*: Table[string, FileIndex]
    fileInfos*: seq[TFileInfo]
    systemFileIdx*: FileIndex


proc initMsgConfig*(): MsgConfig =
  result.msgContext = @[]
  result.lastError = unknownLineInfo
  result.filenameToIndexTbl = initTable[string, FileIndex]()
  result.fileInfos = @[]
  result.errorOutputs = {eStdOut, eStdErr}<|MERGE_RESOLUTION|>--- conflicted
+++ resolved
@@ -33,16 +33,11 @@
     warnFieldXNotSupported, warnCommentXIgnored,
     warnTypelessParam,
     warnUseBase, warnWriteToForeignHeap, warnUnsafeCode,
-<<<<<<< HEAD
-    warnEachIdentIsTuple, warnShadowIdent,
-    warnProveInit, warnProveField, warnProveIndex, warnStaticIndexCheck,
-    warnGcUnsafe, warnGcUnsafe2,
-=======
     warnUnusedImportX,
     warnInheritFromException,
     warnEachIdentIsTuple,
-    warnProveInit, warnProveField, warnProveIndex, warnGcUnsafe, warnGcUnsafe2,
->>>>>>> 380a5055
+    warnProveInit, warnProveField, warnProveIndex, 
+    warnStaticIndexCheck, warnGcUnsafe, warnGcUnsafe2,
     warnUninit, warnGcMem, warnDestructor, warnLockLevel, warnResultShadowed,
     warnInconsistentSpacing, warnCaseTransition, warnCycleCreated, warnUser,
     hintSuccess, hintSuccessX, hintCC,
@@ -147,15 +142,10 @@
     "LanguageXNotSupported", "FieldXNotSupported",
     "CommentXIgnored",
     "TypelessParam", "UseBase", "WriteToForeignHeap",
-<<<<<<< HEAD
-    "UnsafeCode", "EachIdentIsTuple", "ShadowIdent",
-    "ProveInit", "ProveField", "ProveIndex", "IndexCheck",
-    "GcUnsafe", "GcUnsafe2", "Uninit",
-=======
     "UnsafeCode", "UnusedImport", "InheritFromException",
     "EachIdentIsTuple",
-    "ProveInit", "ProveField", "ProveIndex", "GcUnsafe", "GcUnsafe2", "Uninit",
->>>>>>> 380a5055
+    "ProveInit", "ProveField", "ProveIndex",
+    "IndexCheck", "GcUnsafe", "GcUnsafe2", "Uninit",
     "GcMem", "Destructor", "LockLevel", "ResultShadowed",
     "Spacing", "CaseTransition", "CycleCreated", "User"]
 
@@ -190,12 +180,7 @@
 proc computeNotesVerbosity(): array[0..3, TNoteKinds] =
   result[3] = {low(TNoteKind)..high(TNoteKind)} - {}
   result[2] = result[3] - {hintStackTrace, warnUninit, hintExtendedContext}
-<<<<<<< HEAD
-  result[1] = result[2] - {warnShadowIdent, warnProveField,
-    warnProveIndex,
-=======
   result[1] = result[2] - {warnProveField, warnProveIndex,
->>>>>>> 380a5055
     warnGcUnsafe, hintPath, hintDependency, hintCodeBegin, hintCodeEnd,
     hintSource, hintGlobalVar, hintGCStats}
   result[0] = result[1] - {hintSuccessX, hintSuccess, hintConf,
