#
#
#           The Nim Compiler
#        (c) Copyright 2015 Andreas Rumpf
#
#    See the file "copying.txt", included in this
#    distribution, for details about the copyright.
#

## This module implements common simple lowerings.

const
  genPrefix* = ":tmp"         # prefix for generated names

import ast, astalgo, types, idents, magicsys, msgs, options, modulegraphs,
<<<<<<< HEAD
  lineinfos, int128
from trees import getMagic
=======
  lineinfos
>>>>>>> 6d8913ee

proc newDeref*(n: PNode): PNode {.inline.} =
  result = newNodeIT(nkHiddenDeref, n.info, n.typ.sons[0])
  addSon(result, n)

proc newTupleAccess*(g: ModuleGraph; tup: PNode, i: int): PNode =
  if tup.kind == nkHiddenAddr:
    result = newNodeIT(nkHiddenAddr, tup.info, tup.typ.skipTypes(abstractInst+{tyPtr, tyVar}))
    result.addSon(newNodeIT(nkBracketExpr, tup.info, tup.typ.skipTypes(abstractInst+{tyPtr, tyVar}).sons[i]))
    addSon(result[0], tup[0])
    var lit = newNodeIT(nkIntLit, tup.info, getSysType(g, tup.info, tyInt))
    lit.intVal = i
    addSon(result[0], lit)
  else:
    result = newNodeIT(nkBracketExpr, tup.info, tup.typ.skipTypes(
                       abstractInst).sons[i])
    addSon(result, copyTree(tup))
    var lit = newNodeIT(nkIntLit, tup.info, getSysType(g, tup.info, tyInt))
    lit.intVal = i
    addSon(result, lit)

proc addVar*(father, v: PNode) =
  var vpart = newNodeI(nkIdentDefs, v.info, 3)
  vpart.sons[0] = v
  vpart.sons[1] = newNodeI(nkEmpty, v.info)
  vpart.sons[2] = vpart[1]
  addSon(father, vpart)

proc newAsgnStmt*(le, ri: PNode): PNode =
  result = newNodeI(nkAsgn, le.info, 2)
  result.sons[0] = le
  result.sons[1] = ri

proc newFastAsgnStmt*(le, ri: PNode): PNode =
  result = newNodeI(nkFastAsgn, le.info, 2)
  result.sons[0] = le
  result.sons[1] = ri

proc lowerTupleUnpacking*(g: ModuleGraph; n: PNode; owner: PSym): PNode =
  assert n.kind == nkVarTuple
  let value = n.lastSon
  result = newNodeI(nkStmtList, n.info)

  var temp = newSym(skTemp, getIdent(g.cache, genPrefix), owner, value.info, g.config.options)
  temp.typ = skipTypes(value.typ, abstractInst)
  incl(temp.flags, sfFromGeneric)

  var v = newNodeI(nkVarSection, value.info)
  let tempAsNode = newSymNode(temp)
  v.addVar(tempAsNode)
  result.add(v)

  result.add newAsgnStmt(tempAsNode, value)
  for i in 0 .. n.len-3:
    if n.sons[i].kind == nkSym: v.addVar(n.sons[i])
    result.add newAsgnStmt(n.sons[i], newTupleAccess(g, tempAsNode, i))

proc evalOnce*(g: ModuleGraph; value: PNode; owner: PSym): PNode =
  ## Turns (value) into (let tmp = value; tmp) so that 'value' can be re-used
  ## freely, multiple times. This is frequently required and such a builtin would also be
  ## handy to have in macros.nim. The value that can be reused is 'result.lastSon'!
  result = newNodeIT(nkStmtListExpr, value.info, value.typ)
  var temp = newSym(skTemp, getIdent(g.cache, genPrefix), owner, value.info, g.config.options)
  temp.typ = skipTypes(value.typ, abstractInst)
  incl(temp.flags, sfFromGeneric)

  var v = newNodeI(nkLetSection, value.info)
  let tempAsNode = newSymNode(temp)
  v.addVar(tempAsNode)
  result.add(v)
  result.add newAsgnStmt(tempAsNode, value)
  result.add tempAsNode

proc newTupleAccessRaw*(tup: PNode, i: int): PNode =
  result = newNodeI(nkBracketExpr, tup.info)
  addSon(result, copyTree(tup))
  var lit = newNodeI(nkIntLit, tup.info)
  lit.intVal = i
  addSon(result, lit)

proc newTryFinally*(body, final: PNode): PNode =
  result = newTree(nkHiddenTryStmt, body, newTree(nkFinally, final))

proc lowerTupleUnpackingForAsgn*(g: ModuleGraph; n: PNode; owner: PSym): PNode =
  let value = n.lastSon
  result = newNodeI(nkStmtList, n.info)

  var temp = newSym(skTemp, getIdent(g.cache, "_"), owner, value.info, owner.options)
  var v = newNodeI(nkLetSection, value.info)
  let tempAsNode = newSymNode(temp) #newIdentNode(getIdent(genPrefix & $temp.id), value.info)

  var vpart = newNodeI(nkIdentDefs, tempAsNode.info, 3)
  vpart.sons[0] = tempAsNode
  vpart.sons[1] = newNodeI(nkEmpty, value.info)
  vpart.sons[2] = value
  addSon(v, vpart)
  result.add(v)

  let lhs = n.sons[0]
  for i in 0 .. lhs.len-1:
    result.add newAsgnStmt(lhs.sons[i], newTupleAccessRaw(tempAsNode, i))

proc lowerSwap*(g: ModuleGraph; n: PNode; owner: PSym): PNode =
  result = newNodeI(nkStmtList, n.info)
  # note: cannot use 'skTemp' here cause we really need the copy for the VM :-(
  var temp = newSym(skVar, getIdent(g.cache, genPrefix), owner, n.info, owner.options)
  temp.typ = n.sons[1].typ
  incl(temp.flags, sfFromGeneric)

  var v = newNodeI(nkVarSection, n.info)
  let tempAsNode = newSymNode(temp)

  var vpart = newNodeI(nkIdentDefs, v.info, 3)
  vpart.sons[0] = tempAsNode
  vpart.sons[1] = newNodeI(nkEmpty, v.info)
  vpart.sons[2] = n[1]
  addSon(v, vpart)

  result.add(v)
  result.add newFastAsgnStmt(n[1], n[2])
  result.add newFastAsgnStmt(n[2], tempAsNode)

proc createObj*(g: ModuleGraph; owner: PSym, info: TLineInfo; final=true): PType =
  result = newType(tyObject, owner)
  if final:
    rawAddSon(result, nil)
    incl result.flags, tfFinal
  else:
    rawAddSon(result, getCompilerProc(g, "RootObj").typ)
  result.n = newNodeI(nkRecList, info)
  let s = newSym(skType, getIdent(g.cache, "Env_" & toFilename(g.config, info)),
                  owner, info, owner.options)
  incl s.flags, sfAnon
  s.typ = result
  result.sym = s

proc rawAddField*(obj: PType; field: PSym) =
  assert field.kind == skField
  field.position = sonsLen(obj.n)
  addSon(obj.n, newSymNode(field))
  propagateToOwner(obj, field.typ)

proc rawIndirectAccess*(a: PNode; field: PSym; info: TLineInfo): PNode =
  # returns a[].field as a node
  assert field.kind == skField
  var deref = newNodeI(nkHiddenDeref, info)
  deref.typ = a.typ.skipTypes(abstractInst).sons[0]
  addSon(deref, a)
  result = newNodeI(nkDotExpr, info)
  addSon(result, deref)
  addSon(result, newSymNode(field))
  result.typ = field.typ

proc rawDirectAccess*(obj, field: PSym): PNode =
  # returns a.field as a node
  assert field.kind == skField
  result = newNodeI(nkDotExpr, field.info)
  addSon(result, newSymNode obj)
  addSon(result, newSymNode field)
  result.typ = field.typ

proc lookupInRecord(n: PNode, id: int): PSym =
  result = nil
  case n.kind
  of nkRecList:
    for i in 0 ..< sonsLen(n):
      result = lookupInRecord(n.sons[i], id)
      if result != nil: return
  of nkRecCase:
    if n.sons[0].kind != nkSym: return
    result = lookupInRecord(n.sons[0], id)
    if result != nil: return
    for i in 1 ..< sonsLen(n):
      case n.sons[i].kind
      of nkOfBranch, nkElse:
        result = lookupInRecord(lastSon(n.sons[i]), id)
        if result != nil: return
      else: discard
  of nkSym:
    if n.sym.id == -abs(id): result = n.sym
  else: discard

proc addField*(obj: PType; s: PSym; cache: IdentCache) =
  # because of 'gensym' support, we have to mangle the name with its ID.
  # This is hacky but the clean solution is much more complex than it looks.
  var field = newSym(skField, getIdent(cache, s.name.s & $obj.n.len), s.owner, s.info,
                     s.options)
  field.id = -s.id
  let t = skipIntLit(s.typ)
  field.typ = t
  assert t.kind != tyTyped
  propagateToOwner(obj, t)
  field.position = sonsLen(obj.n)
  addSon(obj.n, newSymNode(field))

proc addUniqueField*(obj: PType; s: PSym; cache: IdentCache): PSym {.discardable.} =
  result = lookupInRecord(obj.n, s.id)
  if result == nil:
    var field = newSym(skField, getIdent(cache, s.name.s & $obj.n.len), s.owner, s.info,
                       s.options)
    field.id = -s.id
    let t = skipIntLit(s.typ)
    field.typ = t
    assert t.kind != tyTyped
    propagateToOwner(obj, t)
    field.position = sonsLen(obj.n)
    addSon(obj.n, newSymNode(field))
    result = field

proc newDotExpr*(obj, b: PSym): PNode =
  result = newNodeI(nkDotExpr, obj.info)
  let field = lookupInRecord(obj.typ.n, b.id)
  assert field != nil, b.name.s
  addSon(result, newSymNode(obj))
  addSon(result, newSymNode(field))
  result.typ = field.typ

proc indirectAccess*(a: PNode, b: int, info: TLineInfo): PNode =
  # returns a[].b as a node
  var deref = newNodeI(nkHiddenDeref, info)
  deref.typ = a.typ.skipTypes(abstractInst).sons[0]
  var t = deref.typ.skipTypes(abstractInst)
  var field: PSym
  while true:
    assert t.kind == tyObject
    field = lookupInRecord(t.n, b)
    if field != nil: break
    t = t.sons[0]
    if t == nil: break
    t = t.skipTypes(skipPtrs)
  #if field == nil:
  #  echo "FIELD ", b
  #  debug deref.typ
  assert field != nil
  addSon(deref, a)
  result = newNodeI(nkDotExpr, info)
  addSon(result, deref)
  addSon(result, newSymNode(field))
  result.typ = field.typ

proc indirectAccess*(a: PNode, b: string, info: TLineInfo; cache: IdentCache): PNode =
  # returns a[].b as a node
  var deref = newNodeI(nkHiddenDeref, info)
  deref.typ = a.typ.skipTypes(abstractInst).sons[0]
  var t = deref.typ.skipTypes(abstractInst)
  var field: PSym
  let bb = getIdent(cache, b)
  while true:
    assert t.kind == tyObject
    field = getSymFromList(t.n, bb)
    if field != nil: break
    t = t.sons[0]
    if t == nil: break
    t = t.skipTypes(skipPtrs)
  #if field == nil:
  #  echo "FIELD ", b
  #  debug deref.typ
  assert field != nil
  addSon(deref, a)
  result = newNodeI(nkDotExpr, info)
  addSon(result, deref)
  addSon(result, newSymNode(field))
  result.typ = field.typ

proc getFieldFromObj*(t: PType; v: PSym): PSym =
  assert v.kind != skField
  var t = t
  while true:
    assert t.kind == tyObject
    result = lookupInRecord(t.n, v.id)
    if result != nil: break
    t = t.sons[0]
    if t == nil: break
    t = t.skipTypes(skipPtrs)

proc indirectAccess*(a: PNode, b: PSym, info: TLineInfo): PNode =
  # returns a[].b as a node
  result = indirectAccess(a, b.id, info)

proc indirectAccess*(a, b: PSym, info: TLineInfo): PNode =
  result = indirectAccess(newSymNode(a), b, info)

proc genAddrOf*(n: PNode): PNode =
  result = newNodeI(nkAddr, n.info, 1)
  result.sons[0] = n
  result.typ = newType(tyPtr, n.typ.owner)
  result.typ.rawAddSon(n.typ)

proc genDeref*(n: PNode; k = nkHiddenDeref): PNode =
  result = newNodeIT(k, n.info,
                     n.typ.skipTypes(abstractInst).sons[0])
  result.add n

proc callCodegenProc*(g: ModuleGraph; name: string;
                      info: TLineInfo = unknownLineInfo();
                      arg1, arg2, arg3, optionalArgs: PNode = nil): PNode =
  result = newNodeI(nkCall, info)
  let sym = magicsys.getCompilerProc(g, name)
  if sym == nil:
    localError(g.config, info, "system module needs: " & name)
  else:
    result.add newSymNode(sym)
    if arg1 != nil: result.add arg1
    if arg2 != nil: result.add arg2
    if arg3 != nil: result.add arg3
    if optionalArgs != nil:
      for i in 1..optionalArgs.len-3:
        result.add optionalArgs[i]
    result.typ = sym.typ.sons[0]

proc newIntLit*(g: ModuleGraph; info: TLineInfo; value: BiggestInt): PNode =
  result = nkIntLit.newIntNode(value)
  result.typ = getSysType(g, info, tyInt)

proc genHigh*(g: ModuleGraph; n: PNode): PNode =
  if skipTypes(n.typ, abstractVar).kind == tyArray:
    result = newIntLit(g, n.info, toInt64(lastOrd(g.config, skipTypes(n.typ, abstractVar))))
  else:
    result = newNodeI(nkCall, n.info, 2)
    result.typ = getSysType(g, n.info, tyInt)
    result.sons[0] = newSymNode(getSysMagic(g, n.info, "high", mHigh))
    result.sons[1] = n

proc genLen*(g: ModuleGraph; n: PNode): PNode =
  if skipTypes(n.typ, abstractVar).kind == tyArray:
    result = newIntLit(g, n.info, toInt64(lastOrd(g.config, skipTypes(n.typ, abstractVar)) + 1))
  else:
    result = newNodeI(nkCall, n.info, 2)
    result.typ = getSysType(g, n.info, tyInt)
    result.sons[0] = newSymNode(getSysMagic(g, n.info, "len", mLengthSeq))
    result.sons[1] = n

proc hoistExpr*(varSection, expr: PNode, name: PIdent, owner: PSym): PSym =
  result = newSym(skLet, name, owner, varSection.info, owner.options)
  result.flags.incl sfHoisted
  result.typ = expr.typ

  var varDef = newNodeI(nkIdentDefs, varSection.info, 3)
  varDef.sons[0] = newSymNode(result)
  varDef.sons[1] = newNodeI(nkEmpty, varSection.info)
  varDef.sons[2] = expr

  varSection.add varDef<|MERGE_RESOLUTION|>--- conflicted
+++ resolved
@@ -13,12 +13,7 @@
   genPrefix* = ":tmp"         # prefix for generated names
 
 import ast, astalgo, types, idents, magicsys, msgs, options, modulegraphs,
-<<<<<<< HEAD
-  lineinfos, int128
-from trees import getMagic
-=======
   lineinfos
->>>>>>> 6d8913ee
 
 proc newDeref*(n: PNode): PNode {.inline.} =
   result = newNodeIT(nkHiddenDeref, n.info, n.typ.sons[0])
