--- conflicted
+++ resolved
@@ -107,9 +107,7 @@
   var indent = info.col
   let numLines = numLines(conf, info.fileIndex).uint16
   var lastNonemptyPos = 0
-<<<<<<< HEAD
   result = ""
-=======
 
   var ldata = LineData(lineFirst: first.line.int, conf: conf)
   visitMultilineStrings(ldata, n[^1])
@@ -118,7 +116,6 @@
     for i in 0..<ldata.lines.len:
       echo (i+ldata.lineFirst, ldata.lines[i])
 
->>>>>>> 8df20276
   for line in first.line..numLines: # bugfix, see `testNimDocTrailingExample`
     info.line = line
     let src = sourceLine(conf, info)
