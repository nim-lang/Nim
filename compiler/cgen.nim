--- conflicted
+++ resolved
@@ -14,11 +14,7 @@
   nversion, nimsets, msgs, std / sha1, bitsets, idents, types,
   ccgutils, os, ropes, math, passes, wordrecg, treetab, cgmeth,
   condsyms, rodutils, renderer, idgen, cgendata, ccgmerge, semfold, aliases,
-<<<<<<< HEAD
-  lowerings, semparallel, tables, sets, ndi, lineinfos, transf
-=======
-  lowerings, semparallel, tables, sets, ndi, lineinfos, pathutils
->>>>>>> 5ea0bf19
+  lowerings, semparallel, tables, sets, ndi, lineinfos, pathutils, transf
 
 import strutils except `%` # collides with ropes.`%`
 
