--- conflicted
+++ resolved
@@ -342,14 +342,6 @@
 
 proc genObjectInit(p: BProc, section: TCProcSection, t: PType, a: var TLoc,
                    mode: ObjConstrMode) =
-<<<<<<< HEAD
-=======
-  if p.module.compileToCpp and t.isException and p.config.exc == excCpp:
-    # init vtable in Exception object for polymorphic exceptions
-    includeHeader(p.module, "<new>")
-    linefmt(p, section, "new ($1) $2;$n", [rdLoc(a), getTypeDesc(p.module, t)])
-
->>>>>>> 1e303100
   #if optNimV2 in p.config.globalOptions: return
   case analyseObjectWithTypeField(t)
   of frNone:
