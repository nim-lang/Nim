--- conflicted
+++ resolved
@@ -48,11 +48,7 @@
     maxMutation, minConnection: int
     mutations: seq[int]
 
-<<<<<<< HEAD
   Partitions* = object
-=======
-  Partitions = object
->>>>>>> c49b8816
     abstractTime: int
     s: seq[VarIndex]
     graphs: seq[MutationInfo]
