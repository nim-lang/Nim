#
#
#           The Nimrod Compiler
#        (c) Copyright 2013 Andreas Rumpf
#
#    See the file "copying.txt", included in this
#    distribution, for details about the copyright.
#

# implements the command dispatcher and several commands as well as the
# module handling

import 
  llstream, strutils, ast, astalgo, lexer, syntaxes, renderer, options, msgs, 
  os, lists, condsyms, rodread, rodwrite, ropes, trees, times,
  wordrecg, sem, semdata, idents, passes, docgen, extccomp,
  cgen, ecmasgen, cgendata,
  platform, nimconf, importer, passaux, depends, evals, types, idgen,
  tables, docgen2, service, magicsys, parser, crc, ccgutils

const
  has_LLVM_Backend = false

when has_LLVM_Backend:
  import llvmgen

proc MainCommand*()

# ------------------ module handling -----------------------------------------

type
  TNeedRecompile = enum Maybe, No, Yes, Probing, Recompiled
  TCrcStatus = enum crcNotTaken, crcCached, crcHasChanged, crcNotChanged

  TModuleInMemory = object
    compiledAt: float
    crc: TCrc32
    deps: seq[int32] ## XXX: slurped files are not currently tracked
    needsRecompile: TNeedRecompile
    crcStatus: TCrcStatus

var
  gCompiledModules: seq[PSym] = @[]
  gMemCacheData: seq[TModuleInMemory] = @[]
    ## XXX: we should implement recycling of file IDs
    ## if the user keeps renaming modules, the file IDs will keep growing

proc getModule(fileIdx: int32): PSym =
  if fileIdx >= 0 and fileIdx < gCompiledModules.len:
    result = gCompiledModules[fileIdx]
  else:
    result = nil

template compiledAt(x: PSym): expr =
  gMemCacheData[x.position].compiledAt

template crc(x: PSym): expr =
  gMemCacheData[x.position].crc

proc crcChanged(fileIdx: int32): bool =
  InternalAssert fileIdx >= 0 and fileIdx < gMemCacheData.len
  
  template updateStatus =
    gMemCacheData[fileIdx].crcStatus = if result: crcHasChanged
                                       else: crcNotChanged
    # echo "TESTING CRC: ", fileIdx.toFilename, " ", result
    
  case gMemCacheData[fileIdx].crcStatus:
  of crcHasChanged:
    result = true
  of crcNotChanged:
    result = false
  of crcCached:
    let newCrc = crcFromFile(fileIdx.toFilename)
    result = newCrc != gMemCacheData[fileIdx].crc
    gMemCacheData[fileIdx].crc = newCrc
    updateStatus()
  of crcNotTaken:
    gMemCacheData[fileIdx].crc = crcFromFile(fileIdx.toFilename)
    result = true
    updateStatus()

proc doCRC(fileIdx: int32) =
  if gMemCacheData[fileIdx].crcStatus == crcNotTaken:
    # echo "FIRST CRC: ", fileIdx.ToFilename
    gMemCacheData[fileIdx].crc = crcFromFile(fileIdx.toFilename)

proc addDep(x: Psym, dep: int32) =
  growCache gMemCacheData, dep
  gMemCacheData[x.position].deps.safeAdd(dep)

proc ResetModule(fileIdx: int32) =
  echo "HARD RESETTING ", fileIdx.toFilename
  gMemCacheData[fileIdx].needsRecompile = Yes
  gCompiledModules[fileIdx] = nil
  cgendata.gModules[fileIdx] = nil

proc ResetAllModules =
  for i in 0..gCompiledModules.high:
    if gCompiledModules[i] != nil:
      ResetModule(i.int32)

  for m in cgenModules():
    echo "CGEN MODULE FOUND"

proc checkDepMem(fileIdx: int32): TNeedRecompile  =
  template markDirty =
    ResetModule(fileIdx)
    return Yes

  if gMemCacheData[fileIdx].needsRecompile != Maybe:
    return gMemCacheData[fileIdx].needsRecompile

  if optForceFullMake in gGlobalOptions or
     curCaasCmd != lastCaasCmd or
     crcChanged(fileIdx): markDirty
  
  if gMemCacheData[fileIdx].deps != nil:
    gMemCacheData[fileIdx].needsRecompile = Probing
    for dep in gMemCacheData[fileIdx].deps:
      let d = checkDepMem(dep)
      if d in { Yes, Recompiled }:
        echo fileIdx.toFilename, " depends on ", dep.toFilename, " ", d
        markDirty
  
  gMemCacheData[fileIdx].needsRecompile = No
  return No

proc newModule(fileIdx: int32): PSym =
  # We cannot call ``newSym`` here, because we have to circumvent the ID
  # mechanism, which we do in order to assign each module a persistent ID. 
  new(result)
  result.id = - 1             # for better error checking
  result.kind = skModule
  let filename = fileIdx.toFilename
  result.name = getIdent(splitFile(filename).name)
  if not isNimrodIdentifier(result.name.s):
    rawMessage(errInvalidModuleName, result.name.s)
  
  result.owner = result       # a module belongs to itself
  result.info = newLineInfo(fileIdx, 1, 1)
  result.position = fileIdx
  
  growCache gMemCacheData, fileIdx
  growCache gCompiledModules, fileIdx
  gCompiledModules[result.position] = result
  
  incl(result.flags, sfUsed)
  initStrTable(result.tab)
  StrTableAdd(result.tab, result) # a module knows itself

proc compileModule(fileIdx: int32, flags: TSymFlags): PSym =
  result = getModule(fileIdx)
  if result == nil:
    growCache gMemCacheData, fileIdx
    gMemCacheData[fileIdx].needsRecompile = Probing
    result = newModule(fileIdx)
    var rd = handleSymbolFile(result)
    result.flags = result.flags + flags
    if gCmd in {cmdCompileToC, cmdCompileToCpp, cmdCheck, cmdIdeTools}:
      rd = handleSymbolFile(result)
      if result.id < 0: 
        InternalError("handleSymbolFile should have set the module\'s ID")
        return
    else:
      result.id = getID()
    processModule(result, nil, rd)
    if optCaasEnabled in gGlobalOptions:
      gMemCacheData[fileIdx].compiledAt = gLastCmdTime
      gMemCacheData[fileIdx].needsRecompile = Recompiled
      doCRC fileIdx
  else:
    if checkDepMem(fileIdx) == Yes:
      result = CompileModule(fileIdx, flags)
    else:
      result = gCompiledModules[fileIdx]

proc importModule(s: PSym, fileIdx: int32): PSym =
  # this is called by the semantic checking phase
  result = compileModule(fileIdx, {})
  if optCaasEnabled in gGlobalOptions: addDep(s, fileIdx)
  if sfSystemModule in result.flags:
    LocalError(result.info, errAttemptToRedefine, result.Name.s)

proc includeModule(s: PSym, fileIdx: int32): PNode =
  result = syntaxes.parseFile(fileIdx)
  if optCaasEnabled in gGlobalOptions:
    growCache gMemCacheData, fileIdx
    addDep(s, fileIdx)
    doCrc(fileIdx)

proc `==^`(a, b: string): bool =
  try:
    result = sameFile(a, b)
  except EOS:
    result = false

proc compileSystemModule =
  if magicsys.SystemModule == nil:
    SystemFileIdx = fileInfoIdx(options.libpath/"system.nim")
    discard CompileModule(SystemFileIdx, {sfSystemModule})

proc CompileProject(projectFile = gProjectMainIdx) =
  let systemFileIdx = fileInfoIdx(options.libpath / "system.nim")
  if projectFile == SystemFileIdx:
    discard CompileModule(projectFile, {sfMainModule, sfSystemModule})
  else:
    compileSystemModule()
    discard CompileModule(projectFile, {sfMainModule})

proc rodPass =
  if optSymbolFiles in gGlobalOptions:
    registerPass(rodwritePass)

proc semanticPasses =
  registerPass verbosePass
  registerPass semPass

proc CommandGenDepend =
  semanticPasses()
  registerPass(genDependPass)
  registerPass(cleanupPass)
  compileProject()
  generateDot(gProjectFull)
  execExternalProgram("dot -Tpng -o" & changeFileExt(gProjectFull, "png") &
      ' ' & changeFileExt(gProjectFull, "dot"))

proc CommandCheck =
  msgs.gErrorMax = high(int)  # do not stop after first error
  semanticPasses()            # use an empty backend for semantic checking only
  rodPass()
  compileProject()

proc CommandDoc2 =
  msgs.gErrorMax = high(int)  # do not stop after first error
  semanticPasses()
  registerPass(docgen2Pass)
  #registerPass(cleanupPass())
  compileProject()
  finishDoc2Pass(gProjectName)

proc CommandCompileToC =
  semanticPasses()
  registerPass(cgenPass)
  rodPass()
  #registerPass(cleanupPass())
  if optCaasEnabled in gGlobalOptions:
    # echo "BEFORE CHECK DEP"
    # discard checkDepMem(gProjectMainIdx)
    # echo "CHECK DEP COMPLETE"

  compileProject()

  if optCaasEnabled in gGlobalOptions:
    cgenCaasUpdate()

  if gCmd != cmdRun:
    extccomp.CallCCompiler(changeFileExt(gProjectFull, ""))

  if optCaasEnabled in gGlobalOptions:
    # caas will keep track only of the compilation commands
    lastCaasCmd = curCaasCmd
    resetCgenModules()
    for i in 0 .. <gMemCacheData.len:
      gMemCacheData[i].crcStatus = crcCached
      gMemCacheData[i].needsRecompile = Maybe

      # XXX: clean these global vars
      # ccgstmts.gBreakpoints
      # ccgthreadvars.nimtv
      # ccgthreadvars.nimtVDeps
      # ccgthreadvars.nimtvDeclared
      # cgendata
      # cgmeth?
      # condsyms?
      # depends?
      # lexer.gLinesCompiled
      # msgs - error counts
      # magicsys, when system.nim changes
      # rodread.rodcompilerProcs
      # rodread.gTypeTable
      # rodread.gMods
      
      # !! ropes.cache
      # semthreads.computed?
      #
      # suggest.usageSym
      #
      # XXX: can we run out of IDs?
      # XXX: detect config reloading (implement as error/require restart)
      # XXX: options are appended (they will accumulate over time)
    resetCompilationLists()
    ccgutils.resetCaches()
    GC_fullCollect()

when has_LLVM_Backend:
  proc CommandCompileToLLVM =
    semanticPasses()
    registerPass(llvmgen.llvmgenPass())
    rodPass()
    #registerPass(cleanupPass())
    compileProject()

proc CommandCompileToEcmaScript =
  #incl(gGlobalOptions, optSafeCode)
  setTarget(osEcmaScript, cpuEcmaScript)
  #initDefines()
  DefineSymbol("nimrod") # 'nimrod' is always defined
  DefineSymbol("ecmascript")
  semanticPasses()
  registerPass(ecmasgenPass)
  compileProject()

<<<<<<< HEAD
proc InteractivePasses =
  incl(gGlobalOptions, optSafeCode)
  #setTarget(osNimrodVM, cpuNimrodVM)
  initDefines()
  DefineSymbol("nimrodvm")
  registerPass(verbosePass)
  registerPass(semPass)
  registerPass(evalPass)

var stdinModule: PSym
proc makeStdinModule: PSym =
  if stdinModule == nil:
    stdinModule = newModule(fileInfoIdx"stdin")
    stdinModule.id = getID()
  result = stdinModule

proc CommandInteractive =
  msgs.gErrorMax = high(int)  # do not stop after first error
  InteractivePasses()
  compileSystemModule()
=======
proc CommandInteractive =
  msgs.gErrorMax = high(int)  # do not stop after first error
  #setTarget(osNimrodVM, cpuNimrodVM)
  initDefines()
  DefineSymbol("nimrodvm")
  when hasFFI:
    DefineSymbol("nimffi")

  registerPass(verbosePass())
  registerPass(sem.semPass())
  registerPass(evals.evalPass()) # load system module:
  discard CompileModule(options.libpath /"system", {sfSystemModule})
>>>>>>> 07585088
  if commandArgs.len > 0:
    discard CompileModule(fileInfoIdx(gProjectFull), {})
  else:
    var m = makeStdinModule()
    incl(m.flags, sfMainModule)
    processModule(m, LLStreamOpenStdIn(), nil)

const evalPasses = [verbosePass, semPass, evalPass]

proc evalNim(nodes: PNode, module: PSym) =
  carryPasses(nodes, module, evalPasses)

proc commandEval(exp: string) =
  if SystemModule == nil:
    InteractivePasses()
    compileSystemModule()
  var echoExp = "echo \"eval\\t\", " & "repr(" & exp & ")"
  evalNim(echoExp.parseString, makeStdinModule())

proc CommandPretty =
  var projectFile = addFileExt(mainCommandArg(), NimExt)
  var module = parseFile(projectFile.fileInfoIdx)
  if module != nil: 
    renderModule(module, getOutFile(mainCommandArg(), "pretty." & NimExt))
  
proc CommandScan =
  var f = addFileExt(mainCommandArg(), nimExt)
  var stream = LLStreamOpen(f, fmRead)
  if stream != nil: 
    var 
      L: TLexer
      tok: TToken
    initToken(tok)
    openLexer(L, f, stream)
    while true: 
      rawGetTok(L, tok)
      PrintTok(tok)
      if tok.tokType == tkEof: break 
    CloseLexer(L)
  else: 
    rawMessage(errCannotOpenFile, f)
  
proc CommandSuggest =
  msgs.gErrorMax = high(int)  # do not stop after first error
  semanticPasses()
  rodPass()
  compileProject()

proc wantMainModule =
  if gProjectFull.len == 0:
    Fatal(gCmdLineInfo, errCommandExpectsFilename)
  gProjectMainIdx = addFileExt(gProjectFull, nimExt).fileInfoIdx

var oss: PGenericSeq
proc dbgseqimp(x: PGenericSeq) {.cdecl.} =
  oss = x

seqdbg = dbgseqimp

proc resetMemory =
  resetCompilationLists()
  ccgutils.resetCaches()
  ResetAllModules()
  resetRopeCache()
  resetSysTypes()
  gOwners = @[]
  rangeDestructorProc = nil
  for i in low(buckets)..high(buckets):
    buckets[i] = nil
  idAnon = nil
  
  # XXX: clean these global vars
  # ccgstmts.gBreakpoints
  # ccgthreadvars.nimtv
  # ccgthreadvars.nimtVDeps
  # ccgthreadvars.nimtvDeclared
  # cgendata
  # cgmeth?
  # condsyms?
  # depends?
  # lexer.gLinesCompiled
  # msgs - error counts
  # magicsys, when system.nim changes
  # rodread.rodcompilerProcs
  # rodread.gTypeTable
  # rodread.gMods
  
  # !! ropes.cache
  # semthreads.computed?
  #
  # suggest.usageSym
  #
  # XXX: can we run out of IDs?
  # XXX: detect config reloading (implement as error/require restart)
  # XXX: options are appended (they will accumulate over time)
  # vis = visimpl
  gcDebugging = true
  echo "COLLECT 1"
  GC_fullCollect()
  echo "COLLECT 2"
  GC_fullCollect()
  echo "COLLECT 3"
  GC_fullCollect()
  echo GC_getStatistics()

const
  SimiluateCaasMemReset = false
  PrintRopeCacheStats = false

proc MainCommand =
  when SimiluateCaasMemReset:
    gGlobalOptions.incl(optCaasEnabled)
      
  # In "nimrod serve" scenario, each command must reset the registered passes
  clearPasses()
  gLastCmdTime = epochTime()
  appendStr(searchPaths, options.libpath)
  if gProjectFull.len != 0:
    # current path is always looked first for modules
    prependStr(searchPaths, gProjectPath)
  setID(100)
  passes.gIncludeFile = includeModule
  passes.gImportModule = importModule
  case command.normalize
  of "c", "cc", "compile", "compiletoc": 
    # compile means compileToC currently
    gCmd = cmdCompileToC
    wantMainModule()
    CommandCompileToC()
  of "cpp", "compiletocpp": 
    extccomp.cExt = ".cpp"
    gCmd = cmdCompileToCpp
    wantMainModule()
    DefineSymbol("cpp")
    CommandCompileToC()
  of "objc", "compiletooc":
    extccomp.cExt = ".m"
    gCmd = cmdCompileToOC
    wantMainModule()
    DefineSymbol("objc")
    CommandCompileToC()
  of "run":
    gCmd = cmdRun
    wantMainModule()
    when hasTinyCBackend:
      extccomp.setCC("tcc")
      CommandCompileToC()
    else: 
      rawMessage(errInvalidCommandX, command)
  of "js", "compiletoecmascript": 
    gCmd = cmdCompileToEcmaScript
    wantMainModule()
    CommandCompileToEcmaScript()
  of "compiletollvm": 
    gCmd = cmdCompileToLLVM
    wantMainModule()
    when has_LLVM_Backend:
      CommandCompileToLLVM()
    else:
      rawMessage(errInvalidCommandX, command)
  of "pretty":
    gCmd = cmdPretty
    wantMainModule()
    CommandPretty()
  of "doc":
    gCmd = cmdDoc
    LoadConfigs(DocConfig)
    wantMainModule()
    CommandDoc()
  of "doc2":
    gCmd = cmdDoc
    LoadConfigs(DocConfig)
    wantMainModule()
    DefineSymbol("nimdoc")
    CommandDoc2()
  of "rst2html": 
    gCmd = cmdRst2html
    LoadConfigs(DocConfig)
    wantMainModule()
    CommandRst2Html()
  of "rst2tex": 
    gCmd = cmdRst2tex
    LoadConfigs(DocTexConfig)
    wantMainModule()
    CommandRst2TeX()
  of "buildindex":
    gCmd = cmdDoc
    LoadConfigs(DocConfig)
    CommandBuildIndex()
  of "gendepend": 
    gCmd = cmdGenDepend
    wantMainModule()
    CommandGenDepend()
  of "dump":
    gCmd = cmdDump
    condsyms.ListSymbols()
    for it in iterSearchPath(searchPaths): MsgWriteln(it)
  of "check":
    gCmd = cmdCheck
    wantMainModule()
    CommandCheck()
  of "parse": 
    gCmd = cmdParse
    wantMainModule()
    discard parseFile(gProjectMainIdx)
  of "scan": 
    gCmd = cmdScan
    wantMainModule()
    CommandScan()
    MsgWriteln("Beware: Indentation tokens depend on the parser\'s state!")
  of "i": 
    gCmd = cmdInteractive
    CommandInteractive()
  of "e":
    # XXX: temporary command for easier testing
    commandEval(mainCommandArg())
  of "reset":
    resetMemory()
  of "idetools":
    gCmd = cmdIdeTools
    if gEvalExpr != "":
      commandEval(gEvalExpr)
    else:
      wantMainModule()
      CommandSuggest()
  of "serve":
    gGlobalOptions.incl(optCaasEnabled)
    msgs.gErrorMax = high(int)  # do not stop after first error     
    serve(MainCommand)
  else:
    rawMessage(errInvalidCommandX, command)
  
  if msgs.gErrorCounter == 0 and gCmd notin {cmdInterpret, cmdRun}:
    rawMessage(hintSuccessX, [$gLinesCompiled,
               formatFloat(epochTime() - gLastCmdTime, ffDecimal, 3),
               formatSize(getTotalMem())])

  when PrintRopeCacheStats:
    echo "rope cache stats: "
    echo "  tries : ", gCacheTries
    echo "  misses: ", gCacheMisses
    echo "  int tries: ", gCacheIntTries
    echo "  efficiency: ", formatFloat(1-(gCacheMisses.float/gCacheTries.float), ffDecimal, 3)

  when SimiluateCaasMemReset:
    resetMemory()
<|MERGE_RESOLUTION|>--- conflicted
+++ resolved
@@ -311,12 +311,12 @@
   registerPass(ecmasgenPass)
   compileProject()
 
-<<<<<<< HEAD
 proc InteractivePasses =
   incl(gGlobalOptions, optSafeCode)
   #setTarget(osNimrodVM, cpuNimrodVM)
   initDefines()
   DefineSymbol("nimrodvm")
+  when hasFFI: DefineSymbol("nimffi")
   registerPass(verbosePass)
   registerPass(semPass)
   registerPass(evalPass)
@@ -332,20 +332,6 @@
   msgs.gErrorMax = high(int)  # do not stop after first error
   InteractivePasses()
   compileSystemModule()
-=======
-proc CommandInteractive =
-  msgs.gErrorMax = high(int)  # do not stop after first error
-  #setTarget(osNimrodVM, cpuNimrodVM)
-  initDefines()
-  DefineSymbol("nimrodvm")
-  when hasFFI:
-    DefineSymbol("nimffi")
-
-  registerPass(verbosePass())
-  registerPass(sem.semPass())
-  registerPass(evals.evalPass()) # load system module:
-  discard CompileModule(options.libpath /"system", {sfSystemModule})
->>>>>>> 07585088
   if commandArgs.len > 0:
     discard CompileModule(fileInfoIdx(gProjectFull), {})
   else:
