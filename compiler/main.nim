--- conflicted
+++ resolved
@@ -17,18 +17,11 @@
   llstream, ast, lexer, syntaxes, options, msgs,
   condsyms,
   sem, idents, passes, extccomp,
-<<<<<<< HEAD
   cgen, json, nversion,
   nimconf, passaux, depends, vm,
   modules,
   modulegraphs, tables, lineinfos, pathutils, vmprofiler,
   platform
-=======
-  cgen, nversion,
-  platform, nimconf, passaux, depends, vm,
-  modules,
-  modulegraphs, lineinfos, pathutils, vmprofiler
->>>>>>> f46569ba
 
 import ic / [cbackend, integrity, navigator]
 from ic / ic import rodViewer
