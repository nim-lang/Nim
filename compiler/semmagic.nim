--- conflicted
+++ resolved
@@ -488,7 +488,6 @@
           getAttachedOp(c.graph, t, attachedDestructor).owner == fin:
         discard "already turned this one into a finalizer"
       else:
-<<<<<<< HEAD
         let wrapperSym = newSym(skProc, getIdent(c.graph.cache, fin.name.s & "FinalizerWrapper"), nextSymId c.idgen, fin.owner, fin.info)
         let selfSymNode = newSymNode(copySym(fin.ast[paramsPos][1][0].sym, nextSymId c.idgen))
         selfSymNode.typ = fin.typ[1]
@@ -512,32 +511,7 @@
           selfPtr.typ = selfSymbolType
           transFormedSym.ast[bodyPos][1] = c.semExpr(c, selfPtr)
         bindTypeHook(c, transFormedSym, n, attachedDestructor)
-  result = n
-=======
-        if sfForward in fin.flags:
-          let wrapperSym = newSym(skProc, getIdent(c.graph.cache, fin.name.s & "FinalizerWrapper"), nextSymId c.idgen, fin.owner, fin.info)
-          let selfSymNode = newSymNode(copySym(fin.ast[paramsPos][1][0].sym, nextSymId c.idgen))
-          wrapperSym.flags.incl sfUsed
-          let wrapper = c.semExpr(c, newProcNode(nkProcDef, fin.info, body = newTree(nkCall, newSymNode(fin), selfSymNode),
-            params = nkFormalParams.newTree(c.graph.emptyNode,
-                    newTree(nkIdentDefs, selfSymNode, fin.ast[paramsPos][1][1], c.graph.emptyNode)
-                    ),
-            name = newSymNode(wrapperSym), pattern = c.graph.emptyNode,
-            genericParams = c.graph.emptyNode, pragmas = c.graph.emptyNode, exceptions = c.graph.emptyNode), {})
-          var transFormedSym = turnFinalizerIntoDestructor(c, wrapperSym, wrapper.info)
-          transFormedSym.owner = fin
-          if c.config.backend == backendCpp or sfCompileToCpp in c.module.flags:
-            let origParamType = transFormedSym.ast[bodyPos][1].typ
-            let selfSymbolType = makePtrType(c, origParamType.skipTypes(abstractPtrs))
-            let selfPtr = newNodeI(nkHiddenAddr, transFormedSym.ast[bodyPos][1].info)
-            selfPtr.add transFormedSym.ast[bodyPos][1]
-            selfPtr.typ = selfSymbolType
-            transFormedSym.ast[bodyPos][1] = c.semExpr(c, selfPtr)
-          bindTypeHook(c, transFormedSym, n, attachedDestructor)
-        else:
-          bindTypeHook(c, turnFinalizerIntoDestructor(c, fin, n.info), n, attachedDestructor)
   result = addDefaultFieldForNew(c, n)
->>>>>>> f89ba2c9
 
 proc semPrivateAccess(c: PContext, n: PNode): PNode =
   let t = n[1].typ[0].toObjectFromRefPtrGeneric
