#
#
#           The Nim Compiler
#        (c) Copyright 2012 Andreas Rumpf
#
#    See the file "copying.txt", included in this
#    distribution, for details about the copyright.
#

# this module does the semantic checking of type declarations
# included from sem.nim

import math

const
  errStringOrIdentNodeExpected = "string or ident node expected"
  errStringLiteralExpected = "string literal expected"
  errIntLiteralExpected = "integer literal expected"
  errWrongNumberOfVariables = "wrong number of variables"
  errInvalidOrderInEnumX = "invalid order in enum '$1'"
  errOrdinalTypeExpected = "ordinal type expected"
  errSetTooBig = "set is too large"
  errBaseTypeMustBeOrdinal = "base type of a set must be an ordinal"
  errInheritanceOnlyWithNonFinalObjects = "inheritance only works with non-final objects"
  errXExpectsOneTypeParam = "'$1' expects one type parameter"
  errArrayExpectsTwoTypeParams = "array expects two type parameters"
  errInvalidVisibilityX = "invalid visibility: '$1'"
  errInitHereNotAllowed = "initialization not allowed here"
  errXCannotBeAssignedTo = "'$1' cannot be assigned to"
  errIteratorNotAllowed = "iterators can only be defined at the module's top level"
  errXNeedsReturnType = "$1 needs a return type"
  errNoReturnTypeDeclared = "no return type declared"
  errTIsNotAConcreteType = "'$1' is not a concrete type"
  errTypeExpected = "type expected"
  errXOnlyAtModuleScope = "'$1' is only allowed at top level"
  errDuplicateCaseLabel = "duplicate case label"
  errMacroBodyDependsOnGenericTypes = "the macro body cannot be compiled, " &
    "because the parameter '$1' has a generic type"
  errIllegalRecursionInTypeX = "illegal recursion in type '$1'"
  errNoGenericParamsAllowedForX = "no generic parameters allowed for $1"
  errInOutFlagNotExtern = "the '$1' modifier can be used only with imported types"

proc newOrPrevType(kind: TTypeKind, prev: PType, c: PContext): PType =
  if prev == nil:
    result = newTypeS(kind, c)
  else:
    result = prev
    if result.kind == tyForward: result.kind = kind
  #if kind == tyError: result.flags.incl tfCheckedForDestructor

proc newConstraint(c: PContext, k: TTypeKind): PType =
  result = newTypeS(tyBuiltInTypeClass, c)
  result.flags.incl tfCheckedForDestructor
  result.addSonSkipIntLit(newTypeS(k, c))

proc semEnum(c: PContext, n: PNode, prev: PType): PType =
  if n.len == 0: return newConstraint(c, tyEnum)
  elif n.len == 1:
    # don't create an empty tyEnum; fixes #3052
    return errorType(c)
  var
    counter, x: BiggestInt
    e: PSym
    base: PType
    identToReplace: ptr PNode
  counter = 0
  base = nil
  result = newOrPrevType(tyEnum, prev, c)
  result.n = newNodeI(nkEnumTy, n.info)
  checkMinSonsLen(n, 1, c.config)
  if n[0].kind != nkEmpty:
    base = semTypeNode(c, n[0][0], nil)
    if base.kind != tyEnum:
      localError(c.config, n[0].info, "inheritance only works with an enum")
    counter = toInt64(lastOrd(c.config, base)) + 1
  rawAddSon(result, base)
  let isPure = result.sym != nil and sfPure in result.sym.flags
  var symbols: TStrTable
  if isPure: initStrTable(symbols)
  var hasNull = false
  for i in 1..<n.len:
    if n[i].kind == nkEmpty: continue
    case n[i].kind
    of nkEnumFieldDef:
      if n[i][0].kind == nkPragmaExpr:
        e = newSymS(skEnumField, n[i][0][0], c)
        identToReplace = addr n[i][0][0]
        pragma(c, e, n[i][0][1], enumFieldPragmas)
      else:
        e = newSymS(skEnumField, n[i][0], c)
        identToReplace = addr n[i][0]
      var v = semConstExpr(c, n[i][1])
      var strVal: PNode = nil
      case skipTypes(v.typ, abstractInst-{tyTypeDesc}).kind
      of tyTuple:
        if v.len == 2:
          strVal = v[1] # second tuple part is the string value
          if skipTypes(strVal.typ, abstractInst).kind in {tyString, tyCString}:
            if not isOrdinalType(v[0].typ, allowEnumWithHoles=true):
              localError(c.config, v[0].info, errOrdinalTypeExpected & "; given: " & typeToString(v[0].typ, preferDesc))
            x = toInt64(getOrdValue(v[0])) # first tuple part is the ordinal
            n[i][1][0] = newIntTypeNode(x, getSysType(c.graph, unknownLineInfo, tyInt))
          else:
            localError(c.config, strVal.info, errStringLiteralExpected)
        else:
          localError(c.config, v.info, errWrongNumberOfVariables)
      of tyString, tyCString:
        strVal = v
        x = counter
      else:
        if not isOrdinalType(v.typ, allowEnumWithHoles=true):
          localError(c.config, v.info, errOrdinalTypeExpected & "; given: " & typeToString(v.typ, preferDesc))
        x = toInt64(getOrdValue(v))
        n[i][1] = newIntTypeNode(x, getSysType(c.graph, unknownLineInfo, tyInt))
      if i != 1:
        if x != counter: incl(result.flags, tfEnumHasHoles)
        if x < counter:
          localError(c.config, n[i].info, errInvalidOrderInEnumX % e.name.s)
          x = counter
      e.ast = strVal # might be nil
      counter = x
    of nkSym:
      e = n[i].sym
    of nkIdent, nkAccQuoted:
      e = newSymS(skEnumField, n[i], c)
      identToReplace = addr n[i]
    of nkPragmaExpr:
      e = newSymS(skEnumField, n[i][0], c)
      pragma(c, e, n[i][1], enumFieldPragmas)
      identToReplace = addr n[i][0]
    else:
      illFormedAst(n[i], c.config)
    e.typ = result
    e.position = int(counter)
    let symNode = newSymNode(e)
    if optNimV1Emulation notin c.config.globalOptions and identToReplace != nil:
      identToReplace[] = symNode
    if e.position == 0: hasNull = true
    if result.sym != nil and sfExported in result.sym.flags:
      incl(e.flags, sfUsed)
      incl(e.flags, sfExported)
      if not isPure: strTableAdd(c.module.tab, e)
    result.n.add symNode
    styleCheckDef(c.config, e)
    onDef(e.info, e)
    if sfGenSym notin e.flags:
      if not isPure: addDecl(c, e)
      else: importPureEnumField(c, e)
    if isPure and (let conflict = strTableInclReportConflict(symbols, e); conflict != nil):
      wrongRedefinition(c, e.info, e.name.s, conflict.info)
    inc(counter)
  if tfNotNil in e.typ.flags and not hasNull:
    result.flags.incl tfRequiresInit

proc semSet(c: PContext, n: PNode, prev: PType): PType =
  result = newOrPrevType(tySet, prev, c)
  if n.len == 2 and n[1].kind != nkEmpty:
    var base = semTypeNode(c, n[1], nil)
    addSonSkipIntLit(result, base)
    if base.kind in {tyGenericInst, tyAlias, tySink}: base = lastSon(base)
    if base.kind != tyGenericParam:
      if not isOrdinalType(base, allowEnumWithHoles = true):
        localError(c.config, n.info, errOrdinalTypeExpected)
      elif lengthOrd(c.config, base) > MaxSetElements:
        localError(c.config, n.info, errSetTooBig)
  else:
    localError(c.config, n.info, errXExpectsOneTypeParam % "set")
    addSonSkipIntLit(result, errorType(c))

proc semContainerArg(c: PContext; n: PNode, kindStr: string; result: PType) =
  if n.len == 2:
    var base = semTypeNode(c, n[1], nil)
    if base.kind == tyVoid:
      localError(c.config, n.info, errTIsNotAConcreteType % typeToString(base))
    addSonSkipIntLit(result, base)
  else:
    localError(c.config, n.info, errXExpectsOneTypeParam % kindStr)
    addSonSkipIntLit(result, errorType(c))

proc semContainer(c: PContext, n: PNode, kind: TTypeKind, kindStr: string,
                  prev: PType): PType =
  result = newOrPrevType(kind, prev, c)
  semContainerArg(c, n, kindStr, result)

proc semVarargs(c: PContext, n: PNode, prev: PType): PType =
  result = newOrPrevType(tyVarargs, prev, c)
  if n.len == 2 or n.len == 3:
    var base = semTypeNode(c, n[1], nil)
    addSonSkipIntLit(result, base)
    if n.len == 3:
      result.n = newIdentNode(considerQuotedIdent(c, n[2]), n[2].info)
  else:
    localError(c.config, n.info, errXExpectsOneTypeParam % "varargs")
    addSonSkipIntLit(result, errorType(c))

proc semVarOutType(c: PContext, n: PNode, prev: PType; kind: TTypeKind): PType =
  if n.len == 1:
    result = newOrPrevType(kind, prev, c)
    var base = semTypeNode(c, n[0], nil).skipTypes({tyTypeDesc})
    if base.kind in {tyVar, tyOut}:
      localError(c.config, n.info, "type 'var var' is not allowed")
      base = base[0]
    addSonSkipIntLit(result, base)
  else:
    result = newConstraint(c, kind)

proc semDistinct(c: PContext, n: PNode, prev: PType): PType =
  if n.len == 0: return newConstraint(c, tyDistinct)
  result = newOrPrevType(tyDistinct, prev, c)
  addSonSkipIntLit(result, semTypeNode(c, n[0], nil))
  if n.len > 1: result.n = n[1]

proc semRangeAux(c: PContext, n: PNode, prev: PType): PType =
  assert isRange(n)
  checkSonsLen(n, 3, c.config)
  result = newOrPrevType(tyRange, prev, c)
  result.n = newNodeI(nkRange, n.info)
  # always create a 'valid' range type, but overwrite it later
  # because 'semExprWithType' can raise an exception. See bug #6895.
  addSonSkipIntLit(result, errorType(c))

  if (n[1].kind == nkEmpty) or (n[2].kind == nkEmpty):
    localError(c.config, n.info, "range is empty")

  var range: array[2, PNode]
  range[0] = semExprWithType(c, n[1], {efDetermineType})
  range[1] = semExprWithType(c, n[2], {efDetermineType})

  var rangeT: array[2, PType]
  for i in 0..1:
    rangeT[i] = range[i].typ.skipTypes({tyStatic}).skipIntLit

  let hasUnknownTypes = c.inGenericContext > 0 and
    rangeT[0].kind == tyFromExpr or rangeT[1].kind == tyFromExpr

  if not hasUnknownTypes:
    if not sameType(rangeT[0].skipTypes({tyRange}), rangeT[1].skipTypes({tyRange})):
      localError(c.config, n.info, "type mismatch")
    elif not isOrdinalType(rangeT[0]) and rangeT[0].kind notin {tyFloat..tyFloat128} or
        rangeT[0].kind == tyBool:
      localError(c.config, n.info, "ordinal or float type expected")
    elif enumHasHoles(rangeT[0]):
      localError(c.config, n.info, "enum '$1' has holes" % typeToString(rangeT[0]))

  for i in 0..1:
    if hasUnresolvedArgs(c, range[i]):
      result.n.add makeStaticExpr(c, range[i])
      result.flags.incl tfUnresolved
    else:
      result.n.add semConstExpr(c, range[i])

  if (result.n[0].kind in {nkFloatLit..nkFloat64Lit} and classify(result.n[0].floatVal) == fcNan) or
      (result.n[1].kind in {nkFloatLit..nkFloat64Lit} and classify(result.n[1].floatVal) == fcNan):
    localError(c.config, n.info, "NaN is not a valid start or end for a range")

  if weakLeValue(result.n[0], result.n[1]) == impNo:
    localError(c.config, n.info, "range is empty")

  result[0] = rangeT[0]

proc semRange(c: PContext, n: PNode, prev: PType): PType =
  result = nil
  if n.len == 2:
    if isRange(n[1]):
      result = semRangeAux(c, n[1], prev)
      let n = result.n
      if n[0].kind in {nkCharLit..nkUInt64Lit} and n[0].intVal > 0:
        incl(result.flags, tfRequiresInit)
      elif n[1].kind in {nkCharLit..nkUInt64Lit} and n[1].intVal < 0:
        incl(result.flags, tfRequiresInit)
      elif n[0].kind in {nkFloatLit..nkFloat64Lit} and
          n[0].floatVal > 0.0:
        incl(result.flags, tfRequiresInit)
      elif n[1].kind in {nkFloatLit..nkFloat64Lit} and
          n[1].floatVal < 0.0:
        incl(result.flags, tfRequiresInit)
    else:
      if n[1].kind == nkInfix and considerQuotedIdent(c, n[1][0]).s == "..<":
        localError(c.config, n[0].info, "range types need to be constructed with '..', '..<' is not supported")
      else:
        localError(c.config, n[0].info, "expected range")
      result = newOrPrevType(tyError, prev, c)
  else:
    localError(c.config, n.info, errXExpectsOneTypeParam % "range")
    result = newOrPrevType(tyError, prev, c)

proc semArrayIndex(c: PContext, n: PNode): PType =
  if isRange(n):
    result = semRangeAux(c, n, nil)
  else:
    let e = semExprWithType(c, n, {efDetermineType})
    if e.typ.kind == tyFromExpr:
      result = makeRangeWithStaticExpr(c, e.typ.n)
    elif e.kind in {nkIntLit..nkUInt64Lit}:
      if e.intVal < 0:
        localError(c.config, n[1].info,
          "Array length can't be negative, but was " & $e.intVal)
      result = makeRangeType(c, 0, e.intVal-1, n.info, e.typ)
    elif e.kind == nkSym and e.typ.kind == tyStatic:
      if e.sym.ast != nil:
        return semArrayIndex(c, e.sym.ast)
      if not isOrdinalType(e.typ.lastSon):
        let info = if n.safeLen > 1: n[1].info else: n.info
        localError(c.config, info, errOrdinalTypeExpected)
      result = makeRangeWithStaticExpr(c, e)
      if c.inGenericContext > 0: result.flags.incl tfUnresolved
    elif e.kind in (nkCallKinds + {nkBracketExpr}) and hasUnresolvedArgs(c, e):
      if not isOrdinalType(e.typ):
        localError(c.config, n[1].info, errOrdinalTypeExpected)
      # This is an int returning call, depending on an
      # yet unknown generic param (see tgenericshardcases).
      # We are going to construct a range type that will be
      # properly filled-out in semtypinst (see how tyStaticExpr
      # is handled there).
      result = makeRangeWithStaticExpr(c, e)
    elif e.kind == nkIdent:
      result = e.typ.skipTypes({tyTypeDesc})
    else:
      let x = semConstExpr(c, e)
      if x.kind in {nkIntLit..nkUInt64Lit}:
        result = makeRangeType(c, 0, x.intVal-1, n.info,
                             x.typ.skipTypes({tyTypeDesc}))
      else:
        result = x.typ.skipTypes({tyTypeDesc})
        #localError(c.config, n[1].info, errConstExprExpected)

proc semArray(c: PContext, n: PNode, prev: PType): PType =
  var base: PType
  if n.len == 3:
    # 3 = length(array indx base)
    let indx = semArrayIndex(c, n[1])
    var indxB = indx
    if indxB.kind in {tyGenericInst, tyAlias, tySink}: indxB = lastSon(indxB)
    if indxB.kind notin {tyGenericParam, tyStatic, tyFromExpr}:
      if indxB.skipTypes({tyRange}).kind in {tyUInt, tyUInt64}:
        discard
      elif not isOrdinalType(indxB):
        localError(c.config, n[1].info, errOrdinalTypeExpected)
      elif enumHasHoles(indxB):
        localError(c.config, n[1].info, "enum '$1' has holes" %
                   typeToString(indxB.skipTypes({tyRange})))
    base = semTypeNode(c, n[2], nil)
    # ensure we only construct a tyArray when there was no error (bug #3048):
    result = newOrPrevType(tyArray, prev, c)
    # bug #6682: Do not propagate initialization requirements etc for the
    # index type:
    rawAddSonNoPropagationOfTypeFlags(result, indx)
    addSonSkipIntLit(result, base)
  else:
    localError(c.config, n.info, errArrayExpectsTwoTypeParams)
    result = newOrPrevType(tyError, prev, c)

proc semOrdinal(c: PContext, n: PNode, prev: PType): PType =
  result = newOrPrevType(tyOrdinal, prev, c)
  if n.len == 2:
    var base = semTypeNode(c, n[1], nil)
    if base.kind != tyGenericParam:
      if not isOrdinalType(base):
        localError(c.config, n[1].info, errOrdinalTypeExpected)
    addSonSkipIntLit(result, base)
  else:
    localError(c.config, n.info, errXExpectsOneTypeParam % "ordinal")
    result = newOrPrevType(tyError, prev, c)

proc semTypeIdent(c: PContext, n: PNode): PSym =
  if n.kind == nkSym:
    result = getGenSym(c, n.sym)
  else:
    result = pickSym(c, n, {skType, skGenericParam, skParam})
    if result.isNil:
      result = qualifiedLookUp(c, n, {checkAmbiguity, checkUndeclared})
    if result != nil:
      markUsed(c, n.info, result)
      onUse(n.info, result)

      if result.kind == skParam and result.typ.kind == tyTypeDesc:
        # This is a typedesc param. is it already bound?
        # it's not bound when it's used multiple times in the
        # proc signature for example
        if c.inGenericInst > 0:
          let bound = result.typ[0].sym
          if bound != nil: return bound
          return result
        if result.typ.sym == nil:
          localError(c.config, n.info, errTypeExpected)
          return errorSym(c, n)
        result = result.typ.sym.copySym
        result.typ = exactReplica(result.typ)
        result.typ.flags.incl tfUnresolved

      if result.kind == skGenericParam:
        if result.typ.kind == tyGenericParam and result.typ.len == 0 and
           tfWildcard in result.typ.flags:
          # collapse the wild-card param to a type
          result.transitionGenericParamToType()
          result.typ.flags.excl tfWildcard
          return
        else:
          localError(c.config, n.info, errTypeExpected)
          return errorSym(c, n)
      if result.kind != skType and result.magic notin {mStatic, mType, mTypeOf}:
        # this implements the wanted ``var v: V, x: V`` feature ...
        var ov: TOverloadIter
        var amb = initOverloadIter(ov, c, n)
        while amb != nil and amb.kind != skType:
          amb = nextOverloadIter(ov, c, n)
        if amb != nil: result = amb
        else:
          if result.kind != skError: localError(c.config, n.info, errTypeExpected)
          return errorSym(c, n)
      if result.typ.kind != tyGenericParam:
        # XXX get rid of this hack!
        var oldInfo = n.info
        when defined(useNodeIds):
          let oldId = n.id
        reset(n[])
        when defined(useNodeIds):
          n.id = oldId
        n.transitionNoneToSym()
        n.sym = result
        n.info = oldInfo
        n.typ = result.typ
    else:
      localError(c.config, n.info, "identifier expected")
      result = errorSym(c, n)

proc semAnonTuple(c: PContext, n: PNode, prev: PType): PType =
  if n.len == 0:
    localError(c.config, n.info, errTypeExpected)
  result = newOrPrevType(tyTuple, prev, c)
  for it in n:
    addSonSkipIntLit(result, semTypeNode(c, it, nil))

proc semTuple(c: PContext, n: PNode, prev: PType): PType =
  var typ: PType
  result = newOrPrevType(tyTuple, prev, c)
  result.n = newNodeI(nkRecList, n.info)
  var check = initIntSet()
  var counter = 0
  for i in ord(n.kind == nkBracketExpr)..<n.len:
    var a = n[i]
    if (a.kind != nkIdentDefs): illFormedAst(a, c.config)
    checkMinSonsLen(a, 3, c.config)
    if a[^2].kind != nkEmpty:
      typ = semTypeNode(c, a[^2], nil)
    else:
      localError(c.config, a.info, errTypeExpected)
      typ = errorType(c)
    if a[^1].kind != nkEmpty:
      localError(c.config, a[^1].info, errInitHereNotAllowed)
    for j in 0..<a.len - 2:
      var field = newSymG(skField, a[j], c)
      field.typ = typ
      field.position = counter
      inc(counter)
      if containsOrIncl(check, field.name.id):
        localError(c.config, a[j].info, "attempt to redefine: '" & field.name.s & "'")
      else:
        result.n.add newSymNode(field)
        addSonSkipIntLit(result, typ)
      styleCheckDef(c.config, a[j].info, field)
      onDef(field.info, field)
  if result.n.len == 0: result.n = nil
  if isTupleRecursive(result):
    localError(c.config, n.info, errIllegalRecursionInTypeX % typeToString(result))



proc semIdentVis(c: PContext, kind: TSymKind, n: PNode,
                 allowed: TSymFlags): PSym =
  # identifier with visibility
  if n.kind == nkPostfix:
    if n.len == 2:
      # for gensym'ed identifiers the identifier may already have been
      # transformed to a symbol and we need to use that here:
      result = newSymG(kind, n[1], c)
      var v = considerQuotedIdent(c, n[0])
      if sfExported in allowed and v.id == ord(wStar):
        incl(result.flags, sfExported)
      else:
        if not (sfExported in allowed):
          localError(c.config, n[0].info, errXOnlyAtModuleScope % "export")
        else:
          localError(c.config, n[0].info, errInvalidVisibilityX % renderTree(n[0]))
    else:
      illFormedAst(n, c.config)
  else:
    result = newSymG(kind, n, c)

proc semIdentWithPragma(c: PContext, kind: TSymKind, n: PNode,
                        allowed: TSymFlags): PSym =
  if n.kind == nkPragmaExpr:
    checkSonsLen(n, 2, c.config)
    result = semIdentVis(c, kind, n[0], allowed)
    case kind
    of skType:
      # process pragmas later, because result.typ has not been set yet
      discard
    of skField: pragma(c, result, n[1], fieldPragmas)
    of skVar:   pragma(c, result, n[1], varPragmas)
    of skLet:   pragma(c, result, n[1], letPragmas)
    of skConst: pragma(c, result, n[1], constPragmas)
    else: discard
  else:
    result = semIdentVis(c, kind, n, allowed)

proc checkForOverlap(c: PContext, t: PNode, currentEx, branchIndex: int) =
  let ex = t[branchIndex][currentEx].skipConv
  for i in 1..branchIndex:
    for j in 0..<t[i].len - 1:
      if i == branchIndex and j == currentEx: break
      if overlap(t[i][j].skipConv, ex):
        localError(c.config, ex.info, errDuplicateCaseLabel)

proc semBranchRange(c: PContext, t, a, b: PNode, covered: var Int128): PNode =
  checkMinSonsLen(t, 1, c.config)
  let ac = semConstExpr(c, a)
  let bc = semConstExpr(c, b)
  let at = fitNode(c, t[0].typ, ac, ac.info).skipConvTakeType
  let bt = fitNode(c, t[0].typ, bc, bc.info).skipConvTakeType

  result = newNodeI(nkRange, a.info)
  result.add(at)
  result.add(bt)
  if emptyRange(ac, bc): localError(c.config, b.info, "range is empty")
  else: covered = covered + getOrdValue(bc) + 1 - getOrdValue(ac)

proc semCaseBranchRange(c: PContext, t, b: PNode,
                        covered: var Int128): PNode =
  checkSonsLen(b, 3, c.config)
  result = semBranchRange(c, t, b[1], b[2], covered)

proc semCaseBranchSetElem(c: PContext, t, b: PNode,
                          covered: var Int128): PNode =
  if isRange(b):
    checkSonsLen(b, 3, c.config)
    result = semBranchRange(c, t, b[1], b[2], covered)
  elif b.kind == nkRange:
    checkSonsLen(b, 2, c.config)
    result = semBranchRange(c, t, b[0], b[1], covered)
  else:
    result = fitNode(c, t[0].typ, b, b.info)
    inc(covered)

proc semCaseBranch(c: PContext, t, branch: PNode, branchIndex: int,
                   covered: var Int128) =
  let lastIndex = branch.len - 2
  for i in 0..lastIndex:
    var b = branch[i]
    if b.kind == nkRange:
      branch[i] = b
    elif isRange(b):
      branch[i] = semCaseBranchRange(c, t, b, covered)
    else:
      # constant sets and arrays are allowed:
      var r = semConstExpr(c, b)
      if r.kind in {nkCurly, nkBracket} and r.len == 0 and branch.len == 2:
        # discarding ``{}`` and ``[]`` branches silently
        delSon(branch, 0)
        return
      elif r.kind notin {nkCurly, nkBracket} or r.len == 0:
        checkMinSonsLen(t, 1, c.config)
        var tmp = fitNode(c, t[0].typ, r, r.info)
        # the call to fitNode may introduce a call to a converter
        if tmp.kind in {nkHiddenCallConv}: tmp = semConstExpr(c, tmp)
        branch[i] = skipConv(tmp)
        inc(covered)
      else:
        if r.kind == nkCurly:
          r = deduplicate(c.config, r)

        # first element is special and will overwrite: branch[i]:
        branch[i] = semCaseBranchSetElem(c, t, r[0], covered)

        # other elements have to be added to ``branch``
        for j in 1..<r.len:
          branch.add(semCaseBranchSetElem(c, t, r[j], covered))
          # caution! last son of branch must be the actions to execute:
          swap(branch[^2], branch[^1])
    checkForOverlap(c, t, i, branchIndex)

  # Elements added above needs to be checked for overlaps.
  for i in lastIndex.succ..<branch.len - 1:
    checkForOverlap(c, t, i, branchIndex)

proc toCover(c: PContext, t: PType): Int128 =
  let t2 = skipTypes(t, abstractVarRange-{tyTypeDesc})
  if t2.kind == tyEnum and enumHasHoles(t2):
    result = toInt128(t2.n.len)
  else:
    # <----
    let t = skipTypes(t, abstractVar-{tyTypeDesc})
    # XXX: hack incoming. lengthOrd is incorrect for 64bit integer
    # types because it doesn't uset Int128 yet.  This entire branching
    # should be removed as soon as lengthOrd uses int128.
    if t.kind in {tyInt64, tyUInt64}:
      result = toInt128(1) shl 64
    elif t.kind in {tyInt, tyUInt}:
      result = toInt128(1) shl (c.config.target.intSize * 8)
    else:
      result = lengthOrd(c.config, t)

proc semRecordNodeAux(c: PContext, n: PNode, check: var IntSet, pos: var int,
                      father: PNode, rectype: PType, hasCaseFields = false)

proc getIntSetOfType(c: PContext, t: PType): IntSet =
  result = initIntSet()
  if t.enumHasHoles:
    let t = t.skipTypes(abstractRange)
    for field in t.n.sons:
      result.incl(field.sym.position)
  else:
    assert(lengthOrd(c.config, t) <= BiggestInt(MaxSetElements))
    for i in toInt64(firstOrd(c.config, t))..toInt64(lastOrd(c.config, t)):
      result.incl(i.int)

iterator processBranchVals(b: PNode): int =
  assert b.kind in {nkOfBranch, nkElifBranch, nkElse}
  if b.kind == nkOfBranch:
    for i in 0..<b.len-1:
      if b[i].kind in {nkIntLit, nkCharLit}:
        yield b[i].intVal.int
      elif b[i].kind == nkRange:
        for i in b[i][0].intVal..b[i][1].intVal:
          yield i.int

proc renderAsType(vals: IntSet, t: PType): string =
  result = "{"
  let t = t.skipTypes(abstractRange)
  var enumSymOffset = 0
  var i = 0
  for val in vals:
    if result.len > 1:
      result &= ", "
    case t.kind:
    of tyEnum, tyBool:
      while t.n[enumSymOffset].sym.position < val: inc(enumSymOffset)
      result &= t.n[enumSymOffset].sym.name.s
    of tyChar:
      result.addQuoted(char(val))
    else:
      if i == 64:
        result &= "omitted $1 values..." % $(vals.len - i)
        break
      else:
        result &= $val
    inc(i)
  result &= "}"

proc formatMissingEnums(c: PContext, n: PNode): string =
  var coveredCases = initIntSet()
  for i in 1..<n.len:
    for val in processBranchVals(n[i]):
      coveredCases.incl val
  result = (c.getIntSetOfType(n[0].typ) - coveredCases).renderAsType(n[0].typ)

proc semRecordCase(c: PContext, n: PNode, check: var IntSet, pos: var int,
                   father: PNode, rectype: PType) =
  var a = copyNode(n)
  checkMinSonsLen(n, 2, c.config)
  semRecordNodeAux(c, n[0], check, pos, a, rectype, hasCaseFields = true)
  if a[0].kind != nkSym:
    internalError(c.config, "semRecordCase: discriminant is no symbol")
    return
  incl(a[0].sym.flags, sfDiscriminant)
  var covered: Int128 = toInt128(0)
  var chckCovered = false
  var typ = skipTypes(a[0].typ, abstractVar-{tyTypeDesc})
  const shouldChckCovered = {tyInt..tyInt64, tyChar, tyEnum, tyUInt..tyUInt32, tyBool}
  case typ.kind
  of shouldChckCovered:
    chckCovered = true
  of tyFloat..tyFloat128, tyString, tyError:
    discard
  of tyRange:
    if skipTypes(typ[0], abstractInst).kind in shouldChckCovered:
      chckCovered = true
  of tyForward:
    errorUndeclaredIdentifier(c, n[0].info, typ.sym.name.s)
  elif not isOrdinalType(typ):
    localError(c.config, n[0].info, "selector must be of an ordinal type, float or string")
  if firstOrd(c.config, typ) != 0:
    localError(c.config, n.info, "low(" & $a[0].sym.name.s &
                                     ") must be 0 for discriminant")
  elif lengthOrd(c.config, typ) > 0x00007FFF:
    localError(c.config, n.info, "len($1) must be less than 32768" % a[0].sym.name.s)

  for i in 1..<n.len:
    var b = copyTree(n[i])
    a.add b
    case n[i].kind
    of nkOfBranch:
      checkMinSonsLen(b, 2, c.config)
      semCaseBranch(c, a, b, i, covered)
    of nkElse:
      checkSonsLen(b, 1, c.config)
      if chckCovered and covered == toCover(c, a[0].typ):
        message(c.config, b.info, warnUnreachableElse)
      chckCovered = false
    else: illFormedAst(n, c.config)
    delSon(b, b.len - 1)
    semRecordNodeAux(c, lastSon(n[i]), check, pos, b, rectype, hasCaseFields = true)
  if chckCovered and covered != toCover(c, a[0].typ):
    if a[0].typ.skipTypes(abstractRange).kind == tyEnum:
      localError(c.config, a.info, "not all cases are covered; missing: $1" %
                 formatMissingEnums(c, a))
    else:
      localError(c.config, a.info, "not all cases are covered")
  father.add a

proc semRecordNodeAux(c: PContext, n: PNode, check: var IntSet, pos: var int,
                      father: PNode, rectype: PType, hasCaseFields: bool) =
  if n == nil: return
  case n.kind
  of nkRecWhen:
    var branch: PNode = nil   # the branch to take
    for i in 0..<n.len:
      var it = n[i]
      if it == nil: illFormedAst(n, c.config)
      var idx = 1
      case it.kind
      of nkElifBranch:
        checkSonsLen(it, 2, c.config)
        if c.inGenericContext == 0:
          var e = semConstBoolExpr(c, it[0])
          if e.kind != nkIntLit: discard "don't report followup error"
          elif e.intVal != 0 and branch == nil: branch = it[1]
        else:
          it[0] = forceBool(c, semExprWithType(c, it[0]))
      of nkElse:
        checkSonsLen(it, 1, c.config)
        if branch == nil: branch = it[0]
        idx = 0
      else: illFormedAst(n, c.config)
      if c.inGenericContext > 0:
        # use a new check intset here for each branch:
        var newCheck: IntSet
        assign(newCheck, check)
        var newPos = pos
        var newf = newNodeI(nkRecList, n.info)
        semRecordNodeAux(c, it[idx], newCheck, newPos, newf, rectype, hasCaseFields)
        it[idx] = if newf.len == 1: newf[0] else: newf
    if c.inGenericContext > 0:
      father.add n
    elif branch != nil:
      semRecordNodeAux(c, branch, check, pos, father, rectype, hasCaseFields)
  of nkRecCase:
    semRecordCase(c, n, check, pos, father, rectype)
  of nkNilLit:
    if father.kind != nkRecList: father.add newNodeI(nkRecList, n.info)
  of nkRecList:
    # attempt to keep the nesting at a sane level:
    var a = if father.kind == nkRecList: father else: copyNode(n)
    for i in 0..<n.len:
      semRecordNodeAux(c, n[i], check, pos, a, rectype, hasCaseFields)
    if a != father: father.add a
  of nkIdentDefs:
    checkMinSonsLen(n, 3, c.config)
    var a: PNode
    if father.kind != nkRecList and n.len >= 4: a = newNodeI(nkRecList, n.info)
    else: a = newNodeI(nkEmpty, n.info)
    if n[^1].kind != nkEmpty:
      localError(c.config, n[^1].info, errInitHereNotAllowed)
    var typ: PType
    if n[^2].kind == nkEmpty:
      localError(c.config, n.info, errTypeExpected)
      typ = errorType(c)
    else:
      typ = semTypeNode(c, n[^2], nil)
      propagateToOwner(rectype, typ)
    var fieldOwner = if c.inGenericContext > 0: c.getCurrOwner
                     else: rectype.sym
    for i in 0..<n.len-2:
      var f = semIdentWithPragma(c, skField, n[i], {sfExported})
      let info = if n[i].kind == nkPostfix:
                   n[i][1].info
                 else:
                   n[i].info
      suggestSym(c.config, info, f, c.graph.usageSym)
      f.typ = typ
      f.position = pos
      f.options = c.config.options
      if fieldOwner != nil and
         {sfImportc, sfExportc} * fieldOwner.flags != {} and
         not hasCaseFields and f.loc.r == nil:
        f.loc.r = rope(f.name.s)
        f.flags = f.flags + ({sfImportc, sfExportc} * fieldOwner.flags)
      inc(pos)
      if containsOrIncl(check, f.name.id):
        localError(c.config, info, "attempt to redefine: '" & f.name.s & "'")
      if a.kind == nkEmpty: father.add newSymNode(f)
      else: a.add newSymNode(f)
      styleCheckDef(c.config, f)
      onDef(f.info, f)
    if a.kind != nkEmpty: father.add a
  of nkSym:
    # This branch only valid during generic object
    # inherited from generic/partial specialized parent second check.
    # There is no branch validity check here
    if containsOrIncl(check, n.sym.name.id):
      localError(c.config, n.info, "attempt to redefine: '" & n.sym.name.s & "'")
    father.add n
  of nkEmpty: discard
  else: illFormedAst(n, c.config)

proc addInheritedFieldsAux(c: PContext, check: var IntSet, pos: var int,
                           n: PNode) =
  case n.kind
  of nkRecCase:
    if (n[0].kind != nkSym): internalError(c.config, n.info, "addInheritedFieldsAux")
    addInheritedFieldsAux(c, check, pos, n[0])
    for i in 1..<n.len:
      case n[i].kind
      of nkOfBranch, nkElse:
        addInheritedFieldsAux(c, check, pos, lastSon(n[i]))
      else: internalError(c.config, n.info, "addInheritedFieldsAux(record case branch)")
  of nkRecList, nkRecWhen, nkElifBranch, nkElse:
    for i in int(n.kind == nkElifBranch)..<n.len:
      addInheritedFieldsAux(c, check, pos, n[i])
  of nkSym:
    incl(check, n.sym.name.id)
    inc(pos)
  else: internalError(c.config, n.info, "addInheritedFieldsAux()")

proc skipGenericInvocation(t: PType): PType {.inline.} =
  result = t
  if result.kind == tyGenericInvocation:
    result = result[0]
  while result.kind in {tyGenericInst, tyGenericBody, tyRef, tyPtr, tyAlias, tySink, tyOwned}:
    result = lastSon(result)

proc addInheritedFields(c: PContext, check: var IntSet, pos: var int,
                        obj: PType) =
  assert obj.kind == tyObject
  if (obj.len > 0) and (obj[0] != nil):
    addInheritedFields(c, check, pos, obj[0].skipGenericInvocation)
  addInheritedFieldsAux(c, check, pos, obj.n)

proc semObjectNode(c: PContext, n: PNode, prev: PType; isInheritable: bool): PType =
  if n.len == 0:
    return newConstraint(c, tyObject)
  var check = initIntSet()
  var pos = 0
  var base, realBase: PType = nil
  # n[0] contains the pragmas (if any). We process these later...
  checkSonsLen(n, 3, c.config)
  if n[1].kind != nkEmpty:
    realBase = semTypeNode(c, n[1][0], nil)
    base = skipTypesOrNil(realBase, skipPtrs)
    if base.isNil:
      localError(c.config, n.info, "cannot inherit from a type that is not an object type")
    else:
      var concreteBase = skipGenericInvocation(base)
      if concreteBase.kind in {tyObject, tyGenericParam,
        tyGenericInvocation} and tfFinal notin concreteBase.flags:
        # we only check fields duplication of object inherited from
        # concrete object. If inheriting from generic object or partial
        # specialized object, there will be second check after instantiation
        # located in semGeneric.
        if concreteBase.kind == tyObject:
          if concreteBase.sym != nil and concreteBase.sym.magic == mException and
              sfSystemModule notin c.module.flags:
            message(c.config, n.info, warnInheritFromException, "")
          addInheritedFields(c, check, pos, concreteBase)
      else:
        if concreteBase.kind != tyError:
          localError(c.config, n[1].info, "inheritance only works with non-final objects; " &
             "for " & typeToString(realBase) & " to be inheritable it must be " &
             "'object of RootObj' instead of 'object'")
        base = nil
        realBase = nil
  if n.kind != nkObjectTy: internalError(c.config, n.info, "semObjectNode")
  result = newOrPrevType(tyObject, prev, c)
  rawAddSon(result, realBase)
  if realBase == nil and isInheritable:
    result.flags.incl tfInheritable
  if result.n.isNil:
    result.n = newNodeI(nkRecList, n.info)
  else:
    # partial object so add things to the check
    addInheritedFields(c, check, pos, result)
  semRecordNodeAux(c, n[2], check, pos, result.n, result)
  if n[0].kind != nkEmpty:
    # dummy symbol for `pragma`:
    var s = newSymS(skType, newIdentNode(getIdent(c.cache, "dummy"), n.info), c)
    s.typ = result
    pragma(c, s, n[0], typePragmas)
  if base == nil and tfInheritable notin result.flags:
    incl(result.flags, tfFinal)
  if c.inGenericContext == 0 and computeRequiresInit(c, result):
    result.flags.incl tfRequiresInit

proc semAnyRef(c: PContext; n: PNode; kind: TTypeKind; prev: PType): PType =
  if n.len < 1:
    result = newConstraint(c, kind)
  else:
    let isCall = int ord(n.kind in nkCallKinds+{nkBracketExpr})
    let n = if n[0].kind == nkBracket: n[0] else: n
    checkMinSonsLen(n, 1, c.config)
    let body = n.lastSon
    var t = if prev != nil and body.kind == nkObjectTy and tfInheritable in prev.flags:
              semObjectNode(c, body, nil, isInheritable=true)
            else:
              semTypeNode(c, body, nil)
    if t.kind == tyTypeDesc and tfUnresolved notin t.flags:
      t = t.base
    if t.kind == tyVoid:
      localError(c.config, n.info, "type '$1 void' is not allowed" % kind.toHumanStr)
    result = newOrPrevType(kind, prev, c)
    var isNilable = false
    var wrapperKind = tyNone
    # check every except the last is an object:
    for i in isCall..<n.len-1:
      let ni = n[i]
      if ni.kind == nkNilLit:
        isNilable = true
      else:
        let region = semTypeNode(c, ni, nil)
        if region.kind in {tyOwned, tySink}:
          wrapperKind = region.kind
        elif region.skipTypes({tyGenericInst, tyAlias, tySink}).kind notin {
              tyError, tyObject}:
          message c.config, n[i].info, errGenerated, "region needs to be an object type"
          addSonSkipIntLit(result, region)
        else:
          message(c.config, n.info, warnDeprecated, "region for pointer types is deprecated")
          addSonSkipIntLit(result, region)
    addSonSkipIntLit(result, t)
    if tfPartial in result.flags:
      if result.lastSon.kind == tyObject: incl(result.lastSon.flags, tfPartial)
    #if not isNilable: result.flags.incl tfNotNil
    case wrapperKind
    of tyOwned:
      if optOwnedRefs in c.config.globalOptions:
        let t = newTypeS(tyOwned, c)
        t.flags.incl tfHasOwned
        t.rawAddSonNoPropagationOfTypeFlags result
        result = t
    of tySink:
      let t = newTypeS(tySink, c)
      t.rawAddSonNoPropagationOfTypeFlags result
      result = t
    else: discard
    if result.kind == tyRef and c.config.selectedGC in {gcArc, gcOrc}:
      result.flags.incl tfHasAsgn

proc findEnforcedStaticType(t: PType): PType =
  # This handles types such as `static[T] and Foo`,
  # which are subset of `static[T]`, hence they could
  # be treated in the same way
  if t == nil: return nil
  if t.kind == tyStatic: return t
  if t.kind == tyAnd:
    for s in t.sons:
      let t = findEnforcedStaticType(s)
      if t != nil: return t

proc addParamOrResult(c: PContext, param: PSym, kind: TSymKind) =
  if kind == skMacro:
    let staticType = findEnforcedStaticType(param.typ)
    if staticType != nil:
      var a = copySym(param)
      a.typ = staticType.base
      addDecl(c, a)
      #elif param.typ != nil and param.typ.kind == tyTypeDesc:
      #  addDecl(c, param)
    else:
      # within a macro, every param has the type NimNode!
      let nn = getSysSym(c.graph, param.info, "NimNode")
      var a = copySym(param)
      a.typ = nn.typ
      addDecl(c, a)
  else:
    if sfGenSym in param.flags:
      # bug #XXX, fix the gensym'ed parameters owner:
      if param.owner == nil:
        param.owner = getCurrOwner(c)
    else: addDecl(c, param)

template shouldHaveMeta(t) =
  internalAssert c.config, tfHasMeta in t.flags
  # result.lastSon.flags.incl tfHasMeta

proc addImplicitGeneric(c: PContext; typeClass: PType, typId: PIdent;
                        info: TLineInfo; genericParams: PNode;
                        paramName: string): PType =
  if genericParams == nil:
    # This happens with anonymous proc types appearing in signatures
    # XXX: we need to lift these earlier
    return
  let finalTypId = if typId != nil: typId
                    else: getIdent(c.cache, paramName & ":type")
  # is this a bindOnce type class already present in the param list?
  for i in 0..<genericParams.len:
    if genericParams[i].sym.name.id == finalTypId.id:
      return genericParams[i].typ

  let owner = if typeClass.sym != nil: typeClass.sym
              else: getCurrOwner(c)
  var s = newSym(skType, finalTypId, owner, info)
  if sfExplain in owner.flags: s.flags.incl sfExplain
  if typId == nil: s.flags.incl(sfAnon)
  s.linkTo(typeClass)
  typeClass.flags.incl tfImplicitTypeParam
  s.position = genericParams.len
  genericParams.add newSymNode(s)
  result = typeClass
  addDecl(c, s)

proc liftParamType(c: PContext, procKind: TSymKind, genericParams: PNode,
                   paramType: PType, paramName: string,
                   info: TLineInfo, anon = false): PType =
  if paramType == nil: return # (e.g. proc return type)

  template recurse(typ: PType, anonFlag = false): untyped =
    liftParamType(c, procKind, genericParams, typ, paramName, info, anonFlag)

  var paramTypId = if not anon and paramType.sym != nil: paramType.sym.name
                   else: nil

  case paramType.kind:
  of tyAnything:
    result = addImplicitGeneric(c, newTypeS(tyGenericParam, c), nil, info, genericParams, paramName)

  of tyStatic:
    if paramType.base.kind != tyNone and paramType.n != nil:
      # this is a concrete static value
      return
    if tfUnresolved in paramType.flags: return # already lifted

    let lifted = recurse(paramType.base)
    let base = (if lifted != nil: lifted else: paramType.base)
    if base.isMetaType and procKind == skMacro:
      localError(c.config, info, errMacroBodyDependsOnGenericTypes % paramName)
    result = addImplicitGeneric(c, c.newTypeWithSons(tyStatic, @[base]),
        paramTypId, info, genericParams, paramName)
    if result != nil: result.flags.incl({tfHasStatic, tfUnresolved})

  of tyTypeDesc:
    if tfUnresolved notin paramType.flags:
      # naked typedescs are not bindOnce types
      if paramType.base.kind == tyNone and paramTypId != nil and
          (paramTypId.id == getIdent(c.cache, "typedesc").id or
          paramTypId.id == getIdent(c.cache, "type").id):
        # XXX Why doesn't this check for tyTypeDesc instead?
        paramTypId = nil
      let t = c.newTypeWithSons(tyTypeDesc, @[paramType.base])
      incl t.flags, tfCheckedForDestructor
      result = addImplicitGeneric(c, t, paramTypId, info, genericParams, paramName)

  of tyDistinct:
    if paramType.len == 1:
      # disable the bindOnce behavior for the type class
      result = recurse(paramType.base, true)

  of tyAlias, tyOwned:
    result = recurse(paramType.base)

  of tySequence, tySet, tyArray, tyOpenArray,
     tyVar, tyOut, tyLent, tyPtr, tyRef, tyProc:
    # XXX: this is a bit strange, but proc(s: seq)
    # produces tySequence(tyGenericParam, tyNone).
    # This also seems to be true when creating aliases
    # like: type myseq = distinct seq.
    # Maybe there is another better place to associate
    # the seq type class with the seq identifier.
    if paramType.kind == tySequence and paramType.lastSon.kind == tyNone:
      let typ = c.newTypeWithSons(tyBuiltInTypeClass,
                                  @[newTypeS(paramType.kind, c)])
      result = addImplicitGeneric(c, typ, paramTypId, info, genericParams, paramName)
    else:
      for i in 0..<paramType.len:
        if paramType[i] == paramType:
          globalError(c.config, info, errIllegalRecursionInTypeX % typeToString(paramType))
        var lifted = recurse(paramType[i])
        if lifted != nil:
          paramType[i] = lifted
          result = paramType

  of tyGenericBody:
    result = newTypeS(tyGenericInvocation, c)
    result.rawAddSon(paramType)

    for i in 0..<paramType.len - 1:
      if paramType[i].kind == tyStatic:
        var staticCopy = paramType[i].exactReplica
        staticCopy.flags.incl tfInferrableStatic
        result.rawAddSon staticCopy
      else:
        result.rawAddSon newTypeS(tyAnything, c)

    if paramType.lastSon.kind == tyUserTypeClass:
      result.kind = tyUserTypeClassInst
      result.rawAddSon paramType.lastSon
      return addImplicitGeneric(c, result, paramTypId, info, genericParams, paramName)

    let x = instGenericContainer(c, paramType.sym.info, result,
                                  allowMetaTypes = true)
    result = newTypeWithSons(c, tyCompositeTypeClass, @[paramType, x])
    #result = newTypeS(tyCompositeTypeClass, c)
    #for i in 0..<x.len: result.rawAddSon(x[i])
    result = addImplicitGeneric(c, result, paramTypId, info, genericParams, paramName)

  of tyGenericInst:
    if paramType.lastSon.kind == tyUserTypeClass:
      var cp = copyType(paramType, getCurrOwner(c), false)
      cp.kind = tyUserTypeClassInst
      return addImplicitGeneric(c, cp, paramTypId, info, genericParams, paramName)

    for i in 1..<paramType.len-1:
      var lifted = recurse(paramType[i])
      if lifted != nil:
        paramType[i] = lifted
        result = paramType
        result.lastSon.shouldHaveMeta

    let liftBody = recurse(paramType.lastSon, true)
    if liftBody != nil:
      result = liftBody
      result.flags.incl tfHasMeta
      #result.shouldHaveMeta

  of tyGenericInvocation:
    for i in 1..<paramType.len:
      #if paramType[i].kind != tyTypeDesc:
      let lifted = recurse(paramType[i])
      if lifted != nil: paramType[i] = lifted

    let body = paramType.base
    if body.kind in {tyForward, tyError}:
      # this may happen for proc type appearing in a type section
      # before one of its param types
      return

    if body.lastSon.kind == tyUserTypeClass:
      let expanded = instGenericContainer(c, info, paramType,
                                          allowMetaTypes = true)
      result = recurse(expanded, true)

  of tyUserTypeClasses, tyBuiltInTypeClass, tyCompositeTypeClass,
     tyAnd, tyOr, tyNot:
    result = addImplicitGeneric(c,
        copyType(paramType, getCurrOwner(c), false), paramTypId,
        info, genericParams, paramName)

  of tyGenericParam:
    markUsed(c, paramType.sym.info, paramType.sym)
    onUse(paramType.sym.info, paramType.sym)
    if tfWildcard in paramType.flags:
      paramType.flags.excl tfWildcard
      paramType.sym.transitionGenericParamToType()

  else: discard

proc semParamType(c: PContext, n: PNode, constraint: var PNode): PType =
  if n.kind == nkCurlyExpr:
    result = semTypeNode(c, n[0], nil)
    constraint = semNodeKindConstraints(n, c.config, 1)
  elif n.kind == nkCall and
      n[0].kind in {nkIdent, nkSym, nkOpenSymChoice, nkClosedSymChoice} and
      considerQuotedIdent(c, n[0]).s == "{}":
    result = semTypeNode(c, n[1], nil)
    constraint = semNodeKindConstraints(n, c.config, 2)
  else:
    result = semTypeNode(c, n, nil)

proc newProcType(c: PContext; info: TLineInfo; prev: PType = nil): PType =
  result = newOrPrevType(tyProc, prev, c)
  result.callConv = lastOptionEntry(c).defaultCC
  result.n = newNodeI(nkFormalParams, info)
  rawAddSon(result, nil) # return type
  # result.n[0] used to be `nkType`, but now it's `nkEffectList` because
  # the effects are now stored in there too ... this is a bit hacky, but as
  # usual we desperately try to save memory:
  result.n.add newNodeI(nkEffectList, info)

proc isMagic(sym: PSym): bool =
  let nPragmas = sym.ast[pragmasPos]
  return hasPragma(nPragmas, wMagic)

proc semProcTypeNode(c: PContext, n, genericParams: PNode,
                     prev: PType, kind: TSymKind; isType=false): PType =
  # for historical reasons (code grows) this is invoked for parameter
  # lists too and then 'isType' is false.
  checkMinSonsLen(n, 1, c.config)
  result = newProcType(c, n.info, prev)
  var check = initIntSet()
  var counter = 0

  for i in 1..<n.len:
    var a = n[i]
    if a.kind != nkIdentDefs:
      # for some generic instantiations the passed ':env' parameter
      # for closures has already been produced (see bug #898). We simply
      # skip this parameter here. It'll then be re-generated in another LL
      # pass over this instantiation:
      if a.kind == nkSym and sfFromGeneric in a.sym.flags: continue
      illFormedAst(a, c.config)

    checkMinSonsLen(a, 3, c.config)
    var
      typ: PType = nil
      def: PNode = nil
      constraint: PNode = nil
      hasType = a[^2].kind != nkEmpty
      hasDefault = a[^1].kind != nkEmpty

    if hasType:
      typ = semParamType(c, a[^2], constraint)
      let sym = getCurrOwner(c)
      var owner = sym.owner
      # TODO: Disallow typed/untyped in procs in the compiler/stdlib
      if kind == skProc and (typ.kind == tyTyped or typ.kind == tyUntyped):
        if not isMagic(sym):
          localError(c.config, a[^2].info, "'" & typ.sym.name.s & "' is only allowed in templates and macros or magic procs")

    if hasDefault:
      def = a[^1]
      block determineType:
        if genericParams != nil and genericParams.len > 0:
          def = semGenericStmt(c, def)
          if hasUnresolvedArgs(c, def):
            def.typ = makeTypeFromExpr(c, def.copyTree)
            break determineType

        def = semExprWithType(c, def, {efDetermineType})
        if def.referencesAnotherParam(getCurrOwner(c)):
          def.flags.incl nfDefaultRefsParam

      if typ == nil:
        typ = def.typ
        if isEmptyContainer(typ):
          localError(c.config, a.info, "cannot infer the type of parameter '" & a[0].ident.s & "'")

        if typ.kind == tyTypeDesc:
          # consider a proc such as:
          # proc takesType(T = int)
          # a naive analysis may conclude that the proc type is type[int]
          # which will prevent other types from matching - clearly a very
          # surprising behavior. We must instead fix the expected type of
          # the proc to be the unbound typedesc type:
          typ = newTypeWithSons(c, tyTypeDesc, @[newTypeS(tyNone, c)])
          typ.flags.incl tfCheckedForDestructor

      else:
        # if def.typ != nil and def.typ.kind != tyNone:
        # example code that triggers it:
        # proc sort[T](cmp: proc(a, b: T): int = cmp)
        if not containsGenericType(typ):
          # check type compatibility between def.typ and typ:
          def = fitNode(c, typ, def, def.info)
        elif typ.kind == tyStatic:
          def = semConstExpr(c, def)
          def = fitNode(c, typ, def, def.info)

    if not hasType and not hasDefault:
      if isType: localError(c.config, a.info, "':' expected")
      if kind in {skTemplate, skMacro}:
        typ = newTypeS(tyUntyped, c)
    elif skipTypes(typ, {tyGenericInst, tyAlias, tySink}).kind == tyVoid:
      continue

    for j in 0..<a.len-2:
      var arg = newSymG(skParam, a[j], c)
      if not hasType and not hasDefault and kind notin {skTemplate, skMacro}:
        let param = strTableGet(c.signatures, arg.name)
        if param != nil: typ = param.typ
        else:
          localError(c.config, a.info, "typeless parameters are obsolete")
          typ = errorType(c)
      let lifted = liftParamType(c, kind, genericParams, typ,
                                 arg.name.s, arg.info)
      let finalType = if lifted != nil: lifted else: typ.skipIntLit
      arg.typ = finalType
      arg.position = counter
      arg.constraint = constraint
      inc(counter)
      if def != nil and def.kind != nkEmpty:
        arg.ast = copyTree(def)
      if containsOrIncl(check, arg.name.id):
        localError(c.config, a[j].info, "attempt to redefine: '" & arg.name.s & "'")
      result.n.add newSymNode(arg)
      rawAddSon(result, finalType)
      addParamOrResult(c, arg, kind)
      styleCheckDef(c.config, a[j].info, arg)
      onDef(a[j].info, arg)

  var r: PType
  if n[0].kind != nkEmpty:
    r = semTypeNode(c, n[0], nil)

  if r != nil and kind in {skMacro, skTemplate} and r.kind == tyTyped:
    # XXX: To implement the proposed change in the warning, just
    # delete this entire if block. The rest is (at least at time of
    # writing this comment) already implemented.
    let info = n[0].info
    const msg = "`typed` will change its meaning in future versions of Nim. " &
                "`void` or no return type declaration at all has the same " &
                "meaning as the current meaning of `typed` as return type " &
                "declaration."
    message(c.config, info, warnDeprecated, msg)
    r = nil

  if r != nil:
    # turn explicit 'void' return type into 'nil' because the rest of the
    # compiler only checks for 'nil':
    if skipTypes(r, {tyGenericInst, tyAlias, tySink}).kind != tyVoid:
      if kind notin {skMacro, skTemplate} and r.kind in {tyTyped, tyUntyped}:
        localError(c.config, n[0].info, "return type '" & typeToString(r) &
            "' is only valid for macros and templates")
      # 'auto' as a return type does not imply a generic:
      elif r.kind == tyAnything:
        # 'p(): auto' and 'p(): expr' are equivalent, but the rest of the
        # compiler is hardly aware of 'auto':
        r = newTypeS(tyUntyped, c)
      elif r.kind == tyStatic:
        # type allowed should forbid this type
        discard
      else:
        if r.sym == nil or sfAnon notin r.sym.flags:
          let lifted = liftParamType(c, kind, genericParams, r, "result",
                                     n[0].info)
          if lifted != nil:
            r = lifted
            #if r.kind != tyGenericParam:
            #echo "came here for ", typeToString(r)
            r.flags.incl tfRetType
        r = skipIntLit(r)
        if kind == skIterator:
          # see tchainediterators
          # in cases like iterator foo(it: iterator): type(it)
          # we don't need to change the return type to iter[T]
          result.flags.incl tfIterator
          # XXX Would be nice if we could get rid of this
      result[0] = r
      let oldFlags = result.flags
      propagateToOwner(result, r)
      if oldFlags != result.flags:
        # XXX This rather hacky way keeps 'tflatmap' compiling:
        if tfHasMeta notin oldFlags:
          result.flags.excl tfHasMeta
      result.n.typ = r

  if genericParams != nil and genericParams.len > 0:
    for n in genericParams:
      if {sfUsed, sfAnon} * n.sym.flags == {}:
        result.flags.incl tfUnresolved

      if tfWildcard in n.sym.typ.flags:
        n.sym.transitionGenericParamToType()
        n.sym.typ.flags.excl tfWildcard

proc semStmtListType(c: PContext, n: PNode, prev: PType): PType =
  checkMinSonsLen(n, 1, c.config)
  for i in 0..<n.len - 1:
    n[i] = semStmt(c, n[i], {})
  if n.len > 0:
    result = semTypeNode(c, n[^1], prev)
    n.typ = result
    n[^1].typ = result
  else:
    result = nil

proc semBlockType(c: PContext, n: PNode, prev: PType): PType =
  inc(c.p.nestedBlockCounter)
  checkSonsLen(n, 2, c.config)
  openScope(c)
  if n[0].kind notin {nkEmpty, nkSym}:
    addDecl(c, newSymS(skLabel, n[0], c))
  result = semStmtListType(c, n[1], prev)
  n[1].typ = result
  n.typ = result
  closeScope(c)
  dec(c.p.nestedBlockCounter)

proc semGenericParamInInvocation(c: PContext, n: PNode): PType =
  result = semTypeNode(c, n, nil)
  n.typ = makeTypeDesc(c, result)

proc semObjectTypeForInheritedGenericInst(c: PContext, n: PNode, t: PType) =
  var
    check = initIntSet()
    pos = 0
  let
    realBase = t[0]
    base = skipTypesOrNil(realBase, skipPtrs)
  if base.isNil:
    localError(c.config, n.info, errIllegalRecursionInTypeX % "object")
  else:
    let concreteBase = skipGenericInvocation(base)
    if concreteBase.kind == tyObject and tfFinal notin concreteBase.flags:
      addInheritedFields(c, check, pos, concreteBase)
    else:
      if concreteBase.kind != tyError:
        localError(c.config, n.info, errInheritanceOnlyWithNonFinalObjects)
  var newf = newNodeI(nkRecList, n.info)
  semRecordNodeAux(c, t.n, check, pos, newf, t)

proc semGeneric(c: PContext, n: PNode, s: PSym, prev: PType): PType =
  if s.typ == nil:
    localError(c.config, n.info, "cannot instantiate the '$1' $2" %
               [s.name.s, s.kind.toHumanStr])
    return newOrPrevType(tyError, prev, c)

  var t = s.typ
  if t.kind in {tyCompositeTypeClass, tyAlias} and t.base.kind == tyGenericBody:
    t = t.base

  result = newOrPrevType(tyGenericInvocation, prev, c)
  addSonSkipIntLit(result, t)

  template addToResult(typ) =
    if typ.isNil:
      internalAssert c.config, false
      rawAddSon(result, typ)
    else: addSonSkipIntLit(result, typ)

  if t.kind == tyForward:
    for i in 1..<n.len:
      var elem = semGenericParamInInvocation(c, n[i])
      addToResult(elem)
    return
  elif t.kind != tyGenericBody:
    # we likely got code of the form TypeA[TypeB] where TypeA is
    # not generic.
    localError(c.config, n.info, errNoGenericParamsAllowedForX % s.name.s)
    return newOrPrevType(tyError, prev, c)
  else:
    var m = newCandidate(c, t)
    m.isNoCall = true
    matches(c, n, copyTree(n), m)

    if m.state != csMatch:
      let err = "cannot instantiate " & typeToString(t) & "\n" &
                "got: <" & describeArgs(c, n) & ">\n" &
                "but expected: <" & describeArgs(c, t.n, 0) & ">"
      localError(c.config, n.info, errGenerated, err)
      return newOrPrevType(tyError, prev, c)

    var isConcrete = true

    for i in 1..<m.call.len:
      var typ = m.call[i].typ
      # is this a 'typedesc' *parameter*? If so, use the typedesc type,
      # unstripped.
      if m.call[i].kind == nkSym and m.call[i].sym.kind == skParam and
          typ.kind == tyTypeDesc and containsGenericType(typ):
        isConcrete = false
        addToResult(typ)
      else:
        typ = typ.skipTypes({tyTypeDesc})
        if containsGenericType(typ): isConcrete = false
        addToResult(typ)

    if isConcrete:
      if s.ast == nil and s.typ.kind != tyCompositeTypeClass:
        # XXX: What kind of error is this? is it still relevant?
        localError(c.config, n.info, errCannotInstantiateX % s.name.s)
        result = newOrPrevType(tyError, prev, c)
      else:
        result = instGenericContainer(c, n.info, result,
                                      allowMetaTypes = false)

  # special check for generic object with
  # generic/partial specialized parent
  let tx = result.skipTypes(abstractPtrs, 50)
  if tx.isNil or isTupleRecursive(tx):
    localError(c.config, n.info, "illegal recursion in type '$1'" % typeToString(result[0]))
    return errorType(c)
  if tx != result and tx.kind == tyObject:
    if tx[0] != nil:
      semObjectTypeForInheritedGenericInst(c, n, tx)
    var position = 0
    recomputeFieldPositions(tx, tx.n, position)

proc maybeAliasType(c: PContext; typeExpr, prev: PType): PType =
  if typeExpr.kind in {tyObject, tyEnum, tyDistinct, tyForward, tyGenericBody} and prev != nil:
    result = newTypeS(tyAlias, c)
    result.rawAddSon typeExpr
    result.sym = prev.sym
    assignType(prev, result)

proc fixupTypeOf(c: PContext, prev: PType, typExpr: PNode) =
  if prev != nil:
    let result = newTypeS(tyAlias, c)
    result.rawAddSon typExpr.typ
    result.sym = prev.sym
    assignType(prev, result)

proc semTypeExpr(c: PContext, n: PNode; prev: PType): PType =
  var n = semExprWithType(c, n, {efDetermineType})
  if n.typ.kind == tyTypeDesc:
    result = n.typ.base
    # fix types constructed by macros/template:
    if prev != nil and prev.sym != nil:
      if result.sym.isNil:
        # Behold! you're witnessing enormous power yielded
        # by macros. Only macros can summon unnamed types
        # and cast spell upon AST. Here we need to give
        # it a name taken from left hand side's node
        result.sym = prev.sym
        result.sym.typ = result
      else:
        # Less powerful routine like template do not have
        # the ability to produce unnamed types. But still
        # it has wild power to push a type a bit too far.
        # So we need to hold it back using alias and prevent
        # unnecessary new type creation
        let alias = maybeAliasType(c, result, prev)
        if alias != nil: result = alias
  else:
    localError(c.config, n.info, "expected type, but got: " & n.renderTree)
    result = errorType(c)

proc freshType(res, prev: PType): PType {.inline.} =
  if prev.isNil:
    result = copyType(res, res.owner, keepId=false)
  else:
    result = res

template modifierTypeKindOfNode(n: PNode): TTypeKind =
  case n.kind
  of nkVarTy: tyVar
  of nkOutTy: tyOut
  of nkRefTy: tyRef
  of nkPtrTy: tyPtr
  of nkStaticTy: tyStatic
  of nkTypeOfExpr: tyTypeDesc
  else: tyNone

proc semTypeClass(c: PContext, n: PNode, prev: PType): PType =
  # if n.len == 0: return newConstraint(c, tyTypeClass)
  let
    pragmas = n[1]
    inherited = n[2]

  result = newOrPrevType(tyUserTypeClass, prev, c)
  result.flags.incl tfCheckedForDestructor
  var owner = getCurrOwner(c)
  var candidateTypeSlot = newTypeWithSons(owner, tyAlias, @[c.errorType])
  result.sons = @[candidateTypeSlot]
  result.n = n

  if inherited.kind != nkEmpty:
    for n in inherited.sons:
      let typ = semTypeNode(c, n, nil)
      result.add(typ)

  openScope(c)
  for param in n[0]:
    var
      dummyName: PNode
      dummyType: PType

    let modifier = param.modifierTypeKindOfNode

    if modifier != tyNone:
      dummyName = param[0]
      dummyType = c.makeTypeWithModifier(modifier, candidateTypeSlot)
      if modifier == tyTypeDesc:
        dummyType.flags.incl tfConceptMatchedTypeSym
        dummyType.flags.incl tfCheckedForDestructor
    else:
      dummyName = param
      dummyType = candidateTypeSlot

    # this can be true for 'nim check' on incomplete concepts,
    # see bug #8230
    if dummyName.kind == nkEmpty: continue

    internalAssert c.config, dummyName.kind == nkIdent
    var dummyParam = newSym(if modifier == tyTypeDesc: skType else: skVar,
                            dummyName.ident, owner, param.info)
    dummyParam.typ = dummyType
    incl dummyParam.flags, sfUsed
    addDecl(c, dummyParam)

  result.n[3] = semConceptBody(c, n[3])
  closeScope(c)

proc applyTypeSectionPragmas(c: PContext; pragmas, operand: PNode): PNode =
  for p in pragmas:
    let key = if p.kind in nkPragmaCallKinds and p.len >= 1: p[0] else: p

    if p.kind == nkEmpty or whichPragma(p) != wInvalid:
      discard "builtin pragma"
    else:
      let ident = considerQuotedIdent(c, key)
      if strTableGet(c.userPragmas, ident) != nil:
        discard "User-defined pragma"
      else:
        let sym = searchInScopes(c, ident)
        if sym != nil and sfCustomPragma in sym.flags:
          discard "Custom user pragma"
        else:
          # we transform ``(arg1, arg2: T) {.m, rest.}`` into ``m((arg1, arg2: T) {.rest.})`` and
          # let the semantic checker deal with it:
          var x = newNodeI(nkCall, key.info)
          x.add(key)
          if p.kind in nkPragmaCallKinds and p.len > 1:
            # pass pragma arguments to the macro too:
            for i in 1 ..< p.len:
              x.add(p[i])
          # Also pass the node the pragma has been applied to
          x.add(operand.copyTreeWithoutNode(p))
          # recursion assures that this works for multiple macro annotations too:
          var r = semOverloadedCall(c, x, x, {skMacro, skTemplate}, {efNoUndeclared})
          if r != nil:
            doAssert r[0].kind == nkSym
            let m = r[0].sym
            case m.kind
            of skMacro: return semMacroExpr(c, r, r, m, {efNoSemCheck})
            of skTemplate: return semTemplateExpr(c, r, m, {efNoSemCheck})
            else: doAssert(false, "cannot happen")

proc semProcTypeWithScope(c: PContext, n: PNode,
                          prev: PType, kind: TSymKind): PType =
  checkSonsLen(n, 2, c.config)

  if n[1].kind != nkEmpty and n[1].len > 0:
    let macroEval = applyTypeSectionPragmas(c, n[1], n)
    if macroEval != nil:
      return semTypeNode(c, macroEval, prev)

  openScope(c)
  result = semProcTypeNode(c, n[0], nil, prev, kind, isType=true)
  # start with 'ccClosure', but of course pragmas can overwrite this:
  result.callConv = ccClosure
  # dummy symbol for `pragma`:
  var s = newSymS(kind, newIdentNode(getIdent(c.cache, "dummy"), n.info), c)
  s.typ = result
  if n[1].kind != nkEmpty and n[1].len > 0:
    pragma(c, s, n[1], procTypePragmas)
    when useEffectSystem: setEffectsForProcType(c.graph, result, n[1])
  elif c.optionStack.len > 0 and optNimV1Emulation notin c.config.globalOptions:
    # we construct a fake 'nkProcDef' for the 'mergePragmas' inside 'implicitPragmas'...
    s.ast = newTree(nkProcDef, newNodeI(nkEmpty, n.info), newNodeI(nkEmpty, n.info),
        newNodeI(nkEmpty, n.info), newNodeI(nkEmpty, n.info), newNodeI(nkEmpty, n.info))
    implicitPragmas(c, s, n, {wTags, wRaises})
    when useEffectSystem: setEffectsForProcType(c.graph, result, s.ast[pragmasPos])
  closeScope(c)

proc symFromExpectedTypeNode(c: PContext, n: PNode): PSym =
  if n.kind == nkType:
    result = symFromType(c, n.typ, n.info)
  else:
    localError(c.config, n.info, errTypeExpected)
    result = errorSym(c, n)

proc semStaticType(c: PContext, childNode: PNode, prev: PType): PType =
  result = newOrPrevType(tyStatic, prev, c)
  var base = semTypeNode(c, childNode, nil).skipTypes({tyTypeDesc, tyAlias})
  result.rawAddSon(base)
  result.flags.incl tfHasStatic

proc semTypeof(c: PContext; n: PNode; prev: PType): PType =
  openScope(c)
  let t = semExprWithType(c, n, {efInTypeof})
  closeScope(c)
  fixupTypeOf(c, prev, t)
  result = t.typ

proc semTypeof2(c: PContext; n: PNode; prev: PType): PType =
  openScope(c)
  var m = BiggestInt 1 # typeOfIter
  if n.len == 3:
    let mode = semConstExpr(c, n[2])
    if mode.kind != nkIntLit:
      localError(c.config, n.info, "typeof: cannot evaluate 'mode' parameter at compile-time")
    else:
      m = mode.intVal
  let t = semExprWithType(c, n[1], if m == 1: {efInTypeof} else: {})
  closeScope(c)
  fixupTypeOf(c, prev, t)
  result = t.typ

proc semTypeNode(c: PContext, n: PNode, prev: PType): PType =
  result = nil
  inc c.inTypeContext

  if c.config.cmd == cmdIdeTools: suggestExpr(c, n)
  case n.kind
  of nkEmpty: result = n.typ
  of nkTypeOfExpr:
    # for ``type(countup(1,3))``, see ``tests/ttoseq``.
    checkSonsLen(n, 1, c.config)
    result = semTypeof(c, n[0], prev)
    if result.kind == tyTypeDesc: result.flags.incl tfExplicit
  of nkPar:
    if n.len == 1: result = semTypeNode(c, n[0], prev)
    else:
      result = semAnonTuple(c, n, prev)
  of nkTupleConstr: result = semAnonTuple(c, n, prev)
  of nkCallKinds:
    let x = n[0]
    let ident = case x.kind
                of nkIdent: x.ident
                of nkSym: x.sym.name
                of nkClosedSymChoice, nkOpenSymChoice: x[0].sym.name
                else: nil
    if ident != nil and ident.s == "[]":
      let b = newNodeI(nkBracketExpr, n.info)
      for i in 1..<n.len: b.add(n[i])
      result = semTypeNode(c, b, prev)
    elif ident != nil and ident.id == ord(wDotDot):
      result = semRangeAux(c, n, prev)
    elif n[0].kind == nkNilLit and n.len == 2:
      result = semTypeNode(c, n[1], prev)
      if result.skipTypes({tyGenericInst, tyAlias, tySink, tyOwned}).kind in NilableTypes+GenericTypes:
        if tfNotNil in result.flags:
          result = freshType(result, prev)
          result.flags.excl(tfNotNil)
      else:
        localError(c.config, n.info, errGenerated, "invalid type")
    elif n[0].kind notin nkIdentKinds:
      result = semTypeExpr(c, n, prev)
    else:
      let op = considerQuotedIdent(c, n[0])
      if op.id in {ord(wAnd), ord(wOr)} or op.s == "|":
        checkSonsLen(n, 3, c.config)
        var
          t1 = semTypeNode(c, n[1], nil)
          t2 = semTypeNode(c, n[2], nil)
        if t1 == nil:
          localError(c.config, n[1].info, errTypeExpected)
          result = newOrPrevType(tyError, prev, c)
        elif t2 == nil:
          localError(c.config, n[2].info, errTypeExpected)
          result = newOrPrevType(tyError, prev, c)
        else:
          result = if op.id == ord(wAnd): makeAndType(c, t1, t2)
                   else: makeOrType(c, t1, t2)
      elif op.id == ord(wNot):
        case n.len
        of 3:
          result = semTypeNode(c, n[1], prev)
          if result.kind == tyTypeDesc and tfUnresolved notin result.flags:
            result = result.base
          if n[2].kind != nkNilLit:
            localError(c.config, n.info,
              "Invalid syntax. When used with a type, 'not' can be followed only by 'nil'")
          if notnil notin c.features:
            localError(c.config, n.info,
              "enable the 'not nil' annotation with {.experimental: \"notnil\".}")
          let resolvedType = result.skipTypes({tyGenericInst, tyAlias, tySink, tyOwned})
          case resolvedType.kind
          of tyGenericParam, tyTypeDesc, tyFromExpr:
            # XXX: This is a really inappropraite hack, but it solves
            # https://github.com/nim-lang/Nim/issues/4907 for now.
            #
            # A proper solution is to introduce a new type kind such
            # as `tyNotNil[tyRef[SomeGenericParam]]`. This will allow
            # semtypinst to replace the generic param correctly in
            # situations like the following:
            #
            # type Foo[T] = object
            #   bar: ref T not nil
            #   baz: ref T
            #
            # The root of the problem is that `T` here must have a specific
            # ID that is bound to a concrete type during instantiation.
            # The use of `freshType` below breaks this. Another hack would
            # be to reuse the same ID for the not nil type, but this will
            # fail if the `T` parameter is referenced multiple times as in
            # the example above.
            #
            # I suggest revisiting this once the language decides on whether
            # `not nil` should be the default. We can then map nilable refs
            # to other types such as `Option[T]`.
            result = makeTypeFromExpr(c, newTree(nkStmtListType, n.copyTree))
          of NilableTypes + {tyGenericInvocation, tyForward}:
            result = freshType(result, prev)
            result.flags.incl(tfNotNil)
          else:
            localError(c.config, n.info, errGenerated, "invalid type")
        of 2:
          let negated = semTypeNode(c, n[1], prev)
          result = makeNotType(c, negated)
        else:
          localError(c.config, n.info, errGenerated, "invalid type")
      elif op.id == ord(wPtr):
        result = semAnyRef(c, n, tyPtr, prev)
      elif op.id == ord(wRef):
        result = semAnyRef(c, n, tyRef, prev)
      elif op.id == ord(wType):
        checkSonsLen(n, 2, c.config)
        result = semTypeof(c, n[1], prev)
      elif op.s == "typeof" and n[0].kind == nkSym and n[0].sym.magic == mTypeOf:
        result = semTypeof2(c, n, prev)
      elif op.s == "owned" and optOwnedRefs notin c.config.globalOptions and n.len == 2:
        result = semTypeExpr(c, n[1], prev)
      else:
        if c.inGenericContext > 0 and n.kind == nkCall:
          result = makeTypeFromExpr(c, n.copyTree)
        else:
          result = semTypeExpr(c, n, prev)
  of nkWhenStmt:
    var whenResult = semWhen(c, n, false)
    if whenResult.kind == nkStmtList: whenResult.transitionSonsKind(nkStmtListType)
    result = semTypeNode(c, whenResult, prev)
  of nkBracketExpr:
    checkMinSonsLen(n, 2, c.config)
    var head = n[0]
    var s = if head.kind notin nkCallKinds: semTypeIdent(c, head)
            else: symFromExpectedTypeNode(c, semExpr(c, head))
    case s.magic
    of mArray: result = semArray(c, n, prev)
    of mOpenArray: result = semContainer(c, n, tyOpenArray, "openarray", prev)
    of mUncheckedArray: result = semContainer(c, n, tyUncheckedArray, "UncheckedArray", prev)
    of mRange: result = semRange(c, n, prev)
    of mSet: result = semSet(c, n, prev)
    of mOrdinal: result = semOrdinal(c, n, prev)
    of mSeq:
      result = semContainer(c, n, tySequence, "seq", prev)
      if optSeqDestructors in c.config.globalOptions:
        incl result.flags, tfHasAsgn
<<<<<<< HEAD
    of mOut: result = semContainer(c, n, tyOut, "out", prev)
=======
>>>>>>> 8df20276
    of mVarargs: result = semVarargs(c, n, prev)
    of mTypeDesc, mType, mTypeOf:
      result = makeTypeDesc(c, semTypeNode(c, n[1], nil))
      result.flags.incl tfExplicit
    of mStatic:
      result = semStaticType(c, n[1], prev)
    of mExpr:
      result = semTypeNode(c, n[0], nil)
      if result != nil:
        result = copyType(result, getCurrOwner(c), false)
        for i in 1..<n.len:
          result.rawAddSon(semTypeNode(c, n[i], nil))
    of mDistinct:
      result = newOrPrevType(tyDistinct, prev, c)
      addSonSkipIntLit(result, semTypeNode(c, n[1], nil))
    of mVar:
      result = newOrPrevType(tyVar, prev, c)
      var base = semTypeNode(c, n[1], nil)
      if base.kind in {tyVar, tyOut, tyLent}:
        localError(c.config, n.info, "type 'var var' is not allowed")
        base = base[0]
      addSonSkipIntLit(result, base)
    of mRef: result = semAnyRef(c, n, tyRef, prev)
    of mPtr: result = semAnyRef(c, n, tyPtr, prev)
    of mTuple: result = semTuple(c, n, prev)
    else: result = semGeneric(c, n, s, prev)
  of nkDotExpr:
    let typeExpr = semExpr(c, n)
    if typeExpr.typ.isNil:
      localError(c.config, n.info, "object constructor needs an object type;" &
          " for named arguments use '=' instead of ':'")
      result = errorType(c)
    elif typeExpr.typ.kind == tyFromExpr:
      result = typeExpr.typ
    elif typeExpr.typ.kind != tyTypeDesc:
      localError(c.config, n.info, errTypeExpected)
      result = errorType(c)
    else:
      result = typeExpr.typ.base
      if result.isMetaType and
         result.kind != tyUserTypeClass:
           # the dot expression may refer to a concept type in
           # a different module. allow a normal alias then.
        let preprocessed = semGenericStmt(c, n)
        result = makeTypeFromExpr(c, preprocessed.copyTree)
      else:
        let alias = maybeAliasType(c, result, prev)
        if alias != nil: result = alias
  of nkIdent, nkAccQuoted:
    var s = semTypeIdent(c, n)
    if s.typ == nil:
      if s.kind != skError: localError(c.config, n.info, errTypeExpected)
      result = newOrPrevType(tyError, prev, c)
    elif s.kind == skParam and s.typ.kind == tyTypeDesc:
      internalAssert c.config, s.typ.base.kind != tyNone and prev == nil
      result = s.typ.base
    elif prev == nil:
      result = s.typ
    else:
      let alias = maybeAliasType(c, s.typ, prev)
      if alias != nil:
        result = alias
      else:
        assignType(prev, s.typ)
        # bugfix: keep the fresh id for aliases to integral types:
        if s.typ.kind notin {tyBool, tyChar, tyInt..tyInt64, tyFloat..tyFloat128,
                             tyUInt..tyUInt64}:
          prev.id = s.typ.id
        result = prev
  of nkSym:
    let s = getGenSym(c, n.sym)
    if s.typ != nil and (s.kind == skType or s.typ.kind == tyTypeDesc):
      var t =
        if s.kind == skType:
          s.typ
        else:
          internalAssert c.config, s.typ.base.kind != tyNone and prev == nil
          s.typ.base
      let alias = maybeAliasType(c, t, prev)
      if alias != nil:
        result = alias
      elif prev == nil:
        result = t
      else:
        assignType(prev, t)
        result = prev
      markUsed(c, n.info, n.sym)
      onUse(n.info, n.sym)
    else:
      if s.kind != skError:
        if s.typ == nil:
          localError(c.config, n.info, "type expected, but symbol '$1' has no type." % [s.name.s])
        else:
          localError(c.config, n.info, "type expected, but got symbol '$1' of kind '$2'" %
            [s.name.s, substr($s.kind, 2)])
      result = newOrPrevType(tyError, prev, c)
  of nkObjectTy: result = semObjectNode(c, n, prev, isInheritable=false)
  of nkTupleTy: result = semTuple(c, n, prev)
  of nkTupleClassTy: result = newConstraint(c, tyTuple)
  of nkTypeClassTy: result = semTypeClass(c, n, prev)
  of nkRefTy: result = semAnyRef(c, n, tyRef, prev)
  of nkPtrTy: result = semAnyRef(c, n, tyPtr, prev)
  of nkVarTy: result = semVarOutType(c, n, prev, tyVar)
  of nkOutTy: result = semVarOutType(c, n, prev, tyOut)
  of nkDistinctTy: result = semDistinct(c, n, prev)
  of nkStaticTy: result = semStaticType(c, n[0], prev)
  of nkIteratorTy:
    if n.len == 0:
      result = newTypeS(tyBuiltInTypeClass, c)
      let child = newTypeS(tyProc, c)
      child.flags.incl tfIterator
      result.addSonSkipIntLit(child)
    else:
      result = semProcTypeWithScope(c, n, prev, skIterator)
      if result.kind == tyProc:
        result.flags.incl(tfIterator)
        if n.lastSon.kind == nkPragma and hasPragma(n.lastSon, wInline):
          result.callConv = ccInline
        else:
          result.callConv = ccClosure
  of nkProcTy:
    if n.len == 0:
      result = newConstraint(c, tyProc)
    else:
      result = semProcTypeWithScope(c, n, prev, skProc)
  of nkEnumTy: result = semEnum(c, n, prev)
  of nkType: result = n.typ
  of nkStmtListType: result = semStmtListType(c, n, prev)
  of nkBlockType: result = semBlockType(c, n, prev)
  else:
    localError(c.config, n.info, "type expected, but got: " & renderTree(n))
    result = newOrPrevType(tyError, prev, c)
  n.typ = result
  dec c.inTypeContext
  if false: # c.inTypeContext == 0:
    #if $n == "var seq[StackTraceEntry]":
    #  echo "begin ", n
    instAllTypeBoundOp(c, n.info)

proc setMagicType(conf: ConfigRef; m: PSym, kind: TTypeKind, size: int) =
  # source : https://en.wikipedia.org/wiki/Data_structure_alignment#x86
  m.typ.kind = kind
  m.typ.size = size
  # this usually works for most basic types
  # Assuming that since ARM, ARM64  don't support unaligned access
  # data is aligned to type size
  m.typ.align = size.int16

  # FIXME: proper support for clongdouble should be added.
  # long double size can be 8, 10, 12, 16 bytes depending on platform & compiler
  if kind in {tyFloat64, tyFloat, tyInt, tyUInt, tyInt64, tyUInt64} and size == 8:
    m.typ.align = int16(conf.floatInt64Align)

proc setMagicIntegral(conf: ConfigRef; m: PSym, kind: TTypeKind, size: int) =
  setMagicType(conf, m, kind, size)
  incl m.typ.flags, tfCheckedForDestructor

proc processMagicType(c: PContext, m: PSym) =
  case m.magic
  of mInt: setMagicIntegral(c.config, m, tyInt, c.config.target.intSize)
  of mInt8: setMagicIntegral(c.config, m, tyInt8, 1)
  of mInt16: setMagicIntegral(c.config, m, tyInt16, 2)
  of mInt32: setMagicIntegral(c.config, m, tyInt32, 4)
  of mInt64: setMagicIntegral(c.config, m, tyInt64, 8)
  of mUInt: setMagicIntegral(c.config, m, tyUInt, c.config.target.intSize)
  of mUInt8: setMagicIntegral(c.config, m, tyUInt8, 1)
  of mUInt16: setMagicIntegral(c.config, m, tyUInt16, 2)
  of mUInt32: setMagicIntegral(c.config, m, tyUInt32, 4)
  of mUInt64: setMagicIntegral(c.config, m, tyUInt64, 8)
  of mFloat: setMagicIntegral(c.config, m, tyFloat, c.config.target.floatSize)
  of mFloat32: setMagicIntegral(c.config, m, tyFloat32, 4)
  of mFloat64: setMagicIntegral(c.config, m, tyFloat64, 8)
  of mFloat128: setMagicIntegral(c.config, m, tyFloat128, 16)
  of mBool: setMagicIntegral(c.config, m, tyBool, 1)
  of mChar: setMagicIntegral(c.config, m, tyChar, 1)
  of mString:
    setMagicType(c.config, m, tyString, szUncomputedSize)
    rawAddSon(m.typ, getSysType(c.graph, m.info, tyChar))
    if optSeqDestructors in c.config.globalOptions:
      incl m.typ.flags, tfHasAsgn
  of mCstring:
    setMagicIntegral(c.config, m, tyCString, c.config.target.ptrSize)
    rawAddSon(m.typ, getSysType(c.graph, m.info, tyChar))
  of mPointer: setMagicIntegral(c.config, m, tyPointer, c.config.target.ptrSize)
  of mNil: setMagicType(c.config, m, tyNil, c.config.target.ptrSize)
  of mExpr:
    if m.name.s == "auto":
      setMagicIntegral(c.config, m, tyAnything, 0)
    else:
      setMagicIntegral(c.config, m, tyUntyped, 0)
  of mStmt:
    setMagicIntegral(c.config, m, tyTyped, 0)
  of mTypeDesc, mType:
    setMagicIntegral(c.config, m, tyTypeDesc, 0)
    rawAddSon(m.typ, newTypeS(tyNone, c))
  of mStatic:
    setMagicType(c.config, m, tyStatic, 0)
    rawAddSon(m.typ, newTypeS(tyNone, c))
  of mVoidType:
    setMagicIntegral(c.config, m, tyVoid, 0)
  of mArray:
    setMagicType(c.config, m, tyArray, szUncomputedSize)
  of mOpenArray:
    setMagicType(c.config, m, tyOpenArray, szUncomputedSize)
  of mVarargs:
    setMagicType(c.config, m, tyVarargs, szUncomputedSize)
  of mRange:
    setMagicIntegral(c.config, m, tyRange, szUncomputedSize)
    rawAddSon(m.typ, newTypeS(tyNone, c))
  of mSet:
    setMagicIntegral(c.config, m, tySet, szUncomputedSize)
  of mUncheckedArray:
    setMagicIntegral(c.config, m, tyUncheckedArray, szUncomputedSize)
  of mSeq:
    setMagicType(c.config, m, tySequence, szUncomputedSize)
    if optSeqDestructors in c.config.globalOptions:
      incl m.typ.flags, tfHasAsgn
    assert c.graph.sysTypes[tySequence] == nil
    c.graph.sysTypes[tySequence] = m.typ
  of mOrdinal:
    setMagicIntegral(c.config, m, tyOrdinal, szUncomputedSize)
    rawAddSon(m.typ, newTypeS(tyNone, c))
  of mPNimrodNode:
    incl m.typ.flags, tfTriggersCompileTime
    incl m.typ.flags, tfCheckedForDestructor
  of mException: discard
  of mBuiltinType:
    case m.name.s
    of "lent": setMagicType(c.config, m, tyLent, c.config.target.ptrSize)
    of "sink": setMagicType(c.config, m, tySink, szUncomputedSize)
    of "owned":
      setMagicType(c.config, m, tyOwned, c.config.target.ptrSize)
      incl m.typ.flags, tfHasOwned
    of "out":
      setMagicType(c.config, m, tyOut, c.config.target.ptrSize)
    else: localError(c.config, m.info, errTypeExpected)
  else: localError(c.config, m.info, errTypeExpected)

proc semGenericConstraints(c: PContext, x: PType): PType =
  result = newTypeWithSons(c, tyGenericParam, @[x])

proc semGenericParamList(c: PContext, n: PNode, father: PType = nil): PNode =
  result = copyNode(n)
  if n.kind != nkGenericParams:
    illFormedAst(n, c.config)
    return
  for i in 0..<n.len:
    var a = n[i]
    if a.kind != nkIdentDefs: illFormedAst(n, c.config)
    var def = a[^1]
    let constraint = a[^2]
    var typ: PType

    if constraint.kind != nkEmpty:
      typ = semTypeNode(c, constraint, nil)
      if typ.kind != tyStatic or typ.len == 0:
        if typ.kind == tyTypeDesc:
          if typ[0].kind == tyNone:
            typ = newTypeWithSons(c, tyTypeDesc, @[newTypeS(tyNone, c)])
            incl typ.flags, tfCheckedForDestructor
        else:
          typ = semGenericConstraints(c, typ)

    if def.kind != nkEmpty:
      def = semConstExpr(c, def)
      if typ == nil:
        if def.typ.kind != tyTypeDesc:
          typ = newTypeWithSons(c, tyStatic, @[def.typ])
      else:
        # the following line fixes ``TV2*[T:SomeNumber=TR] = array[0..1, T]``
        # from manyloc/named_argument_bug/triengine:
        def.typ = def.typ.skipTypes({tyTypeDesc})
        if not containsGenericType(def.typ):
          def = fitNode(c, typ, def, def.info)

    if typ == nil:
      typ = newTypeS(tyGenericParam, c)
      if father == nil: typ.flags.incl tfWildcard

    typ.flags.incl tfGenericTypeParam

    for j in 0..<a.len-2:
      let finalType = if j == 0: typ
                      else: copyType(typ, typ.owner, false)
                      # it's important the we create an unique
                      # type for each generic param. the index
                      # of the parameter will be stored in the
                      # attached symbol.
      var paramName = a[j]
      var covarianceFlag = tfUnresolved

      if paramName.safeLen == 2:
        if not nimEnableCovariance or paramName[0].ident.s == "in":
          if father == nil or sfImportc notin father.sym.flags:
            localError(c.config, paramName.info, errInOutFlagNotExtern % $paramName[0])
        covarianceFlag = if paramName[0].ident.s == "in": tfContravariant
                         else: tfCovariant
        if father != nil: father.flags.incl tfCovariant
        paramName = paramName[1]

      var s = if finalType.kind == tyStatic or tfWildcard in typ.flags:
          newSymG(skGenericParam, paramName, c).linkTo(finalType)
        else:
          newSymG(skType, paramName, c).linkTo(finalType)

      if covarianceFlag != tfUnresolved: s.typ.flags.incl(covarianceFlag)
      if def.kind != nkEmpty: s.ast = def
      if father != nil: addSonSkipIntLit(father, s.typ)
      s.position = result.len
      result.add newSymNode(s)
      if sfGenSym notin s.flags: addDecl(c, s)<|MERGE_RESOLUTION|>--- conflicted
+++ resolved
@@ -1814,10 +1814,6 @@
       result = semContainer(c, n, tySequence, "seq", prev)
       if optSeqDestructors in c.config.globalOptions:
         incl result.flags, tfHasAsgn
-<<<<<<< HEAD
-    of mOut: result = semContainer(c, n, tyOut, "out", prev)
-=======
->>>>>>> 8df20276
     of mVarargs: result = semVarargs(c, n, prev)
     of mTypeDesc, mType, mTypeOf:
       result = makeTypeDesc(c, semTypeNode(c, n[1], nil))
