#
#
#           The Nim Compiler
#        (c) Copyright 2012 Andreas Rumpf
#
#    See the file "copying.txt", included in this
#    distribution, for details about the copyright.
#

# this module does the semantic checking of type declarations
# included from sem.nim

const
  errStringOrIdentNodeExpected = "string or ident node expected"
  errStringLiteralExpected = "string literal expected"
  errIntLiteralExpected = "integer literal expected"
  errWrongNumberOfVariables = "wrong number of variables"
  errInvalidOrderInEnumX = "invalid order in enum '$1'"
  errOrdinalTypeExpected = "ordinal type expected"
  errSetTooBig = "set is too large"
  errBaseTypeMustBeOrdinal = "base type of a set must be an ordinal"
  errInheritanceOnlyWithNonFinalObjects = "inheritance only works with non-final objects"
  errXExpectsOneTypeParam = "'$1' expects one type parameter"
  errArrayExpectsTwoTypeParams = "array expects two type parameters"
  errInvalidVisibilityX = "invalid visibility: '$1'"
  errInitHereNotAllowed = "initialization not allowed here"
  errXCannotBeAssignedTo = "'$1' cannot be assigned to"
  errIteratorNotAllowed = "iterators can only be defined at the module's top level"
  errXNeedsReturnType = "$1 needs a return type"
  errNoReturnTypeDeclared = "no return type declared"
  errTIsNotAConcreteType = "'$1' is not a concrete type"
  errTypeExpected = "type expected"
  errXOnlyAtModuleScope = "'$1' is only allowed at top level"
  errDuplicateCaseLabel = "duplicate case label"
  errMacroBodyDependsOnGenericTypes = "the macro body cannot be compiled, " &
    "because the parameter '$1' has a generic type"
  errIllegalRecursionInTypeX = "illegal recursion in type '$1'"
  errNoGenericParamsAllowedForX = "no generic parameters allowed for $1"
  errInOutFlagNotExtern = "the '$1' modifier can be used only with imported types"

proc newOrPrevType(kind: TTypeKind, prev: PType, c: PContext): PType =
  if prev == nil:
    result = newTypeS(kind, c)
  else:
    result = prev
    if result.kind == tyForward: result.kind = kind
  #if kind == tyError: result.flags.incl tfCheckedForDestructor

proc newConstraint(c: PContext, k: TTypeKind): PType =
  result = newTypeS(tyBuiltInTypeClass, c)
  result.flags.incl tfCheckedForDestructor
  result.addSonSkipIntLit(newTypeS(k, c), c.idgen)

proc semEnum(c: PContext, n: PNode, prev: PType): PType =
  if n.len == 0: return newConstraint(c, tyEnum)
  elif n.len == 1:
    # don't create an empty tyEnum; fixes #3052
    return errorType(c)
  var
    counter, x: BiggestInt
    e: PSym
    base: PType
    identToReplace: ptr PNode
  counter = 0
  base = nil
  result = newOrPrevType(tyEnum, prev, c)
  result.n = newNodeI(nkEnumTy, n.info)
  checkMinSonsLen(n, 1, c.config)
  if n[0].kind != nkEmpty:
    base = semTypeNode(c, n[0][0], nil)
    if base.kind != tyEnum:
      localError(c.config, n[0].info, "inheritance only works with an enum")
    counter = toInt64(lastOrd(c.config, base)) + 1
  rawAddSon(result, base)
  let isPure = result.sym != nil and sfPure in result.sym.flags
  var symbols: TStrTable
  if isPure: initStrTable(symbols)
  var hasNull = false
  for i in 1..<n.len:
    if n[i].kind == nkEmpty: continue
    case n[i].kind
    of nkEnumFieldDef:
      if n[i][0].kind == nkPragmaExpr:
        e = newSymS(skEnumField, n[i][0][0], c)
        identToReplace = addr n[i][0][0]
        pragma(c, e, n[i][0][1], enumFieldPragmas)
      else:
        e = newSymS(skEnumField, n[i][0], c)
        identToReplace = addr n[i][0]
      var v = semConstExpr(c, n[i][1])
      var strVal: PNode = nil
      case skipTypes(v.typ, abstractInst-{tyTypeDesc}).kind
      of tyTuple:
        if v.len == 2:
          strVal = v[1] # second tuple part is the string value
          if skipTypes(strVal.typ, abstractInst).kind in {tyString, tyCstring}:
            if not isOrdinalType(v[0].typ, allowEnumWithHoles=true):
              localError(c.config, v[0].info, errOrdinalTypeExpected & "; given: " & typeToString(v[0].typ, preferDesc))
            x = toInt64(getOrdValue(v[0])) # first tuple part is the ordinal
            n[i][1][0] = newIntTypeNode(x, getSysType(c.graph, unknownLineInfo, tyInt))
          else:
            localError(c.config, strVal.info, errStringLiteralExpected)
        else:
          localError(c.config, v.info, errWrongNumberOfVariables)
      of tyString, tyCstring:
        strVal = v
        x = counter
      else:
        if not isOrdinalType(v.typ, allowEnumWithHoles=true):
          localError(c.config, v.info, errOrdinalTypeExpected & "; given: " & typeToString(v.typ, preferDesc))
        x = toInt64(getOrdValue(v))
        n[i][1] = newIntTypeNode(x, getSysType(c.graph, unknownLineInfo, tyInt))
      if i != 1:
        if x != counter: incl(result.flags, tfEnumHasHoles)
        if x < counter:
          localError(c.config, n[i].info, errInvalidOrderInEnumX % e.name.s)
          x = counter
      e.ast = strVal # might be nil
      counter = x
    of nkSym:
      e = n[i].sym
    of nkIdent, nkAccQuoted:
      e = newSymS(skEnumField, n[i], c)
      identToReplace = addr n[i]
    of nkPragmaExpr:
      e = newSymS(skEnumField, n[i][0], c)
      pragma(c, e, n[i][1], enumFieldPragmas)
      identToReplace = addr n[i][0]
    else:
      illFormedAst(n[i], c.config)
    e.typ = result
    e.position = int(counter)
    let symNode = newSymNode(e)
    if optNimV1Emulation notin c.config.globalOptions and identToReplace != nil and
        c.config.cmd notin cmdDocLike: # A hack to produce documentation for enum fields.
      identToReplace[] = symNode
    if e.position == 0: hasNull = true
    if result.sym != nil and sfExported in result.sym.flags:
      e.flags.incl {sfUsed, sfExported}

    result.n.add symNode
    styleCheckDef(c, e)
    onDef(e.info, e)
    if sfGenSym notin e.flags:
      if not isPure:
        if overloadableEnums in c.features:
          addInterfaceOverloadableSymAt(c, c.currentScope, e)
        else:
          addInterfaceDecl(c, e)
      else:
        declarePureEnumField(c, e)
    if isPure and (let conflict = strTableInclReportConflict(symbols, e); conflict != nil):
      wrongRedefinition(c, e.info, e.name.s, conflict.info)
    inc(counter)
  if isPure and sfExported in result.sym.flags:
    addPureEnum(c, LazySym(sym: result.sym))
  if tfNotNil in e.typ.flags and not hasNull:
    result.flags.incl tfRequiresInit
  setToStringProc(c.graph, result, genEnumToStrProc(result, n.info, c.graph, c.idgen))

proc semSet(c: PContext, n: PNode, prev: PType): PType =
  result = newOrPrevType(tySet, prev, c)
  if n.len == 2 and n[1].kind != nkEmpty:
    var base = semTypeNode(c, n[1], nil)
    addSonSkipIntLit(result, base, c.idgen)
    if base.kind in {tyGenericInst, tyAlias, tySink}: base = lastSon(base)
    if base.kind notin {tyGenericParam, tyGenericInvocation}:
      if not isOrdinalType(base, allowEnumWithHoles = true):
        localError(c.config, n.info, errOrdinalTypeExpected)
      elif lengthOrd(c.config, base) > MaxSetElements:
        localError(c.config, n.info, errSetTooBig)
  else:
    localError(c.config, n.info, errXExpectsOneTypeParam % "set")
    addSonSkipIntLit(result, errorType(c), c.idgen)

proc semContainerArg(c: PContext; n: PNode, kindStr: string; result: PType) =
  if n.len == 2:
    var base = semTypeNode(c, n[1], nil)
    if base.kind == tyVoid:
      localError(c.config, n.info, errTIsNotAConcreteType % typeToString(base))
    addSonSkipIntLit(result, base, c.idgen)
  else:
    localError(c.config, n.info, errXExpectsOneTypeParam % kindStr)
    addSonSkipIntLit(result, errorType(c), c.idgen)

proc semContainer(c: PContext, n: PNode, kind: TTypeKind, kindStr: string,
                  prev: PType): PType =
  result = newOrPrevType(kind, prev, c)
  semContainerArg(c, n, kindStr, result)

proc semVarargs(c: PContext, n: PNode, prev: PType): PType =
  result = newOrPrevType(tyVarargs, prev, c)
  if n.len == 2 or n.len == 3:
    var base = semTypeNode(c, n[1], nil)
    addSonSkipIntLit(result, base, c.idgen)
    if n.len == 3:
      result.n = newIdentNode(considerQuotedIdent(c, n[2]), n[2].info)
  else:
    localError(c.config, n.info, errXExpectsOneTypeParam % "varargs")
    addSonSkipIntLit(result, errorType(c), c.idgen)

proc semVarOutType(c: PContext, n: PNode, prev: PType; kind: TTypeKind): PType =
  if n.len == 1:
    result = newOrPrevType(kind, prev, c)
    var base = semTypeNode(c, n[0], nil)
    if base.kind == tyTypeDesc and not isSelf(base):
      base = base[0]
    if base.kind == tyVar:
      localError(c.config, n.info, "type 'var var' is not allowed")
      base = base[0]
    addSonSkipIntLit(result, base, c.idgen)
  else:
    result = newConstraint(c, kind)

proc semDistinct(c: PContext, n: PNode, prev: PType): PType =
  if n.len == 0: return newConstraint(c, tyDistinct)
  result = newOrPrevType(tyDistinct, prev, c)
  addSonSkipIntLit(result, semTypeNode(c, n[0], nil), c.idgen)
  if n.len > 1: result.n = n[1]

proc semRangeAux(c: PContext, n: PNode, prev: PType): PType =
  assert isRange(n)
  checkSonsLen(n, 3, c.config)
  result = newOrPrevType(tyRange, prev, c)
  result.n = newNodeI(nkRange, n.info)
  # always create a 'valid' range type, but overwrite it later
  # because 'semExprWithType' can raise an exception. See bug #6895.
  addSonSkipIntLit(result, errorType(c), c.idgen)

  if (n[1].kind == nkEmpty) or (n[2].kind == nkEmpty):
    localError(c.config, n.info, "range is empty")

  var range: array[2, PNode]
  range[0] = semExprWithType(c, n[1], {efDetermineType})
  range[1] = semExprWithType(c, n[2], {efDetermineType})

  var rangeT: array[2, PType]
  for i in 0..1:
    rangeT[i] = range[i].typ.skipTypes({tyStatic}).skipIntLit(c.idgen)

  let hasUnknownTypes = c.inGenericContext > 0 and
    rangeT[0].kind == tyFromExpr or rangeT[1].kind == tyFromExpr

  if not hasUnknownTypes:
    if not sameType(rangeT[0].skipTypes({tyRange}), rangeT[1].skipTypes({tyRange})):
      typeMismatch(c.config, n.info, rangeT[0], rangeT[1], n)

    elif not isOrdinalType(rangeT[0]) and rangeT[0].kind notin {tyFloat..tyFloat128} or
        rangeT[0].kind == tyBool:
      localError(c.config, n.info, "ordinal or float type expected")
    elif enumHasHoles(rangeT[0]):
      localError(c.config, n.info, "enum '$1' has holes" % typeToString(rangeT[0]))

  for i in 0..1:
    if hasUnresolvedArgs(c, range[i]):
      result.n.add makeStaticExpr(c, range[i])
      result.flags.incl tfUnresolved
    else:
      result.n.add semConstExpr(c, range[i])

  if (result.n[0].kind in {nkFloatLit..nkFloat64Lit} and result.n[0].floatVal.isNaN) or
      (result.n[1].kind in {nkFloatLit..nkFloat64Lit} and result.n[1].floatVal.isNaN):
    localError(c.config, n.info, "NaN is not a valid start or end for a range")

  if weakLeValue(result.n[0], result.n[1]) == impNo:
    localError(c.config, n.info, "range is empty")

  result[0] = rangeT[0]

proc semRange(c: PContext, n: PNode, prev: PType): PType =
  result = nil
  if n.len == 2:
    if isRange(n[1]):
      result = semRangeAux(c, n[1], prev)
      let n = result.n
      if n[0].kind in {nkCharLit..nkUInt64Lit} and n[0].intVal > 0:
        incl(result.flags, tfRequiresInit)
      elif n[1].kind in {nkCharLit..nkUInt64Lit} and n[1].intVal < 0:
        incl(result.flags, tfRequiresInit)
      elif n[0].kind in {nkFloatLit..nkFloat64Lit} and
          n[0].floatVal > 0.0:
        incl(result.flags, tfRequiresInit)
      elif n[1].kind in {nkFloatLit..nkFloat64Lit} and
          n[1].floatVal < 0.0:
        incl(result.flags, tfRequiresInit)
    else:
      if n[1].kind == nkInfix and considerQuotedIdent(c, n[1][0]).s == "..<":
        localError(c.config, n[0].info, "range types need to be constructed with '..', '..<' is not supported")
      else:
        localError(c.config, n[0].info, "expected range")
      result = newOrPrevType(tyError, prev, c)
  else:
    localError(c.config, n.info, errXExpectsOneTypeParam % "range")
    result = newOrPrevType(tyError, prev, c)

proc semArrayIndex(c: PContext, n: PNode): PType =
  if isRange(n):
    result = semRangeAux(c, n, nil)
  else:
    let e = semExprWithType(c, n, {efDetermineType})
    if e.typ.kind == tyFromExpr:
      result = makeRangeWithStaticExpr(c, e.typ.n)
    elif e.kind in {nkIntLit..nkUInt64Lit}:
      if e.intVal < 0:
        localError(c.config, n.info,
          "Array length can't be negative, but was " & $e.intVal)
      result = makeRangeType(c, 0, e.intVal-1, n.info, e.typ)
    elif e.kind == nkSym and e.typ.kind == tyStatic:
      if e.sym.ast != nil:
        return semArrayIndex(c, e.sym.ast)
      if not isOrdinalType(e.typ.lastSon):
        let info = if n.safeLen > 1: n[1].info else: n.info
        localError(c.config, info, errOrdinalTypeExpected)
      result = makeRangeWithStaticExpr(c, e)
      if c.inGenericContext > 0: result.flags.incl tfUnresolved
    elif e.kind in (nkCallKinds + {nkBracketExpr}) and hasUnresolvedArgs(c, e):
      if not isOrdinalType(e.typ.skipTypes({tyStatic, tyAlias, tyGenericInst, tySink})):
        localError(c.config, n[1].info, errOrdinalTypeExpected)
      # This is an int returning call, depending on an
      # yet unknown generic param (see tgenericshardcases).
      # We are going to construct a range type that will be
      # properly filled-out in semtypinst (see how tyStaticExpr
      # is handled there).
      result = makeRangeWithStaticExpr(c, e)
    elif e.kind == nkIdent:
      result = e.typ.skipTypes({tyTypeDesc})
    else:
      let x = semConstExpr(c, e)
      if x.kind in {nkIntLit..nkUInt64Lit}:
        result = makeRangeType(c, 0, x.intVal-1, n.info,
                             x.typ.skipTypes({tyTypeDesc}))
      else:
        result = x.typ.skipTypes({tyTypeDesc})
        #localError(c.config, n[1].info, errConstExprExpected)

proc semArray(c: PContext, n: PNode, prev: PType): PType =
  var base: PType
  if n.len == 3:
    # 3 = length(array indx base)
    let indx = semArrayIndex(c, n[1])
    var indxB = indx
    if indxB.kind in {tyGenericInst, tyAlias, tySink}: indxB = lastSon(indxB)
    if indxB.kind notin {tyGenericParam, tyStatic, tyFromExpr}:
      if indxB.skipTypes({tyRange}).kind in {tyUInt, tyUInt64}:
        discard
      elif not isOrdinalType(indxB):
        localError(c.config, n[1].info, errOrdinalTypeExpected)
      elif enumHasHoles(indxB):
        localError(c.config, n[1].info, "enum '$1' has holes" %
                   typeToString(indxB.skipTypes({tyRange})))
    base = semTypeNode(c, n[2], nil)
    # ensure we only construct a tyArray when there was no error (bug #3048):
    result = newOrPrevType(tyArray, prev, c)
    # bug #6682: Do not propagate initialization requirements etc for the
    # index type:
    rawAddSonNoPropagationOfTypeFlags(result, indx)
    addSonSkipIntLit(result, base, c.idgen)
  else:
    localError(c.config, n.info, errArrayExpectsTwoTypeParams)
    result = newOrPrevType(tyError, prev, c)

proc semIterableType(c: PContext, n: PNode, prev: PType): PType =
  result = newOrPrevType(tyIterable, prev, c)
  if n.len == 2:
    let base = semTypeNode(c, n[1], nil)
    addSonSkipIntLit(result, base, c.idgen)
  else:
    localError(c.config, n.info, errXExpectsOneTypeParam % "iterable")
    result = newOrPrevType(tyError, prev, c)

proc semOrdinal(c: PContext, n: PNode, prev: PType): PType =
  result = newOrPrevType(tyOrdinal, prev, c)
  if n.len == 2:
    var base = semTypeNode(c, n[1], nil)
    if base.kind != tyGenericParam:
      if not isOrdinalType(base):
        localError(c.config, n[1].info, errOrdinalTypeExpected)
    addSonSkipIntLit(result, base, c.idgen)
  else:
    localError(c.config, n.info, errXExpectsOneTypeParam % "ordinal")
    result = newOrPrevType(tyError, prev, c)

proc semTypeIdent(c: PContext, n: PNode): PSym =
  if n.kind == nkSym:
    result = getGenSym(c, n.sym)
  else:
    result = pickSym(c, n, {skType, skGenericParam, skParam})
    if result.isNil:
      result = qualifiedLookUp(c, n, {checkAmbiguity, checkUndeclared})
    if result != nil:
      markUsed(c, n.info, result)
      onUse(n.info, result)

      if result.kind == skParam and result.typ.kind == tyTypeDesc:
        # This is a typedesc param. is it already bound?
        # it's not bound when it's used multiple times in the
        # proc signature for example
        if c.inGenericInst > 0:
          let bound = result.typ[0].sym
          if bound != nil: return bound
          return result
        if result.typ.sym == nil:
          localError(c.config, n.info, errTypeExpected)
          return errorSym(c, n)
        result = result.typ.sym.copySym(nextSymId c.idgen)
        result.typ = exactReplica(result.typ)
        result.typ.flags.incl tfUnresolved

      if result.kind == skGenericParam:
        if result.typ.kind == tyGenericParam and result.typ.len == 0 and
           tfWildcard in result.typ.flags:
          # collapse the wild-card param to a type
          result.transitionGenericParamToType()
          result.typ.flags.excl tfWildcard
          return
        else:
          localError(c.config, n.info, errTypeExpected)
          return errorSym(c, n)
      if result.kind != skType and result.magic notin {mStatic, mType, mTypeOf}:
        # this implements the wanted ``var v: V, x: V`` feature ...
        var ov: TOverloadIter
        var amb = initOverloadIter(ov, c, n)
        while amb != nil and amb.kind != skType:
          amb = nextOverloadIter(ov, c, n)
        if amb != nil: result = amb
        else:
          if result.kind != skError: localError(c.config, n.info, errTypeExpected)
          return errorSym(c, n)
      if result.typ.kind != tyGenericParam:
        # XXX get rid of this hack!
        var oldInfo = n.info
        when defined(useNodeIds):
          let oldId = n.id
        reset(n[])
        when defined(useNodeIds):
          n.id = oldId
        n.transitionNoneToSym()
        n.sym = result
        n.info = oldInfo
        n.typ = result.typ
    else:
      localError(c.config, n.info, "identifier expected")
      result = errorSym(c, n)

proc semAnonTuple(c: PContext, n: PNode, prev: PType): PType =
  if n.len == 0:
    localError(c.config, n.info, errTypeExpected)
  result = newOrPrevType(tyTuple, prev, c)
  for it in n:
    addSonSkipIntLit(result, semTypeNode(c, it, nil), c.idgen)

proc semTuple(c: PContext, n: PNode, prev: PType): PType =
  var typ: PType
  result = newOrPrevType(tyTuple, prev, c)
  result.n = newNodeI(nkRecList, n.info)
  var check = initIntSet()
  var counter = 0
  for i in ord(n.kind == nkBracketExpr)..<n.len:
    var a = n[i]
    if (a.kind != nkIdentDefs): illFormedAst(a, c.config)
    checkMinSonsLen(a, 3, c.config)
    if a[^2].kind != nkEmpty:
      typ = semTypeNode(c, a[^2], nil)
    else:
      localError(c.config, a.info, errTypeExpected)
      typ = errorType(c)
    if a[^1].kind != nkEmpty:
      localError(c.config, a[^1].info, errInitHereNotAllowed)
    for j in 0..<a.len - 2:
      var field = newSymG(skField, a[j], c)
      field.typ = typ
      field.position = counter
      inc(counter)
      if containsOrIncl(check, field.name.id):
        localError(c.config, a[j].info, "attempt to redefine: '" & field.name.s & "'")
      else:
        result.n.add newSymNode(field)
        addSonSkipIntLit(result, typ, c.idgen)
      styleCheckDef(c, a[j].info, field)
      onDef(field.info, field)
  if result.n.len == 0: result.n = nil
  if isTupleRecursive(result):
    localError(c.config, n.info, errIllegalRecursionInTypeX % typeToString(result))

proc semIdentVis(c: PContext, kind: TSymKind, n: PNode,
                 allowed: TSymFlags): PSym =
  # identifier with visibility
  if n.kind == nkPostfix:
    if n.len == 2:
      # for gensym'ed identifiers the identifier may already have been
      # transformed to a symbol and we need to use that here:
      result = newSymG(kind, n[1], c)
      var v = considerQuotedIdent(c, n[0])
      if sfExported in allowed and v.id == ord(wStar):
        incl(result.flags, sfExported)
      else:
        if not (sfExported in allowed):
          localError(c.config, n[0].info, errXOnlyAtModuleScope % "export")
        else:
          localError(c.config, n[0].info, errInvalidVisibilityX % renderTree(n[0]))
    else:
      illFormedAst(n, c.config)
  else:
    result = newSymG(kind, n, c)

proc semIdentWithPragma(c: PContext, kind: TSymKind, n: PNode,
                        allowed: TSymFlags): PSym =
  if n.kind == nkPragmaExpr:
    checkSonsLen(n, 2, c.config)
    result = semIdentVis(c, kind, n[0], allowed)
    case kind
    of skType:
      # process pragmas later, because result.typ has not been set yet
      discard
    of skField: pragma(c, result, n[1], fieldPragmas)
    of skVar:   pragma(c, result, n[1], varPragmas)
    of skLet:   pragma(c, result, n[1], letPragmas)
    of skConst: pragma(c, result, n[1], constPragmas)
    else: discard
  else:
    result = semIdentVis(c, kind, n, allowed)

proc checkForOverlap(c: PContext, t: PNode, currentEx, branchIndex: int) =
  let ex = t[branchIndex][currentEx].skipConv
  for i in 1..branchIndex:
    for j in 0..<t[i].len - 1:
      if i == branchIndex and j == currentEx: break
      if overlap(t[i][j].skipConv, ex):
        localError(c.config, ex.info, errDuplicateCaseLabel)

proc semBranchRange(c: PContext, t, a, b: PNode, covered: var Int128): PNode =
  checkMinSonsLen(t, 1, c.config)
  let ac = semConstExpr(c, a)
  let bc = semConstExpr(c, b)
  let at = fitNode(c, t[0].typ, ac, ac.info).skipConvTakeType
  let bt = fitNode(c, t[0].typ, bc, bc.info).skipConvTakeType

  result = newNodeI(nkRange, a.info)
  result.add(at)
  result.add(bt)
  if emptyRange(ac, bc): localError(c.config, b.info, "range is empty")
  else: covered = covered + getOrdValue(bc) + 1 - getOrdValue(ac)

proc semCaseBranchRange(c: PContext, t, b: PNode,
                        covered: var Int128): PNode =
  checkSonsLen(b, 3, c.config)
  result = semBranchRange(c, t, b[1], b[2], covered)

proc semCaseBranchSetElem(c: PContext, t, b: PNode,
                          covered: var Int128): PNode =
  if isRange(b):
    checkSonsLen(b, 3, c.config)
    result = semBranchRange(c, t, b[1], b[2], covered)
  elif b.kind == nkRange:
    checkSonsLen(b, 2, c.config)
    result = semBranchRange(c, t, b[0], b[1], covered)
  else:
    result = fitNode(c, t[0].typ, b, b.info)
    inc(covered)

proc semCaseBranch(c: PContext, t, branch: PNode, branchIndex: int,
                   covered: var Int128) =
  let lastIndex = branch.len - 2
  for i in 0..lastIndex:
    var b = branch[i]
    if b.kind == nkRange:
      branch[i] = b
    elif isRange(b):
      branch[i] = semCaseBranchRange(c, t, b, covered)
    else:
      # constant sets and arrays are allowed:
      var r = semConstExpr(c, b)
      if r.kind in {nkCurly, nkBracket} and r.len == 0 and branch.len == 2:
        # discarding ``{}`` and ``[]`` branches silently
        delSon(branch, 0)
        return
      elif r.kind notin {nkCurly, nkBracket} or r.len == 0:
        checkMinSonsLen(t, 1, c.config)
        var tmp = fitNode(c, t[0].typ, r, r.info)
        # the call to fitNode may introduce a call to a converter
        if tmp.kind in {nkHiddenCallConv}: tmp = semConstExpr(c, tmp)
        branch[i] = skipConv(tmp)
        inc(covered)
      else:
        if r.kind == nkCurly:
          r = deduplicate(c.config, r)

        # first element is special and will overwrite: branch[i]:
        branch[i] = semCaseBranchSetElem(c, t, r[0], covered)

        # other elements have to be added to ``branch``
        for j in 1..<r.len:
          branch.add(semCaseBranchSetElem(c, t, r[j], covered))
          # caution! last son of branch must be the actions to execute:
          swap(branch[^2], branch[^1])
    checkForOverlap(c, t, i, branchIndex)

  # Elements added above needs to be checked for overlaps.
  for i in lastIndex.succ..<branch.len - 1:
    checkForOverlap(c, t, i, branchIndex)

proc toCover(c: PContext, t: PType): Int128 =
  let t2 = skipTypes(t, abstractVarRange-{tyTypeDesc})
  if t2.kind == tyEnum and enumHasHoles(t2):
    result = toInt128(t2.n.len)
  else:
    # <----
    let t = skipTypes(t, abstractVar-{tyTypeDesc})
    # XXX: hack incoming. lengthOrd is incorrect for 64bit integer
    # types because it doesn't uset Int128 yet.  This entire branching
    # should be removed as soon as lengthOrd uses int128.
    if t.kind in {tyInt64, tyUInt64}:
      result = toInt128(1) shl 64
    elif t.kind in {tyInt, tyUInt}:
      result = toInt128(1) shl (c.config.target.intSize * 8)
    else:
      result = lengthOrd(c.config, t)

proc semRecordNodeAux(c: PContext, n: PNode, check: var IntSet, pos: var int,
                      father: PNode, rectype: PType, hasCaseFields = false)

proc getIntSetOfType(c: PContext, t: PType): IntSet =
  result = initIntSet()
  if t.enumHasHoles:
    let t = t.skipTypes(abstractRange)
    for field in t.n.sons:
      result.incl(field.sym.position)
  else:
    assert(lengthOrd(c.config, t) <= BiggestInt(MaxSetElements))
    for i in toInt64(firstOrd(c.config, t))..toInt64(lastOrd(c.config, t)):
      result.incl(i.int)

iterator processBranchVals(b: PNode): int =
  assert b.kind in {nkOfBranch, nkElifBranch, nkElse}
  if b.kind == nkOfBranch:
    for i in 0..<b.len-1:
      if b[i].kind in {nkIntLit, nkCharLit}:
        yield b[i].intVal.int
      elif b[i].kind == nkRange:
        for i in b[i][0].intVal..b[i][1].intVal:
          yield i.int

proc renderAsType(vals: IntSet, t: PType): string =
  result = "{"
  let t = t.skipTypes(abstractRange)
  var enumSymOffset = 0
  var i = 0
  for val in vals:
    if result.len > 1:
      result &= ", "
    case t.kind:
    of tyEnum, tyBool:
      while t.n[enumSymOffset].sym.position < val: inc(enumSymOffset)
      result &= t.n[enumSymOffset].sym.name.s
    of tyChar:
      result.addQuoted(char(val))
    else:
      if i == 64:
        result &= "omitted $1 values..." % $(vals.len - i)
        break
      else:
        result &= $val
    inc(i)
  result &= "}"

proc formatMissingEnums(c: PContext, n: PNode): string =
  var coveredCases = initIntSet()
  for i in 1..<n.len:
    for val in processBranchVals(n[i]):
      coveredCases.incl val
  result = (c.getIntSetOfType(n[0].typ) - coveredCases).renderAsType(n[0].typ)

proc semRecordCase(c: PContext, n: PNode, check: var IntSet, pos: var int,
                   father: PNode, rectype: PType) =
  var a = copyNode(n)
  checkMinSonsLen(n, 2, c.config)
  semRecordNodeAux(c, n[0], check, pos, a, rectype, hasCaseFields = true)
  if a[0].kind != nkSym:
    internalError(c.config, "semRecordCase: discriminant is no symbol")
    return
  incl(a[0].sym.flags, sfDiscriminant)
  var covered = toInt128(0)
  var chckCovered = false
  var typ = skipTypes(a[0].typ, abstractVar-{tyTypeDesc})
  const shouldChckCovered = {tyInt..tyInt64, tyChar, tyEnum, tyUInt..tyUInt32, tyBool}
  case typ.kind
  of shouldChckCovered:
    chckCovered = true
  of tyFloat..tyFloat128, tyError:
    discard
  of tyRange:
    if skipTypes(typ[0], abstractInst).kind in shouldChckCovered:
      chckCovered = true
  of tyForward:
    errorUndeclaredIdentifier(c, n[0].info, typ.sym.name.s)
  elif not isOrdinalType(typ):
    localError(c.config, n[0].info, "selector must be of an ordinal type, float")
  if firstOrd(c.config, typ) != 0:
    localError(c.config, n.info, "low(" & $a[0].sym.name.s &
                                     ") must be 0 for discriminant")
  elif lengthOrd(c.config, typ) > 0x00007FFF:
    localError(c.config, n.info, "len($1) must be less than 32768" % a[0].sym.name.s)

  for i in 1..<n.len:
    var b = copyTree(n[i])
    a.add b
    case n[i].kind
    of nkOfBranch:
      checkMinSonsLen(b, 2, c.config)
      semCaseBranch(c, a, b, i, covered)
    of nkElse:
      checkSonsLen(b, 1, c.config)
      if chckCovered and covered == toCover(c, a[0].typ):
        message(c.config, b.info, warnUnreachableElse)
      chckCovered = false
    else: illFormedAst(n, c.config)
    delSon(b, b.len - 1)
    semRecordNodeAux(c, lastSon(n[i]), check, pos, b, rectype, hasCaseFields = true)
  if chckCovered and covered != toCover(c, a[0].typ):
    if a[0].typ.skipTypes(abstractRange).kind == tyEnum:
      localError(c.config, a.info, "not all cases are covered; missing: $1" %
                 formatMissingEnums(c, a))
    else:
      localError(c.config, a.info, "not all cases are covered")
  father.add a

proc semRecordNodeAux(c: PContext, n: PNode, check: var IntSet, pos: var int,
                      father: PNode, rectype: PType, hasCaseFields: bool) =
  if n == nil: return
  case n.kind
  of nkRecWhen:
    var branch: PNode = nil   # the branch to take
    for i in 0..<n.len:
      var it = n[i]
      if it == nil: illFormedAst(n, c.config)
      var idx = 1
      case it.kind
      of nkElifBranch:
        checkSonsLen(it, 2, c.config)
        if c.inGenericContext == 0:
          var e = semConstBoolExpr(c, it[0])
          if e.kind != nkIntLit: discard "don't report followup error"
          elif e.intVal != 0 and branch == nil: branch = it[1]
        else:
          it[0] = forceBool(c, semExprWithType(c, it[0]))
      of nkElse:
        checkSonsLen(it, 1, c.config)
        if branch == nil: branch = it[0]
        idx = 0
      else: illFormedAst(n, c.config)
      if c.inGenericContext > 0:
        # use a new check intset here for each branch:
        var newCheck: IntSet
        assign(newCheck, check)
        var newPos = pos
        var newf = newNodeI(nkRecList, n.info)
        semRecordNodeAux(c, it[idx], newCheck, newPos, newf, rectype, hasCaseFields)
        it[idx] = if newf.len == 1: newf[0] else: newf
    if c.inGenericContext > 0:
      father.add n
    elif branch != nil:
      semRecordNodeAux(c, branch, check, pos, father, rectype, hasCaseFields)
    elif father.kind in {nkElse, nkOfBranch}:
      father.add newNodeI(nkRecList, n.info)
  of nkRecCase:
    semRecordCase(c, n, check, pos, father, rectype)
  of nkNilLit:
    if father.kind != nkRecList: father.add newNodeI(nkRecList, n.info)
  of nkRecList:
    # attempt to keep the nesting at a sane level:
    var a = if father.kind == nkRecList: father else: copyNode(n)
    for i in 0..<n.len:
      semRecordNodeAux(c, n[i], check, pos, a, rectype, hasCaseFields)
    if a != father: father.add a
  of nkIdentDefs:
    checkMinSonsLen(n, 3, c.config)
    var a: PNode
    if father.kind != nkRecList and n.len >= 4: a = newNodeI(nkRecList, n.info)
    else: a = newNodeI(nkEmpty, n.info)
    var typ: PType
    var hasDefaultField = n[^1].kind != nkEmpty
    if hasDefaultField:
      n[^1] = semConstExpr(c, n[^1])
      typ = n[^1].typ
      propagateToOwner(rectype, typ)
    elif n[^2].kind == nkEmpty:
      localError(c.config, n.info, errTypeExpected)
      typ = errorType(c)
    else:
      typ = semTypeNode(c, n[^2], nil)
      if c.graph.config.isDefined("nimRangeDefault") and typ.skipTypes(abstractInst).kind in {tyRange, tyOrdinal}:
        n[^1] = newIntNode(nkIntLit, firstOrd(c.config, typ))
        n[^1].typ = typ
        hasDefaultField = true
      propagateToOwner(rectype, typ)
    var fieldOwner = if c.inGenericContext > 0: c.getCurrOwner
                     else: rectype.sym
    for i in 0..<n.len-2:
      var f = semIdentWithPragma(c, skField, n[i], {sfExported})
      let info = if n[i].kind == nkPostfix:
                   n[i][1].info
                 else:
                   n[i].info
      suggestSym(c.graph, info, f, c.graph.usageSym)
      f.typ = typ
      f.position = pos
      f.options = c.config.options
      if fieldOwner != nil and
         {sfImportc, sfExportc} * fieldOwner.flags != {} and
         not hasCaseFields and f.loc.r == nil:
        f.loc.r = rope(f.name.s)
        f.flags.incl {sfImportc, sfExportc} * fieldOwner.flags
      inc(pos)
      if containsOrIncl(check, f.name.id):
        localError(c.config, info, "attempt to redefine: '" & f.name.s & "'")
<<<<<<< HEAD
      let fSym = newSymNode(f)
      if hasDefaultField:
        fSym.sym.ast = n[^1]
        fSym.sym.ast.flags.incl nfUseDefaultField
      if a.kind == nkEmpty: father.add fSym
      else: a.add fSym
      styleCheckDef(c.config, f)
=======
      if a.kind == nkEmpty: father.add newSymNode(f)
      else: a.add newSymNode(f)
      styleCheckDef(c, f)
>>>>>>> 5a502d78
      onDef(f.info, f)
    if a.kind != nkEmpty: father.add a
  of nkSym:
    # This branch only valid during generic object
    # inherited from generic/partial specialized parent second check.
    # There is no branch validity check here
    if containsOrIncl(check, n.sym.name.id):
      localError(c.config, n.info, "attempt to redefine: '" & n.sym.name.s & "'")
    father.add n
  of nkEmpty:
    if father.kind in {nkElse, nkOfBranch}:
      father.add n
  else: illFormedAst(n, c.config)

proc addInheritedFieldsAux(c: PContext, check: var IntSet, pos: var int,
                           n: PNode) =
  case n.kind
  of nkRecCase:
    if (n[0].kind != nkSym): internalError(c.config, n.info, "addInheritedFieldsAux")
    addInheritedFieldsAux(c, check, pos, n[0])
    for i in 1..<n.len:
      case n[i].kind
      of nkOfBranch, nkElse:
        addInheritedFieldsAux(c, check, pos, lastSon(n[i]))
      else: internalError(c.config, n.info, "addInheritedFieldsAux(record case branch)")
  of nkRecList, nkRecWhen, nkElifBranch, nkElse:
    for i in int(n.kind == nkElifBranch)..<n.len:
      addInheritedFieldsAux(c, check, pos, n[i])
  of nkSym:
    incl(check, n.sym.name.id)
    inc(pos)
  else: internalError(c.config, n.info, "addInheritedFieldsAux()")

proc skipGenericInvocation(t: PType): PType {.inline.} =
  result = t
  if result.kind == tyGenericInvocation:
    result = result[0]
  while result.kind in {tyGenericInst, tyGenericBody, tyRef, tyPtr, tyAlias, tySink, tyOwned}:
    result = lastSon(result)

proc addInheritedFields(c: PContext, check: var IntSet, pos: var int,
                        obj: PType) =
  assert obj.kind == tyObject
  if (obj.len > 0) and (obj[0] != nil):
    addInheritedFields(c, check, pos, obj[0].skipGenericInvocation)
  addInheritedFieldsAux(c, check, pos, obj.n)

proc semObjectNode(c: PContext, n: PNode, prev: PType; flags: TTypeFlags): PType =
  if n.len == 0:
    return newConstraint(c, tyObject)
  var check = initIntSet()
  var pos = 0
  var base, realBase: PType = nil
  # n[0] contains the pragmas (if any). We process these later...
  checkSonsLen(n, 3, c.config)
  if n[1].kind != nkEmpty:
    realBase = semTypeNode(c, n[1][0], nil)
    base = skipTypesOrNil(realBase, skipPtrs)
    if base.isNil:
      localError(c.config, n.info, "cannot inherit from a type that is not an object type")
    else:
      var concreteBase = skipGenericInvocation(base)
      if concreteBase.kind in {tyObject, tyGenericParam,
        tyGenericInvocation} and tfFinal notin concreteBase.flags:
        # we only check fields duplication of object inherited from
        # concrete object. If inheriting from generic object or partial
        # specialized object, there will be second check after instantiation
        # located in semGeneric.
        if concreteBase.kind == tyObject:
          if concreteBase.sym != nil and concreteBase.sym.magic == mException and
              sfSystemModule notin c.module.flags:
            message(c.config, n.info, warnInheritFromException, "")
          addInheritedFields(c, check, pos, concreteBase)
      else:
        if concreteBase.kind != tyError:
          localError(c.config, n[1].info, "inheritance only works with non-final objects; " &
             "for " & typeToString(realBase) & " to be inheritable it must be " &
             "'object of RootObj' instead of 'object'")
        base = nil
        realBase = nil
  if n.kind != nkObjectTy: internalError(c.config, n.info, "semObjectNode")
  result = newOrPrevType(tyObject, prev, c)
  rawAddSon(result, realBase)
  if realBase == nil and tfInheritable in flags:
    result.flags.incl tfInheritable
  if tfAcyclic in flags: result.flags.incl tfAcyclic
  if result.n.isNil:
    result.n = newNodeI(nkRecList, n.info)
  else:
    # partial object so add things to the check
    addInheritedFields(c, check, pos, result)
  semRecordNodeAux(c, n[2], check, pos, result.n, result)
  if n[0].kind != nkEmpty:
    # dummy symbol for `pragma`:
    var s = newSymS(skType, newIdentNode(getIdent(c.cache, "dummy"), n.info), c)
    s.typ = result
    pragma(c, s, n[0], typePragmas)
  if base == nil and tfInheritable notin result.flags:
    incl(result.flags, tfFinal)
  if c.inGenericContext == 0 and computeRequiresInit(c, result):
    result.flags.incl tfRequiresInit

proc semAnyRef(c: PContext; n: PNode; kind: TTypeKind; prev: PType): PType =
  if n.len < 1:
    result = newConstraint(c, kind)
  else:
    let isCall = int ord(n.kind in nkCallKinds+{nkBracketExpr})
    let n = if n[0].kind == nkBracket: n[0] else: n
    checkMinSonsLen(n, 1, c.config)
    let body = n.lastSon
    var t = if prev != nil and body.kind == nkObjectTy:
              semObjectNode(c, body, nil, prev.flags)
            else:
              semTypeNode(c, body, nil)
    if t.kind == tyTypeDesc and tfUnresolved notin t.flags:
      t = t.base
    if t.kind == tyVoid:
      localError(c.config, n.info, "type '$1 void' is not allowed" % kind.toHumanStr)
    result = newOrPrevType(kind, prev, c)
    var isNilable = false
    var wrapperKind = tyNone
    # check every except the last is an object:
    for i in isCall..<n.len-1:
      let ni = n[i]
      # echo "semAnyRef ", "n: ", n, "i: ", i, "ni: ", ni
      if ni.kind == nkNilLit:
        isNilable = true
      else:
        let region = semTypeNode(c, ni, nil)
        if region.kind in {tyOwned, tySink}:
          wrapperKind = region.kind
        elif region.skipTypes({tyGenericInst, tyAlias, tySink}).kind notin {
              tyError, tyObject}:
          message c.config, n[i].info, errGenerated, "region needs to be an object type"
          addSonSkipIntLit(result, region, c.idgen)
        else:
          message(c.config, n.info, warnDeprecated, "region for pointer types is deprecated")
          addSonSkipIntLit(result, region, c.idgen)
    addSonSkipIntLit(result, t, c.idgen)
    if tfPartial in result.flags:
      if result.lastSon.kind == tyObject: incl(result.lastSon.flags, tfPartial)
    # if not isNilable: result.flags.incl tfNotNil
    case wrapperKind
    of tyOwned:
      if optOwnedRefs in c.config.globalOptions:
        let t = newTypeS(tyOwned, c)
        t.flags.incl tfHasOwned
        t.rawAddSonNoPropagationOfTypeFlags result
        result = t
    of tySink:
      let t = newTypeS(tySink, c)
      t.rawAddSonNoPropagationOfTypeFlags result
      result = t
    else: discard
    if result.kind == tyRef and c.config.selectedGC in {gcArc, gcOrc}:
      result.flags.incl tfHasAsgn

proc findEnforcedStaticType(t: PType): PType =
  # This handles types such as `static[T] and Foo`,
  # which are subset of `static[T]`, hence they could
  # be treated in the same way
  if t == nil: return nil
  if t.kind == tyStatic: return t
  if t.kind == tyAnd:
    for s in t.sons:
      let t = findEnforcedStaticType(s)
      if t != nil: return t

proc addParamOrResult(c: PContext, param: PSym, kind: TSymKind) =
  if kind == skMacro:
    let staticType = findEnforcedStaticType(param.typ)
    if staticType != nil:
      var a = copySym(param, nextSymId c.idgen)
      a.typ = staticType.base
      addDecl(c, a)
      #elif param.typ != nil and param.typ.kind == tyTypeDesc:
      #  addDecl(c, param)
    else:
      # within a macro, every param has the type NimNode!
      let nn = getSysSym(c.graph, param.info, "NimNode")
      var a = copySym(param, nextSymId c.idgen)
      a.typ = nn.typ
      addDecl(c, a)
  else:
    if sfGenSym in param.flags:
      # bug #XXX, fix the gensym'ed parameters owner:
      if param.owner == nil:
        param.owner = getCurrOwner(c)
    else: addDecl(c, param)

template shouldHaveMeta(t) =
  internalAssert c.config, tfHasMeta in t.flags
  # result.lastSon.flags.incl tfHasMeta

proc addImplicitGeneric(c: PContext; typeClass: PType, typId: PIdent;
                        info: TLineInfo; genericParams: PNode;
                        paramName: string): PType =
  if genericParams == nil:
    # This happens with anonymous proc types appearing in signatures
    # XXX: we need to lift these earlier
    return
  let finalTypId = if typId != nil: typId
                    else: getIdent(c.cache, paramName & ":type")
  # is this a bindOnce type class already present in the param list?
  for i in 0..<genericParams.len:
    if genericParams[i].sym.name.id == finalTypId.id:
      return genericParams[i].typ

  let owner = if typeClass.sym != nil: typeClass.sym
              else: getCurrOwner(c)
  var s = newSym(skType, finalTypId, nextSymId c.idgen, owner, info)
  if sfExplain in owner.flags: s.flags.incl sfExplain
  if typId == nil: s.flags.incl(sfAnon)
  s.linkTo(typeClass)
  typeClass.flags.incl tfImplicitTypeParam
  s.position = genericParams.len
  genericParams.add newSymNode(s)
  result = typeClass
  addDecl(c, s)

proc liftParamType(c: PContext, procKind: TSymKind, genericParams: PNode,
                   paramType: PType, paramName: string,
                   info: TLineInfo, anon = false): PType =
  if paramType == nil: return # (e.g. proc return type)

  template recurse(typ: PType, anonFlag = false): untyped =
    liftParamType(c, procKind, genericParams, typ, paramName, info, anonFlag)

  var paramTypId = if not anon and paramType.sym != nil: paramType.sym.name
                   else: nil

  case paramType.kind
  of tyAnything:
    result = addImplicitGeneric(c, newTypeS(tyGenericParam, c), nil, info, genericParams, paramName)

  of tyStatic:
    if paramType.base.kind != tyNone and paramType.n != nil:
      # this is a concrete static value
      return
    if tfUnresolved in paramType.flags: return # already lifted

    let lifted = recurse(paramType.base)
    let base = (if lifted != nil: lifted else: paramType.base)
    if base.isMetaType and procKind == skMacro:
      localError(c.config, info, errMacroBodyDependsOnGenericTypes % paramName)
    result = addImplicitGeneric(c, c.newTypeWithSons(tyStatic, @[base]),
        paramTypId, info, genericParams, paramName)
    if result != nil: result.flags.incl({tfHasStatic, tfUnresolved})

  of tyTypeDesc:
    if tfUnresolved notin paramType.flags:
      # naked typedescs are not bindOnce types
      if paramType.base.kind == tyNone and paramTypId != nil and
          (paramTypId.id == getIdent(c.cache, "typedesc").id or
          paramTypId.id == getIdent(c.cache, "type").id):
        # XXX Why doesn't this check for tyTypeDesc instead?
        paramTypId = nil
      let t = c.newTypeWithSons(tyTypeDesc, @[paramType.base])
      incl t.flags, tfCheckedForDestructor
      result = addImplicitGeneric(c, t, paramTypId, info, genericParams, paramName)

  of tyDistinct:
    if paramType.len == 1:
      # disable the bindOnce behavior for the type class
      result = recurse(paramType.base, true)

  of tyTuple:
    for i in 0..<paramType.len:
      let t = recurse(paramType[i])
      if t != nil:
        paramType[i] = t
        result = paramType

  of tyAlias, tyOwned, tySink:
    result = recurse(paramType.base)

  of tySequence, tySet, tyArray, tyOpenArray,
     tyVar, tyLent, tyPtr, tyRef, tyProc:
    # XXX: this is a bit strange, but proc(s: seq)
    # produces tySequence(tyGenericParam, tyNone).
    # This also seems to be true when creating aliases
    # like: type myseq = distinct seq.
    # Maybe there is another better place to associate
    # the seq type class with the seq identifier.
    if paramType.kind == tySequence and paramType.lastSon.kind == tyNone:
      let typ = c.newTypeWithSons(tyBuiltInTypeClass,
                                  @[newTypeS(paramType.kind, c)])
      result = addImplicitGeneric(c, typ, paramTypId, info, genericParams, paramName)
    else:
      for i in 0..<paramType.len:
        if paramType[i] == paramType:
          globalError(c.config, info, errIllegalRecursionInTypeX % typeToString(paramType))
        var lifted = recurse(paramType[i])
        if lifted != nil:
          paramType[i] = lifted
          result = paramType

  of tyGenericBody:
    result = newTypeS(tyGenericInvocation, c)
    result.rawAddSon(paramType)

    for i in 0..<paramType.len - 1:
      if paramType[i].kind == tyStatic:
        var staticCopy = paramType[i].exactReplica
        staticCopy.flags.incl tfInferrableStatic
        result.rawAddSon staticCopy
      else:
        result.rawAddSon newTypeS(tyAnything, c)

    if paramType.lastSon.kind == tyUserTypeClass:
      result.kind = tyUserTypeClassInst
      result.rawAddSon paramType.lastSon
      return addImplicitGeneric(c, result, paramTypId, info, genericParams, paramName)

    let x = instGenericContainer(c, paramType.sym.info, result,
                                  allowMetaTypes = true)
    result = newTypeWithSons(c, tyCompositeTypeClass, @[paramType, x])
    #result = newTypeS(tyCompositeTypeClass, c)
    #for i in 0..<x.len: result.rawAddSon(x[i])
    result = addImplicitGeneric(c, result, paramTypId, info, genericParams, paramName)

  of tyGenericInst:
    if paramType.lastSon.kind == tyUserTypeClass:
      var cp = copyType(paramType, nextTypeId c.idgen, getCurrOwner(c))
      copyTypeProps(c.graph, c.idgen.module, cp, paramType)

      cp.kind = tyUserTypeClassInst
      return addImplicitGeneric(c, cp, paramTypId, info, genericParams, paramName)

    for i in 1..<paramType.len-1:
      var lifted = recurse(paramType[i])
      if lifted != nil:
        paramType[i] = lifted
        result = paramType
        result.lastSon.shouldHaveMeta

    let liftBody = recurse(paramType.lastSon, true)
    if liftBody != nil:
      result = liftBody
      result.flags.incl tfHasMeta
      #result.shouldHaveMeta

  of tyGenericInvocation:
    for i in 1..<paramType.len:
      #if paramType[i].kind != tyTypeDesc:
      let lifted = recurse(paramType[i])
      if lifted != nil: paramType[i] = lifted

    let body = paramType.base
    if body.kind in {tyForward, tyError}:
      # this may happen for proc type appearing in a type section
      # before one of its param types
      return

    if body.lastSon.kind == tyUserTypeClass:
      let expanded = instGenericContainer(c, info, paramType,
                                          allowMetaTypes = true)
      result = recurse(expanded, true)

  of tyUserTypeClasses, tyBuiltInTypeClass, tyCompositeTypeClass,
     tyAnd, tyOr, tyNot, tyConcept:
    result = addImplicitGeneric(c,
        copyType(paramType, nextTypeId c.idgen, getCurrOwner(c)), paramTypId,
        info, genericParams, paramName)

  of tyGenericParam:
    markUsed(c, paramType.sym.info, paramType.sym)
    onUse(paramType.sym.info, paramType.sym)
    if tfWildcard in paramType.flags:
      paramType.flags.excl tfWildcard
      paramType.sym.transitionGenericParamToType()

  else: discard

proc semParamType(c: PContext, n: PNode, constraint: var PNode): PType =
  ## Semchecks the type of parameters.
  if n.kind == nkCurlyExpr:
    result = semTypeNode(c, n[0], nil)
    constraint = semNodeKindConstraints(n, c.config, 1)
  elif n.kind == nkCall and
      n[0].kind in {nkIdent, nkSym, nkOpenSymChoice, nkClosedSymChoice} and
      considerQuotedIdent(c, n[0]).s == "{}":
    result = semTypeNode(c, n[1], nil)
    constraint = semNodeKindConstraints(n, c.config, 2)
  else:
    result = semTypeNode(c, n, nil)

proc newProcType(c: PContext; info: TLineInfo; prev: PType = nil): PType =
  result = newOrPrevType(tyProc, prev, c)
  result.callConv = lastOptionEntry(c).defaultCC
  result.n = newNodeI(nkFormalParams, info)
  rawAddSon(result, nil) # return type
  # result.n[0] used to be `nkType`, but now it's `nkEffectList` because
  # the effects are now stored in there too ... this is a bit hacky, but as
  # usual we desperately try to save memory:
  result.n.add newNodeI(nkEffectList, info)

proc isMagic(sym: PSym): bool =
  let nPragmas = sym.ast[pragmasPos]
  return hasPragma(nPragmas, wMagic)

proc semProcTypeNode(c: PContext, n, genericParams: PNode,
                     prev: PType, kind: TSymKind; isType=false): PType =
  # for historical reasons (code grows) this is invoked for parameter
  # lists too and then 'isType' is false.
  checkMinSonsLen(n, 1, c.config)
  result = newProcType(c, n.info, prev)
  var check = initIntSet()
  var counter = 0

  for i in 1..<n.len:
    var a = n[i]
    if a.kind != nkIdentDefs:
      # for some generic instantiations the passed ':env' parameter
      # for closures has already been produced (see bug #898). We simply
      # skip this parameter here. It'll then be re-generated in another LL
      # pass over this instantiation:
      if a.kind == nkSym and sfFromGeneric in a.sym.flags: continue
      illFormedAst(a, c.config)

    checkMinSonsLen(a, 3, c.config)
    var
      typ: PType = nil
      def: PNode = nil
      constraint: PNode = nil
      hasType = a[^2].kind != nkEmpty
      hasDefault = a[^1].kind != nkEmpty

    if hasType:
      typ = semParamType(c, a[^2], constraint)
      # TODO: Disallow typed/untyped in procs in the compiler/stdlib
      if kind in {skProc, skFunc} and (typ.kind == tyTyped or typ.kind == tyUntyped):
        if not isMagic(getCurrOwner(c)):
          localError(c.config, a[^2].info, "'" & typ.sym.name.s & "' is only allowed in templates and macros or magic procs")


    if hasDefault:
      def = a[^1]
      block determineType:
        if genericParams.isGenericParams:
          def = semGenericStmt(c, def)
          if hasUnresolvedArgs(c, def):
            def.typ = makeTypeFromExpr(c, def.copyTree)
            break determineType

        def = semExprWithType(c, def, {efDetermineType})
        if def.referencesAnotherParam(getCurrOwner(c)):
          def.flags.incl nfDefaultRefsParam

      if typ == nil:
        typ = def.typ
        if isEmptyContainer(typ):
          localError(c.config, a.info, "cannot infer the type of parameter '" & $a[0] & "'")

        if typ.kind == tyTypeDesc:
          # consider a proc such as:
          # proc takesType(T = int)
          # a naive analysis may conclude that the proc type is type[int]
          # which will prevent other types from matching - clearly a very
          # surprising behavior. We must instead fix the expected type of
          # the proc to be the unbound typedesc type:
          typ = newTypeWithSons(c, tyTypeDesc, @[newTypeS(tyNone, c)])
          typ.flags.incl tfCheckedForDestructor

      else:
        # if def.typ != nil and def.typ.kind != tyNone:
        # example code that triggers it:
        # proc sort[T](cmp: proc(a, b: T): int = cmp)
        if not containsGenericType(typ):
          # check type compatibility between def.typ and typ:
          def = fitNode(c, typ, def, def.info)
        elif typ.kind == tyStatic:
          def = semConstExpr(c, def)
          def = fitNode(c, typ, def, def.info)

    if not hasType and not hasDefault:
      if isType: localError(c.config, a.info, "':' expected")
      if kind in {skTemplate, skMacro}:
        typ = newTypeS(tyUntyped, c)
    elif skipTypes(typ, {tyGenericInst, tyAlias, tySink}).kind == tyVoid:
      continue

    for j in 0..<a.len-2:
      var arg = newSymG(skParam, if a[j].kind == nkPragmaExpr: a[j][0] else: a[j], c)
      if a[j].kind == nkPragmaExpr:
        pragma(c, arg, a[j][1], paramPragmas)
      if not hasType and not hasDefault and kind notin {skTemplate, skMacro}:
        let param = strTableGet(c.signatures, arg.name)
        if param != nil: typ = param.typ
        else:
          localError(c.config, a.info, "parameter '$1' requires a type" % arg.name.s)
          typ = errorType(c)
      let lifted = liftParamType(c, kind, genericParams, typ,
                                 arg.name.s, arg.info)
      let finalType = if lifted != nil: lifted else: typ.skipIntLit(c.idgen)
      arg.typ = finalType
      arg.position = counter
      arg.constraint = constraint
      inc(counter)
      if def != nil and def.kind != nkEmpty:
        arg.ast = copyTree(def)
      if containsOrIncl(check, arg.name.id):
        localError(c.config, a[j].info, "attempt to redefine: '" & arg.name.s & "'")
      result.n.add newSymNode(arg)
      rawAddSon(result, finalType)
      addParamOrResult(c, arg, kind)
      styleCheckDef(c, a[j].info, arg)
      onDef(a[j].info, arg)
      if {optNimV1Emulation, optNimV12Emulation} * c.config.globalOptions == {}:
        a[j] = newSymNode(arg)

  var r: PType
  if n[0].kind != nkEmpty:
    r = semTypeNode(c, n[0], nil)

  if r != nil and kind in {skMacro, skTemplate} and r.kind == tyTyped:
    # XXX: To implement the proposed change in the warning, just
    # delete this entire if block. The rest is (at least at time of
    # writing this comment) already implemented.
    let info = n[0].info
    const msg = "`typed` will change its meaning in future versions of Nim. " &
                "`void` or no return type declaration at all has the same " &
                "meaning as the current meaning of `typed` as return type " &
                "declaration."
    message(c.config, info, warnDeprecated, msg)
    r = nil

  if r != nil:
    # turn explicit 'void' return type into 'nil' because the rest of the
    # compiler only checks for 'nil':
    if skipTypes(r, {tyGenericInst, tyAlias, tySink}).kind != tyVoid:
      if kind notin {skMacro, skTemplate} and r.kind in {tyTyped, tyUntyped}:
        localError(c.config, n[0].info, "return type '" & typeToString(r) &
            "' is only valid for macros and templates")
      # 'auto' as a return type does not imply a generic:
      elif r.kind == tyAnything:
        # 'p(): auto' and 'p(): untyped' are equivalent, but the rest of the
        # compiler is hardly aware of 'auto':
        r = newTypeS(tyUntyped, c)
      elif r.kind == tyStatic:
        # type allowed should forbid this type
        discard
      else:
        if r.sym == nil or sfAnon notin r.sym.flags:
          let lifted = liftParamType(c, kind, genericParams, r, "result",
                                     n[0].info)
          if lifted != nil:
            r = lifted
            #if r.kind != tyGenericParam:
            #echo "came here for ", typeToString(r)
            r.flags.incl tfRetType
        r = skipIntLit(r, c.idgen)
        if kind == skIterator:
          # see tchainediterators
          # in cases like iterator foo(it: iterator): typeof(it)
          # we don't need to change the return type to iter[T]
          result.flags.incl tfIterator
          # XXX Would be nice if we could get rid of this
      result[0] = r
      let oldFlags = result.flags
      propagateToOwner(result, r)
      if oldFlags != result.flags:
        # XXX This rather hacky way keeps 'tflatmap' compiling:
        if tfHasMeta notin oldFlags:
          result.flags.excl tfHasMeta
      result.n.typ = r

  if genericParams.isGenericParams:
    for n in genericParams:
      if {sfUsed, sfAnon} * n.sym.flags == {}:
        result.flags.incl tfUnresolved

      if tfWildcard in n.sym.typ.flags:
        n.sym.transitionGenericParamToType()
        n.sym.typ.flags.excl tfWildcard

proc semStmtListType(c: PContext, n: PNode, prev: PType): PType =
  checkMinSonsLen(n, 1, c.config)
  for i in 0..<n.len - 1:
    n[i] = semStmt(c, n[i], {})
  if n.len > 0:
    result = semTypeNode(c, n[^1], prev)
    n.typ = result
    n[^1].typ = result
  else:
    result = nil

proc semBlockType(c: PContext, n: PNode, prev: PType): PType =
  inc(c.p.nestedBlockCounter)
  checkSonsLen(n, 2, c.config)
  openScope(c)
  if n[0].kind notin {nkEmpty, nkSym}:
    addDecl(c, newSymS(skLabel, n[0], c))
  result = semStmtListType(c, n[1], prev)
  n[1].typ = result
  n.typ = result
  closeScope(c)
  dec(c.p.nestedBlockCounter)

proc semGenericParamInInvocation(c: PContext, n: PNode): PType =
  result = semTypeNode(c, n, nil)
  n.typ = makeTypeDesc(c, result)

proc semObjectTypeForInheritedGenericInst(c: PContext, n: PNode, t: PType) =
  var
    check = initIntSet()
    pos = 0
  let
    realBase = t[0]
    base = skipTypesOrNil(realBase, skipPtrs)
  if base.isNil:
    localError(c.config, n.info, errIllegalRecursionInTypeX % "object")
  else:
    let concreteBase = skipGenericInvocation(base)
    if concreteBase.kind == tyObject and tfFinal notin concreteBase.flags:
      addInheritedFields(c, check, pos, concreteBase)
    else:
      if concreteBase.kind != tyError:
        localError(c.config, n.info, errInheritanceOnlyWithNonFinalObjects)
  var newf = newNodeI(nkRecList, n.info)
  semRecordNodeAux(c, t.n, check, pos, newf, t)

proc semGeneric(c: PContext, n: PNode, s: PSym, prev: PType): PType =
  if s.typ == nil:
    localError(c.config, n.info, "cannot instantiate the '$1' $2" %
               [s.name.s, s.kind.toHumanStr])
    return newOrPrevType(tyError, prev, c)

  var t = s.typ.skipTypes({tyAlias})
  if t.kind == tyCompositeTypeClass and t.base.kind == tyGenericBody:
    t = t.base

  result = newOrPrevType(tyGenericInvocation, prev, c)
  addSonSkipIntLit(result, t, c.idgen)

  template addToResult(typ) =
    if typ.isNil:
      internalAssert c.config, false
      rawAddSon(result, typ)
    else: addSonSkipIntLit(result, typ, c.idgen)

  if t.kind == tyForward:
    for i in 1..<n.len:
      var elem = semGenericParamInInvocation(c, n[i])
      addToResult(elem)
    return
  elif t.kind != tyGenericBody:
    # we likely got code of the form TypeA[TypeB] where TypeA is
    # not generic.
    localError(c.config, n.info, errNoGenericParamsAllowedForX % s.name.s)
    return newOrPrevType(tyError, prev, c)
  else:
    var m = newCandidate(c, t)
    m.isNoCall = true
    matches(c, n, copyTree(n), m)

    if m.state != csMatch:
      var err = "cannot instantiate "
      err.addTypeHeader(c.config, t)
      err.add "\ngot: <$1>\nbut expected: <$2>" % [describeArgs(c, n), describeArgs(c, t.n, 0)]
      localError(c.config, n.info, errGenerated, err)
      return newOrPrevType(tyError, prev, c)

    var isConcrete = true

    for i in 1..<m.call.len:
      var typ = m.call[i].typ
      # is this a 'typedesc' *parameter*? If so, use the typedesc type,
      # unstripped.
      if m.call[i].kind == nkSym and m.call[i].sym.kind == skParam and
          typ.kind == tyTypeDesc and containsGenericType(typ):
        isConcrete = false
        addToResult(typ)
      else:
        typ = typ.skipTypes({tyTypeDesc})
        if containsGenericType(typ): isConcrete = false
        addToResult(typ)

    if isConcrete:
      if s.ast == nil and s.typ.kind != tyCompositeTypeClass:
        # XXX: What kind of error is this? is it still relevant?
        localError(c.config, n.info, errCannotInstantiateX % s.name.s)
        result = newOrPrevType(tyError, prev, c)
      else:
        result = instGenericContainer(c, n.info, result,
                                      allowMetaTypes = false)

  # special check for generic object with
  # generic/partial specialized parent
  let tx = result.skipTypes(abstractPtrs, 50)
  if tx.isNil or isTupleRecursive(tx):
    localError(c.config, n.info, "illegal recursion in type '$1'" % typeToString(result[0]))
    return errorType(c)
  if tx != result and tx.kind == tyObject:
    if tx[0] != nil:
      semObjectTypeForInheritedGenericInst(c, n, tx)
    var position = 0
    recomputeFieldPositions(tx, tx.n, position)

proc maybeAliasType(c: PContext; typeExpr, prev: PType): PType =
  if typeExpr.kind in {tyObject, tyEnum, tyDistinct, tyForward, tyGenericBody} and prev != nil:
    result = newTypeS(tyAlias, c)
    result.rawAddSon typeExpr
    result.sym = prev.sym
    assignType(prev, result)

proc fixupTypeOf(c: PContext, prev: PType, typExpr: PNode) =
  if prev != nil:
    let result = newTypeS(tyAlias, c)
    result.rawAddSon typExpr.typ
    result.sym = prev.sym
    assignType(prev, result)

proc semTypeExpr(c: PContext, n: PNode; prev: PType): PType =
  var n = semExprWithType(c, n, {efDetermineType})
  if n.typ.kind == tyTypeDesc:
    result = n.typ.base
    # fix types constructed by macros/template:
    if prev != nil and prev.sym != nil:
      if result.sym.isNil:
        # Behold! you're witnessing enormous power yielded
        # by macros. Only macros can summon unnamed types
        # and cast spell upon AST. Here we need to give
        # it a name taken from left hand side's node
        result.sym = prev.sym
        result.sym.typ = result
      else:
        # Less powerful routine like template do not have
        # the ability to produce unnamed types. But still
        # it has wild power to push a type a bit too far.
        # So we need to hold it back using alias and prevent
        # unnecessary new type creation
        let alias = maybeAliasType(c, result, prev)
        if alias != nil: result = alias
  else:
    localError(c.config, n.info, "expected type, but got: " & n.renderTree)
    result = errorType(c)

proc freshType(c: PContext; res, prev: PType): PType {.inline.} =
  if prev.isNil:
    result = copyType(res, nextTypeId c.idgen, res.owner)
    copyTypeProps(c.graph, c.idgen.module, result, res)
  else:
    result = res

template modifierTypeKindOfNode(n: PNode): TTypeKind =
  case n.kind
  of nkVarTy: tyVar
  of nkRefTy: tyRef
  of nkPtrTy: tyPtr
  of nkStaticTy: tyStatic
  of nkTypeOfExpr: tyTypeDesc
  else: tyNone

proc semTypeClass(c: PContext, n: PNode, prev: PType): PType =
  # if n.len == 0: return newConstraint(c, tyTypeClass)
  if isNewStyleConcept(n):
    result = newOrPrevType(tyConcept, prev, c)
    result.flags.incl tfCheckedForDestructor
    result.n = semConceptDeclaration(c, n)
    return result

  let
    pragmas = n[1]
    inherited = n[2]

  result = newOrPrevType(tyUserTypeClass, prev, c)
  result.flags.incl tfCheckedForDestructor
  var owner = getCurrOwner(c)
  var candidateTypeSlot = newTypeWithSons(owner, tyAlias, @[c.errorType], c.idgen)
  result.sons = @[candidateTypeSlot]
  result.n = n

  if inherited.kind != nkEmpty:
    for n in inherited.sons:
      let typ = semTypeNode(c, n, nil)
      result.add(typ)

  openScope(c)
  for param in n[0]:
    var
      dummyName: PNode
      dummyType: PType

    let modifier = param.modifierTypeKindOfNode

    if modifier != tyNone:
      dummyName = param[0]
      dummyType = c.makeTypeWithModifier(modifier, candidateTypeSlot)
      # if modifier == tyRef:
        # dummyType.flags.incl tfNotNil
      if modifier == tyTypeDesc:
        dummyType.flags.incl tfConceptMatchedTypeSym
        dummyType.flags.incl tfCheckedForDestructor
    else:
      dummyName = param
      dummyType = candidateTypeSlot

    # this can be true for 'nim check' on incomplete concepts,
    # see bug #8230
    if dummyName.kind == nkEmpty: continue

    internalAssert c.config, dummyName.kind == nkIdent
    var dummyParam = newSym(if modifier == tyTypeDesc: skType else: skVar,
                            dummyName.ident, nextSymId c.idgen, owner, param.info)
    dummyParam.typ = dummyType
    incl dummyParam.flags, sfUsed
    addDecl(c, dummyParam)

  result.n[3] = semConceptBody(c, n[3])
  closeScope(c)

proc applyTypeSectionPragmas(c: PContext; pragmas, operand: PNode): PNode =
  for p in pragmas:
    let key = if p.kind in nkPragmaCallKinds and p.len >= 1: p[0] else: p

    if p.kind == nkEmpty or whichPragma(p) != wInvalid:
      discard "builtin pragma"
    else:
      let ident = considerQuotedIdent(c, key)
      if strTableGet(c.userPragmas, ident) != nil:
        discard "User-defined pragma"
      else:
        var amb = false
        let sym = searchInScopes(c, ident, amb)
        # XXX: What to do here if amb is true?
        if sym != nil and sfCustomPragma in sym.flags:
          discard "Custom user pragma"
        else:
          # we transform ``(arg1, arg2: T) {.m, rest.}`` into ``m((arg1, arg2: T) {.rest.})`` and
          # let the semantic checker deal with it:
          var x = newNodeI(nkCall, key.info)
          x.add(key)
          if p.kind in nkPragmaCallKinds and p.len > 1:
            # pass pragma arguments to the macro too:
            for i in 1 ..< p.len:
              x.add(p[i])
          # Also pass the node the pragma has been applied to
          x.add(operand.copyTreeWithoutNode(p))
          # recursion assures that this works for multiple macro annotations too:
          var r = semOverloadedCall(c, x, x, {skMacro, skTemplate}, {efNoUndeclared})
          if r != nil:
            doAssert r[0].kind == nkSym
            let m = r[0].sym
            case m.kind
            of skMacro: return semMacroExpr(c, r, r, m, {efNoSemCheck})
            of skTemplate: return semTemplateExpr(c, r, m, {efNoSemCheck})
            else: doAssert(false, "cannot happen")

proc semProcTypeWithScope(c: PContext, n: PNode,
                          prev: PType, kind: TSymKind): PType =
  checkSonsLen(n, 2, c.config)

  if n[1].kind != nkEmpty and n[1].len > 0:
    let macroEval = applyTypeSectionPragmas(c, n[1], n)
    if macroEval != nil:
      return semTypeNode(c, macroEval, prev)

  openScope(c)
  result = semProcTypeNode(c, n[0], nil, prev, kind, isType=true)
  # start with 'ccClosure', but of course pragmas can overwrite this:
  result.callConv = ccClosure
  # dummy symbol for `pragma`:
  var s = newSymS(kind, newIdentNode(getIdent(c.cache, "dummy"), n.info), c)
  s.typ = result
  if n[1].kind != nkEmpty and n[1].len > 0:
    pragma(c, s, n[1], procTypePragmas)
    when useEffectSystem: setEffectsForProcType(c.graph, result, n[1])
  elif c.optionStack.len > 0 and optNimV1Emulation notin c.config.globalOptions:
    # we construct a fake 'nkProcDef' for the 'mergePragmas' inside 'implicitPragmas'...
    s.ast = newTree(nkProcDef, newNodeI(nkEmpty, n.info), newNodeI(nkEmpty, n.info),
        newNodeI(nkEmpty, n.info), newNodeI(nkEmpty, n.info), newNodeI(nkEmpty, n.info))
    implicitPragmas(c, s, n.info, {wTags, wRaises})
    when useEffectSystem: setEffectsForProcType(c.graph, result, s.ast[pragmasPos])
  closeScope(c)

proc symFromExpectedTypeNode(c: PContext, n: PNode): PSym =
  if n.kind == nkType:
    result = symFromType(c, n.typ, n.info)
  else:
    localError(c.config, n.info, errTypeExpected)
    result = errorSym(c, n)

proc semStaticType(c: PContext, childNode: PNode, prev: PType): PType =
  result = newOrPrevType(tyStatic, prev, c)
  var base = semTypeNode(c, childNode, nil).skipTypes({tyTypeDesc, tyAlias})
  result.rawAddSon(base)
  result.flags.incl tfHasStatic

proc semTypeOf(c: PContext; n: PNode; prev: PType): PType =
  openScope(c)
  let t = semExprWithType(c, n, {efInTypeof})
  closeScope(c)
  fixupTypeOf(c, prev, t)
  result = t.typ

proc semTypeOf2(c: PContext; n: PNode; prev: PType): PType =
  openScope(c)
  var m = BiggestInt 1 # typeOfIter
  if n.len == 3:
    let mode = semConstExpr(c, n[2])
    if mode.kind != nkIntLit:
      localError(c.config, n.info, "typeof: cannot evaluate 'mode' parameter at compile-time")
    else:
      m = mode.intVal
  let t = semExprWithType(c, n[1], if m == 1: {efInTypeof} else: {})
  closeScope(c)
  fixupTypeOf(c, prev, t)
  result = t.typ

proc semTypeNode(c: PContext, n: PNode, prev: PType): PType =
  result = nil
  inc c.inTypeContext

  if c.config.cmd == cmdIdeTools: suggestExpr(c, n)
  case n.kind
  of nkEmpty: result = n.typ
  of nkTypeOfExpr:
    # for ``typeof(countup(1,3))``, see ``tests/ttoseq``.
    checkSonsLen(n, 1, c.config)
    result = semTypeOf(c, n[0], prev)
    if result.kind == tyTypeDesc: result.flags.incl tfExplicit
  of nkPar:
    if n.len == 1: result = semTypeNode(c, n[0], prev)
    else:
      result = semAnonTuple(c, n, prev)
  of nkTupleConstr: result = semAnonTuple(c, n, prev)
  of nkCallKinds:
    let x = n[0]
    let ident = case x.kind
                of nkIdent: x.ident
                of nkSym: x.sym.name
                of nkClosedSymChoice, nkOpenSymChoice: x[0].sym.name
                else: nil
    if ident != nil and ident.s == "[]":
      let b = newNodeI(nkBracketExpr, n.info)
      for i in 1..<n.len: b.add(n[i])
      result = semTypeNode(c, b, prev)
    elif ident != nil and ident.id == ord(wDotDot):
      result = semRangeAux(c, n, prev)
    elif n[0].kind == nkNilLit and n.len == 2:
      result = semTypeNode(c, n[1], prev)
      if result.skipTypes({tyGenericInst, tyAlias, tySink, tyOwned}).kind in NilableTypes+GenericTypes:
        if tfNotNil in result.flags:
          result = freshType(c, result, prev)
          result.flags.excl(tfNotNil)
      else:
        localError(c.config, n.info, errGenerated, "invalid type")
    elif n[0].kind notin nkIdentKinds:
      result = semTypeExpr(c, n, prev)
    else:
      let op = considerQuotedIdent(c, n[0])
      if op.id in {ord(wAnd), ord(wOr)} or op.s == "|":
        checkSonsLen(n, 3, c.config)
        var
          t1 = semTypeNode(c, n[1], nil)
          t2 = semTypeNode(c, n[2], nil)
        if t1 == nil:
          localError(c.config, n[1].info, errTypeExpected)
          result = newOrPrevType(tyError, prev, c)
        elif t2 == nil:
          localError(c.config, n[2].info, errTypeExpected)
          result = newOrPrevType(tyError, prev, c)
        else:
          result = if op.id == ord(wAnd): makeAndType(c, t1, t2)
                   else: makeOrType(c, t1, t2)
      elif op.id == ord(wNot):
        case n.len
        of 3:
          result = semTypeNode(c, n[1], prev)
          if result.kind == tyTypeDesc and tfUnresolved notin result.flags:
            result = result.base
          if n[2].kind != nkNilLit:
            localError(c.config, n.info,
              "Invalid syntax. When used with a type, 'not' can be followed only by 'nil'")
          if notnil notin c.features and strictNotNil notin c.features:
            localError(c.config, n.info,
              "enable the 'not nil' annotation with {.experimental: \"notnil\".} or " &
              "  the `strict not nil` annotation with {.experimental: \"strictNotNil\".} " &
              "  the \"notnil\" one is going to be deprecated, so please use \"strictNotNil\"")
          let resolvedType = result.skipTypes({tyGenericInst, tyAlias, tySink, tyOwned})
          case resolvedType.kind
          of tyGenericParam, tyTypeDesc, tyFromExpr:
            # XXX: This is a really inappropraite hack, but it solves
            # https://github.com/nim-lang/Nim/issues/4907 for now.
            #
            # A proper solution is to introduce a new type kind such
            # as `tyNotNil[tyRef[SomeGenericParam]]`. This will allow
            # semtypinst to replace the generic param correctly in
            # situations like the following:
            #
            # type Foo[T] = object
            #   bar: ref T not nil
            #   baz: ref T
            #
            # The root of the problem is that `T` here must have a specific
            # ID that is bound to a concrete type during instantiation.
            # The use of `freshType` below breaks this. Another hack would
            # be to reuse the same ID for the not nil type, but this will
            # fail if the `T` parameter is referenced multiple times as in
            # the example above.
            #
            # I suggest revisiting this once the language decides on whether
            # `not nil` should be the default. We can then map nilable refs
            # to other types such as `Option[T]`.
            result = makeTypeFromExpr(c, newTree(nkStmtListType, n.copyTree))
          of NilableTypes + {tyGenericInvocation, tyForward}:
            result = freshType(c, result, prev)
            result.flags.incl(tfNotNil)
          else:
            localError(c.config, n.info, errGenerated, "invalid type")
        of 2:
          let negated = semTypeNode(c, n[1], prev)
          result = makeNotType(c, negated)
        else:
          localError(c.config, n.info, errGenerated, "invalid type")
      elif op.id == ord(wPtr):
        result = semAnyRef(c, n, tyPtr, prev)
      elif op.id == ord(wRef):
        result = semAnyRef(c, n, tyRef, prev)
      elif op.id == ord(wType):
        checkSonsLen(n, 2, c.config)
        result = semTypeOf(c, n[1], prev)
      elif op.s == "typeof" and n[0].kind == nkSym and n[0].sym.magic == mTypeOf:
        result = semTypeOf2(c, n, prev)
      elif op.s == "owned" and optOwnedRefs notin c.config.globalOptions and n.len == 2:
        result = semTypeExpr(c, n[1], prev)
      else:
        if c.inGenericContext > 0 and n.kind == nkCall:
          result = makeTypeFromExpr(c, n.copyTree)
        else:
          result = semTypeExpr(c, n, prev)
  of nkWhenStmt:
    var whenResult = semWhen(c, n, false)
    if whenResult.kind == nkStmtList: whenResult.transitionSonsKind(nkStmtListType)
    result = semTypeNode(c, whenResult, prev)
  of nkBracketExpr:
    checkMinSonsLen(n, 2, c.config)
    var head = n[0]
    var s = if head.kind notin nkCallKinds: semTypeIdent(c, head)
            else: symFromExpectedTypeNode(c, semExpr(c, head))
    case s.magic
    of mArray: result = semArray(c, n, prev)
    of mOpenArray: result = semContainer(c, n, tyOpenArray, "openarray", prev)
    of mUncheckedArray: result = semContainer(c, n, tyUncheckedArray, "UncheckedArray", prev)
    of mRange: result = semRange(c, n, prev)
    of mSet: result = semSet(c, n, prev)
    of mOrdinal: result = semOrdinal(c, n, prev)
    of mIterableType: result = semIterableType(c, n, prev)
    of mSeq:
      result = semContainer(c, n, tySequence, "seq", prev)
      if optSeqDestructors in c.config.globalOptions:
        incl result.flags, tfHasAsgn
    of mVarargs: result = semVarargs(c, n, prev)
    of mTypeDesc, mType, mTypeOf:
      result = makeTypeDesc(c, semTypeNode(c, n[1], nil))
      result.flags.incl tfExplicit
    of mStatic:
      result = semStaticType(c, n[1], prev)
    of mExpr:
      result = semTypeNode(c, n[0], nil)
      if result != nil:
        let old = result
        result = copyType(result, nextTypeId c.idgen, getCurrOwner(c))
        copyTypeProps(c.graph, c.idgen.module, result, old)
        for i in 1..<n.len:
          result.rawAddSon(semTypeNode(c, n[i], nil))
    of mDistinct:
      result = newOrPrevType(tyDistinct, prev, c)
      addSonSkipIntLit(result, semTypeNode(c, n[1], nil), c.idgen)
    of mVar:
      result = newOrPrevType(tyVar, prev, c)
      var base = semTypeNode(c, n[1], nil)
      if base.kind in {tyVar, tyLent}:
        localError(c.config, n.info, "type 'var var' is not allowed")
        base = base[0]
      addSonSkipIntLit(result, base, c.idgen)
    of mRef: result = semAnyRef(c, n, tyRef, prev)
    of mPtr: result = semAnyRef(c, n, tyPtr, prev)
    of mTuple: result = semTuple(c, n, prev)
    else: result = semGeneric(c, n, s, prev)
  of nkDotExpr:
    let typeExpr = semExpr(c, n)
    if typeExpr.typ.isNil:
      localError(c.config, n.info, "object constructor needs an object type;" &
          " for named arguments use '=' instead of ':'")
      result = errorType(c)
    elif typeExpr.typ.kind == tyFromExpr:
      result = typeExpr.typ
    elif typeExpr.typ.kind != tyTypeDesc:
      localError(c.config, n.info, errTypeExpected)
      result = errorType(c)
    else:
      result = typeExpr.typ.base
      if result.isMetaType and
         result.kind != tyUserTypeClass:
           # the dot expression may refer to a concept type in
           # a different module. allow a normal alias then.
        let preprocessed = semGenericStmt(c, n)
        result = makeTypeFromExpr(c, preprocessed.copyTree)
      else:
        let alias = maybeAliasType(c, result, prev)
        if alias != nil: result = alias
  of nkIdent, nkAccQuoted:
    var s = semTypeIdent(c, n)
    if s.typ == nil:
      if s.kind != skError: localError(c.config, n.info, errTypeExpected)
      result = newOrPrevType(tyError, prev, c)
    elif s.kind == skParam and s.typ.kind == tyTypeDesc:
      internalAssert c.config, s.typ.base.kind != tyNone and prev == nil
      result = s.typ.base
    elif prev == nil:
      result = s.typ
    else:
      let alias = maybeAliasType(c, s.typ, prev)
      if alias != nil:
        result = alias
      else:
        assignType(prev, s.typ)
        # bugfix: keep the fresh id for aliases to integral types:
        if s.typ.kind notin {tyBool, tyChar, tyInt..tyInt64, tyFloat..tyFloat128,
                             tyUInt..tyUInt64}:
          prev.itemId = s.typ.itemId
        result = prev
  of nkSym:
    let s = getGenSym(c, n.sym)
    if s.typ != nil and (s.kind == skType or s.typ.kind == tyTypeDesc):
      var t =
        if s.kind == skType:
          s.typ
        else:
          internalAssert c.config, s.typ.base.kind != tyNone and prev == nil
          s.typ.base
      let alias = maybeAliasType(c, t, prev)
      if alias != nil:
        result = alias
      elif prev == nil:
        result = t
      else:
        assignType(prev, t)
        result = prev
      markUsed(c, n.info, n.sym)
      onUse(n.info, n.sym)
    else:
      if s.kind != skError:
        if s.typ == nil:
          localError(c.config, n.info, "type expected, but symbol '$1' has no type." % [s.name.s])
        else:
          localError(c.config, n.info, "type expected, but got symbol '$1' of kind '$2'" %
            [s.name.s, s.kind.toHumanStr])
      result = newOrPrevType(tyError, prev, c)
  of nkObjectTy: result = semObjectNode(c, n, prev, {})
  of nkTupleTy: result = semTuple(c, n, prev)
  of nkTupleClassTy: result = newConstraint(c, tyTuple)
  of nkTypeClassTy: result = semTypeClass(c, n, prev)
  of nkRefTy: result = semAnyRef(c, n, tyRef, prev)
  of nkPtrTy: result = semAnyRef(c, n, tyPtr, prev)
  of nkVarTy: result = semVarOutType(c, n, prev, tyVar)
  of nkDistinctTy: result = semDistinct(c, n, prev)
  of nkStaticTy: result = semStaticType(c, n[0], prev)
  of nkIteratorTy:
    if n.len == 0:
      result = newTypeS(tyBuiltInTypeClass, c)
      let child = newTypeS(tyProc, c)
      child.flags.incl tfIterator
      result.addSonSkipIntLit(child, c.idgen)
    else:
      result = semProcTypeWithScope(c, n, prev, skIterator)
      if result.kind == tyProc:
        result.flags.incl(tfIterator)
        if n.lastSon.kind == nkPragma and hasPragma(n.lastSon, wInline):
          result.callConv = ccInline
        else:
          result.callConv = ccClosure
  of nkProcTy:
    if n.len == 0:
      result = newConstraint(c, tyProc)
    else:
      result = semProcTypeWithScope(c, n, prev, skProc)
  of nkEnumTy: result = semEnum(c, n, prev)
  of nkType: result = n.typ
  of nkStmtListType: result = semStmtListType(c, n, prev)
  of nkBlockType: result = semBlockType(c, n, prev)
  else:
    result = semTypeExpr(c, n, prev)
    when false:
      localError(c.config, n.info, "type expected, but got: " & renderTree(n))
      result = newOrPrevType(tyError, prev, c)
  n.typ = result
  dec c.inTypeContext

proc setMagicType(conf: ConfigRef; m: PSym, kind: TTypeKind, size: int) =
  # source : https://en.wikipedia.org/wiki/Data_structure_alignment#x86
  m.typ.kind = kind
  m.typ.size = size
  # this usually works for most basic types
  # Assuming that since ARM, ARM64  don't support unaligned access
  # data is aligned to type size
  m.typ.align = size.int16

  # FIXME: proper support for clongdouble should be added.
  # long double size can be 8, 10, 12, 16 bytes depending on platform & compiler
  if kind in {tyFloat64, tyFloat, tyInt, tyUInt, tyInt64, tyUInt64} and size == 8:
    m.typ.align = int16(conf.floatInt64Align)

proc setMagicIntegral(conf: ConfigRef; m: PSym, kind: TTypeKind, size: int) =
  setMagicType(conf, m, kind, size)
  incl m.typ.flags, tfCheckedForDestructor

proc processMagicType(c: PContext, m: PSym) =
  case m.magic
  of mInt: setMagicIntegral(c.config, m, tyInt, c.config.target.intSize)
  of mInt8: setMagicIntegral(c.config, m, tyInt8, 1)
  of mInt16: setMagicIntegral(c.config, m, tyInt16, 2)
  of mInt32: setMagicIntegral(c.config, m, tyInt32, 4)
  of mInt64: setMagicIntegral(c.config, m, tyInt64, 8)
  of mUInt: setMagicIntegral(c.config, m, tyUInt, c.config.target.intSize)
  of mUInt8: setMagicIntegral(c.config, m, tyUInt8, 1)
  of mUInt16: setMagicIntegral(c.config, m, tyUInt16, 2)
  of mUInt32: setMagicIntegral(c.config, m, tyUInt32, 4)
  of mUInt64: setMagicIntegral(c.config, m, tyUInt64, 8)
  of mFloat: setMagicIntegral(c.config, m, tyFloat, c.config.target.floatSize)
  of mFloat32: setMagicIntegral(c.config, m, tyFloat32, 4)
  of mFloat64: setMagicIntegral(c.config, m, tyFloat64, 8)
  of mFloat128: setMagicIntegral(c.config, m, tyFloat128, 16)
  of mBool: setMagicIntegral(c.config, m, tyBool, 1)
  of mChar: setMagicIntegral(c.config, m, tyChar, 1)
  of mString:
    setMagicType(c.config, m, tyString, szUncomputedSize)
    rawAddSon(m.typ, getSysType(c.graph, m.info, tyChar))
    if optSeqDestructors in c.config.globalOptions:
      incl m.typ.flags, tfHasAsgn
  of mCstring:
    setMagicIntegral(c.config, m, tyCstring, c.config.target.ptrSize)
    rawAddSon(m.typ, getSysType(c.graph, m.info, tyChar))
  of mPointer: setMagicIntegral(c.config, m, tyPointer, c.config.target.ptrSize)
  of mNil: setMagicType(c.config, m, tyNil, c.config.target.ptrSize)
  of mExpr:
    if m.name.s == "auto":
      setMagicIntegral(c.config, m, tyAnything, 0)
    else:
      setMagicIntegral(c.config, m, tyUntyped, 0)
  of mStmt:
    setMagicIntegral(c.config, m, tyTyped, 0)
  of mTypeDesc, mType:
    setMagicIntegral(c.config, m, tyTypeDesc, 0)
    rawAddSon(m.typ, newTypeS(tyNone, c))
  of mStatic:
    setMagicType(c.config, m, tyStatic, 0)
    rawAddSon(m.typ, newTypeS(tyNone, c))
  of mVoidType:
    setMagicIntegral(c.config, m, tyVoid, 0)
  of mArray:
    setMagicType(c.config, m, tyArray, szUncomputedSize)
  of mOpenArray:
    setMagicType(c.config, m, tyOpenArray, szUncomputedSize)
  of mVarargs:
    setMagicType(c.config, m, tyVarargs, szUncomputedSize)
  of mRange:
    setMagicIntegral(c.config, m, tyRange, szUncomputedSize)
    rawAddSon(m.typ, newTypeS(tyNone, c))
  of mSet:
    setMagicIntegral(c.config, m, tySet, szUncomputedSize)
  of mUncheckedArray:
    setMagicIntegral(c.config, m, tyUncheckedArray, szUncomputedSize)
  of mSeq:
    setMagicType(c.config, m, tySequence, szUncomputedSize)
    if optSeqDestructors in c.config.globalOptions:
      incl m.typ.flags, tfHasAsgn
    if defined(nimsuggest) or c.config.cmd == cmdCheck: # bug #18985
      discard
    else:
      assert c.graph.sysTypes[tySequence] == nil
    c.graph.sysTypes[tySequence] = m.typ
  of mOrdinal:
    setMagicIntegral(c.config, m, tyOrdinal, szUncomputedSize)
    rawAddSon(m.typ, newTypeS(tyNone, c))
  of mIterableType:
    setMagicIntegral(c.config, m, tyIterable, 0)
    rawAddSon(m.typ, newTypeS(tyNone, c))
  of mPNimrodNode:
    incl m.typ.flags, tfTriggersCompileTime
    incl m.typ.flags, tfCheckedForDestructor
  of mException: discard
  of mBuiltinType:
    case m.name.s
    of "lent": setMagicType(c.config, m, tyLent, c.config.target.ptrSize)
    of "sink": setMagicType(c.config, m, tySink, szUncomputedSize)
    of "owned":
      setMagicType(c.config, m, tyOwned, c.config.target.ptrSize)
      incl m.typ.flags, tfHasOwned
    else: localError(c.config, m.info, errTypeExpected)
  else: localError(c.config, m.info, errTypeExpected)

proc semGenericConstraints(c: PContext, x: PType): PType =
  result = newTypeWithSons(c, tyGenericParam, @[x])

proc semGenericParamList(c: PContext, n: PNode, father: PType = nil): PNode =

  template addSym(result: PNode, s: PSym): untyped =
    if father != nil: addSonSkipIntLit(father, s.typ, c.idgen)
    if sfGenSym notin s.flags: addDecl(c, s)
    result.add newSymNode(s)

  result = copyNode(n)
  if n.kind != nkGenericParams:
    illFormedAst(n, c.config)
    return
  for i in 0..<n.len:
    var a = n[i]
    case a.kind
    of nkSym: result.addSym(a.sym)
    of nkIdentDefs:
      var def = a[^1]
      let constraint = a[^2]
      var typ: PType

      if constraint.kind != nkEmpty:
        typ = semTypeNode(c, constraint, nil)
        if typ.kind != tyStatic or typ.len == 0:
          if typ.kind == tyTypeDesc:
            if typ[0].kind == tyNone:
              typ = newTypeWithSons(c, tyTypeDesc, @[newTypeS(tyNone, c)])
              incl typ.flags, tfCheckedForDestructor
          else:
            typ = semGenericConstraints(c, typ)

      if def.kind != nkEmpty:
        def = semConstExpr(c, def)
        if typ == nil:
          if def.typ.kind != tyTypeDesc:
            typ = newTypeWithSons(c, tyStatic, @[def.typ])
        else:
          # the following line fixes ``TV2*[T:SomeNumber=TR] = array[0..1, T]``
          # from manyloc/named_argument_bug/triengine:
          def.typ = def.typ.skipTypes({tyTypeDesc})
          if not containsGenericType(def.typ):
            def = fitNode(c, typ, def, def.info)

      if typ == nil:
        typ = newTypeS(tyGenericParam, c)
        if father == nil: typ.flags.incl tfWildcard

      typ.flags.incl tfGenericTypeParam

      for j in 0..<a.len-2:
        var finalType: PType
        if j == 0:
          finalType = typ
        else:
          finalType = copyType(typ, nextTypeId c.idgen, typ.owner)
          copyTypeProps(c.graph, c.idgen.module, finalType, typ)
        # it's important the we create an unique
        # type for each generic param. the index
        # of the parameter will be stored in the
        # attached symbol.
        var paramName = a[j]
        var covarianceFlag = tfUnresolved

        if paramName.safeLen == 2:
          if not nimEnableCovariance or paramName[0].ident.s == "in":
            if father == nil or sfImportc notin father.sym.flags:
              localError(c.config, paramName.info, errInOutFlagNotExtern % $paramName[0])
          covarianceFlag = if paramName[0].ident.s == "in": tfContravariant
                          else: tfCovariant
          if father != nil: father.flags.incl tfCovariant
          paramName = paramName[1]

        var s = if finalType.kind == tyStatic or tfWildcard in typ.flags:
            newSymG(skGenericParam, paramName, c).linkTo(finalType)
          else:
            newSymG(skType, paramName, c).linkTo(finalType)

        if covarianceFlag != tfUnresolved: s.typ.flags.incl(covarianceFlag)
        if def.kind != nkEmpty: s.ast = def
        s.position = result.len
        result.addSym(s)
    else:
      illFormedAst(n, c.config)<|MERGE_RESOLUTION|>--- conflicted
+++ resolved
@@ -813,19 +813,13 @@
       inc(pos)
       if containsOrIncl(check, f.name.id):
         localError(c.config, info, "attempt to redefine: '" & f.name.s & "'")
-<<<<<<< HEAD
       let fSym = newSymNode(f)
       if hasDefaultField:
         fSym.sym.ast = n[^1]
         fSym.sym.ast.flags.incl nfUseDefaultField
       if a.kind == nkEmpty: father.add fSym
       else: a.add fSym
-      styleCheckDef(c.config, f)
-=======
-      if a.kind == nkEmpty: father.add newSymNode(f)
-      else: a.add newSymNode(f)
       styleCheckDef(c, f)
->>>>>>> 5a502d78
       onDef(f.info, f)
     if a.kind != nkEmpty: father.add a
   of nkSym:
