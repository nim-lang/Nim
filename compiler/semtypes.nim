#
#
#           The Nim Compiler
#        (c) Copyright 2012 Andreas Rumpf
#
#    See the file "copying.txt", included in this
#    distribution, for details about the copyright.
#

# this module does the semantic checking of type declarations
# included from sem.nim

const
  errStringOrIdentNodeExpected = "string or ident node expected"
  errStringLiteralExpected = "string literal expected"
  errIntLiteralExpected = "integer literal expected"
  errWrongNumberOfVariables = "wrong number of variables"
  errInvalidOrderInEnumX = "invalid order in enum '$1'"
  errOrdinalTypeExpected = "ordinal type expected"
  errSetTooBig = "set is too large"
  errBaseTypeMustBeOrdinal = "base type of a set must be an ordinal"
  errInheritanceOnlyWithNonFinalObjects = "inheritance only works with non-final objects"
  errXExpectsOneTypeParam = "'$1' expects one type parameter"
  errArrayExpectsTwoTypeParams = "array expects two type parameters"
  errInvalidVisibilityX = "invalid visibility: '$1'"
  errInitHereNotAllowed = "initialization not allowed here"
  errXCannotBeAssignedTo = "'$1' cannot be assigned to"
  errIteratorNotAllowed = "iterators can only be defined at the module's top level"
  errXNeedsReturnType = "$1 needs a return type"
  errNoReturnTypeDeclared = "no return type declared"
  errTIsNotAConcreteType = "'$1' is not a concrete type"
  errTypeExpected = "type expected"
  errXOnlyAtModuleScope = "'$1' is only allowed at top level"
  errDuplicateCaseLabel = "duplicate case label"
  errMacroBodyDependsOnGenericTypes = "the macro body cannot be compiled, " &
    "because the parameter '$1' has a generic type"
  errIllegalRecursionInTypeX = "illegal recursion in type '$1'"
  errNoGenericParamsAllowedForX = "no generic parameters allowed for $1"
  errInOutFlagNotExtern = "the '$1' modifier can be used only with imported types"

proc newOrPrevType(kind: TTypeKind, prev: PType, c: PContext): PType =
  if prev == nil:
    result = newTypeS(kind, c)
  else:
    result = prev
    if result.kind == tyForward: result.kind = kind
  #if kind == tyError: result.flags.incl tfCheckedForDestructor

proc newConstraint(c: PContext, k: TTypeKind): PType =
  result = newTypeS(tyBuiltInTypeClass, c)
  result.flags.incl tfCheckedForDestructor
  result.addSonSkipIntLit(newTypeS(k, c))

proc semEnum(c: PContext, n: PNode, prev: PType): PType =
  if n.sonsLen == 0: return newConstraint(c, tyEnum)
  elif n.sonsLen == 1:
    # don't create an empty tyEnum; fixes #3052
    return errorType(c)
  var
    counter, x: BiggestInt
    e: PSym
    base: PType
  counter = 0
  base = nil
  result = newOrPrevType(tyEnum, prev, c)
  result.n = newNodeI(nkEnumTy, n.info)
  checkMinSonsLen(n, 1, c.config)
  if n.sons[0].kind != nkEmpty:
    base = semTypeNode(c, n.sons[0].sons[0], nil)
    if base.kind != tyEnum:
      localError(c.config, n.sons[0].info, "inheritance only works with an enum")
    counter = lastOrd(c.config, base) + 1
  rawAddSon(result, base)
  let isPure = result.sym != nil and sfPure in result.sym.flags
  var symbols: TStrTable
  if isPure: initStrTable(symbols)
  var hasNull = false
  for i in 1 ..< sonsLen(n):
    if n.sons[i].kind == nkEmpty: continue
    case n.sons[i].kind
    of nkEnumFieldDef:
      if n.sons[i].sons[0].kind == nkPragmaExpr:
        e = newSymS(skEnumField, n.sons[i].sons[0].sons[0], c)
        pragma(c, e, n.sons[i].sons[0].sons[1], enumFieldPragmas)
      else:
        e = newSymS(skEnumField, n.sons[i].sons[0], c)
      var v = semConstExpr(c, n.sons[i].sons[1])
      var strVal: PNode = nil
      case skipTypes(v.typ, abstractInst-{tyTypeDesc}).kind
      of tyTuple:
        if sonsLen(v) == 2:
          strVal = v.sons[1] # second tuple part is the string value
          if skipTypes(strVal.typ, abstractInst).kind in {tyString, tyCString}:
            if not isOrdinalType(v.sons[0].typ, allowEnumWithHoles=true):
              localError(c.config, v.sons[0].info, errOrdinalTypeExpected & "; given: " & typeToString(v.sons[0].typ, preferDesc))
            x = getOrdValue(v.sons[0]) # first tuple part is the ordinal
          else:
            localError(c.config, strVal.info, errStringLiteralExpected)
        else:
          localError(c.config, v.info, errWrongNumberOfVariables)
      of tyString, tyCString:
        strVal = v
        x = counter
      else:
        if not isOrdinalType(v.typ, allowEnumWithHoles=true):
          localError(c.config, v.info, errOrdinalTypeExpected & "; given: " & typeToString(v.typ, preferDesc))
        x = getOrdValue(v)
      if i != 1:
        if x != counter: incl(result.flags, tfEnumHasHoles)
        if x < counter:
          localError(c.config, n.sons[i].info, errInvalidOrderInEnumX % e.name.s)
          x = counter
      e.ast = strVal # might be nil
      counter = x
    of nkSym:
      e = n.sons[i].sym
    of nkIdent, nkAccQuoted:
      e = newSymS(skEnumField, n.sons[i], c)
    of nkPragmaExpr:
      e = newSymS(skEnumField, n.sons[i].sons[0], c)
      pragma(c, e, n.sons[i].sons[1], enumFieldPragmas)
    else:
      illFormedAst(n[i], c.config)
    e.typ = result
    e.position = int(counter)
    if e.position == 0: hasNull = true
    if result.sym != nil and sfExported in result.sym.flags:
      incl(e.flags, sfUsed)
      incl(e.flags, sfExported)
      if not isPure: strTableAdd(c.module.tab, e)
    addSon(result.n, newSymNode(e))
    styleCheckDef(c.config, e)
    onDef(e.info, e)
    if sfGenSym notin e.flags:
      if not isPure: addDecl(c, e)
      else: importPureEnumField(c, e)
    if isPure and (let conflict = strTableInclReportConflict(symbols, e); conflict != nil):
      wrongRedefinition(c, e.info, e.name.s, conflict.info)
    inc(counter)
  if tfNotNil in e.typ.flags and not hasNull: incl(result.flags, tfNeedsInit)

proc semSet(c: PContext, n: PNode, prev: PType): PType =
  result = newOrPrevType(tySet, prev, c)
  if sonsLen(n) == 2 and n.sons[1].kind != nkEmpty:
    var base = semTypeNode(c, n.sons[1], nil)
    addSonSkipIntLit(result, base)
    if base.kind in {tyGenericInst, tyAlias, tySink}: base = lastSon(base)
    if base.kind != tyGenericParam:
      if not isOrdinalType(base, allowEnumWithHoles = true):
        localError(c.config, n.info, errOrdinalTypeExpected)
      elif lengthOrd(c.config, base) > MaxSetElements:
        localError(c.config, n.info, errSetTooBig)
  else:
    localError(c.config, n.info, errXExpectsOneTypeParam % "set")
    addSonSkipIntLit(result, errorType(c))

proc semContainerArg(c: PContext; n: PNode, kindStr: string; result: PType) =
  if sonsLen(n) == 2:
    var base = semTypeNode(c, n.sons[1], nil)
    if base.kind == tyVoid:
      localError(c.config, n.info, errTIsNotAConcreteType % typeToString(base))
    addSonSkipIntLit(result, base)
  else:
    localError(c.config, n.info, errXExpectsOneTypeParam % kindStr)
    addSonSkipIntLit(result, errorType(c))

proc semContainer(c: PContext, n: PNode, kind: TTypeKind, kindStr: string,
                  prev: PType): PType =
  result = newOrPrevType(kind, prev, c)
  semContainerArg(c, n, kindStr, result)

proc semVarargs(c: PContext, n: PNode, prev: PType): PType =
  result = newOrPrevType(tyVarargs, prev, c)
  if sonsLen(n) == 2 or sonsLen(n) == 3:
    var base = semTypeNode(c, n.sons[1], nil)
    addSonSkipIntLit(result, base)
    if sonsLen(n) == 3:
      result.n = newIdentNode(considerQuotedIdent(c, n.sons[2]), n.sons[2].info)
  else:
    localError(c.config, n.info, errXExpectsOneTypeParam % "varargs")
    addSonSkipIntLit(result, errorType(c))

proc semVarType(c: PContext, n: PNode, prev: PType): PType =
  if sonsLen(n) == 1:
    result = newOrPrevType(tyVar, prev, c)
    var base = semTypeNode(c, n.sons[0], nil).skipTypes({tyTypeDesc})
    if base.kind == tyVar:
      localError(c.config, n.info, "type 'var var' is not allowed")
      base = base.sons[0]
    addSonSkipIntLit(result, base)
  else:
    result = newConstraint(c, tyVar)

proc semDistinct(c: PContext, n: PNode, prev: PType): PType =
  if n.len == 0: return newConstraint(c, tyDistinct)
  result = newOrPrevType(tyDistinct, prev, c)
  addSonSkipIntLit(result, semTypeNode(c, n.sons[0], nil))
  if n.len > 1: result.n = n[1]

proc semRangeAux(c: PContext, n: PNode, prev: PType): PType =
  assert isRange(n)
  checkSonsLen(n, 3, c.config)
  result = newOrPrevType(tyRange, prev, c)
  result.n = newNodeI(nkRange, n.info)
  # always create a 'valid' range type, but overwrite it later
  # because 'semExprWithType' can raise an exception. See bug #6895.
  addSonSkipIntLit(result, errorType(c))

  if (n[1].kind == nkEmpty) or (n[2].kind == nkEmpty):
    localError(c.config, n.info, "range is empty")

  var range: array[2, PNode]
  range[0] = semExprWithType(c, n[1], {efDetermineType})
  range[1] = semExprWithType(c, n[2], {efDetermineType})

  var rangeT: array[2, PType]
  for i in 0..1:
    rangeT[i] = range[i].typ.skipTypes({tyStatic}).skipIntLit

  let hasUnknownTypes = c.inGenericContext > 0 and
    rangeT[0].kind == tyFromExpr or rangeT[1].kind == tyFromExpr

  if not hasUnknownTypes:
    if not sameType(rangeT[0].skipTypes({tyRange}), rangeT[1].skipTypes({tyRange})):
      localError(c.config, n.info, "type mismatch")
    elif not rangeT[0].isOrdinalType and rangeT[0].kind notin tyFloat..tyFloat128 or
        rangeT[0].kind == tyBool:
      localError(c.config, n.info, "ordinal or float type expected")
    elif enumHasHoles(rangeT[0]):
      localError(c.config, n.info, "enum '$1' has holes" % typeToString(rangeT[0]))

  for i in 0..1:
    if hasUnresolvedArgs(c, range[i]):
      result.n.addSon makeStaticExpr(c, range[i])
      result.flags.incl tfUnresolved
    else:
      result.n.addSon semConstExpr(c, range[i])

  if weakLeValue(result.n[0], result.n[1]) == impNo:
    localError(c.config, n.info, "range is empty")

  result[0] = rangeT[0]

proc semRange(c: PContext, n: PNode, prev: PType): PType =
  result = nil
  if sonsLen(n) == 2:
    if isRange(n[1]):
      result = semRangeAux(c, n[1], prev)
      let n = result.n
      if n.sons[0].kind in {nkCharLit..nkUInt64Lit} and n.sons[0].intVal > 0:
        incl(result.flags, tfNeedsInit)
      elif n.sons[1].kind in {nkCharLit..nkUInt64Lit} and n.sons[1].intVal < 0:
        incl(result.flags, tfNeedsInit)
      elif n.sons[0].kind in {nkFloatLit..nkFloat64Lit} and
          n.sons[0].floatVal > 0.0:
        incl(result.flags, tfNeedsInit)
      elif n.sons[1].kind in {nkFloatLit..nkFloat64Lit} and
          n.sons[1].floatVal < 0.0:
        incl(result.flags, tfNeedsInit)
    else:
      if n[1].kind == nkInfix and considerQuotedIdent(c, n[1][0]).s == "..<":
        localError(c.config, n[0].info, "range types need to be constructed with '..', '..<' is not supported")
      else:
        localError(c.config, n.sons[0].info, "expected range")
      result = newOrPrevType(tyError, prev, c)
  else:
    localError(c.config, n.info, errXExpectsOneTypeParam % "range")
    result = newOrPrevType(tyError, prev, c)

proc semArrayIndex(c: PContext, n: PNode): PType =
  if isRange(n):
    result = semRangeAux(c, n, nil)
  else:
    let e = semExprWithType(c, n, {efDetermineType})
    if e.typ.kind == tyFromExpr:
      result = makeRangeWithStaticExpr(c, e.typ.n)
    elif e.kind in {nkIntLit..nkUInt64Lit}:
      if e.intVal < 0:
        localError(c.config, n[1].info,
          "Array length can't be negative, but was " & $e.intVal)
      result = makeRangeType(c, 0, e.intVal-1, n.info, e.typ)
    elif e.kind == nkSym and e.typ.kind == tyStatic:
      if e.sym.ast != nil:
        return semArrayIndex(c, e.sym.ast)
      if not isOrdinalType(e.typ.lastSon):
        let info = if n.safeLen > 1: n[1].info else: n.info
        localError(c.config, info, errOrdinalTypeExpected)
      result = makeRangeWithStaticExpr(c, e)
      if c.inGenericContext > 0: result.flags.incl tfUnresolved
    elif e.kind in (nkCallKinds + {nkBracketExpr}) and hasUnresolvedArgs(c, e):
      if not isOrdinalType(e.typ):
        localError(c.config, n[1].info, errOrdinalTypeExpected)
      # This is an int returning call, depending on an
      # yet unknown generic param (see tgenericshardcases).
      # We are going to construct a range type that will be
      # properly filled-out in semtypinst (see how tyStaticExpr
      # is handled there).
      result = makeRangeWithStaticExpr(c, e)
    elif e.kind == nkIdent:
      result = e.typ.skipTypes({tyTypeDesc})
    else:
      let x = semConstExpr(c, e)
      if x.kind in {nkIntLit..nkUInt64Lit}:
        result = makeRangeType(c, 0, x.intVal-1, n.info,
                             x.typ.skipTypes({tyTypeDesc}))
      else:
        result = x.typ.skipTypes({tyTypeDesc})
        #localError(c.config, n[1].info, errConstExprExpected)

proc semArray(c: PContext, n: PNode, prev: PType): PType =
  var base: PType
  if sonsLen(n) == 3:
    # 3 = length(array indx base)
    let indx = semArrayIndex(c, n[1])
    var indxB = indx
    if indxB.kind in {tyGenericInst, tyAlias, tySink}: indxB = lastSon(indxB)
    if indxB.kind notin {tyGenericParam, tyStatic, tyFromExpr}:
      if indxB.skipTypes({tyRange}).kind in {tyUInt, tyUInt64}:
        discard
      elif not isOrdinalType(indxB):
        localError(c.config, n.sons[1].info, errOrdinalTypeExpected)
      elif enumHasHoles(indxB):
        localError(c.config, n.sons[1].info, "enum '$1' has holes" %
                   typeToString(indxB.skipTypes({tyRange})))
    base = semTypeNode(c, n.sons[2], nil)
    # ensure we only construct a tyArray when there was no error (bug #3048):
    result = newOrPrevType(tyArray, prev, c)
    # bug #6682: Do not propagate initialization requirements etc for the
    # index type:
    rawAddSonNoPropagationOfTypeFlags(result, indx)
    addSonSkipIntLit(result, base)
  else:
    localError(c.config, n.info, errArrayExpectsTwoTypeParams)
    result = newOrPrevType(tyError, prev, c)

proc semOrdinal(c: PContext, n: PNode, prev: PType): PType =
  result = newOrPrevType(tyOrdinal, prev, c)
  if sonsLen(n) == 2:
    var base = semTypeNode(c, n.sons[1], nil)
    if base.kind != tyGenericParam:
      if not isOrdinalType(base):
        localError(c.config, n.sons[1].info, errOrdinalTypeExpected)
    addSonSkipIntLit(result, base)
  else:
    localError(c.config, n.info, errXExpectsOneTypeParam % "ordinal")
    result = newOrPrevType(tyError, prev, c)

proc semTypeIdent(c: PContext, n: PNode): PSym =
  if n.kind == nkSym:
    result = getGenSym(c, n.sym)
  else:
    result = pickSym(c, n, {skType, skGenericParam, skParam})
    if result.isNil:
      result = qualifiedLookUp(c, n, {checkAmbiguity, checkUndeclared})
    if result != nil:
      markUsed(c.config, n.info, result, c.graph.usageSym)
      onUse(n.info, result)

      if result.kind == skParam and result.typ.kind == tyTypeDesc:
        # This is a typedesc param. is it already bound?
        # it's not bound when it's used multiple times in the
        # proc signature for example
        if c.inGenericInst > 0:
          let bound = result.typ.sons[0].sym
          if bound != nil: return bound
          return result
        if result.typ.sym == nil:
          localError(c.config, n.info, errTypeExpected)
          return errorSym(c, n)
        result = result.typ.sym.copySym
        result.typ = exactReplica(result.typ)
        result.typ.flags.incl tfUnresolved

      if result.kind == skGenericParam:
        if result.typ.kind == tyGenericParam and result.typ.len == 0 and
           tfWildcard in result.typ.flags:
          # collapse the wild-card param to a type
          result.kind = skType
          result.typ.flags.excl tfWildcard
          return
        else:
          localError(c.config, n.info, errTypeExpected)
          return errorSym(c, n)
      if result.kind != skType and result.magic notin {mStatic, mType, mTypeOf}:
        # this implements the wanted ``var v: V, x: V`` feature ...
        var ov: TOverloadIter
        var amb = initOverloadIter(ov, c, n)
        while amb != nil and amb.kind != skType:
          amb = nextOverloadIter(ov, c, n)
        if amb != nil: result = amb
        else:
          if result.kind != skError: localError(c.config, n.info, errTypeExpected)
          return errorSym(c, n)
      if result.typ.kind != tyGenericParam:
        # XXX get rid of this hack!
        var oldInfo = n.info
        when defined(useNodeIds):
          let oldId = n.id
        reset(n[])
        when defined(useNodeIds):
          n.id = oldId
        n.kind = nkSym
        n.sym = result
        n.info = oldInfo
        n.typ = result.typ
    else:
      localError(c.config, n.info, "identifier expected")
      result = errorSym(c, n)

proc semAnonTuple(c: PContext, n: PNode, prev: PType): PType =
  if sonsLen(n) == 0:
    localError(c.config, n.info, errTypeExpected)
  result = newOrPrevType(tyTuple, prev, c)
  for it in n:
    addSonSkipIntLit(result, semTypeNode(c, it, nil))

proc semTuple(c: PContext, n: PNode, prev: PType): PType =
  var typ: PType
  result = newOrPrevType(tyTuple, prev, c)
  result.n = newNodeI(nkRecList, n.info)
  var check = initIntSet()
  var counter = 0
  for i in ord(n.kind == nkBracketExpr) ..< sonsLen(n):
    var a = n.sons[i]
    if (a.kind != nkIdentDefs): illFormedAst(a, c.config)
    checkMinSonsLen(a, 3, c.config)
    var length = sonsLen(a)
    if a.sons[length - 2].kind != nkEmpty:
      typ = semTypeNode(c, a.sons[length - 2], nil)
    else:
      localError(c.config, a.info, errTypeExpected)
      typ = errorType(c)
    if a.sons[length - 1].kind != nkEmpty:
      localError(c.config, a.sons[length - 1].info, errInitHereNotAllowed)
    for j in 0 .. length - 3:
      var field = newSymG(skField, a.sons[j], c)
      field.typ = typ
      field.position = counter
      inc(counter)
      if containsOrIncl(check, field.name.id):
        localError(c.config, a.sons[j].info, "attempt to redefine: '" & field.name.s & "'")
      else:
        addSon(result.n, newSymNode(field))
        addSonSkipIntLit(result, typ)
      styleCheckDef(c.config, a.sons[j].info, field)
      onDef(field.info, field)
  if result.n.len == 0: result.n = nil
  if isTupleRecursive(result):
    localError(c.config, n.info, errIllegalRecursionInTypeX % typeToString(result))



proc semIdentVis(c: PContext, kind: TSymKind, n: PNode,
                 allowed: TSymFlags): PSym =
  # identifier with visibility
  if n.kind == nkPostfix:
    if sonsLen(n) == 2:
      # for gensym'ed identifiers the identifier may already have been
      # transformed to a symbol and we need to use that here:
      result = newSymG(kind, n.sons[1], c)
      var v = considerQuotedIdent(c, n.sons[0])
      if sfExported in allowed and v.id == ord(wStar):
        incl(result.flags, sfExported)
      else:
        if not (sfExported in allowed):
          localError(c.config, n.sons[0].info, errXOnlyAtModuleScope % "export")
        else:
          localError(c.config, n.sons[0].info, errInvalidVisibilityX % renderTree(n[0]))
    else:
      illFormedAst(n, c.config)
  else:
    result = newSymG(kind, n, c)

proc semIdentWithPragma(c: PContext, kind: TSymKind, n: PNode,
                        allowed: TSymFlags): PSym =
  if n.kind == nkPragmaExpr:
    checkSonsLen(n, 2, c.config)
    result = semIdentVis(c, kind, n.sons[0], allowed)
    case kind
    of skType:
      # process pragmas later, because result.typ has not been set yet
      discard
    of skField: pragma(c, result, n.sons[1], fieldPragmas)
    of skVar:   pragma(c, result, n.sons[1], varPragmas)
    of skLet:   pragma(c, result, n.sons[1], letPragmas)
    of skConst: pragma(c, result, n.sons[1], constPragmas)
    else: discard
  else:
    result = semIdentVis(c, kind, n, allowed)

proc checkForOverlap(c: PContext, t: PNode, currentEx, branchIndex: int) =
  let ex = t[branchIndex][currentEx].skipConv
  for i in 1 .. branchIndex:
    for j in 0 .. sonsLen(t.sons[i]) - 2:
      if i == branchIndex and j == currentEx: break
      if overlap(t.sons[i].sons[j].skipConv, ex):
        localError(c.config, ex.info, errDuplicateCaseLabel)

proc semBranchRange(c: PContext, t, a, b: PNode, covered: var BiggestInt): PNode =
  checkMinSonsLen(t, 1, c.config)
  let ac = semConstExpr(c, a)
  let bc = semConstExpr(c, b)
  let at = fitNode(c, t.sons[0].typ, ac, ac.info).skipConvTakeType
  let bt = fitNode(c, t.sons[0].typ, bc, bc.info).skipConvTakeType

  result = newNodeI(nkRange, a.info)
  result.add(at)
  result.add(bt)
  if emptyRange(ac, bc): localError(c.config, b.info, "range is empty")
  else: covered = covered + getOrdValue(bc) - getOrdValue(ac) + 1

proc semCaseBranchRange(c: PContext, t, b: PNode,
                        covered: var BiggestInt): PNode =
  checkSonsLen(b, 3, c.config)
  result = semBranchRange(c, t, b.sons[1], b.sons[2], covered)

proc semCaseBranchSetElem(c: PContext, t, b: PNode,
                          covered: var BiggestInt): PNode =
  if isRange(b):
    checkSonsLen(b, 3, c.config)
    result = semBranchRange(c, t, b.sons[1], b.sons[2], covered)
  elif b.kind == nkRange:
    checkSonsLen(b, 2, c.config)
    result = semBranchRange(c, t, b.sons[0], b.sons[1], covered)
  else:
    result = fitNode(c, t.sons[0].typ, b, b.info)
    inc(covered)

proc semCaseBranch(c: PContext, t, branch: PNode, branchIndex: int,
                   covered: var BiggestInt) =
  let lastIndex = sonsLen(branch) - 2
  for i in 0..lastIndex:
    var b = branch.sons[i]
    if b.kind == nkRange:
      branch.sons[i] = b
    elif isRange(b):
      branch.sons[i] = semCaseBranchRange(c, t, b, covered)
    else:
      # constant sets and arrays are allowed:
      var r = semConstExpr(c, b)
      if r.kind in {nkCurly, nkBracket} and len(r) == 0  and sonsLen(branch)==2:
        # discarding ``{}`` and ``[]`` branches silently
        delSon(branch, 0)
        return
      elif r.kind notin {nkCurly, nkBracket} or len(r) == 0:
        checkMinSonsLen(t, 1, c.config)
        var tmp = fitNode(c, t.sons[0].typ, r, r.info)
        # the call to fitNode may introduce a call to a converter
        if tmp.kind in {nkHiddenCallConv}: tmp = semConstExpr(c, tmp)
        branch.sons[i] = skipConv(tmp)
        inc(covered)
      else:
        if r.kind == nkCurly:
          r = deduplicate(c.config, r)

        # first element is special and will overwrite: branch.sons[i]:
        branch.sons[i] = semCaseBranchSetElem(c, t, r[0], covered)

        # other elements have to be added to ``branch``
        for j in 1 ..< r.len:
          branch.add(semCaseBranchSetElem(c, t, r[j], covered))
          # caution! last son of branch must be the actions to execute:
          swap(branch.sons[^2], branch.sons[^1])
    checkForOverlap(c, t, i, branchIndex)

  # Elements added above needs to be checked for overlaps.
  for i in lastIndex.succ..(sonsLen(branch) - 2):
    checkForOverlap(c, t, i, branchIndex)

proc toCover(c: PContext, t: PType): BiggestInt =
  let t2 = skipTypes(t, abstractVarRange-{tyTypeDesc})
  if t2.kind == tyEnum and enumHasHoles(t2):
    result = sonsLen(t2.n)
  else:
    result = lengthOrd(c.config, skipTypes(t, abstractVar-{tyTypeDesc}))

proc semRecordNodeAux(c: PContext, n: PNode, check: var IntSet, pos: var int,
                      father: PNode, rectype: PType, hasCaseFields = false)

proc formatMissingEnums(n: PNode): string =
  var coveredCases = initIntSet()
  for i in 1 ..< n.len:
    let ofBranch = n[i]
    for j in 0 ..< ofBranch.len - 1:
      let child = ofBranch[j]
      if child.kind == nkIntLit:
        coveredCases.incl(child.intVal.int)
      elif child.kind == nkRange:
        for k in child[0].intVal.int .. child[1].intVal.int:
          coveredCases.incl k
  for child in n[0].typ.n.sons:
    if child.sym.position notin coveredCases:
      if result.len > 0:
        result.add ", "
      result.add child.sym.name.s

proc semRecordCase(c: PContext, n: PNode, check: var IntSet, pos: var int,
                   father: PNode, rectype: PType) =
  var a = copyNode(n)
  checkMinSonsLen(n, 2, c.config)
  semRecordNodeAux(c, n.sons[0], check, pos, a, rectype, hasCaseFields = true)
  if a.sons[0].kind != nkSym:
    internalError(c.config, "semRecordCase: discriminant is no symbol")
    return
  incl(a.sons[0].sym.flags, sfDiscriminant)
  var covered: BiggestInt = 0
  var chckCovered = false
  var typ = skipTypes(a.sons[0].typ, abstractVar-{tyTypeDesc})
  const shouldChckCovered = {tyInt..tyInt64, tyChar, tyEnum, tyUInt..tyUInt32, tyBool}
  case typ.kind
  of shouldChckCovered:
    chckCovered = true
  of tyFloat..tyFloat128, tyString, tyError:
    discard
  of tyRange:
    if skipTypes(typ.sons[0], abstractInst).kind in shouldChckCovered:
      chckCovered = true
  of tyForward:
    errorUndeclaredIdentifier(c, n.sons[0].info, typ.sym.name.s)
  elif not isOrdinalType(typ):
    localError(c.config, n.sons[0].info, "selector must be of an ordinal type, float or string")
  for i in 1 ..< sonsLen(n):
    var b = copyTree(n.sons[i])
    addSon(a, b)
    case n.sons[i].kind
    of nkOfBranch:
      checkMinSonsLen(b, 2, c.config)
      semCaseBranch(c, a, b, i, covered)
    of nkElse:
      checkSonsLen(b, 1, c.config)
      if chckCovered and covered == toCover(c, a.sons[0].typ):
        localError(c.config, b.info, "invalid else, all cases are already covered")
      chckCovered = false
    else: illFormedAst(n, c.config)
    delSon(b, sonsLen(b) - 1)
    semRecordNodeAux(c, lastSon(n.sons[i]), check, pos, b, rectype, hasCaseFields = true)
  if chckCovered and covered != toCover(c, a.sons[0].typ):
    if a.sons[0].typ.kind == tyEnum:
      localError(c.config, a.info, "not all cases are covered; missing: {$1}" %
        formatMissingEnums(a))
    else:
      localError(c.config, a.info, "not all cases are covered")
  addSon(father, a)

proc semRecordNodeAux(c: PContext, n: PNode, check: var IntSet, pos: var int,
                      father: PNode, rectype: PType, hasCaseFields = false) =
  if n == nil: return
  case n.kind
  of nkRecWhen:
    var branch: PNode = nil   # the branch to take
    for i in 0 ..< sonsLen(n):
      var it = n.sons[i]
      if it == nil: illFormedAst(n, c.config)
      var idx = 1
      case it.kind
      of nkElifBranch:
        checkSonsLen(it, 2, c.config)
        if c.inGenericContext == 0:
          var e = semConstBoolExpr(c, it.sons[0])
          if e.kind != nkIntLit: internalError(c.config, e.info, "semRecordNodeAux")
          elif e.intVal != 0 and branch == nil: branch = it.sons[1]
        else:
          it.sons[0] = forceBool(c, semExprWithType(c, it.sons[0]))
      of nkElse:
        checkSonsLen(it, 1, c.config)
        if branch == nil: branch = it.sons[0]
        idx = 0
      else: illFormedAst(n, c.config)
      if c.inGenericContext > 0:
        # use a new check intset here for each branch:
        var newCheck: IntSet
        assign(newCheck, check)
        var newPos = pos
        var newf = newNodeI(nkRecList, n.info)
        semRecordNodeAux(c, it.sons[idx], newCheck, newPos, newf, rectype)
        it.sons[idx] = if newf.len == 1: newf[0] else: newf
    if c.inGenericContext > 0:
      addSon(father, n)
    elif branch != nil:
      semRecordNodeAux(c, branch, check, pos, father, rectype)
  of nkRecCase:
    semRecordCase(c, n, check, pos, father, rectype)
  of nkNilLit:
    if father.kind != nkRecList: addSon(father, newNodeI(nkRecList, n.info))
  of nkRecList:
    # attempt to keep the nesting at a sane level:
    var a = if father.kind == nkRecList: father else: copyNode(n)
    for i in 0 ..< sonsLen(n):
      semRecordNodeAux(c, n.sons[i], check, pos, a, rectype)
    if a != father: addSon(father, a)
  of nkIdentDefs:
    checkMinSonsLen(n, 3, c.config)
    var length = sonsLen(n)
    var a: PNode
    if father.kind != nkRecList and length>=4: a = newNodeI(nkRecList, n.info)
    else: a = newNodeI(nkEmpty, n.info)
    if n.sons[length-1].kind != nkEmpty:
      localError(c.config, n.sons[length-1].info, errInitHereNotAllowed)
    var typ: PType
    if n.sons[length-2].kind == nkEmpty:
      localError(c.config, n.info, errTypeExpected)
      typ = errorType(c)
    else:
      typ = semTypeNode(c, n.sons[length-2], nil)
      propagateToOwner(rectype, typ)
    var fieldOwner = if c.inGenericContext > 0: c.getCurrOwner
                     else: rectype.sym
    for i in 0 .. sonsLen(n)-3:
      var f = semIdentWithPragma(c, skField, n.sons[i], {sfExported})
      suggestSym(c.config, n.sons[i].info, f, c.graph.usageSym)
      f.typ = typ
      f.position = pos
      if fieldOwner != nil and
         {sfImportc, sfExportc} * fieldOwner.flags != {} and
         not hasCaseFields and f.loc.r == nil:
        f.loc.r = rope(f.name.s)
        f.flags = f.flags + ({sfImportc, sfExportc} * fieldOwner.flags)
      inc(pos)
      if containsOrIncl(check, f.name.id):
        localError(c.config, n.sons[i].info, "attempt to redefine: '" & f.name.s & "'")
      if a.kind == nkEmpty: addSon(father, newSymNode(f))
      else: addSon(a, newSymNode(f))
      styleCheckDef(c.config, f)
      onDef(f.info, f)
    if a.kind != nkEmpty: addSon(father, a)
  of nkSym:
    # This branch only valid during generic object
    # inherited from generic/partial specialized parent second check.
    # There is no branch validity check here
    if containsOrIncl(check, n.sym.name.id):
      localError(c.config, n.info, "attempt to redefine: '" & n.sym.name.s & "'")
    addSon(father, n)
  of nkEmpty: discard
  else: illFormedAst(n, c.config)

proc addInheritedFieldsAux(c: PContext, check: var IntSet, pos: var int,
                           n: PNode) =
  case n.kind
  of nkRecCase:
    if (n.sons[0].kind != nkSym): internalError(c.config, n.info, "addInheritedFieldsAux")
    addInheritedFieldsAux(c, check, pos, n.sons[0])
    for i in 1 ..< sonsLen(n):
      case n.sons[i].kind
      of nkOfBranch, nkElse:
        addInheritedFieldsAux(c, check, pos, lastSon(n.sons[i]))
      else: internalError(c.config, n.info, "addInheritedFieldsAux(record case branch)")
  of nkRecList, nkRecWhen, nkElifBranch, nkElse:
    for i in 0 ..< sonsLen(n):
      addInheritedFieldsAux(c, check, pos, n.sons[i])
  of nkSym:
    incl(check, n.sym.name.id)
    inc(pos)
  else: internalError(c.config, n.info, "addInheritedFieldsAux()")

proc skipGenericInvocation(t: PType): PType {.inline.} =
  result = t
  if result.kind == tyGenericInvocation:
    result = result.sons[0]
  while result.kind in {tyGenericInst, tyGenericBody, tyRef, tyPtr, tyAlias, tySink, tyOwned}:
    result = lastSon(result)

proc addInheritedFields(c: PContext, check: var IntSet, pos: var int,
                        obj: PType) =
  assert obj.kind == tyObject
  if (sonsLen(obj) > 0) and (obj.sons[0] != nil):
    addInheritedFields(c, check, pos, obj.sons[0].skipGenericInvocation)
  addInheritedFieldsAux(c, check, pos, obj.n)

proc semObjectNode(c: PContext, n: PNode, prev: PType; isInheritable: bool): PType =
  if n.sonsLen == 0:
    return newConstraint(c, tyObject)
  var check = initIntSet()
  var pos = 0
  var base, realBase: PType = nil
  # n.sons[0] contains the pragmas (if any). We process these later...
  checkSonsLen(n, 3, c.config)
  if n.sons[1].kind != nkEmpty:
    realBase = semTypeNode(c, n.sons[1].sons[0], nil)
    base = skipTypesOrNil(realBase, skipPtrs)
    if base.isNil:
      localError(c.config, n.info, "cannot inherit from a type that is not an object type")
    else:
      var concreteBase = skipGenericInvocation(base)
      if concreteBase.kind in {tyObject, tyGenericParam,
        tyGenericInvocation} and tfFinal notin concreteBase.flags:
        # we only check fields duplication of object inherited from
        # concrete object. If inheriting from generic object or partial
        # specialized object, there will be second check after instantiation
        # located in semGeneric.
        if concreteBase.kind == tyObject:
          addInheritedFields(c, check, pos, concreteBase)
      else:
        if concreteBase.kind != tyError:
          localError(c.config, n.sons[1].info, "inheritance only works with non-final objects; " &
             "to enable inheritance write '" & typeToString(realBase) & " of RootObj'")
        base = nil
        realBase = nil
  if n.kind != nkObjectTy: internalError(c.config, n.info, "semObjectNode")
  result = newOrPrevType(tyObject, prev, c)
  rawAddSon(result, realBase)
  if realBase == nil and isInheritable:
    result.flags.incl tfInheritable
  if result.n.isNil:
    result.n = newNodeI(nkRecList, n.info)
  else:
    # partial object so add things to the check
    addInheritedFields(c, check, pos, result)
  semRecordNodeAux(c, n.sons[2], check, pos, result.n, result)
  if n.sons[0].kind != nkEmpty:
    # dummy symbol for `pragma`:
    var s = newSymS(skType, newIdentNode(getIdent(c.cache, "dummy"), n.info), c)
    s.typ = result
    pragma(c, s, n.sons[0], typePragmas)
  if base == nil and tfInheritable notin result.flags:
    incl(result.flags, tfFinal)

proc semAnyRef(c: PContext; n: PNode; kind: TTypeKind; prev: PType): PType =
  if n.len < 1:
    result = newConstraint(c, kind)
  else:
    let isCall = int ord(n.kind in nkCallKinds+{nkBracketExpr})
    let n = if n[0].kind == nkBracket: n[0] else: n
    checkMinSonsLen(n, 1, c.config)
    let body = n.lastSon
    var t = if prev != nil and body.kind == nkObjectTy and tfInheritable in prev.flags:
              semObjectNode(c, body, nil, isInheritable=true)
            else:
              semTypeNode(c, body, nil)
    if t.kind == tyTypeDesc and tfUnresolved notin t.flags:
      t = t.base
    if t.kind == tyVoid:
      const kindToStr: array[tyPtr..tyRef, string] = ["ptr", "ref"]
      localError(c.config, n.info, "type '$1 void' is not allowed" % kindToStr[kind])
    result = newOrPrevType(kind, prev, c)
    var isNilable = false
    # check every except the last is an object:
    for i in isCall .. n.len-2:
      let ni = n[i]
      if ni.kind == nkNilLit:
        isNilable = true
      else:
        let region = semTypeNode(c, ni, nil)
        if region.skipTypes({tyGenericInst, tyAlias, tySink}).kind notin {
              tyError, tyObject}:
          message c.config, n[i].info, errGenerated, "region needs to be an object type"
        else:
          message(c.config, n.info, warnDeprecated, "region for pointer types is deprecated")
        addSonSkipIntLit(result, region)
    addSonSkipIntLit(result, t)
    if tfPartial in result.flags:
      if result.lastSon.kind == tyObject: incl(result.lastSon.flags, tfPartial)
    #if not isNilable: result.flags.incl tfNotNil

proc findEnforcedStaticType(t: PType): PType =
  # This handles types such as `static[T] and Foo`,
  # which are subset of `static[T]`, hence they could
  # be treated in the same way
  if t == nil: return nil
  if t.kind == tyStatic: return t
  if t.kind == tyAnd:
    for s in t.sons:
      let t = findEnforcedStaticType(s)
      if t != nil: return t

proc addParamOrResult(c: PContext, param: PSym, kind: TSymKind) =
  if kind == skMacro:
    let staticType = findEnforcedStaticType(param.typ)
    if staticType != nil:
      var a = copySym(param)
      a.typ = staticType.base
      addDecl(c, a)
      #elif param.typ != nil and param.typ.kind == tyTypeDesc:
      #  addDecl(c, param)
    else:
      # within a macro, every param has the type NimNode!
      let nn = getSysSym(c.graph, param.info, "NimNode")
      var a = copySym(param)
      a.typ = nn.typ
      addDecl(c, a)
  else:
    if sfGenSym in param.flags:
      # bug #XXX, fix the gensym'ed parameters owner:
      if param.owner == nil:
        param.owner = getCurrOwner(c)
    else: addDecl(c, param)

template shouldHaveMeta(t) =
  internalAssert c.config, tfHasMeta in t.flags
  # result.lastSon.flags.incl tfHasMeta

proc liftParamType(c: PContext, procKind: TSymKind, genericParams: PNode,
                   paramType: PType, paramName: string,
                   info: TLineInfo, anon = false): PType =
  if paramType == nil: return # (e.g. proc return type)

  proc addImplicitGenericImpl(c: PContext; typeClass: PType, typId: PIdent): PType =
    if genericParams == nil:
      # This happens with anonymous proc types appearing in signatures
      # XXX: we need to lift these earlier
      return
    let finalTypId = if typId != nil: typId
                     else: getIdent(c.cache, paramName & ":type")
    # is this a bindOnce type class already present in the param list?
    for i in 0 ..< genericParams.len:
      if genericParams.sons[i].sym.name.id == finalTypId.id:
        return genericParams.sons[i].typ

    let owner = if typeClass.sym != nil: typeClass.sym
                else: getCurrOwner(c)
    var s = newSym(skType, finalTypId, owner, info)
    if sfExplain in owner.flags: s.flags.incl sfExplain
    if typId == nil: s.flags.incl(sfAnon)
    s.linkTo(typeClass)
    typeClass.flags.incl tfImplicitTypeParam
    s.position = genericParams.len
    genericParams.addSon(newSymNode(s))
    result = typeClass
    addDecl(c, s)

  # XXX: There are codegen errors if this is turned into a nested proc
  template liftingWalk(typ: PType, anonFlag = false): untyped =
    liftParamType(c, procKind, genericParams, typ, paramName, info, anonFlag)
  #proc liftingWalk(paramType: PType, anon = false): PType =

  var paramTypId = if not anon and paramType.sym != nil: paramType.sym.name
                   else: nil

  template maybeLift(typ: PType): untyped =
    let lifted = liftingWalk(typ)
    (if lifted != nil: lifted else: typ)

  template addImplicitGeneric(e): untyped =
    addImplicitGenericImpl(c, e, paramTypId)

  case paramType.kind:
  of tyAnything:
    result = addImplicitGenericImpl(c, newTypeS(tyGenericParam, c), nil)

  of tyStatic:
    if paramType.base.kind != tyNone and paramType.n != nil:
      # this is a concrete static value
      return
    if tfUnresolved in paramType.flags: return # already lifted
    let base = paramType.base.maybeLift
    if base.isMetaType and procKind == skMacro:
      localError(c.config, info, errMacroBodyDependsOnGenericTypes % paramName)
    result = addImplicitGeneric(c.newTypeWithSons(tyStatic, @[base]))
    if result != nil: result.flags.incl({tfHasStatic, tfUnresolved})

  of tyTypeDesc:
    if tfUnresolved notin paramType.flags:
      # naked typedescs are not bindOnce types
      if paramType.base.kind == tyNone and paramTypId != nil and
          (paramTypId.id == getIdent(c.cache, "typedesc").id or
          paramTypId.id == getIdent(c.cache, "type").id):
        # XXX Why doesn't this check for tyTypeDesc instead?
        paramTypId = nil
      let t = c.newTypeWithSons(tyTypeDesc, @[paramType.base])
      incl t.flags, tfCheckedForDestructor
      result = addImplicitGeneric(t)

  of tyDistinct:
    if paramType.sonsLen == 1:
      # disable the bindOnce behavior for the type class
      result = liftingWalk(paramType.base, true)

  of tyAlias, tyOwned:
    result = liftingWalk(paramType.base)

  of tySequence, tySet, tyArray, tyOpenArray,
     tyVar, tyLent, tyPtr, tyRef, tyProc:
    # XXX: this is a bit strange, but proc(s: seq)
    # produces tySequence(tyGenericParam, tyNone).
    # This also seems to be true when creating aliases
    # like: type myseq = distinct seq.
    # Maybe there is another better place to associate
    # the seq type class with the seq identifier.
    if paramType.kind == tySequence and paramType.lastSon.kind == tyNone:
      let typ = c.newTypeWithSons(tyBuiltInTypeClass,
                                  @[newTypeS(paramType.kind, c)])
      result = addImplicitGeneric(typ)
    else:
      for i in 0 ..< paramType.len:
        if paramType.sons[i] == paramType:
          globalError(c.config, info, errIllegalRecursionInTypeX % typeToString(paramType))
        var lifted = liftingWalk(paramType.sons[i])
        if lifted != nil:
          paramType.sons[i] = lifted
          result = paramType

  of tyGenericBody:
    result = newTypeS(tyGenericInvocation, c)
    result.rawAddSon(paramType)

    for i in 0 .. paramType.sonsLen - 2:
      if paramType.sons[i].kind == tyStatic:
        var staticCopy = paramType.sons[i].exactReplica
        staticCopy.flags.incl tfInferrableStatic
        result.rawAddSon staticCopy
      else:
        result.rawAddSon newTypeS(tyAnything, c)

    if paramType.lastSon.kind == tyUserTypeClass:
      result.kind = tyUserTypeClassInst
      result.rawAddSon paramType.lastSon
      return addImplicitGeneric(result)

    let x = instGenericContainer(c, paramType.sym.info, result,
                                  allowMetaTypes = true)
    result = newTypeWithSons(c, tyCompositeTypeClass, @[paramType, x])
    #result = newTypeS(tyCompositeTypeClass, c)
    #for i in 0..<x.len: result.rawAddSon(x.sons[i])
    result = addImplicitGeneric(result)

  of tyGenericInst:
    if paramType.lastSon.kind == tyUserTypeClass:
      var cp = copyType(paramType, getCurrOwner(c), false)
      cp.kind = tyUserTypeClassInst
      return addImplicitGeneric(cp)

    for i in 1 .. paramType.len-2:
      var lifted = liftingWalk(paramType.sons[i])
      if lifted != nil:
        paramType.sons[i] = lifted
        result = paramType
        result.lastSon.shouldHaveMeta

    let liftBody = liftingWalk(paramType.lastSon, true)
    if liftBody != nil:
      result = liftBody
      result.flags.incl tfHasMeta
      #result.shouldHaveMeta

  of tyGenericInvocation:
    for i in 1 ..< paramType.len:
      let lifted = liftingWalk(paramType.sons[i])
      if lifted != nil: paramType.sons[i] = lifted

    let body = paramType.base
    if body.kind in {tyForward, tyError}:
      # this may happen for proc type appearing in a type section
      # before one of its param types
      return

    if body.lastSon.kind == tyUserTypeClass:
      let expanded = instGenericContainer(c, info, paramType,
                                          allowMetaTypes = true)
      result = liftingWalk(expanded, true)

  of tyUserTypeClasses, tyBuiltInTypeClass, tyCompositeTypeClass,
     tyAnd, tyOr, tyNot:
    result = addImplicitGeneric(copyType(paramType, getCurrOwner(c), false))

  of tyGenericParam:
    markUsed(c.config, paramType.sym.info, paramType.sym, c.graph.usageSym)
    onUse(paramType.sym.info, paramType.sym)
    if tfWildcard in paramType.flags:
      paramType.flags.excl tfWildcard
      paramType.sym.kind = skType

  else: discard

  # result = liftingWalk(paramType)

proc semParamType(c: PContext, n: PNode, constraint: var PNode): PType =
  if n.kind == nkCurlyExpr:
    result = semTypeNode(c, n.sons[0], nil)
    constraint = semNodeKindConstraints(n, c.config, 1)
  elif n.kind == nkCall and
      n[0].kind in {nkIdent, nkSym, nkOpenSymChoice, nkClosedSymChoice} and
      considerQuotedIdent(c, n[0]).s == "{}":
    result = semTypeNode(c, n[1], nil)
    constraint = semNodeKindConstraints(n, c.config, 2)
  else:
    result = semTypeNode(c, n, nil)

proc newProcType(c: PContext; info: TLineInfo; prev: PType = nil): PType =
  result = newOrPrevType(tyProc, prev, c)
  result.callConv = lastOptionEntry(c).defaultCC
  result.n = newNodeI(nkFormalParams, info)
  rawAddSon(result, nil) # return type
  # result.n[0] used to be `nkType`, but now it's `nkEffectList` because
  # the effects are now stored in there too ... this is a bit hacky, but as
  # usual we desperately try to save memory:
  addSon(result.n, newNodeI(nkEffectList, info))

proc semProcTypeNode(c: PContext, n, genericParams: PNode,
                     prev: PType, kind: TSymKind; isType=false): PType =
  # for historical reasons (code grows) this is invoked for parameter
  # lists too and then 'isType' is false.
  checkMinSonsLen(n, 1, c.config)
  result = newProcType(c, n.info, prev)
  var check = initIntSet()
  var counter = 0

  for i in 1 ..< n.len:
    var a = n.sons[i]
    if a.kind != nkIdentDefs:
      # for some generic instantiations the passed ':env' parameter
      # for closures has already been produced (see bug #898). We simply
      # skip this parameter here. It'll then be re-generated in another LL
      # pass over this instantiation:
      if a.kind == nkSym and sfFromGeneric in a.sym.flags: continue
      illFormedAst(a, c.config)

    checkMinSonsLen(a, 3, c.config)
    var
      typ: PType = nil
      def: PNode = nil
      constraint: PNode = nil
      length = sonsLen(a)
      hasType = a.sons[length-2].kind != nkEmpty
      hasDefault = a.sons[length-1].kind != nkEmpty

    if hasType:
      typ = semParamType(c, a.sons[length-2], constraint)
      var owner = getCurrOwner(c).owner
      # TODO: Disallow typed/untyped in procs in the compiler/stdlib
      if (owner.kind != skModule or owner.owner.name.s != "stdlib") and
        kind == skProc and (typ.kind == tyTyped or typ.kind == tyUntyped):
          localError(c.config, a.sons[length-2].info, "'" & typ.sym.name.s & "' is only allowed in templates and macros")

    if hasDefault:
      def = a[^1]
      block determineType:
        if genericParams != nil and genericParams.len > 0:
          def = semGenericStmt(c, def)
          if hasUnresolvedArgs(c, def):
            def.typ = makeTypeFromExpr(c, def.copyTree)
            break determineType

        def = semExprWithType(c, def, {efDetermineType})
        if def.referencesAnotherParam(getCurrOwner(c)):
          def.flags.incl nfDefaultRefsParam

      if typ == nil:
        typ = def.typ
        if isEmptyContainer(typ):
          localError(c.config, a.info, "cannot infer the type of parameter '" & a[0].ident.s & "'")

        if typ.kind == tyTypeDesc:
          # consider a proc such as:
          # proc takesType(T = int)
          # a naive analysis may conclude that the proc type is type[int]
          # which will prevent other types from matching - clearly a very
          # surprising behavior. We must instead fix the expected type of
          # the proc to be the unbound typedesc type:
          typ = newTypeWithSons(c, tyTypeDesc, @[newTypeS(tyNone, c)])
          typ.flags.incl tfCheckedForDestructor

      else:
        # if def.typ != nil and def.typ.kind != tyNone:
        # example code that triggers it:
        # proc sort[T](cmp: proc(a, b: T): int = cmp)
        if not containsGenericType(typ):
          # check type compatibility between def.typ and typ:
          def = fitNode(c, typ, def, def.info)
        elif typ.kind == tyStatic:
          def = semConstExpr(c, def)
          def = fitNode(c, typ, def, def.info)

    if not hasType and not hasDefault:
      if isType: localError(c.config, a.info, "':' expected")
      if kind in {skTemplate, skMacro}:
        typ = newTypeS(tyUntyped, c)
    elif skipTypes(typ, {tyGenericInst, tyAlias, tySink}).kind == tyVoid:
      continue

    for j in 0 .. length-3:
      var arg = newSymG(skParam, a.sons[j], c)
      if not hasType and not hasDefault and kind notin {skTemplate, skMacro}:
        let param = strTableGet(c.signatures, arg.name)
        if param != nil: typ = param.typ
        else:
          localError(c.config, a.info, "typeless parameters are obsolete")
          typ = errorType(c)
      let lifted = liftParamType(c, kind, genericParams, typ,
                                 arg.name.s, arg.info)
      let finalType = if lifted != nil: lifted else: typ.skipIntLit
      arg.typ = finalType
      arg.position = counter
      arg.constraint = constraint
      inc(counter)
      if def != nil and def.kind != nkEmpty:
        arg.ast = copyTree(def)
      if containsOrIncl(check, arg.name.id):
        localError(c.config, a.sons[j].info, "attempt to redefine: '" & arg.name.s & "'")
      addSon(result.n, newSymNode(arg))
      rawAddSon(result, finalType)
      addParamOrResult(c, arg, kind)
      styleCheckDef(c.config, a.sons[j].info, arg)
      onDef(a[j].info, arg)

  var r: PType
  if n.sons[0].kind != nkEmpty:
    r = semTypeNode(c, n.sons[0], nil)

  if r != nil and kind in {skMacro, skTemplate} and r.kind == tyTyped:
    # XXX: To implement the propesed change in the warning, just
    # delete this entire if block. The rest is (at least at time of
    # writing this comment) already implemented.
    let info = n.sons[0].info
    const msg = "`typed` will change its meaning in future versions of Nim. " &
                "`void` or no return type declaration at all has the same " &
                "meaning as the current meaning of `typed` as return type " &
                "declaration."
    message(c.config, info, warnDeprecated, msg)
    r = nil

  if r != nil:
    # turn explicit 'void' return type into 'nil' because the rest of the
    # compiler only checks for 'nil':
    if skipTypes(r, {tyGenericInst, tyAlias, tySink}).kind != tyVoid:
      if kind notin {skMacro, skTemplate} and r.kind in {tyTyped, tyUntyped}:
        localError(c.config, n.sons[0].info, "return type '" & typeToString(r) &
            "' is only valid for macros and templates")
      # 'auto' as a return type does not imply a generic:
      elif r.kind == tyAnything:
        # 'p(): auto' and 'p(): expr' are equivalent, but the rest of the
        # compiler is hardly aware of 'auto':
<<<<<<< HEAD
        r = newTypeS(tyExpr, c)
      elif r.kind == tyStatic:
        # type allowed should forbid this type
        discard
=======
        r = newTypeS(tyUntyped, c)
>>>>>>> a4c613c1
      else:
        if r.sym == nil or sfAnon notin r.sym.flags:
          let lifted = liftParamType(c, kind, genericParams, r, "result",
                                     n.sons[0].info)
          if lifted != nil:
            r = lifted
            #if r.kind != tyGenericParam:
            #echo "came here for ", typeToString(r)
            r.flags.incl tfRetType
        r = skipIntLit(r)
        if kind == skIterator:
          # see tchainediterators
          # in cases like iterator foo(it: iterator): type(it)
          # we don't need to change the return type to iter[T]
          result.flags.incl tfIterator
          # XXX Would be nice if we could get rid of this
      result.sons[0] = r
      let oldFlags = result.flags
      propagateToOwner(result, r)
      if oldFlags != result.flags:
        # XXX This rather hacky way keeps 'tflatmap' compiling:
        if tfHasMeta notin oldFlags:
          result.flags.excl tfHasMeta
      result.n.typ = r

  if genericParams != nil and genericParams.len > 0:
    for n in genericParams:
      if {sfUsed, sfAnon} * n.sym.flags == {}:
        result.flags.incl tfUnresolved

      if tfWildcard in n.sym.typ.flags:
        n.sym.kind = skType
        n.sym.typ.flags.excl tfWildcard

proc semStmtListType(c: PContext, n: PNode, prev: PType): PType =
  checkMinSonsLen(n, 1, c.config)
  var length = sonsLen(n)
  for i in 0 .. length - 2:
    n.sons[i] = semStmt(c, n.sons[i], {})
  if length > 0:
    result = semTypeNode(c, n.sons[length - 1], prev)
    n.typ = result
    n.sons[length - 1].typ = result
  else:
    result = nil

proc semBlockType(c: PContext, n: PNode, prev: PType): PType =
  inc(c.p.nestedBlockCounter)
  checkSonsLen(n, 2, c.config)
  openScope(c)
  if n.sons[0].kind notin {nkEmpty, nkSym}:
    addDecl(c, newSymS(skLabel, n.sons[0], c))
  result = semStmtListType(c, n.sons[1], prev)
  n.sons[1].typ = result
  n.typ = result
  closeScope(c)
  dec(c.p.nestedBlockCounter)

proc semGenericParamInInvocation(c: PContext, n: PNode): PType =
  result = semTypeNode(c, n, nil)
  n.typ = makeTypeDesc(c, result)

proc semObjectTypeForInheritedGenericInst(c: PContext, n: PNode, t: PType) =
  var
    check = initIntSet()
    pos = 0
  let
    realBase = t.sons[0]
    base = skipTypesOrNil(realBase, skipPtrs)
  if base.isNil:
    localError(c.config, n.info, errIllegalRecursionInTypeX % "object")
  else:
    let concreteBase = skipGenericInvocation(base)
    if concreteBase.kind == tyObject and tfFinal notin concreteBase.flags:
      addInheritedFields(c, check, pos, concreteBase)
    else:
      if concreteBase.kind != tyError:
        localError(c.config, n.info, errInheritanceOnlyWithNonFinalObjects)
  var newf = newNodeI(nkRecList, n.info)
  semRecordNodeAux(c, t.n, check, pos, newf, t)

proc semGeneric(c: PContext, n: PNode, s: PSym, prev: PType): PType =
  if s.typ == nil:
    localError(c.config, n.info, "cannot instantiate the '$1' $2" %
                       [s.name.s, ($s.kind).substr(2).toLowerAscii])
    return newOrPrevType(tyError, prev, c)

  var t = s.typ
  if t.kind == tyCompositeTypeClass and t.base.kind == tyGenericBody:
    t = t.base

  result = newOrPrevType(tyGenericInvocation, prev, c)
  addSonSkipIntLit(result, t)

  template addToResult(typ) =
    if typ.isNil:
      internalAssert c.config, false
      rawAddSon(result, typ)
    else: addSonSkipIntLit(result, typ)

  if t.kind == tyForward:
    for i in 1 ..< sonsLen(n):
      var elem = semGenericParamInInvocation(c, n.sons[i])
      addToResult(elem)
    return
  elif t.kind != tyGenericBody:
    # we likely got code of the form TypeA[TypeB] where TypeA is
    # not generic.
    localError(c.config, n.info, errNoGenericParamsAllowedForX % s.name.s)
    return newOrPrevType(tyError, prev, c)
  else:
    var m = newCandidate(c, t)
    m.isNoCall = true
    matches(c, n, copyTree(n), m)

    if m.state != csMatch:
      let err = "cannot instantiate " & typeToString(t) & "\n" &
                "got: <" & describeArgs(c, n) & ">\n" &
                "but expected: <" & describeArgs(c, t.n, 0) & ">"
      localError(c.config, n.info, errGenerated, err)
      return newOrPrevType(tyError, prev, c)

    var isConcrete = true

    for i in 1 ..< m.call.len:
      var typ = m.call[i].typ
      if typ.kind == tyTypeDesc and typ.sons[0].kind == tyNone:
        isConcrete = false
        addToResult(typ)
      else:
        typ = typ.skipTypes({tyTypeDesc})
        if containsGenericType(typ): isConcrete = false
        addToResult(typ)

    if isConcrete:
      if s.ast == nil and s.typ.kind != tyCompositeTypeClass:
        # XXX: What kind of error is this? is it still relevant?
        localError(c.config, n.info, errCannotInstantiateX % s.name.s)
        result = newOrPrevType(tyError, prev, c)
      else:
        result = instGenericContainer(c, n.info, result,
                                      allowMetaTypes = false)

  # special check for generic object with
  # generic/partial specialized parent
  let tx = result.skipTypes(abstractPtrs, 50)
  if tx.isNil or isTupleRecursive(tx):
    localError(c.config, n.info, "illegal recursion in type '$1'" % typeToString(result[0]))
    return errorType(c)
  if tx != result and tx.kind == tyObject and tx.sons[0] != nil:
    semObjectTypeForInheritedGenericInst(c, n, tx)

proc maybeAliasType(c: PContext; typeExpr, prev: PType): PType =
  if typeExpr.kind in {tyObject, tyEnum, tyDistinct, tyForward} and prev != nil:
    result = newTypeS(tyAlias, c)
    result.rawAddSon typeExpr
    result.sym = prev.sym
    assignType(prev, result)

proc fixupTypeOf(c: PContext, prev: PType, typExpr: PNode) =
  if prev != nil:
    let result = newTypeS(tyAlias, c)
    result.rawAddSon typExpr.typ
    result.sym = prev.sym
    assignType(prev, result)

proc semTypeExpr(c: PContext, n: PNode; prev: PType): PType =
  var n = semExprWithType(c, n, {efDetermineType})
  if n.typ.kind == tyTypeDesc:
    result = n.typ.base
    # fix types constructed by macros/template:
    if prev != nil and prev.sym != nil:
      if result.sym.isNil:
        # Behold! you're witnessing enormous power yielded
        # by macros. Only macros can summon unnamed types
        # and cast spell upon AST. Here we need to give
        # it a name taken from left hand side's node
        result.sym = prev.sym
        result.sym.typ = result
      else:
        # Less powerful routine like template do not have
        # the ability to produce unnamed types. But still
        # it has wild power to push a type a bit too far.
        # So we need to hold it back using alias and prevent
        # unnecessary new type creation
        let alias = maybeAliasType(c, result, prev)
        if alias != nil: result = alias
  else:
    localError(c.config, n.info, "expected type, but got: " & n.renderTree)
    result = errorType(c)

proc freshType(res, prev: PType): PType {.inline.} =
  if prev.isNil:
    result = copyType(res, res.owner, keepId=false)
  else:
    result = res

template modifierTypeKindOfNode(n: PNode): TTypeKind =
  case n.kind
  of nkVarTy: tyVar
  of nkRefTy: tyRef
  of nkPtrTy: tyPtr
  of nkStaticTy: tyStatic
  of nkTypeOfExpr: tyTypeDesc
  else: tyNone

proc semTypeClass(c: PContext, n: PNode, prev: PType): PType =
  # if n.sonsLen == 0: return newConstraint(c, tyTypeClass)
  let
    pragmas = n[1]
    inherited = n[2]

  result = newOrPrevType(tyUserTypeClass, prev, c)
  result.flags.incl tfCheckedForDestructor
  var owner = getCurrOwner(c)
  var candidateTypeSlot = newTypeWithSons(owner, tyAlias, @[c.errorType])
  result.sons = @[candidateTypeSlot]
  result.n = n

  if inherited.kind != nkEmpty:
    for n in inherited.sons:
      let typ = semTypeNode(c, n, nil)
      result.sons.add(typ)

  openScope(c)
  for param in n[0]:
    var
      dummyName: PNode
      dummyType: PType

    let modifier = param.modifierTypeKindOfNode

    if modifier != tyNone:
      dummyName = param[0]
      dummyType = c.makeTypeWithModifier(modifier, candidateTypeSlot)
      if modifier == tyTypeDesc:
        dummyType.flags.incl tfConceptMatchedTypeSym
        dummyType.flags.incl tfCheckedForDestructor
    else:
      dummyName = param
      dummyType = candidateTypeSlot

    # this can be true for 'nim check' on incomplete concepts,
    # see bug #8230
    if dummyName.kind == nkEmpty: continue

    internalAssert c.config, dummyName.kind == nkIdent
    var dummyParam = newSym(if modifier == tyTypeDesc: skType else: skVar,
                            dummyName.ident, owner, param.info)
    dummyParam.typ = dummyType
    incl dummyParam.flags, sfUsed
    addDecl(c, dummyParam)

  result.n[3] = semConceptBody(c, n[3])
  closeScope(c)

proc semProcTypeWithScope(c: PContext, n: PNode,
                        prev: PType, kind: TSymKind): PType =
  checkSonsLen(n, 2, c.config)
  openScope(c)
  result = semProcTypeNode(c, n.sons[0], nil, prev, kind, isType=true)
  # start with 'ccClosure', but of course pragmas can overwrite this:
  result.callConv = ccClosure
  # dummy symbol for `pragma`:
  var s = newSymS(kind, newIdentNode(getIdent(c.cache, "dummy"), n.info), c)
  s.typ = result
  if n.sons[1].kind != nkEmpty and n.sons[1].len > 0:
    pragma(c, s, n.sons[1], procTypePragmas)
    when useEffectSystem: setEffectsForProcType(c.graph, result, n.sons[1])
  closeScope(c)

proc symFromExpectedTypeNode(c: PContext, n: PNode): PSym =
  if n.kind == nkType:
    result = symFromType(c, n.typ, n.info)
  else:
    localError(c.config, n.info, errTypeExpected)
    result = errorSym(c, n)

proc semStaticType(c: PContext, childNode: PNode, prev: PType): PType =
  result = newOrPrevType(tyStatic, prev, c)
  var base = semTypeNode(c, childNode, nil).skipTypes({tyTypeDesc, tyAlias})
  result.rawAddSon(base)
  result.flags.incl tfHasStatic

proc semTypeof(c: PContext; n: PNode; prev: PType): PType =
  openScope(c)
  let t = semExprWithType(c, n, {efInTypeof})
  closeScope(c)
  fixupTypeOf(c, prev, t)
  result = t.typ

proc semTypeof2(c: PContext; n: PNode; prev: PType): PType =
  openScope(c)
  var m = BiggestInt 1 # typeOfIter
  if n.len == 3:
    let mode = semConstExpr(c, n[2])
    if mode.kind != nkIntLit:
      localError(c.config, n.info, "typeof: cannot evaluate 'mode' parameter at compile-time")
    else:
      m = mode.intVal
  let t = semExprWithType(c, n[1], if m == 1: {efInTypeof} else: {})
  closeScope(c)
  fixupTypeOf(c, prev, t)
  result = t.typ

proc semTypeNode(c: PContext, n: PNode, prev: PType): PType =
  result = nil
  inc c.inTypeContext

  if c.config.cmd == cmdIdeTools: suggestExpr(c, n)
  case n.kind
  of nkEmpty: result = n.typ
  of nkTypeOfExpr:
    # for ``type(countup(1,3))``, see ``tests/ttoseq``.
    checkSonsLen(n, 1, c.config)
    result = semTypeof(c, n.sons[0], prev)
    if result.kind == tyTypeDesc: result.flags.incl tfExplicit
  of nkPar:
    if sonsLen(n) == 1: result = semTypeNode(c, n.sons[0], prev)
    else:
      result = semAnonTuple(c, n, prev)
  of nkTupleConstr: result = semAnonTuple(c, n, prev)
  of nkCallKinds:
    let x = n[0]
    let ident = case x.kind
                of nkIdent: x.ident
                of nkSym: x.sym.name
                of nkClosedSymChoice, nkOpenSymChoice: x[0].sym.name
                else: nil
    if ident != nil and ident.s == "[]":
      let b = newNodeI(nkBracketExpr, n.info)
      for i in 1..<n.len: b.add(n[i])
      result = semTypeNode(c, b, prev)
    elif ident != nil and ident.id == ord(wDotDot):
      result = semRangeAux(c, n, prev)
    elif n[0].kind == nkNilLit and n.len == 2:
      result = semTypeNode(c, n.sons[1], prev)
      if result.skipTypes({tyGenericInst, tyAlias, tySink, tyOwned}).kind in NilableTypes+GenericTypes:
        if tfNotNil in result.flags:
          result = freshType(result, prev)
          result.flags.excl(tfNotNil)
      else:
        localError(c.config, n.info, errGenerated, "invalid type")
    elif n[0].kind notin nkIdentKinds:
      result = semTypeExpr(c, n, prev)
    else:
      let op = considerQuotedIdent(c, n.sons[0])
      if op.id in {ord(wAnd), ord(wOr)} or op.s == "|":
        checkSonsLen(n, 3, c.config)
        var
          t1 = semTypeNode(c, n.sons[1], nil)
          t2 = semTypeNode(c, n.sons[2], nil)
        if t1 == nil:
          localError(c.config, n.sons[1].info, errTypeExpected)
          result = newOrPrevType(tyError, prev, c)
        elif t2 == nil:
          localError(c.config, n.sons[2].info, errTypeExpected)
          result = newOrPrevType(tyError, prev, c)
        else:
          result = if op.id == ord(wAnd): makeAndType(c, t1, t2)
                   else: makeOrType(c, t1, t2)
      elif op.id == ord(wNot):
        case n.len
        of 3:
          result = semTypeNode(c, n.sons[1], prev)
          if result.skipTypes({tyGenericInst, tyAlias, tySink, tyOwned}).kind in NilableTypes+GenericTypes+{tyForward} and
              n.sons[2].kind == nkNilLit:
            result = freshType(result, prev)
            result.flags.incl(tfNotNil)
            if notnil notin c.features:
              localError(c.config, n.info, "enable the 'not nil' annotation with {.experimental: \"notnil\".}")
          else:
            localError(c.config, n.info, errGenerated, "invalid type")
        of 2:
          let negated = semTypeNode(c, n.sons[1], prev)
          result = makeNotType(c, negated)
        else:
          localError(c.config, n.info, errGenerated, "invalid type")
      elif op.id == ord(wPtr):
        result = semAnyRef(c, n, tyPtr, prev)
      elif op.id == ord(wRef):
        result = semAnyRef(c, n, tyRef, prev)
      elif op.id == ord(wType):
        checkSonsLen(n, 2, c.config)
        result = semTypeof(c, n[1], prev)
      elif op.s == "typeof" and n[0].kind == nkSym and n[0].sym.magic == mTypeof:
        result = semTypeOf2(c, n, prev)
      else:
        if c.inGenericContext > 0 and n.kind == nkCall:
          result = makeTypeFromExpr(c, n.copyTree)
        else:
          result = semTypeExpr(c, n, prev)
  of nkWhenStmt:
    var whenResult = semWhen(c, n, false)
    if whenResult.kind == nkStmtList: whenResult.kind = nkStmtListType
    result = semTypeNode(c, whenResult, prev)
  of nkBracketExpr:
    checkMinSonsLen(n, 2, c.config)
    var head = n.sons[0]
    var s = if head.kind notin nkCallKinds: semTypeIdent(c, head)
            else: symFromExpectedTypeNode(c, semExpr(c, head))
    case s.magic
    of mArray: result = semArray(c, n, prev)
    of mOpenArray: result = semContainer(c, n, tyOpenArray, "openarray", prev)
    of mUncheckedArray: result = semContainer(c, n, tyUncheckedArray, "UncheckedArray", prev)
    of mRange: result = semRange(c, n, prev)
    of mSet: result = semSet(c, n, prev)
    of mOrdinal: result = semOrdinal(c, n, prev)
    of mSeq:
      if c.config.selectedGc == gcDestructors and optNimV2 notin c.config.globalOptions:
        let s = c.graph.sysTypes[tySequence]
        assert s != nil
        assert prev == nil
        result = copyType(s, s.owner, keepId=false)
        # Remove the 'T' parameter from tySequence:
        result.sons.setLen 0
        result.n = nil
        result.flags = {tfHasAsgn}
        semContainerArg(c, n, "seq", result)
        if result.len > 0:
          var base = result[0]
          if base.kind in {tyGenericInst, tyAlias, tySink}: base = lastSon(base)
          if not containsGenericType(base):
            # base.kind != tyGenericParam:
            c.typesWithOps.add((result, result))
      else:
        result = semContainer(c, n, tySequence, "seq", prev)
        if c.config.selectedGc == gcDestructors:
          incl result.flags, tfHasAsgn
    of mOpt: result = semContainer(c, n, tyOpt, "opt", prev)
    of mVarargs: result = semVarargs(c, n, prev)
    of mTypeDesc, mType, mTypeOf:
      result = makeTypeDesc(c, semTypeNode(c, n[1], nil))
      result.flags.incl tfExplicit
    of mStatic:
      result = semStaticType(c, n[1], prev)
    of mExpr:
      result = semTypeNode(c, n.sons[0], nil)
      if result != nil:
        result = copyType(result, getCurrOwner(c), false)
        for i in 1 ..< n.len:
          result.rawAddSon(semTypeNode(c, n.sons[i], nil))
    of mDistinct:
      result = newOrPrevType(tyDistinct, prev, c)
      addSonSkipIntLit(result, semTypeNode(c, n[1], nil))
    of mVar:
      result = newOrPrevType(tyVar, prev, c)
      var base = semTypeNode(c, n.sons[1], nil)
      if base.kind in {tyVar, tyLent}:
        localError(c.config, n.info, "type 'var var' is not allowed")
        base = base.sons[0]
      addSonSkipIntLit(result, base)
    of mRef: result = semAnyRef(c, n, tyRef, prev)
    of mPtr: result = semAnyRef(c, n, tyPtr, prev)
    of mTuple: result = semTuple(c, n, prev)
    else: result = semGeneric(c, n, s, prev)
  of nkDotExpr:
    let typeExpr = semExpr(c, n)
    if typeExpr.typ.isNil:
      localError(c.config, n.info, "object constructor needs an object type;" &
          " for named arguments use '=' instead of ':'")
      result = errorType(c)
    elif typeExpr.typ.kind == tyFromExpr:
      result = typeExpr.typ
    elif typeExpr.typ.kind != tyTypeDesc:
      localError(c.config, n.info, errTypeExpected)
      result = errorType(c)
    else:
      result = typeExpr.typ.base
      if result.isMetaType and
         result.kind != tyUserTypeClass:
           # the dot expression may refer to a concept type in
           # a different module. allow a normal alias then.
        let preprocessed = semGenericStmt(c, n)
        result = makeTypeFromExpr(c, preprocessed.copyTree)
      else:
        let alias = maybeAliasType(c, result, prev)
        if alias != nil: result = alias
  of nkIdent, nkAccQuoted:
    var s = semTypeIdent(c, n)
    if s.typ == nil:
      if s.kind != skError: localError(c.config, n.info, errTypeExpected)
      result = newOrPrevType(tyError, prev, c)
    elif s.kind == skParam and s.typ.kind == tyTypeDesc:
      internalAssert c.config, s.typ.base.kind != tyNone and prev == nil
      result = s.typ.base
    elif prev == nil:
      result = s.typ
    else:
      let alias = maybeAliasType(c, s.typ, prev)
      if alias != nil:
        result = alias
      else:
        assignType(prev, s.typ)
        # bugfix: keep the fresh id for aliases to integral types:
        if s.typ.kind notin {tyBool, tyChar, tyInt..tyInt64, tyFloat..tyFloat128,
                             tyUInt..tyUInt64}:
          prev.id = s.typ.id
        result = prev
  of nkSym:
    let s = getGenSym(c, n.sym)
    if s.typ != nil and (s.kind == skType or s.typ.kind == tyTypeDesc):
      var t =
        if s.kind == skType:
          s.typ
        else:
          internalAssert c.config, s.typ.base.kind != tyNone and prev == nil
          s.typ.base
      let alias = maybeAliasType(c, t, prev)
      if alias != nil:
        result = alias
      elif prev == nil:
        result = t
      else:
        assignType(prev, t)
        result = prev
      markUsed(c.config, n.info, n.sym, c.graph.usageSym)
      onUse(n.info, n.sym)
    else:
      if s.kind != skError: localError(c.config, n.info, errTypeExpected)
      result = newOrPrevType(tyError, prev, c)
  of nkObjectTy: result = semObjectNode(c, n, prev, isInheritable=false)
  of nkTupleTy: result = semTuple(c, n, prev)
  of nkTupleClassTy: result = newConstraint(c, tyTuple)
  of nkTypeClassTy: result = semTypeClass(c, n, prev)
  of nkRefTy: result = semAnyRef(c, n, tyRef, prev)
  of nkPtrTy: result = semAnyRef(c, n, tyPtr, prev)
  of nkVarTy: result = semVarType(c, n, prev)
  of nkDistinctTy: result = semDistinct(c, n, prev)
  of nkStaticTy: result = semStaticType(c, n[0], prev)
  of nkIteratorTy:
    if n.sonsLen == 0:
      result = newTypeS(tyBuiltInTypeClass, c)
      let child = newTypeS(tyProc, c)
      child.flags.incl tfIterator
      result.addSonSkipIntLit(child)
    else:
      result = semProcTypeWithScope(c, n, prev, skIterator)
      result.flags.incl(tfIterator)
      if n.lastSon.kind == nkPragma and hasPragma(n.lastSon, wInline):
        result.callConv = ccInline
      else:
        result.callConv = ccClosure
  of nkProcTy:
    if n.sonsLen == 0:
      result = newConstraint(c, tyProc)
    else:
      result = semProcTypeWithScope(c, n, prev, skProc)
  of nkEnumTy: result = semEnum(c, n, prev)
  of nkType: result = n.typ
  of nkStmtListType: result = semStmtListType(c, n, prev)
  of nkBlockType: result = semBlockType(c, n, prev)
  else:
    localError(c.config, n.info, errTypeExpected)
    result = newOrPrevType(tyError, prev, c)
  n.typ = result
  dec c.inTypeContext
  if false: # c.inTypeContext == 0:
    #if $n == "var seq[StackTraceEntry]":
    #  echo "begin ", n
    instAllTypeBoundOp(c, n.info)

proc setMagicType(conf: ConfigRef; m: PSym, kind: TTypeKind, size: int) =
  # source : https://en.wikipedia.org/wiki/Data_structure_alignment#x86
  m.typ.kind = kind
  m.typ.size = size
  # this usually works for most basic types
  # Assuming that since ARM, ARM64  don't support unaligned access
  # data is aligned to type size
  m.typ.align = size.int16

  # FIXME: proper support for clongdouble should be added.
  # long double size can be 8, 10, 12, 16 bytes depending on platform & compiler
  if conf.target.targetCPU == cpuI386 and size == 8:
    #on Linux/BSD i386, double are aligned to 4bytes (except with -malign-double)
    if kind in {tyFloat64, tyFloat} and
        conf.target.targetOS in {osLinux, osAndroid, osNetbsd, osFreebsd, osOpenbsd, osDragonfly}:
      m.typ.align = 4
    # on i386, all known compiler, 64bits ints are aligned to 4bytes (except with -malign-double)
    elif kind in {tyInt, tyUInt, tyInt64, tyUInt64}:
      m.typ.align = 4
  else:
    discard

proc setMagicIntegral(conf: ConfigRef; m: PSym, kind: TTypeKind, size: int) =
  setMagicType(conf, m, kind, size)
  incl m.typ.flags, tfCheckedForDestructor

proc processMagicType(c: PContext, m: PSym) =
  case m.magic
  of mInt: setMagicIntegral(c.config, m, tyInt, c.config.target.intSize)
  of mInt8: setMagicIntegral(c.config, m, tyInt8, 1)
  of mInt16: setMagicIntegral(c.config, m, tyInt16, 2)
  of mInt32: setMagicIntegral(c.config, m, tyInt32, 4)
  of mInt64: setMagicIntegral(c.config, m, tyInt64, 8)
  of mUInt: setMagicIntegral(c.config, m, tyUInt, c.config.target.intSize)
  of mUInt8: setMagicIntegral(c.config, m, tyUInt8, 1)
  of mUInt16: setMagicIntegral(c.config, m, tyUInt16, 2)
  of mUInt32: setMagicIntegral(c.config, m, tyUInt32, 4)
  of mUInt64: setMagicIntegral(c.config, m, tyUInt64, 8)
  of mFloat: setMagicIntegral(c.config, m, tyFloat, c.config.target.floatSize)
  of mFloat32: setMagicIntegral(c.config, m, tyFloat32, 4)
  of mFloat64: setMagicIntegral(c.config, m, tyFloat64, 8)
  of mFloat128: setMagicIntegral(c.config, m, tyFloat128, 16)
  of mBool: setMagicIntegral(c.config, m, tyBool, 1)
  of mChar: setMagicIntegral(c.config, m, tyChar, 1)
  of mString:
    setMagicType(c.config, m, tyString, szUncomputedSize)
    rawAddSon(m.typ, getSysType(c.graph, m.info, tyChar))
    if c.config.selectedGc == gcDestructors:
      incl m.typ.flags, tfHasAsgn
  of mCstring:
    setMagicIntegral(c.config, m, tyCString, c.config.target.ptrSize)
    rawAddSon(m.typ, getSysType(c.graph, m.info, tyChar))
  of mPointer: setMagicIntegral(c.config, m, tyPointer, c.config.target.ptrSize)
  of mEmptySet:
    setMagicIntegral(c.config, m, tySet, 1)
    rawAddSon(m.typ, newTypeS(tyEmpty, c))
  of mIntSetBaseType: setMagicIntegral(c.config, m, tyRange, c.config.target.intSize)
  of mNil: setMagicType(c.config, m, tyNil, c.config.target.ptrSize)
  of mExpr:
    if m.name.s == "auto":
      setMagicIntegral(c.config, m, tyAnything, 0)
    else:
      setMagicIntegral(c.config, m, tyUntyped, 0)
  of mStmt:
    setMagicIntegral(c.config, m, tyTyped, 0)
  of mTypeDesc, mType:
    setMagicIntegral(c.config, m, tyTypeDesc, 0)
    rawAddSon(m.typ, newTypeS(tyNone, c))
  of mStatic:
    setMagicType(c.config, m, tyStatic, 0)
    rawAddSon(m.typ, newTypeS(tyNone, c))
  of mVoidType:
    setMagicIntegral(c.config, m, tyVoid, 0)
  of mArray:
    setMagicType(c.config, m, tyArray, szUncomputedSize)
  of mOpenArray:
    setMagicType(c.config, m, tyOpenArray, szUncomputedSize)
  of mVarargs:
    setMagicType(c.config, m, tyVarargs, szUncomputedSize)
  of mRange:
    setMagicIntegral(c.config, m, tyRange, szUncomputedSize)
    rawAddSon(m.typ, newTypeS(tyNone, c))
  of mSet:
    setMagicIntegral(c.config, m, tySet, szUncomputedSize)
  of mUncheckedArray:
    setMagicIntegral(c.config, m, tyUncheckedArray, szUncomputedSize)
  of mSeq:
    setMagicType(c.config, m, tySequence, szUncomputedSize)
    if c.config.selectedGc == gcDestructors:
      incl m.typ.flags, tfHasAsgn
    assert c.graph.sysTypes[tySequence] == nil
    c.graph.sysTypes[tySequence] = m.typ
  of mOpt:
    setMagicType(c.config, m, tyOpt, szUncomputedSize)
  of mOrdinal:
    setMagicIntegral(c.config, m, tyOrdinal, szUncomputedSize)
    rawAddSon(m.typ, newTypeS(tyNone, c))
  of mPNimrodNode:
    incl m.typ.flags, tfTriggersCompileTime
    incl m.typ.flags, tfCheckedForDestructor
  of mException: discard
  of mBuiltinType:
    case m.name.s
    of "lent": setMagicType(c.config, m, tyLent, c.config.target.ptrSize)
    of "sink": setMagicType(c.config, m, tySink, szUncomputedSize)
    of "owned":
      setMagicType(c.config, m, tyOwned, c.config.target.ptrSize)
      incl m.typ.flags, tfHasOwned
    else: localError(c.config, m.info, errTypeExpected)
  else: localError(c.config, m.info, errTypeExpected)

proc semGenericConstraints(c: PContext, x: PType): PType =
  result = newTypeWithSons(c, tyGenericParam, @[x])

proc semGenericParamList(c: PContext, n: PNode, father: PType = nil): PNode =
  result = copyNode(n)
  if n.kind != nkGenericParams:
    illFormedAst(n, c.config)
    return
  for i in 0 ..< sonsLen(n):
    var a = n.sons[i]
    if a.kind != nkIdentDefs: illFormedAst(n, c.config)
    let L = a.len
    var def = a[^1]
    let constraint = a[^2]
    var typ: PType

    if constraint.kind != nkEmpty:
      typ = semTypeNode(c, constraint, nil)
      if typ.kind != tyStatic or typ.len == 0:
        if typ.kind == tyTypeDesc:
          if typ.sons[0].kind == tyNone:
            typ = newTypeWithSons(c, tyTypeDesc, @[newTypeS(tyNone, c)])
            incl typ.flags, tfCheckedForDestructor
        else:
          typ = semGenericConstraints(c, typ)

    if def.kind != nkEmpty:
      def = semConstExpr(c, def)
      if typ == nil:
        if def.typ.kind != tyTypeDesc:
          typ = newTypeWithSons(c, tyStatic, @[def.typ])
      else:
        # the following line fixes ``TV2*[T:SomeNumber=TR] = array[0..1, T]``
        # from manyloc/named_argument_bug/triengine:
        def.typ = def.typ.skipTypes({tyTypeDesc})
        if not containsGenericType(def.typ):
          def = fitNode(c, typ, def, def.info)

    if typ == nil:
      typ = newTypeS(tyGenericParam, c)
      if father == nil: typ.flags.incl tfWildcard

    typ.flags.incl tfGenericTypeParam

    for j in 0 .. L-3:
      let finalType = if j == 0: typ
                      else: copyType(typ, typ.owner, false)
                      # it's important the we create an unique
                      # type for each generic param. the index
                      # of the parameter will be stored in the
                      # attached symbol.
      var paramName = a.sons[j]
      var covarianceFlag = tfUnresolved

      if paramName.safeLen == 2:
        if not nimEnableCovariance or paramName[0].ident.s == "in":
          if father == nil or sfImportc notin father.sym.flags:
            localError(c.config, paramName.info, errInOutFlagNotExtern % $paramName[0])
        covarianceFlag = if paramName[0].ident.s == "in": tfContravariant
                         else: tfCovariant
        if father != nil: father.flags.incl tfCovariant
        paramName = paramName[1]

      var s = if finalType.kind == tyStatic or tfWildcard in typ.flags:
          newSymG(skGenericParam, paramName, c).linkTo(finalType)
        else:
          newSymG(skType, paramName, c).linkTo(finalType)

      if covarianceFlag != tfUnresolved: s.typ.flags.incl(covarianceFlag)
      if def.kind != nkEmpty: s.ast = def
      if father != nil: addSonSkipIntLit(father, s.typ)
      s.position = result.len
      addSon(result, newSymNode(s))
      if sfGenSym notin s.flags: addDecl(c, s)<|MERGE_RESOLUTION|>--- conflicted
+++ resolved
@@ -1218,14 +1218,10 @@
       elif r.kind == tyAnything:
         # 'p(): auto' and 'p(): expr' are equivalent, but the rest of the
         # compiler is hardly aware of 'auto':
-<<<<<<< HEAD
-        r = newTypeS(tyExpr, c)
+        r = newTypeS(tyUntyped, c)
       elif r.kind == tyStatic:
         # type allowed should forbid this type
         discard
-=======
-        r = newTypeS(tyUntyped, c)
->>>>>>> a4c613c1
       else:
         if r.sym == nil or sfAnon notin r.sym.flags:
           let lifted = liftParamType(c, kind, genericParams, r, "result",
