#
#
#           The Nim Compiler
#        (c) Copyright 2013 Andreas Rumpf
#
#    See the file "copying.txt", included in this
#    distribution, for details about the copyright.
#

## This module contains the type definitions for the new evaluation engine.
## An instruction is 1-3 int32s in memory, it is a register based VM.

import ast, idents, options, modulegraphs, lineinfos

const
  byteExcess* = 128 # we use excess-K for immediates
  wordExcess* = 32768

  MaxLoopIterations* = 10_000_000 # max iterations of all loops


type
  TRegister* = range[0..255]
  TDest* = range[-1 .. 255]
  TInstr* = distinct uint32

  TOpcode* = enum
    opcEof,         # end of code
    opcRet,         # return
    opcYldYoid,     # yield with no value
    opcYldVal,      # yield with a value

    opcAsgnInt,
    opcAsgnFloat,
    opcAsgnRef,
    opcAsgnComplex,
<<<<<<< HEAD

    opcCastIntToFloat32,    # int and float must be of the same byte size
    opcCastIntToFloat64,    # int and float must be of the same byte size
    opcCastFloatToInt32,    # int and float must be of the same byte size
    opcCastFloatToInt64,    # int and float must be of the same byte size
=======
    opcFastAsgnComplex,
>>>>>>> 618316be
    opcNodeToReg,

    opcLdArr,  # a = b[c]
    opcWrArr,  # a[b] = c
    opcLdObj,  # a = b.c
    opcWrObj,  # a.b = c
    opcAddrReg,
    opcAddrNode,
    opcLdDeref,
    opcWrDeref,
    opcWrStrIdx,
    opcLdStrIdx, # a = b[c]

    opcAddInt,
    opcAddImmInt,
    opcSubInt,
    opcSubImmInt,
    opcLenSeq,
    opcLenStr,

    opcIncl, opcInclRange, opcExcl, opcCard, opcMulInt, opcDivInt, opcModInt,
    opcAddFloat, opcSubFloat, opcMulFloat, opcDivFloat,
    opcShrInt, opcShlInt, opcAshrInt,
    opcBitandInt, opcBitorInt, opcBitxorInt, opcAddu, opcSubu, opcMulu,
    opcDivu, opcModu, opcEqInt, opcLeInt, opcLtInt, opcEqFloat,
    opcLeFloat, opcLtFloat, opcLeu, opcLtu,
    opcEqRef, opcEqNimNode, opcSameNodeType,
    opcXor, opcNot, opcUnaryMinusInt, opcUnaryMinusFloat, opcBitnotInt,
    opcEqStr, opcLeStr, opcLtStr, opcEqSet, opcLeSet, opcLtSet,
    opcMulSet, opcPlusSet, opcMinusSet, opcSymdiffSet, opcConcatStr,
    opcContainsSet, opcRepr, opcSetLenStr, opcSetLenSeq,
    opcIsNil, opcOf, opcIs,
    opcSubStr, opcParseFloat, opcConv, opcCast,
    opcQuit,
    opcNarrowS, opcNarrowU,
    opcSignExtend,

    opcAddStrCh,
    opcAddStrStr,
    opcAddSeqElem,
    opcRangeChck,

    opcNAdd,
    opcNAddMultiple,
    opcNKind,
    opcNSymKind,
    opcNIntVal,
    opcNFloatVal,
    opcNSymbol,
    opcNIdent,
    opcNGetType,
    opcNStrVal,
    opcNSigHash,
    opcNGetSize,

    opcNSetIntVal,
    opcNSetFloatVal, opcNSetSymbol, opcNSetIdent, opcNSetType, opcNSetStrVal,
    opcNNewNimNode, opcNCopyNimNode, opcNCopyNimTree, opcNDel, opcGenSym,

    opcNccValue, opcNccInc, opcNcsAdd, opcNcsIncl, opcNcsLen, opcNcsAt,
    opcNctPut, opcNctLen, opcNctGet, opcNctHasNext, opcNctNext,

    opcSlurp,
    opcGorge,
    opcParseExprToAst,
    opcParseStmtToAst,
    opcQueryErrorFlag,
    opcNError,
    opcNWarning,
    opcNHint,
    opcNGetLineInfo, opcNSetLineInfo,
    opcEqIdent,
    opcStrToIdent,
    opcGetImpl,
    opcGetImplTransf

    opcEcho,
    opcIndCall, # dest = call regStart, n; where regStart = fn, arg1, ...
    opcIndCallAsgn, # dest = call regStart, n; where regStart = fn, arg1, ...

    opcRaise,
    opcNChild,
    opcNSetChild,
    opcCallSite,
    opcNewStr,

    opcTJmp,  # jump Bx if A != 0
    opcFJmp,  # jump Bx if A == 0
    opcJmp,   # jump Bx
    opcJmpBack, # jump Bx; resulting from a while loop
    opcBranch,  # branch for 'case'
    opcTry,
    opcExcept,
    opcFinally,
    opcFinallyEnd,
    opcNew,
    opcNewSeq,
    opcLdNull,    # dest = nullvalue(types[Bx])
    opcLdNullReg,
    opcLdConst,   # dest = constants[Bx]
    opcAsgnConst, # dest = copy(constants[Bx])
    opcLdGlobal,  # dest = globals[Bx]
    opcLdGlobalAddr, # dest = addr(globals[Bx])

    opcLdImmInt,  # dest = immediate value
    opcNBindSym, opcNDynBindSym,
    opcSetType,   # dest.typ = types[Bx]
    opcTypeTrait,
    opcMarshalLoad, opcMarshalStore,
    opcSymOwner,
    opcSymIsInstantiationOf

  TBlock* = object
    label*: PSym
    fixups*: seq[TPosition]

  TEvalMode* = enum           ## reason for evaluation
    emRepl,                   ## evaluate because in REPL mode
    emConst,                  ## evaluate for 'const' according to spec
    emOptimize,               ## evaluate for optimization purposes (same as
                              ## emConst?)
    emStaticExpr,             ## evaluate for enforced compile time eval
                              ## ('static' context)
    emStaticStmt              ## 'static' as an expression

  TSandboxFlag* = enum        ## what the evaluation engine should allow
    allowCast,                ## allow unsafe language feature: 'cast'
    allowInfiniteLoops        ## allow endless loops
  TSandboxFlags* = set[TSandboxFlag]

  TSlotKind* = enum   # We try to re-use slots in a smart way to
                      # minimize allocations; however the VM supports arbitrary
                      # temporary slot usage. This is required for the parameter
                      # passing implementation.
    slotEmpty,        # slot is unused
    slotFixedVar,     # slot is used for a fixed var/result (requires copy then)
    slotFixedLet,     # slot is used for a fixed param/let
    slotTempUnknown,  # slot but type unknown (argument of proc call)
    slotTempInt,      # some temporary int
    slotTempFloat,    # some temporary float
    slotTempStr,      # some temporary string
    slotTempComplex,  # some complex temporary (s.node field is used)
    slotTempPerm      # slot is temporary but permanent (hack)

  PProc* = ref object
    blocks*: seq[TBlock]    # blocks; temp data structure
    sym*: PSym
    slots*: array[TRegister, tuple[inUse: bool, kind: TSlotKind]]
    maxSlots*: int

  VmArgs* = object
    ra*, rb*, rc*: Natural
    slots*: pointer
    currentException*: PNode
    currentLineInfo*: TLineInfo
  VmCallback* = proc (args: VmArgs) {.closure.}

  PCtx* = ref TCtx
  TCtx* = object of TPassContext # code gen context
    code*: seq[TInstr]
    debug*: seq[TLineInfo]  # line info for every instruction; kept separate
                            # to not slow down interpretation
    globals*: PNode         #
    constants*: PNode       # constant data
    types*: seq[PType]      # some instructions reference types (e.g. 'except')
    currentExceptionA*, currentExceptionB*: PNode
    exceptionInstr*: int # index of instruction that raised the exception
    prc*: PProc
    module*: PSym
    callsite*: PNode
    mode*: TEvalMode
    features*: TSandboxFlags
    traceActive*: bool
    loopIterations*: int
    comesFromHeuristic*: TLineInfo # Heuristic for better macro stack traces
    callbacks*: seq[tuple[key: string, value: VmCallback]]
    errorFlag*: string
    cache*: IdentCache
    config*: ConfigRef
    graph*: ModuleGraph
    oldErrorCount*: int

  TPosition* = distinct int

  PEvalContext* = PCtx

proc newCtx*(module: PSym; cache: IdentCache; g: ModuleGraph): PCtx =
  PCtx(code: @[], debug: @[],
    globals: newNode(nkStmtListExpr), constants: newNode(nkStmtList), types: @[],
    prc: PProc(blocks: @[]), module: module, loopIterations: MaxLoopIterations,
    comesFromHeuristic: unknownLineInfo(), callbacks: @[], errorFlag: "",
    cache: cache, config: g.config, graph: g)

proc refresh*(c: PCtx, module: PSym) =
  c.module = module
  c.prc = PProc(blocks: @[])
  c.loopIterations = MaxLoopIterations

proc registerCallback*(c: PCtx; name: string; callback: VmCallback): int {.discardable.} =
  result = c.callbacks.len
  c.callbacks.add((name, callback))

const
  firstABxInstr* = opcTJmp
  largeInstrs* = { # instructions which use 2 int32s instead of 1:
    opcSubStr, opcConv, opcCast, opcNewSeq, opcOf,
    opcMarshalLoad, opcMarshalStore}
  slotSomeTemp* = slotTempUnknown
  relativeJumps* = {opcTJmp, opcFJmp, opcJmp, opcJmpBack}

# flag is used to signal opcSeqLen if node is NimNode.
const nimNodeFlag* = 16

template opcode*(x: TInstr): TOpcode = TOpcode(x.uint32 and 0xff'u32)
template regA*(x: TInstr): TRegister = TRegister(x.uint32 shr 8'u32 and 0xff'u32)
template regB*(x: TInstr): TRegister = TRegister(x.uint32 shr 16'u32 and 0xff'u32)
template regC*(x: TInstr): TRegister = TRegister(x.uint32 shr 24'u32)
template regBx*(x: TInstr): int = (x.uint32 shr 16'u32).int

template jmpDiff*(x: TInstr): int = regBx(x) - wordExcess<|MERGE_RESOLUTION|>--- conflicted
+++ resolved
@@ -34,15 +34,11 @@
     opcAsgnFloat,
     opcAsgnRef,
     opcAsgnComplex,
-<<<<<<< HEAD
-
     opcCastIntToFloat32,    # int and float must be of the same byte size
     opcCastIntToFloat64,    # int and float must be of the same byte size
     opcCastFloatToInt32,    # int and float must be of the same byte size
     opcCastFloatToInt64,    # int and float must be of the same byte size
-=======
     opcFastAsgnComplex,
->>>>>>> 618316be
     opcNodeToReg,
 
     opcLdArr,  # a = b[c]
