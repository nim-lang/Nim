#
#
#           The Nim Compiler
#        (c) Copyright 2012 Andreas Rumpf
#
#    See the file "copying.txt", included in this
#    distribution, for details about the copyright.
#

## This is the Nim documentation generator. Cross-references are generated
## by knowing how the anchors are going to be named.
##
## .. importdoc:: ../docgen.md
##
## For corresponding users' documentation see [Nim DocGen Tools Guide].

import
  ast, strutils, strtabs, algorithm, sequtils, options, msgs, os, idents,
  wordrecg, syntaxes, renderer, lexer,
  packages/docutils/[rst, rstidx, rstgen, dochelpers],
  json, xmltree, trees, types,
  typesrenderer, astalgo, lineinfos, intsets,
  pathutils, tables, nimpaths, renderverbatim, osproc, packages
import packages/docutils/rstast except FileIndex, TLineInfo

from uri import encodeUrl
from nodejs import findNodeJs

when defined(nimPreviewSlimSystem):
  import std/[assertions, syncio]


const
  exportSection = skField
  docCmdSkip = "skip"
  DocColOffset = "## ".len  # assuming that a space was added after ##

type
  ItemFragment = object  ## A fragment from each item will be eventually
                         ## constructed by converting `rst` fields to strings.
    case isRst: bool
    of true:
      rst: PRstNode
    of false:            ## contains ready markup e.g. from runnableExamples
      str: string
  ItemPre = seq[ItemFragment]  ## A pre-processed item.
  Item = object        ## Any item in documentation, e.g. symbol
                       ## entry. Configuration variable ``doc.item``
                       ## is used for its HTML rendering.
    descRst: ItemPre     ## Description of the item (may contain
                         ## runnableExamples).
    substitutions: seq[string]    ## Variable names in `doc.item`...
    sortName: string    ## The string used for sorting in output
    info: rstast.TLineInfo  ## place where symbol was defined (for messages)
    anchor: string  ## e.g. HTML anchor
    name: string  ## short name of the symbol, not unique
                  ## (includes backticks ` if present)
    detailedName: string  ## longer name like `proc search(x: int): int`
  ModSection = object  ## Section like Procs, Types, etc.
    secItems: Table[string, seq[Item]]
                         ## Map basic name -> pre-processed items.
    finalMarkup: string  ## The items, after RST pass 2 and rendering.
  ModSections = array[TSymKind, ModSection]
  TocItem = object  ## HTML TOC item
    content: string
    sortName: string
  TocSectionsFinal = array[TSymKind, string]
  ExampleGroup = ref object
    ## a group of runnableExamples with same rdoccmd
    rdoccmd: string ## from 1st arg in `runnableExamples(rdoccmd): body`
    docCmd: string ## from user config, e.g. --doccmd:-d:foo
    code: string ## contains imports; each import contains `body`
    index: int ## group index
  JsonItem = object  # pre-processed item: `rst` should be finalized
    json: JsonNode
    rst: PRstNode
    rstField: string
  TDocumentor = object of rstgen.RstGenerator
    modDescPre: ItemPre   # module description, not finalized
    modDescFinal: string  # module description, after RST pass 2 and rendering
    module: PSym
    modDeprecationMsg: string
    section: ModSections     # entries of ``.nim`` file (for `proc`s, etc)
    tocSimple: array[TSymKind, seq[TocItem]]
      # TOC entries for non-overloadable symbols (e.g. types, constants)...
    tocTable:  array[TSymKind, Table[string, seq[TocItem]]]
      # ...otherwise (e.g. procs)
    toc2: TocSectionsFinal  # TOC `content`, which is probably wrapped
                            # in `doc.section.toc2`
    toc: TocSectionsFinal  # final TOC (wrapped in `doc.section.toc`)
    indexValFilename: string
    analytics: string  # Google Analytics javascript, "" if doesn't exist
    seenSymbols: StringTableRef # avoids duplicate symbol generation for HTML.
    jEntriesPre: seq[JsonItem] # pre-processed RST + JSON content
    jEntriesFinal: JsonNode    # final JSON after RST pass 2 and rendering
    types: TStrTable
    sharedState: PRstSharedState
    standaloneDoc: bool        # is markup (.rst/.md) document?
    conf*: ConfigRef
    cache*: IdentCache
    exampleCounter: int
    emitted: IntSet # we need to track which symbols have been emitted
                    # already. See bug #3655
    thisDir*: AbsoluteDir
    exampleGroups: OrderedTable[string, ExampleGroup]
    wroteSupportFiles*: bool
    nimToRstFid: Table[lineinfos.FileIndex, rstast.FileIndex]
      ## map Nim FileIndex -> RST one, it's needed because we keep them separate

  PDoc* = ref TDocumentor ## Alias to type less.

proc add(dest: var ItemPre, rst: PRstNode) = dest.add ItemFragment(isRst: true, rst: rst)
proc add(dest: var ItemPre, str: string) = dest.add ItemFragment(isRst: false, str: str)

proc addRstFileIndex(d: PDoc, info: lineinfos.TLineInfo): rstast.FileIndex =
  let invalid = rstast.FileIndex(-1)
  result = d.nimToRstFid.getOrDefault(info.fileIndex, default = invalid)
  if result == invalid:
    let fname = toFullPath(d.conf, info)
    result = addFilename(d.sharedState, fname)
    d.nimToRstFid[info.fileIndex] = result

proc cmpDecimalsIgnoreCase(a, b: string): int =
  ## For sorting with correct handling of cases like 'uint8' and 'uint16'.
  ## Also handles leading zeros well (however note that leading zeros are
  ## significant when lengths of numbers mismatch, e.g. 'bar08' > 'bar8' !).
  runnableExamples:
    doAssert cmpDecimalsIgnoreCase("uint8", "uint16") < 0
    doAssert cmpDecimalsIgnoreCase("val00032", "val16suffix") > 0
    doAssert cmpDecimalsIgnoreCase("val16suffix", "val16") > 0
    doAssert cmpDecimalsIgnoreCase("val_08_32", "val_08_8") > 0
    doAssert cmpDecimalsIgnoreCase("val_07_32", "val_08_8") < 0
    doAssert cmpDecimalsIgnoreCase("ab8", "ab08") < 0
    doAssert cmpDecimalsIgnoreCase("ab8de", "ab08c") < 0 # sanity check
  let aLen = a.len
  let bLen = b.len
  var
    iA = 0
    iB = 0
  while iA < aLen and iB < bLen:
    if isDigit(a[iA]) and isDigit(b[iB]):
      var
        limitA = iA  # index after the last (least significant) digit
        limitB = iB
      while limitA < aLen and isDigit(a[limitA]): inc limitA
      while limitB < bLen and isDigit(b[limitB]): inc limitB
      var pos = max(limitA-iA, limitB-iA)
      while pos > 0:
        if limitA-pos < iA:  # digit in `a` is 0 effectively
          result = ord('0') - ord(b[limitB-pos])
        elif limitB-pos < iB:  # digit in `b` is 0 effectively
          result = ord(a[limitA-pos]) - ord('0')
        else:
          result = ord(a[limitA-pos]) - ord(b[limitB-pos])
        if result != 0: return
        dec pos
      result = (limitA - iA) - (limitB - iB)  # consider 'bar08' > 'bar8'
      if result != 0: return
      iA = limitA
      iB = limitB
    else:
      result = ord(toLowerAscii(a[iA])) - ord(toLowerAscii(b[iB]))
      if result != 0: return
      inc iA
      inc iB
  result = (aLen - iA) - (bLen - iB)

proc prettyString(a: object): string =
  # xxx pending std/prettyprint refs https://github.com/nim-lang/RFCs/issues/203#issuecomment-602534906
  for k, v in fieldPairs(a):
    result.add k & ": " & $v & "\n"

proc presentationPath*(conf: ConfigRef, file: AbsoluteFile): RelativeFile =
  ## returns a relative file that will be appended to outDir
  let file2 = $file
  template bail() =
    result = relativeTo(file, conf.projectPath)
  proc nimbleDir(): AbsoluteDir =
    getNimbleFile(conf, file2).parentDir.AbsoluteDir
  case conf.docRoot:
  of docRootDefault:
    result = getRelativePathFromConfigPath(conf, file)
    let dir = nimbleDir()
    if not dir.isEmpty:
      let result2 = relativeTo(file, dir)
      if not result2.isEmpty and (result.isEmpty or result2.string.len < result.string.len):
        result = result2
    if result.isEmpty: bail()
  of "@pkg":
    let dir = nimbleDir()
    if dir.isEmpty: bail()
    else: result = relativeTo(file, dir)
  of "@path":
    result = getRelativePathFromConfigPath(conf, file)
    if result.isEmpty: bail()
  elif conf.docRoot.len > 0:
    # we're (currently) requiring `isAbsolute` to avoid confusion when passing
    # a relative path (would it be relative with regard to $PWD or to projectfile)
    conf.globalAssert conf.docRoot.isAbsolute, arg=conf.docRoot
    conf.globalAssert conf.docRoot.dirExists, arg=conf.docRoot
    # needed because `canonicalizePath` called on `file`
    result = file.relativeTo conf.docRoot.expandFilename.AbsoluteDir
  else:
    bail()
  if isAbsolute(result.string):
    result = file.string.splitPath()[1].RelativeFile
  result = result.string.replace("..", dotdotMangle).RelativeFile
  doAssert not result.isEmpty
  doAssert not isAbsolute(result.string)

proc whichType(d: PDoc; n: PNode): PSym =
  if n.kind == nkSym:
    if d.types.strTableContains(n.sym):
      result = n.sym
  else:
    for i in 0..<n.safeLen:
      let x = whichType(d, n[i])
      if x != nil: return x

proc attachToType(d: PDoc; p: PSym): PSym =
  let params = p.ast[paramsPos]
  template check(i) =
    result = whichType(d, params[i])
    if result != nil: return result

  # first check the first parameter, then the return type,
  # then the other parameter:
  if params.len > 1: check(1)
  if params.len > 0: check(0)
  for i in 2..<params.len: check(i)

template declareClosures(currentFilename: AbsoluteFile, destFile: string) =
  proc compilerMsgHandler(filename: string, line, col: int,
                          msgKind: rst.MsgKind, arg: string) {.gcsafe.} =
    # translate msg kind:
    var k: TMsgKind
    case msgKind
    of meCannotOpenFile: k = errCannotOpenFile
    of meExpected: k = errXExpected
    of meMissingClosing: k = errRstMissingClosing
    of meGridTableNotImplemented: k = errRstGridTableNotImplemented
    of meMarkdownIllformedTable: k = errRstMarkdownIllformedTable
    of meIllformedTable: k = errRstIllformedTable
    of meNewSectionExpected: k = errRstNewSectionExpected
    of meGeneralParseError: k = errRstGeneralParseError
    of meInvalidDirective: k = errRstInvalidDirectiveX
    of meInvalidField: k = errRstInvalidField
    of meFootnoteMismatch: k = errRstFootnoteMismatch
    of meSandboxedDirective: k = errRstSandboxedDirective
    of mwRedefinitionOfLabel: k = warnRstRedefinitionOfLabel
    of mwUnknownSubstitution: k = warnRstUnknownSubstitutionX
    of mwAmbiguousLink: k = warnRstAmbiguousLink
    of mwBrokenLink: k = warnRstBrokenLink
    of mwUnsupportedLanguage: k = warnRstLanguageXNotSupported
    of mwUnsupportedField: k = warnRstFieldXNotSupported
    of mwUnusedImportdoc: k = warnRstUnusedImportdoc
    of mwRstStyle: k = warnRstStyle
    {.gcsafe.}:
      globalError(conf, newLineInfo(conf, AbsoluteFile filename, line, col), k, arg)

  proc docgenFindFile(s: string): string {.gcsafe.} =
    result = options.findFile(conf, s).string
    if result.len == 0:
      result = getCurrentDir() / s
      if not fileExists(result): result = ""

  proc docgenFindRefFile(targetRelPath: string):
         tuple[targetPath: string, linkRelPath: string] {.gcsafe.} =
    let fromDir = splitFile(destFile).dir  # dir where we reference from
    let basedir = os.splitFile(currentFilename.string).dir
    let outDirPath: RelativeFile =
        presentationPath(conf, AbsoluteFile(basedir / targetRelPath))
          # use presentationPath because `..` path can be be mangled to `_._`
    result.targetPath = string(conf.outDir / outDirPath)
    if not fileExists(result.targetPath):
      # this can happen if targetRelPath goes to parent directory `OUTDIR/..`.
      # Trying it, this may cause ambiguities, but allows us to insert
      # "packages" into each other, which is actually used in Nim repo itself.
      let destPath = fromDir / targetRelPath
      if destPath != result.targetPath and fileExists(destPath):
        result.targetPath = destPath

    result.linkRelPath = relativePath(result.targetPath.splitFile.dir,
                                      fromDir).replace('\\', '/')


proc parseRst(text: string,
              line, column: int,
              conf: ConfigRef, sharedState: PRstSharedState): PRstNode =
  result = rstParsePass1(text, line, column, sharedState)

proc getOutFile2(conf: ConfigRef; filename: RelativeFile,
                 ext: string, guessTarget: bool): AbsoluteFile =
  if optWholeProject in conf.globalOptions or guessTarget:
    let d = conf.outDir
    createDir(d)
    result = d / changeFileExt(filename, ext)
  elif not conf.outFile.isEmpty:
    result = absOutFile(conf)
  else:
    result = getOutFile(conf, filename, ext)

proc isLatexCmd(conf: ConfigRef): bool =
  conf.cmd in {cmdRst2tex, cmdMd2tex, cmdDoc2tex}

proc newDocumentor*(filename: AbsoluteFile; cache: IdentCache; conf: ConfigRef,
                    outExt: string = HtmlExt, module: PSym = nil,
                    standaloneDoc = false, preferMarkdown = true,
                    hasToc = true): PDoc =
  let destFile = getOutFile2(conf, presentationPath(conf, filename), outExt, false).string
  declareClosures(currentFilename = filename, destFile = destFile)
  new(result)
  result.module = module
  result.conf = conf
  result.cache = cache
  result.outDir = conf.outDir.string
  result.standaloneDoc = standaloneDoc
  var options= {roSupportRawDirective, roSupportMarkdown, roSandboxDisabled}
  if preferMarkdown:
    options.incl roPreferMarkdown
  if not standaloneDoc: options.incl roNimFile
  # (options can be changed dynamically in `setDoctype` by `{.doctype.}`)
  result.hasToc = hasToc
  result.sharedState = newRstSharedState(
      options, filename.string,
      docgenFindFile, docgenFindRefFile, compilerMsgHandler, hasToc)
  initRstGenerator(result[], (if conf.isLatexCmd: outLatex else: outHtml),
                   conf.configVars, filename.string,
                   docgenFindFile, compilerMsgHandler)

  if conf.configVars.hasKey("doc.googleAnalytics") and
      conf.configVars.hasKey("doc.plausibleAnalytics"):
    doAssert false, "Either use googleAnalytics or plausibleAnalytics"

  if conf.configVars.hasKey("doc.googleAnalytics"):
    result.analytics = """
<script>
  (function(i,s,o,g,r,a,m){i['GoogleAnalyticsObject']=r;i[r]=i[r]||function(){
  (i[r].q=i[r].q||[]).push(arguments)},i[r].l=1*new Date();a=s.createElement(o),
  m=s.getElementsByTagName(o)[0];a.async=1;a.src=g;m.parentNode.insertBefore(a,m)
  })(window,document,'script','//www.google-analytics.com/analytics.js','ga');

  ga('create', '$1', 'auto');
  ga('send', 'pageview');

</script>
    """ % [conf.configVars.getOrDefault"doc.googleAnalytics"]
  elif conf.configVars.hasKey("doc.plausibleAnalytics"):
    result.analytics = """
    <script defer data-domain="$1" src="https://plausible.io/js/plausible.js"></script>
    """ % [conf.configVars.getOrDefault"doc.plausibleAnalytics"]
  else:
    result.analytics = ""

  result.seenSymbols = newStringTable(modeCaseInsensitive)
  result.id = 100
  result.jEntriesFinal = newJArray()
  initStrTable result.types
  result.onTestSnippet =
    proc (gen: var RstGenerator; filename, cmd: string; status: int; content: string) {.gcsafe.} =
      if conf.docCmd == docCmdSkip: return
      inc(gen.id)
      var d = (ptr TDocumentor)(addr gen)
      var outp: AbsoluteFile
      if filename.len == 0:
        let nameOnly = splitFile(d.filename).name
        # "snippets" needed, refs bug #17183
        outp = getNimcacheDir(conf) / "snippets".RelativeDir / RelativeDir(nameOnly) /
               RelativeFile(nameOnly & "_snippet_" & $d.id & ".nim")
      elif isAbsolute(filename):
        outp = AbsoluteFile(filename)
      else:
        # Nim's convention: every path is relative to the file it was written in:
        let nameOnly = splitFile(d.filename).name
        outp = AbsoluteDir(nameOnly) / RelativeFile(filename)
      # Make sure the destination directory exists
      createDir(outp.splitFile.dir)
      # Include the current file if we're parsing a nim file
      let importStmt = if d.standaloneDoc: "" else: "import \"$1\"\n" % [d.filename.replace("\\", "/")]
      writeFile(outp, importStmt & content)

      proc interpSnippetCmd(cmd: string): string =
        # backward compatibility hacks; interpolation commands should explicitly use `$`
        if cmd.startsWith "nim ": result = "$nim " & cmd[4..^1]
        else: result = cmd
        # factor with D20210224T221756
        result = result.replace("$1", "$options") % [
          "nim", os.getAppFilename().quoteShell,
          "libpath", quoteShell(d.conf.libpath),
          "docCmd", d.conf.docCmd,
          "backend", $d.conf.backend,
          "options", outp.quoteShell,
            # xxx `quoteShell` seems buggy if user passes options = "-d:foo somefile.nim"
        ]
      let cmd = cmd.interpSnippetCmd
      rawMessage(conf, hintExecuting, cmd)
      let (output, gotten) = execCmdEx(cmd)
      if gotten != status:
        rawMessage(conf, errGenerated, "snippet failed: cmd: '$1' status: $2 expected: $3 output: $4" % [cmd, $gotten, $status, output])
  result.emitted = initIntSet()
  result.destFile = destFile
  result.thisDir = result.destFile.AbsoluteFile.splitFile.dir

template dispA(conf: ConfigRef; dest: var string, xml, tex: string,
               args: openArray[string]) =
  if not conf.isLatexCmd: dest.addf(xml, args)
  else: dest.addf(tex, args)

proc getVarIdx(varnames: openArray[string], id: string): int =
  for i in 0..high(varnames):
    if cmpIgnoreStyle(varnames[i], id) == 0:
      return i
  result = -1

proc genComment(d: PDoc, n: PNode): PRstNode =
  if n.comment.len > 0:
    d.sharedState.currFileIdx = addRstFileIndex(d, n.info)
    result = parseRst(n.comment,
                      toLinenumber(n.info),
                      toColumn(n.info) + DocColOffset,
                      d.conf, d.sharedState)

proc genRecCommentAux(d: PDoc, n: PNode): PRstNode =
  if n == nil: return nil
  result = genComment(d, n)
  if result == nil:
    if n.kind in {nkStmtList, nkStmtListExpr, nkTypeDef, nkConstDef,
                  nkObjectTy, nkRefTy, nkPtrTy, nkAsgn, nkFastAsgn, nkSinkAsgn, nkHiddenStdConv}:
      # notin {nkEmpty..nkNilLit, nkEnumTy, nkTupleTy}:
      for i in 0..<n.len:
        result = genRecCommentAux(d, n[i])
        if result != nil: return
  else:
    n.comment = ""

proc genRecComment(d: PDoc, n: PNode): PRstNode =
  if n == nil: return nil
  result = genComment(d, n)
  if result == nil:
    if n.kind in {nkProcDef, nkFuncDef, nkMethodDef, nkIteratorDef,
                  nkMacroDef, nkTemplateDef, nkConverterDef}:
      result = genRecCommentAux(d, n[bodyPos])
    else:
      result = genRecCommentAux(d, n)

proc getPlainDocstring(n: PNode): string =
  ## Gets the plain text docstring of a node non destructively.
  ##
  ## You need to call this before genRecComment, whose side effects are removal
  ## of comments from the tree. The proc will recursively scan and return all
  ## the concatenated ``##`` comments of the node.
  if n == nil: result = ""
  elif startsWith(n.comment, "##"):
    result = n.comment
  else:
    for i in 0..<n.safeLen:
      result = getPlainDocstring(n[i])
      if result.len > 0: return

proc externalDep(d: PDoc; module: PSym): string =
  if optWholeProject in d.conf.globalOptions or d.conf.docRoot.len > 0:
    let full = AbsoluteFile toFullPath(d.conf, FileIndex module.position)
    let tmp = getOutFile2(d.conf, presentationPath(d.conf, full), HtmlExt, sfMainModule notin module.flags)
    result = relativeTo(tmp, d.thisDir, '/').string
  else:
    result = extractFilename toFullPath(d.conf, FileIndex module.position)

proc nodeToHighlightedHtml(d: PDoc; n: PNode; result: var string;
                           renderFlags: TRenderFlags = {};
                           procLink: string) =
  var r: TSrcGen
  var literal = ""
  initTokRender(r, n, renderFlags)
  var kind = tkEof
  var tokenPos = 0
  var procTokenPos = 0
  template escLit(): untyped = esc(d.target, literal)
  while true:
    getNextTok(r, kind, literal)
    inc tokenPos
    case kind
    of tkEof:
      break
    of tkComment:
      dispA(d.conf, result, "<span class=\"Comment\">$1</span>", "\\spanComment{$1}",
            [escLit])
    of tokKeywordLow..tokKeywordHigh:
      if kind in {tkProc, tkMethod, tkIterator, tkMacro, tkTemplate, tkFunc, tkConverter}:
        procTokenPos = tokenPos
      dispA(d.conf, result, "<span class=\"Keyword\">$1</span>", "\\spanKeyword{$1}",
            [literal])
    of tkOpr:
      dispA(d.conf, result, "<span class=\"Operator\">$1</span>", "\\spanOperator{$1}",
            [escLit])
    of tkStrLit..tkTripleStrLit, tkCustomLit:
      dispA(d.conf, result, "<span class=\"StringLit\">$1</span>",
            "\\spanStringLit{$1}", [escLit])
    of tkCharLit:
      dispA(d.conf, result, "<span class=\"CharLit\">$1</span>", "\\spanCharLit{$1}",
            [escLit])
    of tkIntLit..tkUInt64Lit:
      dispA(d.conf, result, "<span class=\"DecNumber\">$1</span>",
            "\\spanDecNumber{$1}", [escLit])
    of tkFloatLit..tkFloat128Lit:
      dispA(d.conf, result, "<span class=\"FloatNumber\">$1</span>",
            "\\spanFloatNumber{$1}", [escLit])
    of tkSymbol:
      let s = getTokSym(r)
      # -2 because of the whitespace in between:
      if procTokenPos == tokenPos-2 and procLink != "":
        dispA(d.conf, result, "<a href=\"#$2\"><span class=\"Identifier\">$1</span></a>",
              "\\spanIdentifier{$1}", [escLit, procLink])
      elif s != nil and s.kind in {skType, skVar, skLet, skConst} and
           sfExported in s.flags and s.owner != nil and
           belongsToProjectPackage(d.conf, s.owner) and d.target == outHtml:
        let external = externalDep(d, s.owner)
        result.addf "<a href=\"$1#$2\"><span class=\"Identifier\">$3</span></a>",
          [changeFileExt(external, "html"), literal,
           escLit]
      else:
        dispA(d.conf, result, "<span class=\"Identifier\">$1</span>",
              "\\spanIdentifier{$1}", [escLit])
    of tkSpaces, tkInvalid:
      result.add(literal)
    of tkHideableStart:
      template fun(s) = dispA(d.conf, result, s, "\\spanOther{$1}", [escLit])
      if renderRunnableExamples in renderFlags: fun "$1"
      else:
        # 1st span is required for the JS to work properly
        fun """
<span>
<span class="Other pragmadots">...</span>
</span>
<span class="pragmawrap">""".replace("\n", "")  # Must remove newlines because wrapped in a <pre>
    of tkHideableEnd:
      template fun(s) = dispA(d.conf, result, s, "\\spanOther{$1}", [escLit])
      if renderRunnableExamples in renderFlags: fun "$1"
      else: fun "</span>"
    of tkCurlyDotLe: dispA(d.conf, result, "$1", "\\spanOther{$1}", [escLit])
    of tkCurlyDotRi: dispA(d.conf, result, "$1", "\\spanOther{$1}", [escLit])
    of tkParLe, tkParRi, tkBracketLe, tkBracketRi, tkCurlyLe, tkCurlyRi,
       tkBracketDotLe, tkBracketDotRi, tkParDotLe,
       tkParDotRi, tkComma, tkSemiColon, tkColon, tkEquals, tkDot, tkDotDot,
       tkAccent, tkColonColon,
       tkGStrLit, tkGTripleStrLit, tkInfixOpr, tkPrefixOpr, tkPostfixOpr,
       tkBracketLeColon:
      dispA(d.conf, result, "<span class=\"Other\">$1</span>", "\\spanOther{$1}",
            [escLit])

proc exampleOutputDir(d: PDoc): AbsoluteDir = d.conf.getNimcacheDir / RelativeDir"runnableExamples"

proc runAllExamples(d: PDoc) =
  # This used to be: `let backend = if isDefined(d.conf, "js"): "js"` (etc), however
  # using `-d:js` (etc) cannot work properly, e.g. would fail with `importjs`
  # since semantics are affected by `config.backend`, not by isDefined(d.conf, "js")
  let outputDir = d.exampleOutputDir
  for _, group in d.exampleGroups:
    if group.docCmd == docCmdSkip: continue
    let outp = outputDir / RelativeFile("$1_group$2_examples.nim" % [d.filename.splitFile.name, $group.index])
    group.code = "# autogenerated by docgen\n# source: $1\n# rdoccmd: $2\n$3" % [d.filename, group.rdoccmd, group.code]
    writeFile(outp, group.code)
    # most useful semantics is that `docCmd` comes after `rdoccmd`, so that we can (temporarily) override
    # via command line
    # D20210224T221756:here
    let cmd = "$nim $backend -r --lib:$libpath --warning:UnusedImport:off --path:$path --nimcache:$nimcache $rdoccmd $docCmd $file" % [
      "nim", quoteShell(os.getAppFilename()),
      "backend", $d.conf.backend,
      "path", quoteShell(d.conf.projectPath),
      "libpath", quoteShell(d.conf.libpath),
      "nimcache", quoteShell(outputDir),
      "file", quoteShell(outp),
      "rdoccmd", group.rdoccmd,
      "docCmd", group.docCmd,
    ]
    if d.conf.backend == backendJs and findNodeJs() == "":
      discard "ignore JS runnableExample"
    elif os.execShellCmd(cmd) != 0:
      d.conf.quitOrRaise "[runnableExamples] failed: generated file: '$1' group: '$2' cmd: $3" % [outp.string, group[].prettyString, cmd]
    else:
      # keep generated source file `outp` to allow inspection.
      rawMessage(d.conf, hintSuccess, ["runnableExamples: " & outp.string])
      # removeFile(outp.changeFileExt(ExeExt)) # it's in nimcache, no need to remove

proc quoted(a: string): string = result.addQuoted(a)

proc toInstantiationInfo(conf: ConfigRef, info: TLineInfo): (string, int, int) =
  # xxx expose in compiler/lineinfos.nim
  (conf.toMsgFilename(info), info.line.int, info.col.int + ColOffset)

proc prepareExample(d: PDoc; n: PNode, topLevel: bool): tuple[rdoccmd: string, code: string] =
  ## returns `rdoccmd` and source code for this runnableExamples
  var rdoccmd = ""
  if n.len < 2 or n.len > 3: globalError(d.conf, n.info, "runnableExamples invalid")
  if n.len == 3:
    let n1 = n[1]
    # xxx this should be evaluated during sempass
    if n1.kind notin nkStrKinds: globalError(d.conf, n1.info, "string litteral expected")
    rdoccmd = n1.strVal

  let useRenderModule = false
  let loc = d.conf.toFileLineCol(n.info)
  let code = extractRunnableExamplesSource(d.conf, n)
  let codeIndent = extractRunnableExamplesSource(d.conf, n, indent = 2)

  if d.conf.errorCounter > 0:
    return (rdoccmd, code)

  let comment = "autogenerated by docgen\nloc: $1\nrdoccmd: $2" % [loc, rdoccmd]
  let outputDir = d.exampleOutputDir
  createDir(outputDir)
  inc d.exampleCounter
  let outp = outputDir / RelativeFile("$#_examples_$#.nim" % [d.filename.extractFilename.changeFileExt"", $d.exampleCounter])

  if useRenderModule:
    var docComment = newTree(nkCommentStmt)
    docComment.comment = comment
    var runnableExamples = newTree(nkStmtList,
        docComment,
        newTree(nkImportStmt, newStrNode(nkStrLit, d.filename)))
    runnableExamples.info = n.info
    for a in n.lastSon: runnableExamples.add a

    # buggy, refs bug #17292
    # still worth fixing as it can affect other code relying on `renderModule`,
    # so we keep this code path here for now, which could still be useful in some
    # other situations.
    renderModule(runnableExamples, outp.string, conf = d.conf)

  else:
    var code2 = code
    if code.len > 0 and "codeReordering" notin code:
      # hacky but simplest solution, until we devise a way to make `{.line.}`
      # work without introducing a scope
      code2 = """
{.line: $#.}:
$#
""" % [$toInstantiationInfo(d.conf, n.info), codeIndent]
    code2 = """
#[
$#
]#
import $#
$#
""" % [comment, d.filename.quoted, code2]
    writeFile(outp.string, code2)

  if rdoccmd notin d.exampleGroups:
    d.exampleGroups[rdoccmd] = ExampleGroup(rdoccmd: rdoccmd, docCmd: d.conf.docCmd, index: d.exampleGroups.len)
  d.exampleGroups[rdoccmd].code.add "import $1\n" % outp.string.quoted

  var codeShown: string
  if topLevel: # refs https://github.com/nim-lang/RFCs/issues/352
    let title = canonicalImport(d.conf, AbsoluteFile d.filename)
    codeShown = "import $#\n$#" % [title, code]
  else:
    codeShown = code
  result = (rdoccmd, codeShown)
  when false:
    proc extractImports(n: PNode; result: PNode) =
      if n.kind in {nkImportStmt, nkImportExceptStmt, nkFromStmt}:
        result.add copyTree(n)
        n.kind = nkEmpty
        return
      for i in 0..<n.safeLen: extractImports(n[i], result)
    let imports = newTree(nkStmtList)
    var savedLastSon = copyTree n.lastSon
    extractImports(savedLastSon, imports)
    for imp in imports: runnableExamples.add imp
    runnableExamples.add newTree(nkBlockStmt, newNode(nkEmpty), copyTree savedLastSon)

type RunnableState = enum
  rsStart
  rsComment
  rsRunnable
  rsDone

proc getAllRunnableExamplesImpl(d: PDoc; n: PNode, dest: var ItemPre,
                                state: RunnableState, topLevel: bool):
                               RunnableState =
  ##[
  Simple state machine to tell whether we render runnableExamples and doc comments.
  This is to ensure that we can interleave runnableExamples and doc comments freely;
  the logic is easy to change but currently a doc comment following another doc comment
  will not render, to avoid rendering in following case:

  proc fn* =
    runnableExamples: discard
    ## d1
    runnableExamples: discard
    ## d2

    ## internal explanation  # <- this one should be out; it's part of rest of function body and would likey not make sense in doc comment
    discard # some code
  ]##

  case n.kind
  of nkCommentStmt:
    if state in {rsStart, rsRunnable}:
      dest.add genRecComment(d, n)
      return rsComment
  of nkCallKinds:
    if isRunnableExamples(n[0]) and
        n.len >= 2 and n.lastSon.kind == nkStmtList:
      if state in {rsStart, rsComment, rsRunnable}:
        let (rdoccmd, code) = prepareExample(d, n, topLevel)
        var msg = "Example:"
        if rdoccmd.len > 0: msg.add " cmd: " & rdoccmd
        var s: string
        dispA(d.conf, s, "\n<p><strong class=\"examples_text\">$1</strong></p>\n",
            "\n\n\\textbf{$1}\n", [msg])
        dest.add s
        inc d.listingCounter
        let id = $d.listingCounter
        dest.add(d.config.getOrDefault"doc.listing_start" % [id, "langNim", ""])
        var dest2 = ""
        renderNimCode(dest2, code, d.target)
        dest.add dest2
        dest.add(d.config.getOrDefault"doc.listing_end" % id)
        return rsRunnable
      else:
        localError(d.conf, n.info, errUser, "runnableExamples must appear before the first non-comment statement")
  else: discard
  return rsDone
    # change this to `rsStart` if you want to keep generating doc comments
    # and runnableExamples that occur after some code in routine

proc getRoutineBody(n: PNode): PNode =
  ##[
  nim transforms these quite differently:

  proc someType*(): int =
    ## foo
    result = 3
=>
  result =
    ## foo
    3;

  proc someType*(): int =
    ## foo
    3
=>
  ## foo
  result = 3;

  so we normalize the results to get to the statement list containing the
  (0 or more) doc comments and runnableExamples.
  ]##
  result = n[bodyPos]

  # This won't be transformed: result.id = 10. Namely result[0].kind != nkSym.
  if result.kind == nkAsgn and result[0].kind == nkSym and
                               n.len > bodyPos+1 and n[bodyPos+1].kind == nkSym:
    doAssert result.len == 2
    result = result[1]

proc getAllRunnableExamples(d: PDoc, n: PNode, dest: var ItemPre) =
  var n = n
  var state = rsStart
  template fn(n2, topLevel) =
    state = getAllRunnableExamplesImpl(d, n2, dest, state, topLevel)
  dest.add genComment(d, n)
  case n.kind
  of routineDefs:
    n = n.getRoutineBody
    case n.kind
    of nkCommentStmt, nkCallKinds: fn(n, topLevel = false)
    else:
      for i in 0..<n.safeLen:
        fn(n[i], topLevel = false)
        if state == rsDone: discard # check all sons
  else: fn(n, topLevel = true)

proc isVisible(d: PDoc; n: PNode): bool =
  result = false
  if n.kind == nkPostfix:
    if n.len == 2 and n[0].kind == nkIdent:
      var v = n[0].ident
      result = v.id == ord(wStar) or v.id == ord(wMinus)
  elif n.kind == nkSym:
    # we cannot generate code for forwarded symbols here as we have no
    # exception tracking information here. Instead we copy over the comment
    # from the proc header.
    if optDocInternal in d.conf.globalOptions:
      result = {sfFromGeneric, sfForward}*n.sym.flags == {}
    else:
      result = {sfExported, sfFromGeneric, sfForward}*n.sym.flags == {sfExported}
    if result and containsOrIncl(d.emitted, n.sym.id):
      result = false
  elif n.kind == nkPragmaExpr:
    result = isVisible(d, n[0])

proc getName(n: PNode): string =
  case n.kind
  of nkPostfix: result = getName(n[1])
  of nkPragmaExpr: result = getName(n[0])
  of nkSym: result = n.sym.renderDefinitionName
  of nkIdent: result = n.ident.s
  of nkAccQuoted:
    result = "`"
    for i in 0..<n.len: result.add(getName(n[i]))
    result = "`"
  of nkOpenSymChoice, nkClosedSymChoice:
    result = getName(n[0])
  else:
    result = ""

proc getNameEsc(d: PDoc, n: PNode): string =
  esc(d.target, getName(n))

proc getNameIdent(cache: IdentCache; n: PNode): PIdent =
  case n.kind
  of nkPostfix: result = getNameIdent(cache, n[1])
  of nkPragmaExpr: result = getNameIdent(cache, n[0])
  of nkSym: result = n.sym.name
  of nkIdent: result = n.ident
  of nkAccQuoted:
    var r = ""
    for i in 0..<n.len: r.add(getNameIdent(cache, n[i]).s)
    result = getIdent(cache, r)
  of nkOpenSymChoice, nkClosedSymChoice:
    result = getNameIdent(cache, n[0])
  else:
    result = nil

proc getRstName(n: PNode): PRstNode =
  case n.kind
  of nkPostfix: result = getRstName(n[1])
  of nkPragmaExpr: result = getRstName(n[0])
  of nkSym: result = newRstLeaf(n.sym.renderDefinitionName)
  of nkIdent: result = newRstLeaf(n.ident.s)
  of nkAccQuoted:
    result = getRstName(n[0])
    for i in 1..<n.len: result.text.add(getRstName(n[i]).text)
  of nkOpenSymChoice, nkClosedSymChoice:
    result = getRstName(n[0])
  else:
    result = nil

proc newUniquePlainSymbol(d: PDoc, original: string): string =
  ## Returns a new unique plain symbol made up from the original.
  ##
  ## When a collision is found in the seenSymbols table, new numerical variants
  ## with underscore + number will be generated.
  if not d.seenSymbols.hasKey(original):
    result = original
    d.seenSymbols[original] = ""
    return
  # Iterate over possible numeric variants of the original name.
  var count = 2
  while true:
    result = original & "_" & $count
    if not d.seenSymbols.hasKey(result):
      d.seenSymbols[result] = ""
      break
    count += 1

proc complexName(k: TSymKind, n: PNode, baseName: string): string =
  ## Builds a complex unique href name for the node.
  ##
  ## Pass as ``baseName`` the plain symbol obtained from the nodeName. The
  ## format of the returned symbol will be ``baseName(.callable type)?,(param
  ## type)?(,param type)*``. The callable type part will be added only if the
  ## node is not a proc, as those are the common ones. The suffix will be a dot
  ## and a single letter representing the type of the callable. The parameter
  ## types will be added with a preceding dash. Return types won't be added.
  ##
  ## If you modify the output of this proc, please update the anchor generation
  ## section of ``doc/docgen.rst``.
  result = baseName
  case k
  of skProc, skFunc: discard
  of skMacro: result.add(".m")
  of skMethod: result.add(".e")
  of skIterator: result.add(".i")
  of skTemplate: result.add(".t")
  of skConverter: result.add(".c")
  else: discard
  if n.safeLen > paramsPos and n[paramsPos].kind == nkFormalParams:
    let params = renderParamTypes(n[paramsPos])
    if params.len > 0:
      result.add(defaultParamSeparator)
      result.add(params)

proc docstringSummary(rstText: string): string =
  ## Returns just the first line or a brief chunk of text from a rst string.
  ##
  ## Most docstrings will contain a one liner summary, so stripping at the
  ## first newline is usually fine. If after that the content is still too big,
  ## it is stripped at the first comma, colon or dot, usual English sentence
  ## separators.
  ##
  ## No guarantees are made on the size of the output, but it should be small.
  ## Also, we hope to not break the rst, but maybe we do. If there is any
  ## trimming done, an ellipsis unicode char is added.
  const maxDocstringChars = 100
  assert(rstText.len < 2 or (rstText[0] == '#' and rstText[1] == '#'))
  result = rstText.substr(2).strip
  var pos = result.find('\L')
  if pos > 0:
    result.setLen(pos - 1)
    result.add("…")
  if pos < maxDocstringChars:
    return
  # Try to keep trimming at other natural boundaries.
  pos = result.find({'.', ',', ':'})
  let last = result.len - 1
  if pos > 0 and pos < last:
    result.setLen(pos - 1)
    result.add("…")

proc genDeprecationMsg(d: PDoc, n: PNode): string =
  ## Given a nkPragma wDeprecated node output a well-formatted section
  if n == nil: return

  case n.safeLen:
  of 0: # Deprecated w/o any message
    result = getConfigVar(d.conf, "doc.deprecationmsg") % [
       "label" , "Deprecated", "message", ""]
  of 2: # Deprecated w/ a message
    if n[1].kind in {nkStrLit..nkTripleStrLit}:
      result = getConfigVar(d.conf, "doc.deprecationmsg") % [
          "label", "Deprecated:", "message", xmltree.escape(n[1].strVal)]
  else:
    doAssert false

type DocFlags = enum
  kDefault
  kForceExport

proc genSeeSrc(d: PDoc, path: string, line: int): string =
  let docItemSeeSrc = getConfigVar(d.conf, "doc.item.seesrc")
  if docItemSeeSrc.len > 0:
    let path = relativeTo(AbsoluteFile path, AbsoluteDir getCurrentDir(), '/')
    when false:
      let cwd = canonicalizePath(d.conf, getCurrentDir())
      var path = path
      if path.startsWith(cwd):
        path = path[cwd.len+1..^1].replace('\\', '/')
    let gitUrl = getConfigVar(d.conf, "git.url")
    if gitUrl.len > 0:
      let defaultBranch =
        if NimPatch mod 2 == 1: "devel"
        else: "version-$1-$2" % [$NimMajor, $NimMinor]
      let commit = getConfigVar(d.conf, "git.commit", defaultBranch)
      let develBranch = getConfigVar(d.conf, "git.devel", "devel")
      dispA(d.conf, result, "$1", "", [docItemSeeSrc % [
          "path", path.string, "line", $line, "url", gitUrl,
          "commit", commit, "devel", develBranch]])

proc symbolPriority(k: TSymKind): int =
  result = case k
    of skMacro: -3
    of skTemplate: -2
    of skIterator: -1
    else: 0  # including skProc which have higher priority
    # documentation itself has even higher priority 1

proc getTypeKind(n: PNode): string =
  case n[2].kind
  of nkEnumTy: "enum"
  of nkObjectTy: "object"
  of nkTupleTy: "tuple"
  else: ""

proc toLangSymbol(k: TSymKind, n: PNode, baseName: string): LangSymbol =
  ## Converts symbol info (names/types/parameters) in `n` into format
  ## `LangSymbol` convenient for ``rst.nim``/``dochelpers.nim``.
  result.name = baseName.nimIdentNormalize
  result.symKind = k.toHumanStr
  if k in routineKinds:
    var
      paramTypes: seq[string]
    renderParamTypes(paramTypes, n[paramsPos], toNormalize=true)
    let paramNames = renderParamNames(n[paramsPos], toNormalize=true)
    # In some rare cases (system.typeof) parameter type is not set for default:
    doAssert paramTypes.len <= paramNames.len
    for i in 0 ..< paramNames.len:
      if i < paramTypes.len:
        result.parameters.add (paramNames[i], paramTypes[i])
      else:
        result.parameters.add (paramNames[i], "")
    result.parametersProvided = true

    result.outType = renderOutType(n[paramsPos], toNormalize=true)

  if k in {skProc, skFunc, skType, skIterator}:
    # Obtain `result.generics`
    # Use `n[miscPos]` since n[genericParamsPos] does not contain constraints
    var genNode: PNode = nil
    if k == skType:
      genNode = n[1]  # FIXME: what is index 1?
    else:
      if n[miscPos].kind != nkEmpty:
        genNode = n[miscPos][1]   # FIXME: what is index 1?
    if genNode != nil:
      var literal = ""
      var r: TSrcGen
      initTokRender(r, genNode, {renderNoBody, renderNoComments,
        renderNoPragmas, renderNoProcDefs, renderExpandUsing})
      var kind = tkEof
      while true:
        getNextTok(r, kind, literal)
        if kind == tkEof:
          break
        if kind != tkSpaces:
          result.generics.add(literal.nimIdentNormalize)

  if k == skType: result.symTypeKind = getTypeKind(n)

proc genItem(d: PDoc, n, nameNode: PNode, k: TSymKind, docFlags: DocFlags, nonExports: bool = false) =
  if (docFlags != kForceExport) and not isVisible(d, nameNode): return
  let
    name = getName(nameNode)
    nameEsc = esc(d.target, name)
  var plainDocstring = getPlainDocstring(n) # call here before genRecComment!
  var result = ""
  var literal, plainName = ""
  var kind = tkEof
  var comm: ItemPre
  if n.kind in routineDefs:
    getAllRunnableExamples(d, n, comm)
  else:
    comm.add genRecComment(d, n)

  var r: TSrcGen
  # Obtain the plain rendered string for hyperlink titles.
  initTokRender(r, n, {renderNoBody, renderNoComments, renderDocComments,
    renderNoPragmas, renderNoProcDefs, renderExpandUsing})
  while true:
    getNextTok(r, kind, literal)
    if kind == tkEof:
      break
    plainName.add(literal)

  var pragmaNode = getDeclPragma(n)
  if pragmaNode != nil: pragmaNode = findPragma(pragmaNode, wDeprecated)

  inc(d.id)
  let
    plainNameEsc = esc(d.target, plainName.strip)
    typeDescr =
      if k == skType and getTypeKind(n) != "": getTypeKind(n)
      else: k.toHumanStr
    detailedName = typeDescr & " " & (
        if k in routineKinds: plainName else: name)
    uniqueName = if k in routineKinds: plainNameEsc else: nameEsc
    sortName = if k in routineKinds: plainName.strip else: name
    cleanPlainSymbol = renderPlainSymbolName(nameNode)
    complexSymbol = complexName(k, n, cleanPlainSymbol)
    plainSymbolEnc = encodeUrl(cleanPlainSymbol, usePlus = false)
    symbolOrId = d.newUniquePlainSymbol(complexSymbol)
    symbolOrIdEnc = encodeUrl(symbolOrId, usePlus = false)
    deprecationMsg = genDeprecationMsg(d, pragmaNode)
    rstLangSymbol = toLangSymbol(k, n, cleanPlainSymbol)

  # we generate anchors automatically for subsequent use in doc comments
  let lineinfo = rstast.TLineInfo(
      line: nameNode.info.line, col: nameNode.info.col,
      fileIndex: addRstFileIndex(d, nameNode.info))
  addAnchorNim(d.sharedState, external = false, refn = symbolOrId,
               tooltip = detailedName, langSym = rstLangSymbol,
               priority = symbolPriority(k), info = lineinfo)

<<<<<<< HEAD
  let renderFlags =
    if nonExports: {renderNoBody, renderNoComments, renderDocComments, renderSyms,
      renderNonExportedFields}
    else: {renderNoBody, renderNoComments, renderDocComments, renderSyms}
  nodeToHighlightedHtml(d, n, result, renderFlags, symbolOrIdEnc)
=======
  nodeToHighlightedHtml(d, n, result, {renderNoBody, renderNoComments,
    renderDocComments, renderSyms, renderExpandUsing}, symbolOrIdEnc)
>>>>>>> 4647c7b5

  let seeSrc = genSeeSrc(d, toFullPath(d.conf, n.info), n.info.line.int)

  d.section[k].secItems.mgetOrPut(cleanPlainSymbol, newSeq[Item]()).add Item(
    descRst: comm,
    sortName: sortName,
    info: lineinfo,
    anchor: symbolOrId,
    detailedName: detailedName,
    name: name,
    substitutions: @[
     "uniqueName", uniqueName,
     "header", result, "itemID", $d.id,
     "header_plain", plainNameEsc, "itemSym", cleanPlainSymbol,
     "itemSymEnc", plainSymbolEnc,
     "itemSymOrIDEnc", symbolOrIdEnc, "seeSrc", seeSrc,
     "deprecationMsg", deprecationMsg])

  let external = d.destFile.AbsoluteFile.relativeTo(d.conf.outDir, '/').changeFileExt(HtmlExt).string

  var attype = ""
  if k in routineKinds and nameNode.kind == nkSym:
    let att = attachToType(d, nameNode.sym)
    if att != nil:
      attype = esc(d.target, att.name.s)
  elif k == skType and nameNode.kind == nkSym and nameNode.sym.typ.kind in {tyEnum, tyBool}:
    let etyp = nameNode.sym.typ
    for e in etyp.n:
      if e.sym.kind != skEnumField: continue
      let plain = renderPlainSymbolName(e)
      let symbolOrId = d.newUniquePlainSymbol(plain)
      setIndexTerm(d[], ieNim, htmlFile = external, id = symbolOrId,
                   term = plain, linkTitle = nameNode.sym.name.s & '.' & plain,
                   linkDesc = xmltree.escape(getPlainDocstring(e).docstringSummary),
                   line = n.info.line.int)

  d.tocSimple[k].add TocItem(
    sortName: sortName,
    content: getConfigVar(d.conf, "doc.item.toc") % [
      "name", name, "header_plain", plainNameEsc,
      "itemSymOrIDEnc", symbolOrIdEnc])

  d.tocTable[k].mgetOrPut(cleanPlainSymbol, newSeq[TocItem]()).add TocItem(
    sortName: sortName,
    content: getConfigVar(d.conf, "doc.item.tocTable") % [
      "name", name, "header_plain", plainNameEsc,
      "itemSymOrID", symbolOrId.replace(",", ",<wbr>"),
      "itemSymOrIDEnc", symbolOrIdEnc])

  setIndexTerm(d[], ieNim, htmlFile = external, id = symbolOrId, term = name,
               linkTitle = detailedName,
               linkDesc = xmltree.escape(plainDocstring.docstringSummary),
               line = n.info.line.int)
  if k == skType and nameNode.kind == nkSym:
    d.types.strTableAdd nameNode.sym

proc genJsonItem(d: PDoc, n, nameNode: PNode, k: TSymKind): JsonItem =
  if not isVisible(d, nameNode): return
  var
    name = getNameEsc(d, nameNode)
    comm = genRecComment(d, n)
    r: TSrcGen
  initTokRender(r, n, {renderNoBody, renderNoComments, renderDocComments, renderExpandUsing})
  result.json = %{ "name": %name, "type": %($k), "line": %n.info.line.int,
                   "col": %n.info.col}
  if comm != nil:
    result.rst = comm
    result.rstField = "description"
  if r.buf.len > 0:
    result.json["code"] = %r.buf
  if k in routineKinds:
    result.json["signature"] = newJObject()
    if n[paramsPos][0].kind != nkEmpty:
      result.json["signature"]["return"] = %($n[paramsPos][0])
    if n[paramsPos].len > 1:
      result.json["signature"]["arguments"] = newJArray()
    for paramIdx in 1 ..< n[paramsPos].len:
      for identIdx in 0 ..< n[paramsPos][paramIdx].len - 2:
        let
          paramName = $n[paramsPos][paramIdx][identIdx]
          paramType = $n[paramsPos][paramIdx][^2]
        if n[paramsPos][paramIdx][^1].kind != nkEmpty:
          let paramDefault = $n[paramsPos][paramIdx][^1]
          result.json["signature"]["arguments"].add %{"name": %paramName, "type": %paramType, "default": %paramDefault}
        else:
          result.json["signature"]["arguments"].add %{"name": %paramName, "type": %paramType}
    if n[pragmasPos].kind != nkEmpty:
      result.json["signature"]["pragmas"] = newJArray()
      for pragma in n[pragmasPos]:
        result.json["signature"]["pragmas"].add %($pragma)
    if n[genericParamsPos].kind != nkEmpty:
      result.json["signature"]["genericParams"] = newJArray()
      for genericParam in n[genericParamsPos]:
        var param = %{"name": %($genericParam)}
        if genericParam.sym.typ.sons.len > 0:
          param["types"] = newJArray()
        for kind in genericParam.sym.typ.sons:
          param["types"].add %($kind)
        result.json["signature"]["genericParams"].add param
  if optGenIndex in d.conf.globalOptions:
    genItem(d, n, nameNode, k, kForceExport)

proc setDoctype(d: PDoc, n: PNode) =
  ## Processes `{.doctype.}` pragma changing Markdown/RST parsing options.
  if n == nil:
    return
  if n.len != 2:
    localError(d.conf, n.info, errUser,
      "doctype pragma takes exactly 1 argument"
    )
    return
  var dt = ""
  case n[1].kind
  of nkStrLit:
    dt = toLowerAscii(n[1].strVal)
  of nkIdent:
    dt = toLowerAscii(n[1].ident.s)
  else:
    localError(d.conf, n.info, errUser,
      "unknown argument type $1 provided to doctype" % [$n[1].kind]
    )
    return
  case dt
  of "markdown":
    d.sharedState.options.incl roSupportMarkdown
    d.sharedState.options.incl roPreferMarkdown
  of "rstmarkdown":
    d.sharedState.options.incl roSupportMarkdown
    d.sharedState.options.excl roPreferMarkdown
  of "rst":
    d.sharedState.options.excl roSupportMarkdown
    d.sharedState.options.excl roPreferMarkdown
  else:
    localError(d.conf, n.info, errUser,
      (
        "unknown doctype value \"$1\", should be from " &
        "\"RST\", \"Markdown\", \"RstMarkdown\""
      ) % [dt]
    )

proc checkForFalse(n: PNode): bool =
  result = n.kind == nkIdent and cmpIgnoreStyle(n.ident.s, "false") == 0

proc traceDeps(d: PDoc, it: PNode) =
  const k = skModule
  if it.kind == nkInfix and it.len == 3 and it[2].kind == nkBracket:
    let sep = it[0]
    let dir = it[1]
    let a = newNodeI(nkInfix, it.info)
    a.add sep
    a.add dir
    a.add sep # dummy entry, replaced in the loop
    for x in it[2]:
      a[2] = x
      traceDeps(d, a)
  elif it.kind == nkSym and belongsToProjectPackage(d.conf, it.sym):
    let external = externalDep(d, it.sym)
    if d.section[k].finalMarkup != "": d.section[k].finalMarkup.add(", ")
    dispA(d.conf, d.section[k].finalMarkup,
          "<a class=\"reference external\" href=\"$2\">$1</a>",
          "$1", [esc(d.target, external.prettyLink),
                 changeFileExt(external, "html")])

proc exportSym(d: PDoc; s: PSym) =
  const k = exportSection
  if s.kind == skModule and belongsToProjectPackage(d.conf, s):
    let external = externalDep(d, s)
    if d.section[k].finalMarkup != "": d.section[k].finalMarkup.add(", ")
    dispA(d.conf, d.section[k].finalMarkup,
          "<a class=\"reference external\" href=\"$2\">$1</a>",
          "$1", [esc(d.target, external.prettyLink),
                 changeFileExt(external, "html")])
  elif s.kind != skModule and s.owner != nil:
    let module = originatingModule(s)
    if belongsToProjectPackage(d.conf, module):
      let
        complexSymbol = complexName(s.kind, s.ast, s.name.s)
        symbolOrId = d.newUniquePlainSymbol(complexSymbol)
        external = externalDep(d, module)
      if d.section[k].finalMarkup != "": d.section[k].finalMarkup.add(", ")
      # XXX proper anchor generation here
      dispA(d.conf, d.section[k].finalMarkup,
            "<a href=\"$2#$3\"><span class=\"Identifier\">$1</span></a>",
            "$1", [esc(d.target, s.name.s),
                   changeFileExt(external, "html"),
                   symbolOrId])

proc documentNewEffect(cache: IdentCache; n: PNode): PNode =
  let s = n[namePos].sym
  if tfReturnsNew in s.typ.flags:
    result = newIdentNode(getIdent(cache, "new"), n.info)

proc documentEffect(cache: IdentCache; n, x: PNode, effectType: TSpecialWord, idx: int): PNode =
  let spec = effectSpec(x, effectType)
  if isNil(spec):
    let s = n[namePos].sym

    let actual = s.typ.n[0]
    if actual.len != effectListLen: return
    let real = actual[idx]
    if real == nil: return
    let realLen = real.len
    # warning: hack ahead:
    var effects = newNodeI(nkBracket, n.info, realLen)
    for i in 0..<realLen:
      var t = typeToString(real[i].typ)
      if t.startsWith("ref "): t = substr(t, 4)
      effects[i] = newIdentNode(getIdent(cache, t), n.info)
      # set the type so that the following analysis doesn't screw up:
      effects[i].typ = real[i].typ

    result = newTreeI(nkExprColonExpr, n.info,
      newIdentNode(getIdent(cache, $effectType), n.info), effects)

proc documentWriteEffect(cache: IdentCache; n: PNode; flag: TSymFlag; pragmaName: string): PNode =
  let s = n[namePos].sym
  let params = s.typ.n

  var effects = newNodeI(nkBracket, n.info)
  for i in 1..<params.len:
    if params[i].kind == nkSym and flag in params[i].sym.flags:
      effects.add params[i]

  if effects.len > 0:
    result = newTreeI(nkExprColonExpr, n.info,
      newIdentNode(getIdent(cache, pragmaName), n.info), effects)

proc documentRaises*(cache: IdentCache; n: PNode) =
  if n[namePos].kind != nkSym: return
  let pragmas = n[pragmasPos]
  let p1 = documentEffect(cache, n, pragmas, wRaises, exceptionEffects)
  let p2 = documentEffect(cache, n, pragmas, wTags, tagEffects)
  let p3 = documentWriteEffect(cache, n, sfWrittenTo, "writes")
  let p4 = documentNewEffect(cache, n)
  let p5 = documentWriteEffect(cache, n, sfEscapes, "escapes")
  let p6 = documentEffect(cache, n, pragmas, wForbids, forbiddenEffects)

  if p1 != nil or p2 != nil or p3 != nil or p4 != nil or p5 != nil or p6 != nil:
    if pragmas.kind == nkEmpty:
      n[pragmasPos] = newNodeI(nkPragma, n.info)
    if p1 != nil: n[pragmasPos].add p1
    if p2 != nil: n[pragmasPos].add p2
    if p3 != nil: n[pragmasPos].add p3
    if p4 != nil: n[pragmasPos].add p4
    if p5 != nil: n[pragmasPos].add p5
    if p6 != nil: n[pragmasPos].add p6

proc generateDoc*(d: PDoc, n, orig: PNode, config: ConfigRef, docFlags: DocFlags = kDefault) =
  ## Goes through nim nodes recursively and collects doc comments.
  ## Main function for `doc`:option: command,
  ## which is implemented in ``docgen2.nim``.
  template genItemAux(skind) =
    genItem(d, n, n[namePos], skind, docFlags)
  let showNonExports = optShowNonExportedFields in config.globalOptions
  case n.kind
  of nkPragma:
    let pragmaNode = findPragma(n, wDeprecated)
    d.modDeprecationMsg.add(genDeprecationMsg(d, pragmaNode))
    let doctypeNode = findPragma(n, wDoctype)
    setDoctype(d, doctypeNode)
  of nkCommentStmt: d.modDescPre.add(genComment(d, n))
  of nkProcDef, nkFuncDef:
    when useEffectSystem: documentRaises(d.cache, n)
    genItemAux(skProc)
  of nkMethodDef:
    when useEffectSystem: documentRaises(d.cache, n)
    genItemAux(skMethod)
  of nkIteratorDef:
    when useEffectSystem: documentRaises(d.cache, n)
    genItemAux(skIterator)
  of nkMacroDef: genItemAux(skMacro)
  of nkTemplateDef: genItemAux(skTemplate)
  of nkConverterDef:
    when useEffectSystem: documentRaises(d.cache, n)
    genItemAux(skConverter)
  of nkTypeSection, nkVarSection, nkLetSection, nkConstSection:
    for i in 0..<n.len:
      if n[i].kind != nkCommentStmt:
        # order is always 'type var let const':
        genItem(d, n[i], n[i][0],
                succ(skType, ord(n.kind)-ord(nkTypeSection)), docFlags, showNonExports)
  of nkStmtList:
    for i in 0..<n.len: generateDoc(d, n[i], orig, config)
  of nkWhenStmt:
    # generate documentation for the first branch only:
    if not checkForFalse(n[0][0]):
      generateDoc(d, lastSon(n[0]), orig, config)
  of nkImportStmt:
    for it in n: traceDeps(d, it)
  of nkExportStmt:
    for it in n:
      if it.kind == nkSym:
        if d.module != nil and d.module == it.sym.owner:
          generateDoc(d, it.sym.ast, orig, config, kForceExport)
        elif it.sym.ast != nil:
          exportSym(d, it.sym)
  of nkExportExceptStmt: discard "transformed into nkExportStmt by semExportExcept"
  of nkFromStmt, nkImportExceptStmt: traceDeps(d, n[0])
  of nkCallKinds:
    var comm: ItemPre
    getAllRunnableExamples(d, n, comm)
    if comm.len != 0: d.modDescPre.add(comm)
  else: discard

proc overloadGroupName(s: string, k: TSymKind): string =
  ## Turns a name like `f` into anchor `f-procs-all`
  s & "-" & k.toHumanStr & "s-all"

proc setIndexTitle(d: PDoc, useMetaTitle: bool) =
  let titleKind = if d.standaloneDoc: ieMarkupTitle else: ieNimTitle
  let external = AbsoluteFile(d.destFile)
    .relativeTo(d.conf.outDir, '/')
    .changeFileExt(HtmlExt)
    .string
  var term, linkTitle: string
  if useMetaTitle and d.meta[metaTitle].len != 0:
    term = d.meta[metaTitleRaw]
    linkTitle = d.meta[metaTitleRaw]
  else:
    let filename = extractFilename(d.filename)
    term =
      if d.standaloneDoc: filename  # keep .rst/.md extension
      else: changeFileExt(filename, "")  # rm .nim extension
    linkTitle =
      if d.standaloneDoc: term  # keep .rst/.md extension
      else: canonicalImport(d.conf, AbsoluteFile d.filename)
  if not d.standaloneDoc:
    linkTitle = "module " & linkTitle
  setIndexTerm(d[], titleKind, htmlFile = external, id = "",
               term = term, linkTitle = linkTitle)

proc finishGenerateDoc*(d: var PDoc) =
  ## Perform 2nd RST pass for resolution of links/footnotes/headings...
  # copy file map `filenames` to ``rstgen.nim`` for its warnings
  d.filenames = d.sharedState.filenames

  # Main title/subtitle are allowed only in the first RST fragment of document
  var firstRst = PRstNode(nil)
  for fragment in d.modDescPre:
    if fragment.isRst:
      firstRst = fragment.rst
      break
  d.hasToc = d.hasToc or d.sharedState.hasToc
  # in --index:only mode we do NOT want to load other .idx, only write ours:
  let importdoc = optGenIndexOnly notin d.conf.globalOptions and
                  optNoImportdoc notin d.conf.globalOptions
  preparePass2(d.sharedState, firstRst, importdoc)

  if optGenIndexOnly in d.conf.globalOptions:
    # Top-level doc.comments may contain titles and :idx: statements:
    for fragment in d.modDescPre:
      if fragment.isRst:
        traverseForIndex(d[], fragment.rst)
    setIndexTitle(d, useMetaTitle = d.standaloneDoc)
    # Symbol-associated doc.comments may contain :idx: statements:
    for k in TSymKind:
      for _, overloadChoices in d.section[k].secItems:
        for item in overloadChoices:
          for fragment in item.descRst:
            if fragment.isRst:
              traverseForIndex(d[], fragment.rst)

  # add anchors to overload groups before RST resolution
  for k in TSymKind:
    if k in routineKinds:
      for plainName, overloadChoices in d.section[k].secItems:
        if overloadChoices.len > 1:
          let refn = overloadGroupName(plainName, k)
          let tooltip = "$1 ($2 overloads)" % [
                      k.toHumanStr & " " & plainName, $overloadChoices.len]
          let name = nimIdentBackticksNormalize(plainName)
          # save overload group to ``.idx``
          let external = d.destFile.AbsoluteFile.relativeTo(d.conf.outDir, '/').
                         changeFileExt(HtmlExt).string
          setIndexTerm(d[], ieNimGroup, htmlFile = external, id = refn,
                       term = name, linkTitle = k.toHumanStr,
                       linkDesc = "", line = overloadChoices[0].info.line.int)
          if optGenIndexOnly in d.conf.globalOptions: continue
          addAnchorNim(d.sharedState, external=false, refn, tooltip,
                       LangSymbol(symKind: k.toHumanStr,
                                  name: name,
                                  isGroup: true),
                       priority = symbolPriority(k),
                       # select index `0` just to have any meaningful warning:
                       info = overloadChoices[0].info)

  if optGenIndexOnly in d.conf.globalOptions:
    return

  # Finalize fragments of ``.nim`` or ``.rst`` file
  proc renderItemPre(d: PDoc, fragments: ItemPre, result: var string) =
    for f in fragments:
      case f.isRst:
      of true:
        var resolved = resolveSubs(d.sharedState, f.rst)
        renderRstToOut(d[], resolved, result)
      of false: result &= f.str
  proc cmp(x, y: Item): int = cmpDecimalsIgnoreCase(x.sortName, y.sortName)
  for k in TSymKind:
    # add symbols to section for each `k`, while optionally wrapping
    # overloadable items with the same basic name by ``doc.item2``
    let overloadableNames = toSeq(keys(d.section[k].secItems))
    for plainName in overloadableNames.sorted(cmpDecimalsIgnoreCase):
      var overloadChoices = d.section[k].secItems[plainName]
      overloadChoices.sort(cmp)
      var nameContent = ""
      for item in overloadChoices:
        var itemDesc: string
        renderItemPre(d, item.descRst, itemDesc)
        nameContent.add(
          getConfigVar(d.conf, "doc.item") % (
              item.substitutions & @[
                "desc", itemDesc,
                "name", item.name,
                "itemSymOrID", item.anchor]))
      if k in routineKinds:
        let plainNameEsc1 = esc(d.target, plainName.strip)
        let plainNameEsc2 = esc(d.target, plainName.strip, escMode=emUrl)
        d.section[k].finalMarkup.add(
          getConfigVar(d.conf, "doc.item2") % (
            @["header_plain", plainNameEsc1,
              "overloadGroupName", overloadGroupName(plainNameEsc2, k),
              "content", nameContent]))
      else:
        d.section[k].finalMarkup.add(nameContent)
    d.section[k].secItems.clear
  renderItemPre(d, d.modDescPre, d.modDescFinal)
  d.modDescPre.setLen 0

  # Finalize fragments of ``.json`` file
  for i, entry in d.jEntriesPre:
    if entry.rst != nil:
      let resolved = resolveSubs(d.sharedState, entry.rst)
      var str: string
      renderRstToOut(d[], resolved, str)
      entry.json[entry.rstField] = %str
      d.jEntriesPre[i].rst = nil

    d.jEntriesFinal.add entry.json # generates docs

  setIndexTitle(d, useMetaTitle = d.standaloneDoc)
  completePass2(d.sharedState)

proc add(d: PDoc; j: JsonItem) =
  if j.json != nil or j.rst != nil: d.jEntriesPre.add j

proc generateJson*(d: PDoc, n: PNode, includeComments: bool = true) =
  case n.kind
  of nkPragma:
    let doctypeNode = findPragma(n, wDoctype)
    setDoctype(d, doctypeNode)
  of nkCommentStmt:
    if includeComments:
      d.add JsonItem(rst: genComment(d, n), rstField: "comment",
                     json: %Table[string, string]())
    else:
      d.modDescPre.add(genComment(d, n))
  of nkProcDef, nkFuncDef:
    when useEffectSystem: documentRaises(d.cache, n)
    d.add genJsonItem(d, n, n[namePos], skProc)
  of nkMethodDef:
    when useEffectSystem: documentRaises(d.cache, n)
    d.add genJsonItem(d, n, n[namePos], skMethod)
  of nkIteratorDef:
    when useEffectSystem: documentRaises(d.cache, n)
    d.add genJsonItem(d, n, n[namePos], skIterator)
  of nkMacroDef:
    d.add genJsonItem(d, n, n[namePos], skMacro)
  of nkTemplateDef:
    d.add genJsonItem(d, n, n[namePos], skTemplate)
  of nkConverterDef:
    when useEffectSystem: documentRaises(d.cache, n)
    d.add genJsonItem(d, n, n[namePos], skConverter)
  of nkTypeSection, nkVarSection, nkLetSection, nkConstSection:
    for i in 0..<n.len:
      if n[i].kind != nkCommentStmt:
        # order is always 'type var let const':
        d.add genJsonItem(d, n[i], n[i][0],
                succ(skType, ord(n.kind)-ord(nkTypeSection)))
  of nkStmtList:
    for i in 0..<n.len:
      generateJson(d, n[i], includeComments)
  of nkWhenStmt:
    # generate documentation for the first branch only:
    if not checkForFalse(n[0][0]):
      generateJson(d, lastSon(n[0]), includeComments)
  else: discard

proc genTagsItem(d: PDoc, n, nameNode: PNode, k: TSymKind): string =
  result = getNameEsc(d, nameNode) & "\n"

proc generateTags*(d: PDoc, n: PNode, r: var string) =
  case n.kind
  of nkCommentStmt:
    if startsWith(n.comment, "##"):
      let stripped = n.comment.substr(2).strip
      r.add stripped
  of nkProcDef:
    when useEffectSystem: documentRaises(d.cache, n)
    r.add genTagsItem(d, n, n[namePos], skProc)
  of nkFuncDef:
    when useEffectSystem: documentRaises(d.cache, n)
    r.add genTagsItem(d, n, n[namePos], skFunc)
  of nkMethodDef:
    when useEffectSystem: documentRaises(d.cache, n)
    r.add genTagsItem(d, n, n[namePos], skMethod)
  of nkIteratorDef:
    when useEffectSystem: documentRaises(d.cache, n)
    r.add genTagsItem(d, n, n[namePos], skIterator)
  of nkMacroDef:
    r.add genTagsItem(d, n, n[namePos], skMacro)
  of nkTemplateDef:
    r.add genTagsItem(d, n, n[namePos], skTemplate)
  of nkConverterDef:
    when useEffectSystem: documentRaises(d.cache, n)
    r.add genTagsItem(d, n, n[namePos], skConverter)
  of nkTypeSection, nkVarSection, nkLetSection, nkConstSection:
    for i in 0..<n.len:
      if n[i].kind != nkCommentStmt:
        # order is always 'type var let const':
        r.add genTagsItem(d, n[i], n[i][0],
                succ(skType, ord(n.kind)-ord(nkTypeSection)))
  of nkStmtList:
    for i in 0..<n.len:
      generateTags(d, n[i], r)
  of nkWhenStmt:
    # generate documentation for the first branch only:
    if not checkForFalse(n[0][0]):
      generateTags(d, lastSon(n[0]), r)
  else: discard

proc genSection(d: PDoc, kind: TSymKind, groupedToc = false) =
  const sectionNames: array[skModule..skField, string] = [
    "Imports", "Types", "Vars", "Lets", "Consts", "Vars", "Procs", "Funcs",
    "Methods", "Iterators", "Converters", "Macros", "Templates", "Exports"
  ]
  if d.section[kind].finalMarkup == "": return
  var title = sectionNames[kind]
  d.section[kind].finalMarkup = getConfigVar(d.conf, "doc.section") % [
      "sectionid", $ord(kind), "sectionTitle", title,
      "sectionTitleID", $(ord(kind) + 50), "content", d.section[kind].finalMarkup]

  proc cmp(x, y: TocItem): int = cmpDecimalsIgnoreCase(x.sortName, y.sortName)
  if groupedToc:
    let overloadableNames = toSeq(keys(d.tocTable[kind]))
    for plainName in overloadableNames.sorted(cmpDecimalsIgnoreCase):
      var overloadChoices = d.tocTable[kind][plainName]
      overloadChoices.sort(cmp)
      var content: string
      for item in overloadChoices:
        content.add item.content
      d.toc2[kind].add getConfigVar(d.conf, "doc.section.toc2") % [
          "sectionid", $ord(kind), "sectionTitle", title,
          "sectionTitleID", $(ord(kind) + 50),
          "content", content, "plainName", plainName]
  else:
    for item in d.tocSimple[kind].sorted(cmp):
      d.toc2[kind].add item.content

  let sectionValues = @[
     "sectionID", $ord(kind), "sectionTitleID", $(ord(kind) + 50),
     "sectionTitle", title
  ]

  # Check if the toc has any children
  if d.toc2[kind] != "":
    # Use the dropdown version instead and store the children in the dropdown
    d.toc[kind] = getConfigVar(d.conf, "doc.section.toc") % (sectionValues & @[
       "content", d.toc2[kind]
    ])
  else:
    # Just have the link
    d.toc[kind] =  getConfigVar(d.conf, "doc.section.toc_item") % sectionValues

proc relLink(outDir: AbsoluteDir, destFile: AbsoluteFile, linkto: RelativeFile): string =
  $relativeTo(outDir / linkto, destFile.splitFile().dir, '/')

proc genOutFile(d: PDoc, groupedToc = false): string =
  var
    code, content: string
    title = ""
  var j = 0
  var toc = ""
  renderTocEntries(d[], j, 1, toc)
  for i in TSymKind:
    var shouldSort = i in routineKinds and groupedToc
    genSection(d, i, shouldSort)
    toc.add(d.toc[i])
  if toc != "" or d.target == outLatex:
    # for Latex $doc.toc will automatically generate TOC if `d.hasToc` is set
    toc = getConfigVar(d.conf, "doc.toc") % ["content", toc]
  for i in TSymKind: code.add(d.section[i].finalMarkup)

  # Extract the title. Non API modules generate an entry in the index table.
  if d.meta[metaTitle].len != 0:
    title = d.meta[metaTitle]
  else:
    title = canonicalImport(d.conf, AbsoluteFile d.filename)
  title = esc(d.target, title)
  var subtitle = ""
  if d.meta[metaSubtitle] != "":
    dispA(d.conf, subtitle, "<h2 class=\"subtitle\">$1</h2>",
        "\\\\\\vspace{0.5em}\\large $1", [esc(d.target, d.meta[metaSubtitle])])

  var groupsection = getConfigVar(d.conf, "doc.body_toc_groupsection")
  let bodyname = if d.hasToc and not d.standaloneDoc and not d.conf.isLatexCmd:
                   groupsection.setLen 0
                   "doc.body_toc_group"
                 elif d.hasToc: "doc.body_toc"
                 else: "doc.body_no_toc"
  let seeSrc = genSeeSrc(d, d.filename, 1)
  content = getConfigVar(d.conf, bodyname) % [
      "title", title, "subtitle", subtitle,
      "tableofcontents", toc, "moduledesc", d.modDescFinal, "date", getDateStr(),
      "time", getClockStr(), "content", code,
      "deprecationMsg", d.modDeprecationMsg,
      "theindexhref", relLink(d.conf.outDir, d.destFile.AbsoluteFile,
                              theindexFname.RelativeFile),
      "body_toc_groupsection", groupsection, "seeSrc", seeSrc]
  if optCompileOnly notin d.conf.globalOptions:
    # XXX what is this hack doing here? 'optCompileOnly' means raw output!?
    code = getConfigVar(d.conf, "doc.file") % [
        "nimdoccss", relLink(d.conf.outDir, d.destFile.AbsoluteFile,
                             nimdocOutCss.RelativeFile),
        "dochackjs", relLink(d.conf.outDir, d.destFile.AbsoluteFile,
                             docHackJsFname.RelativeFile),
        "title", title, "subtitle", subtitle, "tableofcontents", toc,
        "moduledesc", d.modDescFinal, "date", getDateStr(), "time", getClockStr(),
        "content", content, "author", d.meta[metaAuthor],
        "version", esc(d.target, d.meta[metaVersion]), "analytics", d.analytics,
        "deprecationMsg", d.modDeprecationMsg]
  else:
    code = content
  result = code

proc indexFile(d: PDoc): AbsoluteFile =
  let dir = d.conf.outDir
  result = dir / changeFileExt(presentationPath(d.conf,
                                                AbsoluteFile d.filename),
                               IndexExt)
  let (finalDir, _, _) = result.string.splitFile
  createDir(finalDir)

proc generateIndex*(d: PDoc) =
  if optGenIndex in d.conf.globalOptions:
    let dest = indexFile(d)
    writeIndexFile(d[], dest.string)

proc updateOutfile(d: PDoc, outfile: AbsoluteFile) =
  if d.module == nil or sfMainModule in d.module.flags: # nil for e.g. for commandRst2Html
    if d.conf.outFile.isEmpty:
      d.conf.outFile = outfile.relativeTo(d.conf.outDir)
      if isAbsolute(d.conf.outFile.string):
        d.conf.outFile = splitPath(d.conf.outFile.string)[1].RelativeFile

proc writeOutput*(d: PDoc, useWarning = false, groupedToc = false) =
  if optGenIndexOnly in d.conf.globalOptions:
    d.conf.outFile = indexFile(d).relativeTo(d.conf.outDir)  # just for display
    return
  runAllExamples(d)
  var content = genOutFile(d, groupedToc)
  if optStdout in d.conf.globalOptions:
    write(stdout, content)
  else:
    template outfile: untyped = d.destFile.AbsoluteFile
    #let outfile = getOutFile2(d.conf, shortenDir(d.conf, filename), outExt)
    let dir = outfile.splitFile.dir
    createDir(dir)
    updateOutfile(d, outfile)
    try:
      writeFile(outfile, content)
    except IOError:
      rawMessage(d.conf, if useWarning: warnCannotOpenFile else: errCannotOpenFile,
        outfile.string)
    if not d.wroteSupportFiles: # nimdoc.css + dochack.js
      let nimr = $d.conf.getPrefixDir()
      case d.target
      of outHtml:
        copyFile(docCss.interp(nimr = nimr), $d.conf.outDir / nimdocOutCss)
      of outLatex:
        copyFile(docCls.interp(nimr = nimr), $d.conf.outDir / nimdocOutCls)
      if optGenIndex in d.conf.globalOptions:
        let docHackJs2 = getDocHacksJs(nimr, nim = getAppFilename())
        copyFile(docHackJs2, $d.conf.outDir / docHackJs2.lastPathPart)
      d.wroteSupportFiles = true

proc writeOutputJson*(d: PDoc, useWarning = false) =
  runAllExamples(d)
  var modDesc: string
  for desc in d.modDescFinal:
    modDesc &= desc
  let content = %*{"orig": d.filename,
    "nimble": getPackageName(d.conf, d.filename),
    "moduleDescription": modDesc,
    "entries": d.jEntriesFinal}
  if optStdout in d.conf.globalOptions:
    write(stdout, $content)
  else:
    let dir = d.destFile.splitFile.dir
    createDir(dir)
    var f: File
    if open(f, d.destFile, fmWrite):
      write(f, $content)
      close(f)
      updateOutfile(d, d.destFile.AbsoluteFile)
    else:
      localError(d.conf, newLineInfo(d.conf, AbsoluteFile d.filename, -1, -1),
                 warnUser, "unable to open file \"" & d.destFile &
                 "\" for writing")

proc handleDocOutputOptions*(conf: ConfigRef) =
  if optWholeProject in conf.globalOptions:
    # Backward compatibility with previous versions
    # xxx this is buggy when user provides `nim doc --project -o:sub/bar.html main`,
    # it'd write to `sub/bar.html/main.html`
    conf.outDir = AbsoluteDir(conf.outDir / conf.outFile)

proc commandDoc*(cache: IdentCache, conf: ConfigRef) =
  ## implementation of deprecated ``doc0`` command (without semantic checking)
  handleDocOutputOptions conf
  var ast = parseFile(conf.projectMainIdx, cache, conf)
  if ast == nil: return
<<<<<<< HEAD
  var d = newDocumentor(conf.projectFull, cache, conf)
  d.hasToc = true
  generateDoc(d, ast, ast, conf)
=======
  var d = newDocumentor(conf.projectFull, cache, conf, hasToc = true)
  generateDoc(d, ast, ast)
>>>>>>> 4647c7b5
  finishGenerateDoc(d)
  writeOutput(d)
  generateIndex(d)

proc commandRstAux(cache: IdentCache, conf: ConfigRef;
                   filename: AbsoluteFile, outExt: string,
                   preferMarkdown: bool) =
  var filen = addFileExt(filename, "txt")
  var d = newDocumentor(filen, cache, conf, outExt, standaloneDoc = true,
                        preferMarkdown = preferMarkdown, hasToc = false)
  let rst = parseRst(readFile(filen.string),
                     line=LineRstInit, column=ColRstInit,
                     conf, d.sharedState)
  d.modDescPre = @[ItemFragment(isRst: true, rst: rst)]
  finishGenerateDoc(d)
  writeOutput(d)
  generateIndex(d)

proc commandRst2Html*(cache: IdentCache, conf: ConfigRef,
                      preferMarkdown=false) =
  commandRstAux(cache, conf, conf.projectFull, HtmlExt, preferMarkdown)

proc commandRst2TeX*(cache: IdentCache, conf: ConfigRef,
                     preferMarkdown=false) =
  commandRstAux(cache, conf, conf.projectFull, TexExt, preferMarkdown)

proc commandJson*(cache: IdentCache, conf: ConfigRef) =
  ## implementation of a deprecated jsondoc0 command
  var ast = parseFile(conf.projectMainIdx, cache, conf)
  if ast == nil: return
  var d = newDocumentor(conf.projectFull, cache, conf, hasToc = true)
  d.onTestSnippet = proc (d: var RstGenerator; filename, cmd: string;
                          status: int; content: string) {.gcsafe.} =
    localError(conf, newLineInfo(conf, AbsoluteFile d.filename, -1, -1),
               warnUser, "the ':test:' attribute is not supported by this backend")
  generateJson(d, ast)
  finishGenerateDoc(d)
  let json = d.jEntriesFinal
  let content = pretty(json)

  if optStdout in d.conf.globalOptions:
    write(stdout, content)
  else:
    #echo getOutFile(gProjectFull, JsonExt)
    let filename = getOutFile(conf, RelativeFile conf.projectName, JsonExt)
    try:
      writeFile(filename, content)
    except IOError:
      rawMessage(conf, errCannotOpenFile, filename.string)

proc commandTags*(cache: IdentCache, conf: ConfigRef) =
  var ast = parseFile(conf.projectMainIdx, cache, conf)
  if ast == nil: return
  var d = newDocumentor(conf.projectFull, cache, conf, hasToc = true)
  d.onTestSnippet = proc (d: var RstGenerator; filename, cmd: string;
                          status: int; content: string) {.gcsafe.} =
    localError(conf, newLineInfo(conf, AbsoluteFile d.filename, -1, -1),
               warnUser, "the ':test:' attribute is not supported by this backend")
  var
    content = ""
  generateTags(d, ast, content)

  if optStdout in d.conf.globalOptions:
    write(stdout, content)
  else:
    #echo getOutFile(gProjectFull, TagsExt)
    let filename = getOutFile(conf, RelativeFile conf.projectName, TagsExt)
    try:
      writeFile(filename, content)
    except IOError:
      rawMessage(conf, errCannotOpenFile, filename.string)

proc commandBuildIndex*(conf: ConfigRef, dir: string, outFile = RelativeFile"") =
  if optGenIndexOnly in conf.globalOptions:
    return
  var content = mergeIndexes(dir)

  var outFile = outFile
  if outFile.isEmpty: outFile = theindexFname.RelativeFile.changeFileExt("")
  let filename = getOutFile(conf, outFile, HtmlExt)

  let code = getConfigVar(conf, "doc.file") % [
      "nimdoccss", relLink(conf.outDir, filename, nimdocOutCss.RelativeFile),
      "dochackjs", relLink(conf.outDir, filename, docHackJsFname.RelativeFile),
      "title", "Index",
      "subtitle", "", "tableofcontents", "", "moduledesc", "",
      "date", getDateStr(), "time", getClockStr(),
      "content", content, "author", "", "version", "", "analytics", ""]
  # no analytics because context is not available

  try:
    writeFile(filename, code)
  except IOError:
    rawMessage(conf, errCannotOpenFile, filename.string)

proc commandBuildIndexJson*(conf: ConfigRef, dir: string, outFile = RelativeFile"") =
  var (modules, symbols, docs) = readIndexDir(dir)
  let documents = toSeq(keys(Table[IndexEntry, seq[IndexEntry]](docs)))
  let body = %*({"documents": documents, "modules": modules, "symbols": symbols})

  var outFile = outFile
  if outFile.isEmpty: outFile = theindexFname.RelativeFile.changeFileExt("")
  let filename = getOutFile(conf, outFile, JsonExt)

  try:
    writeFile(filename, $body)
  except IOError:
    rawMessage(conf, errCannotOpenFile, filename.string)<|MERGE_RESOLUTION|>--- conflicted
+++ resolved
@@ -1062,16 +1062,11 @@
                tooltip = detailedName, langSym = rstLangSymbol,
                priority = symbolPriority(k), info = lineinfo)
 
-<<<<<<< HEAD
   let renderFlags =
     if nonExports: {renderNoBody, renderNoComments, renderDocComments, renderSyms,
-      renderNonExportedFields}
-    else: {renderNoBody, renderNoComments, renderDocComments, renderSyms}
+      renderExpandUsing, renderNonExportedFields}
+    else: {renderNoBody, renderNoComments, renderDocComments, renderSyms, renderExpandUsing}
   nodeToHighlightedHtml(d, n, result, renderFlags, symbolOrIdEnc)
-=======
-  nodeToHighlightedHtml(d, n, result, {renderNoBody, renderNoComments,
-    renderDocComments, renderSyms, renderExpandUsing}, symbolOrIdEnc)
->>>>>>> 4647c7b5
 
   let seeSrc = genSeeSrc(d, toFullPath(d.conf, n.info), n.info.line.int)
 
@@ -1794,14 +1789,8 @@
   handleDocOutputOptions conf
   var ast = parseFile(conf.projectMainIdx, cache, conf)
   if ast == nil: return
-<<<<<<< HEAD
-  var d = newDocumentor(conf.projectFull, cache, conf)
-  d.hasToc = true
+  var d = newDocumentor(conf.projectFull, cache, conf, hasToc = true)
   generateDoc(d, ast, ast, conf)
-=======
-  var d = newDocumentor(conf.projectFull, cache, conf, hasToc = true)
-  generateDoc(d, ast, ast)
->>>>>>> 4647c7b5
   finishGenerateDoc(d)
   writeOutput(d)
   generateIndex(d)
