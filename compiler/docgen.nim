#
#
#           The Nim Compiler
#        (c) Copyright 2012 Andreas Rumpf
#
#    See the file "copying.txt", included in this
#    distribution, for details about the copyright.
#

# This is the documentation generator. It is currently pretty simple: No
# semantic checking is done for the code. Cross-references are generated
# by knowing how the anchors are going to be named.

import
  ast, strutils, strtabs, options, msgs, os, ropes, idents,
  wordrecg, syntaxes, renderer, lexer, packages/docutils/rstast,
  packages/docutils/rst, packages/docutils/rstgen,
  packages/docutils/highlite, json, xmltree, cgi, trees, types,
  typesrenderer, astalgo, modulepaths, lineinfos, sequtils, intsets,
  pathutils, trees

const
  exportSection = skField

type
  TSections = array[TSymKind, Rope]
  TDocumentor = object of rstgen.RstGenerator
    modDesc: Rope       # module description
    modDeprecationMsg: Rope
    toc, section: TSections
    indexValFilename: string
    analytics: string  # Google Analytics javascript, "" if doesn't exist
    seenSymbols: StringTableRef # avoids duplicate symbol generation for HTML.
    jArray: JsonNode
    types: TStrTable
    isPureRst: bool
    conf*: ConfigRef
    cache*: IdentCache
    exampleCounter: int
    emitted: IntSet # we need to track which symbols have been emitted
                    # already. See bug #3655
    destFile*: AbsoluteFile
    thisDir*: AbsoluteDir
    examples: string

  PDoc* = ref TDocumentor ## Alias to type less.

proc whichType(d: PDoc; n: PNode): PSym =
  if n.kind == nkSym:
    if d.types.strTableContains(n.sym):
      result = n.sym
  else:
    for i in 0..<safeLen(n):
      let x = whichType(d, n[i])
      if x != nil: return x

proc attachToType(d: PDoc; p: PSym): PSym =
  let params = p.ast.sons[paramsPos]
  template check(i) =
    result = whichType(d, params[i])
    if result != nil: return result

  # first check the first parameter, then the return type,
  # then the other parameter:
  if params.len > 1: check(1)
  if params.len > 0: check(0)
  for i in 2..<params.len: check(i)

template declareClosures =
  proc compilerMsgHandler(filename: string, line, col: int,
                          msgKind: rst.MsgKind, arg: string) {.procvar, gcsafe.} =
    # translate msg kind:
    var k: TMsgKind
    case msgKind
    of meCannotOpenFile: k = errCannotOpenFile
    of meExpected: k = errXExpected
    of meGridTableNotImplemented: k = errGridTableNotImplemented
    of meNewSectionExpected: k = errNewSectionExpected
    of meGeneralParseError: k = errGeneralParseError
    of meInvalidDirective: k = errInvalidDirectiveX
    of mwRedefinitionOfLabel: k = warnRedefinitionOfLabel
    of mwUnknownSubstitution: k = warnUnknownSubstitutionX
    of mwUnsupportedLanguage: k = warnLanguageXNotSupported
    of mwUnsupportedField: k = warnFieldXNotSupported
    {.gcsafe.}:
      globalError(conf, newLineInfo(conf, AbsoluteFile filename, line, col), k, arg)

  proc docgenFindFile(s: string): string {.procvar, gcsafe.} =
    result = options.findFile(conf, s).string
    if result.len == 0:
      result = getCurrentDir() / s
      if not existsFile(result): result = ""

proc parseRst(text, filename: string,
              line, column: int, hasToc: var bool,
              rstOptions: RstParseOptions;
              conf: ConfigRef): PRstNode =
  declareClosures()
  result = rstParse(text, filename, line, column, hasToc, rstOptions,
                    docgenFindFile, compilerMsgHandler)

proc getOutFile2(conf: ConfigRef; filename: RelativeFile,
                 ext: string, dir: RelativeDir; guessTarget: bool): AbsoluteFile =
  if optWholeProject in conf.globalOptions:
    let d = if conf.outDir.isEmpty: conf.projectPath / dir else: conf.outDir
    createDir(d)
    result = d / changeFileExt(filename, ext)
  elif guessTarget:
    let d = if not conf.outDir.isEmpty: conf.outDir
            else: conf.projectPath
    createDir(d)
    result = d / changeFileExt(filename, ext)
  elif not conf.outFile.isEmpty:
    result = absOutFile(conf)
  else:
    result = getOutFile(conf, filename, ext)

proc newDocumentor*(filename: AbsoluteFile; cache: IdentCache; conf: ConfigRef, outExt: string = HtmlExt): PDoc =
  declareClosures()
  new(result)
  result.conf = conf
  result.cache = cache
  initRstGenerator(result[], (if conf.cmd != cmdRst2tex: outHtml else: outLatex),
                   conf.configVars, filename.string, {roSupportRawDirective, roSupportMarkdown},
                   docgenFindFile, compilerMsgHandler)

  if conf.configVars.hasKey("doc.googleAnalytics"):
    result.analytics = """
<script>
  (function(i,s,o,g,r,a,m){i['GoogleAnalyticsObject']=r;i[r]=i[r]||function(){
  (i[r].q=i[r].q||[]).push(arguments)},i[r].l=1*new Date();a=s.createElement(o),
  m=s.getElementsByTagName(o)[0];a.async=1;a.src=g;m.parentNode.insertBefore(a,m)
  })(window,document,'script','//www.google-analytics.com/analytics.js','ga');

  ga('create', '$1', 'auto');
  ga('send', 'pageview');

</script>
    """ % [conf.configVars.getOrDefault"doc.googleAnalytics"]
  else:
    result.analytics = ""

  result.seenSymbols = newStringTable(modeCaseInsensitive)
  result.id = 100
  result.jArray = newJArray()
  initStrTable result.types
  result.onTestSnippet =
    proc (gen: var RstGenerator; filename, cmd: string; status: int; content: string) =
      var d = TDocumentor(gen)
      var outp: AbsoluteFile
      if filename.len == 0:
        inc(d.id)
        let nameOnly = splitFile(d.filename).name
        outp = getNimcacheDir(conf) / RelativeDir(nameOnly) /
               RelativeFile(nameOnly & "_snippet_" & $d.id & ".nim")
      elif isAbsolute(filename):
        outp = AbsoluteFile(filename)
      else:
        # Nim's convention: every path is relative to the file it was written in:
        let nameOnly = splitFile(d.filename).name
        outp = AbsoluteDir(nameOnly) / RelativeFile(filename)
      # Make sure the destination directory exists
      createDir(outp.splitFile.dir)
      # Include the current file if we're parsing a nim file
      let importStmt = if d.isPureRst: "" else: "import \"$1\"\n" % [d.filename.replace("\\", "/")]
      writeFile(outp, importStmt & content)
      let c = if cmd.startsWith("nim "): os.getAppFilename() & cmd.substr(3)
              else: cmd
      let c2 = c % quoteShell(outp)
      rawMessage(conf, hintExecuting, c2)
      if execShellCmd(c2) != status:
        rawMessage(conf, errGenerated, "executing of external program failed: " & c2)
  result.emitted = initIntSet()
  result.destFile = getOutFile2(conf, relativeTo(filename, conf.projectPath),
                                outExt, RelativeDir"htmldocs", false)
  result.thisDir = result.destFile.splitFile.dir

template dispA(conf: ConfigRef; dest: var Rope, xml, tex: string, args: openArray[Rope]) =
  if conf.cmd != cmdRst2tex: addf(dest, xml, args)
  else: addf(dest, tex, args)

proc getVarIdx(varnames: openArray[string], id: string): int =
  for i in 0 .. high(varnames):
    if cmpIgnoreStyle(varnames[i], id) == 0:
      return i
  result = -1

proc ropeFormatNamedVars(conf: ConfigRef; frmt: FormatStr,
                         varnames: openArray[string],
                         varvalues: openArray[Rope]): Rope =
  var i = 0
  var L = len(frmt)
  result = nil
  var num = 0
  while i < L:
    if frmt[i] == '$':
      inc(i)                  # skip '$'
      case frmt[i]
      of '#':
        add(result, varvalues[num])
        inc(num)
        inc(i)
      of '$':
        add(result, "$")
        inc(i)
      of '0'..'9':
        var j = 0
        while true:
          j = (j * 10) + ord(frmt[i]) - ord('0')
          inc(i)
          if (i > L + 0 - 1) or not (frmt[i] in {'0'..'9'}): break
        if j > high(varvalues) + 1:
          rawMessage(conf, errGenerated, "Invalid format string; too many $s: " & frmt)
        num = j
        add(result, varvalues[j - 1])
      of 'A'..'Z', 'a'..'z', '\x80'..'\xFF':
        var id = ""
        while true:
          add(id, frmt[i])
          inc(i)
          if not (frmt[i] in {'A'..'Z', '_', 'a'..'z', '\x80'..'\xFF'}): break
        var idx = getVarIdx(varnames, id)
        if idx >= 0: add(result, varvalues[idx])
        else: rawMessage(conf, errGenerated, "unknown substition variable: " & id)
      of '{':
        var id = ""
        inc(i)
        while i < frmt.len and frmt[i] != '}':
          add(id, frmt[i])
          inc(i)
        if i >= frmt.len:
          rawMessage(conf, errGenerated, "expected closing '}'")
        else:
          inc(i)                # skip }
        # search for the variable:
        let idx = getVarIdx(varnames, id)
        if idx >= 0: add(result, varvalues[idx])
        else: rawMessage(conf, errGenerated, "unknown substition variable: " & id)
      else:
        add(result, "$")
    var start = i
    while i < L:
      if frmt[i] != '$': inc(i)
      else: break
    if i - 1 >= start: add(result, substr(frmt, start, i - 1))

proc genComment(d: PDoc, n: PNode): string =
  result = ""
  var dummyHasToc: bool
  if n.comment.len > 0:
    renderRstToOut(d[], parseRst(n.comment, toFullPath(d.conf, n.info),
                               toLinenumber(n.info), toColumn(n.info),
                               dummyHasToc, d.options, d.conf), result)

proc genRecCommentAux(d: PDoc, n: PNode): Rope =
  if n == nil: return nil
  result = genComment(d, n).rope
  if result == nil:
    if n.kind in {nkStmtList, nkStmtListExpr, nkTypeDef, nkConstDef,
                  nkObjectTy, nkRefTy, nkPtrTy, nkAsgn, nkFastAsgn, nkHiddenStdConv}:
      # notin {nkEmpty..nkNilLit, nkEnumTy, nkTupleTy}:
      for i in 0 ..< len(n):
        result = genRecCommentAux(d, n.sons[i])
        if result != nil: return
  else:
    when defined(nimNoNilSeqs): n.comment = ""
    else: n.comment = nil

proc genRecComment(d: PDoc, n: PNode): Rope =
  if n == nil: return nil
  result = genComment(d, n).rope
  if result == nil:
    if n.kind in {nkProcDef, nkFuncDef, nkMethodDef, nkIteratorDef,
                  nkMacroDef, nkTemplateDef, nkConverterDef}:
      result = genRecCommentAux(d, n[bodyPos])
    else:
      result = genRecCommentAux(d, n)

proc getPlainDocstring(n: PNode): string =
  ## Gets the plain text docstring of a node non destructively.
  ##
  ## You need to call this before genRecComment, whose side effects are removal
  ## of comments from the tree. The proc will recursively scan and return all
  ## the concatenated ``##`` comments of the node.
  result = ""
  if n == nil: return
  if startsWith(n.comment, "##"):
    result = n.comment
  if result.len < 1:
    for i in 0 ..< safeLen(n):
      result = getPlainDocstring(n.sons[i])
      if result.len > 0: return

proc belongsToPackage(conf: ConfigRef; module: PSym): bool =
  result = module.kind == skModule and module.owner != nil and
      module.owner.id == conf.mainPackageId

proc externalDep(d: PDoc; module: PSym): string =
  if optWholeProject in d.conf.globalOptions:
    let full = AbsoluteFile toFullPath(d.conf, FileIndex module.position)
    let tmp = getOutFile2(d.conf, full.relativeTo(d.conf.projectPath), HtmlExt,
        RelativeDir"htmldocs", sfMainModule notin module.flags)
    result = relativeTo(tmp, d.thisDir, '/').string
  else:
    result = extractFilename toFullPath(d.conf, FileIndex module.position)

proc nodeToHighlightedHtml(d: PDoc; n: PNode; result: var Rope; renderFlags: TRenderFlags = {};
                           procLink: Rope) =
  var r: TSrcGen
  var literal = ""
  initTokRender(r, n, renderFlags)
  var kind = tkEof
  var tokenPos = 0
  var procTokenPos = 0
  while true:
    getNextTok(r, kind, literal)
    inc tokenPos
    case kind
    of tkEof:
      break
    of tkComment:
      dispA(d.conf, result, "<span class=\"Comment\">$1</span>", "\\spanComment{$1}",
            [rope(esc(d.target, literal))])
    of tokKeywordLow..tokKeywordHigh:
      if kind in {tkProc, tkMethod, tkIterator, tkMacro, tkTemplate, tkFunc, tkConverter}:
        procTokenPos = tokenPos
      dispA(d.conf, result, "<span class=\"Keyword\">$1</span>", "\\spanKeyword{$1}",
            [rope(literal)])
    of tkOpr:
      dispA(d.conf, result, "<span class=\"Operator\">$1</span>", "\\spanOperator{$1}",
            [rope(esc(d.target, literal))])
    of tkStrLit..tkTripleStrLit:
      dispA(d.conf, result, "<span class=\"StringLit\">$1</span>",
            "\\spanStringLit{$1}", [rope(esc(d.target, literal))])
    of tkCharLit:
      dispA(d.conf, result, "<span class=\"CharLit\">$1</span>", "\\spanCharLit{$1}",
            [rope(esc(d.target, literal))])
    of tkIntLit..tkUInt64Lit:
      dispA(d.conf, result, "<span class=\"DecNumber\">$1</span>",
            "\\spanDecNumber{$1}", [rope(esc(d.target, literal))])
    of tkFloatLit..tkFloat128Lit:
      dispA(d.conf, result, "<span class=\"FloatNumber\">$1</span>",
            "\\spanFloatNumber{$1}", [rope(esc(d.target, literal))])
    of tkSymbol:
      let s = getTokSym(r)
      # -2 because of the whitespace in between:
      if procTokenPos == tokenPos-2 and procLink != nil:
        dispA(d.conf, result, "<a href=\"#$2\"><span class=\"Identifier\">$1</span></a>",
              "\\spanIdentifier{$1}", [rope(esc(d.target, literal)), procLink])
      elif s != nil and s.kind in {skType, skVar, skLet, skConst} and
           sfExported in s.flags and s.owner != nil and
           belongsToPackage(d.conf, s.owner) and d.target == outHtml:
        let external = externalDep(d, s.owner)
        result.addf "<a href=\"$1#$2\"><span class=\"Identifier\">$3</span></a>",
          [rope changeFileExt(external, "html"), rope literal,
           rope(esc(d.target, literal))]
      else:
        dispA(d.conf, result, "<span class=\"Identifier\">$1</span>",
              "\\spanIdentifier{$1}", [rope(esc(d.target, literal))])
    of tkSpaces, tkInvalid:
      add(result, literal)
    of tkCurlyDotLe:
      dispA(d.conf, result, "<span>" & # This span is required for the JS to work properly
        """<span class="Other">{</span><span class="Other pragmadots">...</span><span class="Other">}</span>
</span>
<span class="pragmawrap">
<span class="Other">$1</span>
<span class="pragma">""".replace("\n", ""),  # Must remove newlines because wrapped in a <pre>
                    "\\spanOther{$1}",
                  [rope(esc(d.target, literal))])
    of tkCurlyDotRi:
      dispA(d.conf, result, """
</span>
<span class="Other">$1</span>
</span>""".replace("\n", ""),
                    "\\spanOther{$1}",
                  [rope(esc(d.target, literal))])
    of tkParLe, tkParRi, tkBracketLe, tkBracketRi, tkCurlyLe, tkCurlyRi,
       tkBracketDotLe, tkBracketDotRi, tkParDotLe,
       tkParDotRi, tkComma, tkSemiColon, tkColon, tkEquals, tkDot, tkDotDot,
       tkAccent, tkColonColon,
       tkGStrLit, tkGTripleStrLit, tkInfixOpr, tkPrefixOpr, tkPostfixOpr,
       tkBracketLeColon:
      dispA(d.conf, result, "<span class=\"Other\">$1</span>", "\\spanOther{$1}",
            [rope(esc(d.target, literal))])

proc testExample(d: PDoc; ex: PNode) =
  if d.conf.errorCounter > 0: return
  let outputDir = d.conf.getNimcacheDir / RelativeDir"runnableExamples"
  createDir(outputDir)
  inc d.exampleCounter
  let outp = outputDir / RelativeFile(extractFilename(d.filename.changeFileExt"" &
      "_examples" & $d.exampleCounter & ".nim"))
  #let nimcache = outp.changeFileExt"" & "_nimcache"
  renderModule(ex, d.filename, outp.string, conf = d.conf)
  d.examples.add "import r\"" & outp.string & "\"\n"

proc runAllExamples(d: PDoc) =
  if d.examples.len == 0: return
  let outputDir = d.conf.getNimcacheDir / RelativeDir"runnableExamples"
  let outp = outputDir / RelativeFile(extractFilename(d.filename.changeFileExt"" &
      "_examples.nim"))
  writeFile(outp, d.examples)
  let backend = if isDefined(d.conf, "js"): "js"
                elif isDefined(d.conf, "cpp"): "cpp"
                elif isDefined(d.conf, "objc"): "objc"
                else: "c"
  if os.execShellCmd(os.getAppFilename() & " " & backend &
                    " --path:" & quoteShell(d.conf.projectPath) &
                    " --nimcache:" & quoteShell(outputDir) &
                    " -r " & quoteShell(outp)) != 0:
    quit "[Examples] failed: see " & outp.string
  else:
    # keep generated source file `outp` to allow inspection.
    rawMessage(d.conf, hintSuccess, ["runnableExamples: " & outp.string])
    removeFile(outp.changeFileExt(ExeExt))

proc extractImports(n: PNode; result: PNode) =
  if n.kind in {nkImportStmt, nkImportExceptStmt, nkFromStmt}:
    result.add copyTree(n)
    n.kind = nkEmpty
    return
  for i in 0..<n.safeLen: extractImports(n[i], result)

proc prepareExamples(d: PDoc; n: PNode) =
  var docComment = newTree(nkCommentStmt)
  let loc = d.conf.toFileLineCol(n.info)
  docComment.comment = "autogenerated by docgen from " & loc
  var runnableExamples = newTree(nkStmtList,
      docComment,
      newTree(nkImportStmt, newStrNode(nkStrLit, d.filename)))
  runnableExamples.info = n.info
  let imports = newTree(nkStmtList)
  var savedLastSon = copyTree n.lastSon
  extractImports(savedLastSon, imports)
  for imp in imports: runnableExamples.add imp
  runnableExamples.add newTree(nkBlockStmt, newNode(nkEmpty), copyTree savedLastSon)
  testExample(d, runnableExamples)

proc getAllRunnableExamplesRec(d: PDoc; n, orig: PNode; dest: var Rope) =
  if n.info.fileIndex != orig.info.fileIndex: return
  case n.kind
  of nkCallKinds:
    if isRunnableExamples(n[0]) and
        n.len >= 2 and n.lastSon.kind == nkStmtList:
      prepareExamples(d, n)
      dispA(d.conf, dest, "\n<p><strong class=\"examples_text\">$1</strong></p>\n",
          "\n\\textbf{$1}\n", [rope"Examples:"])
      inc d.listingCounter
      let id = $d.listingCounter
      dest.add(d.config.getOrDefault"doc.listing_start" % [id, "langNim"])
      # this is a rather hacky way to get rid of the initial indentation
      # that the renderer currently produces:
      var i = 0
      var body = n.lastSon
      if body.len == 1 and body.kind == nkStmtList and
          body.lastSon.kind == nkStmtList:
        body = body.lastSon
      for b in body:
        if i > 0: dest.add "\n"
        inc i
        nodeToHighlightedHtml(d, b, dest, {}, nil)
      dest.add(d.config.getOrDefault"doc.listing_end" % id)
  else: discard
  for i in 0 ..< n.safeLen:
    getAllRunnableExamplesRec(d, n[i], orig, dest)

proc getAllRunnableExamples(d: PDoc; n: PNode; dest: var Rope) =
  getAllRunnableExamplesRec(d, n, n, dest)

proc isVisible(d: PDoc; n: PNode): bool =
  result = false
  if n.kind == nkPostfix:
    if n.len == 2 and n.sons[0].kind == nkIdent:
      var v = n.sons[0].ident
      result = v.id == ord(wStar) or v.id == ord(wMinus)
  elif n.kind == nkSym:
    # we cannot generate code for forwarded symbols here as we have no
    # exception tracking information here. Instead we copy over the comment
    # from the proc header.
    if optDocInternal in d.conf.globalOptions:
      result = {sfFromGeneric, sfForward}*n.sym.flags == {}
    else:
      result = {sfExported, sfFromGeneric, sfForward}*n.sym.flags == {sfExported}
    if result and containsOrIncl(d.emitted, n.sym.id):
      result = false
  elif n.kind == nkPragmaExpr:
    result = isVisible(d, n.sons[0])

proc getName(d: PDoc, n: PNode, splitAfter = -1): string =
  case n.kind
  of nkPostfix: result = getName(d, n.sons[1], splitAfter)
  of nkPragmaExpr: result = getName(d, n.sons[0], splitAfter)
  of nkSym: result = esc(d.target, n.sym.renderDefinitionName, splitAfter)
  of nkIdent: result = esc(d.target, n.ident.s, splitAfter)
  of nkAccQuoted:
    result = esc(d.target, "`")
    for i in 0..<n.len: result.add(getName(d, n[i], splitAfter))
    result.add esc(d.target, "`")
  of nkOpenSymChoice, nkClosedSymChoice:
    result = getName(d, n[0], splitAfter)
  else:
    result = ""

proc getNameIdent(cache: IdentCache; n: PNode): PIdent =
  case n.kind
  of nkPostfix: result = getNameIdent(cache, n.sons[1])
  of nkPragmaExpr: result = getNameIdent(cache, n.sons[0])
  of nkSym: result = n.sym.name
  of nkIdent: result = n.ident
  of nkAccQuoted:
    var r = ""
    for i in 0..<n.len: r.add(getNameIdent(cache, n[i]).s)
    result = getIdent(cache, r)
  of nkOpenSymChoice, nkClosedSymChoice:
    result = getNameIdent(cache, n[0])
  else:
    result = nil

proc getRstName(n: PNode): PRstNode =
  case n.kind
  of nkPostfix: result = getRstName(n.sons[1])
  of nkPragmaExpr: result = getRstName(n.sons[0])
  of nkSym: result = newRstNode(rnLeaf, n.sym.renderDefinitionName)
  of nkIdent: result = newRstNode(rnLeaf, n.ident.s)
  of nkAccQuoted:
    result = getRstName(n.sons[0])
    for i in 1 ..< n.len: result.text.add(getRstName(n[i]).text)
  of nkOpenSymChoice, nkClosedSymChoice:
    result = getRstName(n[0])
  else:
    result = nil

proc newUniquePlainSymbol(d: PDoc, original: string): string =
  ## Returns a new unique plain symbol made up from the original.
  ##
  ## When a collision is found in the seenSymbols table, new numerical variants
  ## with underscore + number will be generated.
  if not d.seenSymbols.hasKey(original):
    result = original
    d.seenSymbols[original] = ""
    return
  # Iterate over possible numeric variants of the original name.
  var count = 2
  while true:
    result = original & "_" & $count
    if not d.seenSymbols.hasKey(result):
      d.seenSymbols[result] = ""
      break
    count += 1

proc complexName(k: TSymKind, n: PNode, baseName: string): string =
  ## Builds a complex unique href name for the node.
  ##
  ## Pass as ``baseName`` the plain symbol obtained from the nodeName. The
  ## format of the returned symbol will be ``baseName(.callable type)?,(param
  ## type)?(,param type)*``. The callable type part will be added only if the
  ## node is not a proc, as those are the common ones. The suffix will be a dot
  ## and a single letter representing the type of the callable. The parameter
  ## types will be added with a preceding dash. Return types won't be added.
  ##
  ## If you modify the output of this proc, please update the anchor generation
  ## section of ``doc/docgen.txt``.
  result = baseName
  case k
  of skProc, skFunc: discard
  of skMacro: result.add(".m")
  of skMethod: result.add(".e")
  of skIterator: result.add(".i")
  of skTemplate: result.add(".t")
  of skConverter: result.add(".c")
  else: discard
  if len(n) > paramsPos and n[paramsPos].kind == nkFormalParams:
    let params = renderParamTypes(n[paramsPos])
    if params.len > 0:
      result.add(defaultParamSeparator)
      result.add(params)

proc isCallable(n: PNode): bool =
  ## Returns true if `n` contains a callable node.
  case n.kind
  of nkProcDef, nkMethodDef, nkIteratorDef, nkMacroDef, nkTemplateDef,
    nkConverterDef, nkFuncDef: result = true
  else:
    result = false

proc docstringSummary(rstText: string): string =
  ## Returns just the first line or a brief chunk of text from a rst string.
  ##
  ## Most docstrings will contain a one liner summary, so stripping at the
  ## first newline is usually fine. If after that the content is still too big,
  ## it is stripped at the first comma, colon or dot, usual english sentence
  ## separators.
  ##
  ## No guarantees are made on the size of the output, but it should be small.
  ## Also, we hope to not break the rst, but maybe we do. If there is any
  ## trimming done, an ellipsis unicode char is added.
  const maxDocstringChars = 100
  assert(rstText.len < 2 or (rstText[0] == '#' and rstText[1] == '#'))
  result = rstText.substr(2).strip
  var pos = result.find('\L')
  if pos > 0:
    result.delete(pos, result.len - 1)
    result.add("…")
  if pos < maxDocstringChars:
    return
  # Try to keep trimming at other natural boundaries.
  pos = result.find({'.', ',', ':'})
  let last = result.len - 1
  if pos > 0 and pos < last:
    result.delete(pos, last)
    result.add("…")

proc genDeprecationMsg(d: PDoc, n: PNode): Rope =
  ## Given a nkPragma wDeprecated node output a well-formatted section
  if n == nil: return

  case n.safeLen:
  of 0: # Deprecated w/o any message
    result = ropeFormatNamedVars(d.conf,
      getConfigVar(d.conf, "doc.deprecationmsg"), ["label", "message"],
      [~"Deprecated", nil])
  of 2: # Deprecated w/ a message
    if n[1].kind in {nkStrLit..nkTripleStrLit}:
      result = ropeFormatNamedVars(d.conf,
        getConfigVar(d.conf, "doc.deprecationmsg"), ["label", "message"],
        [~"Deprecated:", rope(xmltree.escape(n[1].strVal))])
  else:
    doAssert false

proc genItem(d: PDoc, n, nameNode: PNode, k: TSymKind) =
  if not isVisible(d, nameNode): return
  let
    name = getName(d, nameNode)
    nameRope = name.rope
  var plainDocstring = getPlainDocstring(n) # call here before genRecComment!
  var result: Rope = nil
  var literal, plainName = ""
  var kind = tkEof
  var comm = genRecComment(d, n)  # call this here for the side-effect!
  getAllRunnableExamples(d, n, comm)
  var r: TSrcGen
  # Obtain the plain rendered string for hyperlink titles.
  initTokRender(r, n, {renderNoBody, renderNoComments, renderDocComments,
    renderNoPragmas, renderNoProcDefs})
  while true:
    getNextTok(r, kind, literal)
    if kind == tkEof:
      break
    plainName.add(literal)

<<<<<<< HEAD
  nodeToHighlightedHtml(d, n, result, {renderNoBody, renderNoComments,
    renderDocComments, renderSyms})

  var pragmaNode: PNode = nil
  if n.isCallable and n.sons[pragmasPos].kind != nkEmpty:
    pragmaNode = findPragma(n.sons[pragmasPos], wDeprecated)

=======
>>>>>>> 3b73da31
  inc(d.id)
  let
    plainNameRope = rope(xmltree.escape(plainName.strip))
    cleanPlainSymbol = renderPlainSymbolName(nameNode)
    complexSymbol = complexName(k, n, cleanPlainSymbol)
    plainSymbolRope = rope(cleanPlainSymbol)
    plainSymbolEncRope = rope(encodeUrl(cleanPlainSymbol))
    itemIDRope = rope(d.id)
    symbolOrId = d.newUniquePlainSymbol(complexSymbol)
    symbolOrIdRope = symbolOrId.rope
    symbolOrIdEncRope = encodeUrl(symbolOrId).rope
    deprecationMsgRope = genDeprecationMsg(d, pragmaNode)

  nodeToHighlightedHtml(d, n, result, {renderNoBody, renderNoComments,
    renderDocComments, renderSyms}, symbolOrIdEncRope)

  var seeSrcRope: Rope = nil
  let docItemSeeSrc = getConfigVar(d.conf, "doc.item.seesrc")
  if docItemSeeSrc.len > 0:
    let path = relativeTo(AbsoluteFile toFullPath(d.conf, n.info), AbsoluteDir getCurrentDir(), '/')
    when false:
      let cwd = canonicalizePath(d.conf, getCurrentDir())
      var path = toFullPath(d.conf, n.info)
      if path.startsWith(cwd):
        path = path[cwd.len+1 .. ^1].replace('\\', '/')
    let gitUrl = getConfigVar(d.conf, "git.url")
    if gitUrl.len > 0:
      let defaultBranch = if NimPatch mod 2 == 1: "devel" else: "master"
      let commit = getConfigVar(d.conf, "git.commit", defaultBranch)
      let develBranch = getConfigVar(d.conf, "git.devel", "devel")
      dispA(d.conf, seeSrcRope, "$1", "", [ropeFormatNamedVars(d.conf, docItemSeeSrc,
          ["path", "line", "url", "commit", "devel"], [rope path.string,
          rope($n.info.line), rope gitUrl, rope commit, rope develBranch])])

  add(d.section[k], ropeFormatNamedVars(d.conf, getConfigVar(d.conf, "doc.item"),
    ["name", "header", "desc", "itemID", "header_plain", "itemSym",
      "itemSymOrID", "itemSymEnc", "itemSymOrIDEnc", "seeSrc", "deprecationMsg"],
    [nameRope, result, comm, itemIDRope, plainNameRope, plainSymbolRope,
      symbolOrIdRope, plainSymbolEncRope, symbolOrIdEncRope, seeSrcRope,
      deprecationMsgRope]))

  let external = d.destFile.relativeTo(d.conf.outDir, '/').changeFileExt(HtmlExt).string

  var attype: Rope
  if k in routineKinds and nameNode.kind == nkSym:
    let att = attachToType(d, nameNode.sym)
    if att != nil:
      attype = rope esc(d.target, att.name.s)
  elif k == skType and nameNode.kind == nkSym and nameNode.sym.typ.kind in {tyEnum, tyBool}:
    let etyp = nameNode.sym.typ
    for e in etyp.n:
      if e.sym.kind != skEnumField: continue
      let plain = renderPlainSymbolName(e)
      let symbolOrId = d.newUniquePlainSymbol(plain)
      setIndexTerm(d[], external, symbolOrId, plain, nameNode.sym.name.s & '.' & plain,
        xmltree.escape(getPlainDocstring(e).docstringSummary))

  add(d.toc[k], ropeFormatNamedVars(d.conf, getConfigVar(d.conf, "doc.item.toc"),
    ["name", "header", "desc", "itemID", "header_plain", "itemSym",
      "itemSymOrID", "itemSymEnc", "itemSymOrIDEnc", "attype"],
    [rope(getName(d, nameNode, d.splitAfter)), result, comm,
      itemIDRope, plainNameRope, plainSymbolRope, symbolOrIdRope,
      plainSymbolEncRope, symbolOrIdEncRope, attype]))

  # Ironically for types the complexSymbol is *cleaner* than the plainName
  # because it doesn't include object fields or documentation comments. So we
  # use the plain one for callable elements, and the complex for the rest.
  var linkTitle = changeFileExt(extractFilename(d.filename), "") & ": "
  if n.isCallable: linkTitle.add(xmltree.escape(plainName.strip))
  else: linkTitle.add(xmltree.escape(complexSymbol.strip))

  setIndexTerm(d[], external, symbolOrId, name, linkTitle,
    xmltree.escape(plainDocstring.docstringSummary))
  if k == skType and nameNode.kind == nkSym:
    d.types.strTableAdd nameNode.sym

proc genJsonItem(d: PDoc, n, nameNode: PNode, k: TSymKind): JsonNode =
  if not isVisible(d, nameNode): return
  var
    name = getName(d, nameNode)
    comm = $genRecComment(d, n)
    r: TSrcGen
  initTokRender(r, n, {renderNoBody, renderNoComments, renderDocComments})
  result = %{ "name": %name, "type": %($k), "line": %n.info.line.int,
                 "col": %n.info.col}
  if comm.len > 0:
    result["description"] = %comm
  if r.buf.len > 0:
    result["code"] = %r.buf

proc checkForFalse(n: PNode): bool =
  result = n.kind == nkIdent and cmpIgnoreStyle(n.ident.s, "false") == 0

proc traceDeps(d: PDoc, it: PNode) =
  const k = skModule
  if it.kind == nkInfix and it.len == 3 and it[2].kind == nkBracket:
    let sep = it[0]
    let dir = it[1]
    let a = newNodeI(nkInfix, it.info)
    a.add sep
    a.add dir
    a.add sep # dummy entry, replaced in the loop
    for x in it[2]:
      a.sons[2] = x
      traceDeps(d, a)
  elif it.kind == nkSym and belongsToPackage(d.conf, it.sym):
    let external = externalDep(d, it.sym)
    if d.section[k] != nil: add(d.section[k], ", ")
    dispA(d.conf, d.section[k],
          "<a class=\"reference external\" href=\"$2\">$1</a>",
          "$1", [rope esc(d.target, changeFileExt(external, "")),
          rope changeFileExt(external, "html")])

proc exportSym(d: PDoc; s: PSym) =
  const k = exportSection
  if s.kind == skModule and belongsToPackage(d.conf, s):
    let external = externalDep(d, s)
    if d.section[k] != nil: add(d.section[k], ", ")
    dispA(d.conf, d.section[k],
          "<a class=\"reference external\" href=\"$2\">$1</a>",
          "$1", [rope esc(d.target, changeFileExt(external, "")),
          rope changeFileExt(external, "html")])
  elif s.kind != skModule and s.owner != nil:
    let module = originatingModule(s)
    if belongsToPackage(d.conf, module):
      let external = externalDep(d, module)
      if d.section[k] != nil: add(d.section[k], ", ")
      # XXX proper anchor generation here
      dispA(d.conf, d.section[k],
            "<a href=\"$2#$1\"><span class=\"Identifier\">$1</span></a>",
            "$1", [rope esc(d.target, s.name.s),
            rope changeFileExt(external, "html")])

proc documentNewEffect(cache: IdentCache; n: PNode): PNode =
  let s = n.sons[namePos].sym
  if tfReturnsNew in s.typ.flags:
    result = newIdentNode(getIdent(cache, "new"), n.info)

proc documentEffect(cache: IdentCache; n, x: PNode, effectType: TSpecialWord, idx: int): PNode =
  let spec = effectSpec(x, effectType)
  if isNil(spec):
    let s = n.sons[namePos].sym

    let actual = s.typ.n.sons[0]
    if actual.len != effectListLen: return
    let real = actual.sons[idx]

    # warning: hack ahead:
    var effects = newNodeI(nkBracket, n.info, real.len)
    for i in 0 ..< real.len:
      var t = typeToString(real[i].typ)
      if t.startsWith("ref "): t = substr(t, 4)
      effects.sons[i] = newIdentNode(getIdent(cache, t), n.info)
      # set the type so that the following analysis doesn't screw up:
      effects.sons[i].typ = real[i].typ

    result = newNode(nkExprColonExpr, n.info, @[
      newIdentNode(getIdent(cache, specialWords[effectType]), n.info), effects])

proc documentWriteEffect(cache: IdentCache; n: PNode; flag: TSymFlag; pragmaName: string): PNode =
  let s = n.sons[namePos].sym
  let params = s.typ.n

  var effects = newNodeI(nkBracket, n.info)
  for i in 1 ..< params.len:
    if params[i].kind == nkSym and flag in params[i].sym.flags:
      effects.add params[i]

  if effects.len > 0:
    result = newNode(nkExprColonExpr, n.info, @[
      newIdentNode(getIdent(cache, pragmaName), n.info), effects])

proc documentRaises*(cache: IdentCache; n: PNode) =
  if n.sons[namePos].kind != nkSym: return
  let pragmas = n.sons[pragmasPos]
  let p1 = documentEffect(cache, n, pragmas, wRaises, exceptionEffects)
  let p2 = documentEffect(cache, n, pragmas, wTags, tagEffects)
  let p3 = documentWriteEffect(cache, n, sfWrittenTo, "writes")
  let p4 = documentNewEffect(cache, n)
  let p5 = documentWriteEffect(cache, n, sfEscapes, "escapes")

  if p1 != nil or p2 != nil or p3 != nil or p4 != nil or p5 != nil:
    if pragmas.kind == nkEmpty:
      n.sons[pragmasPos] = newNodeI(nkPragma, n.info)
    if p1 != nil: n.sons[pragmasPos].add p1
    if p2 != nil: n.sons[pragmasPos].add p2
    if p3 != nil: n.sons[pragmasPos].add p3
    if p4 != nil: n.sons[pragmasPos].add p4
    if p5 != nil: n.sons[pragmasPos].add p5

proc generateDoc*(d: PDoc, n, orig: PNode) =
  case n.kind
  of nkPragma:
    let pragmaNode = findPragma(n, wDeprecated)
    add(d.modDeprecationMsg, genDeprecationMsg(d, pragmaNode))
  of nkCommentStmt: add(d.modDesc, genComment(d, n))
  of nkProcDef:
    when useEffectSystem: documentRaises(d.cache, n)
    genItem(d, n, n.sons[namePos], skProc)
  of nkFuncDef:
    when useEffectSystem: documentRaises(d.cache, n)
    genItem(d, n, n.sons[namePos], skFunc)
  of nkMethodDef:
    when useEffectSystem: documentRaises(d.cache, n)
    genItem(d, n, n.sons[namePos], skMethod)
  of nkIteratorDef:
    when useEffectSystem: documentRaises(d.cache, n)
    genItem(d, n, n.sons[namePos], skIterator)
  of nkMacroDef: genItem(d, n, n.sons[namePos], skMacro)
  of nkTemplateDef: genItem(d, n, n.sons[namePos], skTemplate)
  of nkConverterDef:
    when useEffectSystem: documentRaises(d.cache, n)
    genItem(d, n, n.sons[namePos], skConverter)
  of nkTypeSection, nkVarSection, nkLetSection, nkConstSection:
    for i in 0 ..< sonsLen(n):
      if n.sons[i].kind != nkCommentStmt:
        # order is always 'type var let const':
        genItem(d, n.sons[i], n.sons[i].sons[0],
                succ(skType, ord(n.kind)-ord(nkTypeSection)))
  of nkStmtList:
    for i in 0 ..< sonsLen(n): generateDoc(d, n.sons[i], orig)
  of nkWhenStmt:
    # generate documentation for the first branch only:
    if not checkForFalse(n.sons[0].sons[0]):
      generateDoc(d, lastSon(n.sons[0]), orig)
  of nkImportStmt:
    for it in n: traceDeps(d, it)
  of nkExportStmt:
    for it in n:
      if it.kind == nkSym: exportSym(d, it.sym)
  of nkExportExceptStmt: discard "transformed into nkExportStmt by semExportExcept"
  of nkFromStmt, nkImportExceptStmt: traceDeps(d, n.sons[0])
  of nkCallKinds:
    var comm: Rope = nil
    getAllRunnableExamples(d, n, comm)
    if comm != nil: add(d.modDesc, comm)
  else: discard

proc add(d: PDoc; j: JsonNode) =
  if j != nil: d.jArray.add j

proc generateJson*(d: PDoc, n: PNode, includeComments: bool = true) =
  case n.kind
  of nkCommentStmt:
    if includeComments:
      d.add %*{"comment": genComment(d, n)}
    else:
      add(d.modDesc, genComment(d, n))
  of nkProcDef:
    when useEffectSystem: documentRaises(d.cache, n)
    d.add genJsonItem(d, n, n.sons[namePos], skProc)
  of nkFuncDef:
    when useEffectSystem: documentRaises(d.cache, n)
    d.add genJsonItem(d, n, n.sons[namePos], skFunc)
  of nkMethodDef:
    when useEffectSystem: documentRaises(d.cache, n)
    d.add genJsonItem(d, n, n.sons[namePos], skMethod)
  of nkIteratorDef:
    when useEffectSystem: documentRaises(d.cache, n)
    d.add genJsonItem(d, n, n.sons[namePos], skIterator)
  of nkMacroDef:
    d.add genJsonItem(d, n, n.sons[namePos], skMacro)
  of nkTemplateDef:
    d.add genJsonItem(d, n, n.sons[namePos], skTemplate)
  of nkConverterDef:
    when useEffectSystem: documentRaises(d.cache, n)
    d.add genJsonItem(d, n, n.sons[namePos], skConverter)
  of nkTypeSection, nkVarSection, nkLetSection, nkConstSection:
    for i in 0 ..< sonsLen(n):
      if n.sons[i].kind != nkCommentStmt:
        # order is always 'type var let const':
        d.add genJsonItem(d, n.sons[i], n.sons[i].sons[0],
                succ(skType, ord(n.kind)-ord(nkTypeSection)))
  of nkStmtList:
    for i in 0 ..< sonsLen(n):
      generateJson(d, n.sons[i], includeComments)
  of nkWhenStmt:
    # generate documentation for the first branch only:
    if not checkForFalse(n.sons[0].sons[0]):
      generateJson(d, lastSon(n.sons[0]), includeComments)
  else: discard

proc genTagsItem(d: PDoc, n, nameNode: PNode, k: TSymKind): string =
  result = getName(d, nameNode) & "\n"

proc generateTags*(d: PDoc, n: PNode, r: var Rope) =
  case n.kind
  of nkCommentStmt:
    if startsWith(n.comment, "##"):
      let stripped = n.comment.substr(2).strip
      r.add stripped
  of nkProcDef:
    when useEffectSystem: documentRaises(d.cache, n)
    r.add genTagsItem(d, n, n.sons[namePos], skProc)
  of nkFuncDef:
    when useEffectSystem: documentRaises(d.cache, n)
    r.add genTagsItem(d, n, n.sons[namePos], skFunc)
  of nkMethodDef:
    when useEffectSystem: documentRaises(d.cache, n)
    r.add genTagsItem(d, n, n.sons[namePos], skMethod)
  of nkIteratorDef:
    when useEffectSystem: documentRaises(d.cache, n)
    r.add genTagsItem(d, n, n.sons[namePos], skIterator)
  of nkMacroDef:
    r.add genTagsItem(d, n, n.sons[namePos], skMacro)
  of nkTemplateDef:
    r.add genTagsItem(d, n, n.sons[namePos], skTemplate)
  of nkConverterDef:
    when useEffectSystem: documentRaises(d.cache, n)
    r.add genTagsItem(d, n, n.sons[namePos], skConverter)
  of nkTypeSection, nkVarSection, nkLetSection, nkConstSection:
    for i in 0 ..< sonsLen(n):
      if n.sons[i].kind != nkCommentStmt:
        # order is always 'type var let const':
        r.add genTagsItem(d, n.sons[i], n.sons[i].sons[0],
                succ(skType, ord(n.kind)-ord(nkTypeSection)))
  of nkStmtList:
    for i in 0 ..< sonsLen(n):
      generateTags(d, n.sons[i], r)
  of nkWhenStmt:
    # generate documentation for the first branch only:
    if not checkForFalse(n.sons[0].sons[0]):
      generateTags(d, lastSon(n.sons[0]), r)
  else: discard

proc genSection(d: PDoc, kind: TSymKind) =
  const sectionNames: array[skModule..skField, string] = [
    "Imports", "Types", "Vars", "Lets", "Consts", "Vars", "Procs", "Funcs",
    "Methods", "Iterators", "Converters", "Macros", "Templates", "Exports"
  ]
  if d.section[kind] == nil: return
  var title = sectionNames[kind].rope
  d.section[kind] = ropeFormatNamedVars(d.conf, getConfigVar(d.conf, "doc.section"), [
      "sectionid", "sectionTitle", "sectionTitleID", "content"], [
      ord(kind).rope, title, rope(ord(kind) + 50), d.section[kind]])
  d.toc[kind] = ropeFormatNamedVars(d.conf, getConfigVar(d.conf, "doc.section.toc"), [
      "sectionid", "sectionTitle", "sectionTitleID", "content"], [
      ord(kind).rope, title, rope(ord(kind) + 50), d.toc[kind]])

proc genOutFile(d: PDoc): Rope =
  var
    code, content: Rope
    title = ""
  var j = 0
  var tmp = ""
  renderTocEntries(d[], j, 1, tmp)
  var toc = tmp.rope
  for i in low(TSymKind) .. high(TSymKind):
    genSection(d, i)
    add(toc, d.toc[i])
  if toc != nil:
    toc = ropeFormatNamedVars(d.conf, getConfigVar(d.conf, "doc.toc"), ["content"], [toc])
  for i in low(TSymKind) .. high(TSymKind): add(code, d.section[i])

  # Extract the title. Non API modules generate an entry in the index table.
  if d.meta[metaTitle].len != 0:
    title = d.meta[metaTitle]
    let external = AbsoluteFile(d.filename).relativeTo(d.conf.projectPath, '/').changeFileExt(HtmlExt).string
    setIndexTerm(d[], external, "", title)
  else:
    # Modules get an automatic title for the HTML, but no entry in the index.
    title = extractFilename(changeFileExt(d.filename, ""))

  let bodyname = if d.hasToc and not d.isPureRst: "doc.body_toc_group"
                 elif d.hasToc: "doc.body_toc"
                 else: "doc.body_no_toc"
  content = ropeFormatNamedVars(d.conf, getConfigVar(d.conf, bodyname), ["title",
      "tableofcontents", "moduledesc", "date", "time", "content", "deprecationMsg"],
      [title.rope, toc, d.modDesc, rope(getDateStr()),
      rope(getClockStr()), code, d.modDeprecationMsg])
  if optCompileOnly notin d.conf.globalOptions:
    # XXX what is this hack doing here? 'optCompileOnly' means raw output!?
    code = ropeFormatNamedVars(d.conf, getConfigVar(d.conf, "doc.file"), ["title",
        "tableofcontents", "moduledesc", "date", "time",
        "content", "author", "version", "analytics", "deprecationMsg"],
        [title.rope, toc, d.modDesc, rope(getDateStr()),
                     rope(getClockStr()), content, d.meta[metaAuthor].rope,
                     d.meta[metaVersion].rope, d.analytics.rope, d.modDeprecationMsg])
  else:
    code = content
  result = code

proc generateIndex*(d: PDoc) =
  if optGenIndex in d.conf.globalOptions:
    let dir = if not d.conf.outDir.isEmpty: d.conf.outDir
              else: d.conf.projectPath / RelativeDir"htmldocs"
    createDir(dir)
    let dest = dir / changeFileExt(relativeTo(AbsoluteFile d.filename,
                                              d.conf.projectPath), IndexExt)
    writeIndexFile(d[], dest.string)

proc writeOutput*(d: PDoc, useWarning = false) =
  runAllExamples(d)
  var content = genOutFile(d)
  if optStdout in d.conf.globalOptions:
    writeRope(stdout, content)
  else:
    template outfile: untyped = d.destFile
    #let outfile = getOutFile2(d.conf, shortenDir(d.conf, filename), outExt, "htmldocs")
    createDir(outfile.splitFile.dir)
    if not writeRope(content, outfile):
      rawMessage(d.conf, if useWarning: warnCannotOpenFile else: errCannotOpenFile,
        outfile.string)

proc writeOutputJson*(d: PDoc, useWarning = false) =
  runAllExamples(d)
  var modDesc: string
  for desc in d.modDesc:
    modDesc &= desc
  let content = %*{"orig": d.filename,
    "nimble": getPackageName(d.conf, d.filename),
    "moduleDescription": modDesc,
    "entries": d.jArray}
  if optStdout in d.conf.globalOptions:
    write(stdout, $content)
  else:
    var f: File
    if open(f, d.destFile.string, fmWrite):
      write(f, $content)
      close(f)
    else:
      localError(d.conf, newLineInfo(d.conf, AbsoluteFile d.filename, -1, -1),
                 warnUser, "unable to open file \"" & d.destFile.string &
                 "\" for writing")

proc handleDocOutputOptions*(conf: ConfigRef) =
  if optWholeProject in conf.globalOptions:
    # Backward compatibility with previous versions
    conf.outDir = AbsoluteDir(conf.outDir / conf.outFile)

proc commandDoc*(cache: IdentCache, conf: ConfigRef) =
  handleDocOutputOptions conf
  var ast = parseFile(conf.projectMainIdx, cache, conf)
  if ast == nil: return
  var d = newDocumentor(conf.projectFull, cache, conf)
  d.hasToc = true
  generateDoc(d, ast, ast)
  writeOutput(d)
  generateIndex(d)

proc commandRstAux(cache: IdentCache, conf: ConfigRef;
                   filename: AbsoluteFile, outExt: string) =
  var filen = addFileExt(filename, "txt")
  var d = newDocumentor(filen, cache, conf, outExt)

  d.isPureRst = true
  var rst = parseRst(readFile(filen.string), filen.string, 0, 1, d.hasToc,
                     {roSupportRawDirective, roSupportMarkdown}, conf)
  var modDesc = newStringOfCap(30_000)
  renderRstToOut(d[], rst, modDesc)
  d.modDesc = rope(modDesc)
  writeOutput(d)
  generateIndex(d)

proc commandRst2Html*(cache: IdentCache, conf: ConfigRef) =
  commandRstAux(cache, conf, conf.projectFull, HtmlExt)

proc commandRst2TeX*(cache: IdentCache, conf: ConfigRef) =
  commandRstAux(cache, conf, conf.projectFull, TexExt)

proc commandJson*(cache: IdentCache, conf: ConfigRef) =
  var ast = parseFile(conf.projectMainIdx, cache, conf)
  if ast == nil: return
  var d = newDocumentor(conf.projectFull, cache, conf)
  d.onTestSnippet = proc (d: var RstGenerator; filename, cmd: string;
                          status: int; content: string) =
    localError(conf, newLineInfo(conf, AbsoluteFile d.filename, -1, -1),
               warnUser, "the ':test:' attribute is not supported by this backend")
  d.hasToc = true
  generateJson(d, ast)
  let json = d.jArray
  let content = rope(pretty(json))

  if optStdout in d.conf.globalOptions:
    writeRope(stdout, content)
  else:
    #echo getOutFile(gProjectFull, JsonExt)
    let filename = getOutFile(conf, RelativeFile conf.projectName, JsonExt)
    if not writeRope(content, filename):
      rawMessage(conf, errCannotOpenFile, filename.string)

proc commandTags*(cache: IdentCache, conf: ConfigRef) =
  var ast = parseFile(conf.projectMainIdx, cache, conf)
  if ast == nil: return
  var d = newDocumentor(conf.projectFull, cache, conf)
  d.onTestSnippet = proc (d: var RstGenerator; filename, cmd: string;
                          status: int; content: string) =
    localError(conf, newLineInfo(conf, AbsoluteFile d.filename, -1, -1),
               warnUser, "the ':test:' attribute is not supported by this backend")
  d.hasToc = true
  var
    content: Rope
  generateTags(d, ast, content)

  if optStdout in d.conf.globalOptions:
    writeRope(stdout, content)
  else:
    #echo getOutFile(gProjectFull, TagsExt)
    let filename = getOutFile(conf, RelativeFile conf.projectName, TagsExt)
    if not writeRope(content, filename):
      rawMessage(conf, errCannotOpenFile, filename.string)

proc commandBuildIndex*(cache: IdentCache, conf: ConfigRef) =
  var content = mergeIndexes(conf.projectFull.string).rope

  let code = ropeFormatNamedVars(conf, getConfigVar(conf, "doc.file"), ["title",
      "tableofcontents", "moduledesc", "date", "time",
      "content", "author", "version", "analytics"],
      ["Index".rope, nil, nil, rope(getDateStr()),
                   rope(getClockStr()), content, nil, nil, nil])
  # no analytics because context is not available
  let filename = getOutFile(conf, RelativeFile"theindex", HtmlExt)
  if not writeRope(code, filename):
    rawMessage(conf, errCannotOpenFile, filename.string)<|MERGE_RESOLUTION|>--- conflicted
+++ resolved
@@ -649,16 +649,10 @@
       break
     plainName.add(literal)
 
-<<<<<<< HEAD
-  nodeToHighlightedHtml(d, n, result, {renderNoBody, renderNoComments,
-    renderDocComments, renderSyms})
-
   var pragmaNode: PNode = nil
   if n.isCallable and n.sons[pragmasPos].kind != nkEmpty:
     pragmaNode = findPragma(n.sons[pragmasPos], wDeprecated)
 
-=======
->>>>>>> 3b73da31
   inc(d.id)
   let
     plainNameRope = rope(xmltree.escape(plainName.strip))
