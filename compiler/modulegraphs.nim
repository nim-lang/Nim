#
#
#           The Nim Compiler
#        (c) Copyright 2017 Andreas Rumpf
#
#    See the file "copying.txt", included in this
#    distribution, for details about the copyright.
#

## This module implements the module graph data structure. The module graph
## represents a complete Nim project. Single modules can either be kept in RAM
## or stored in a rod-file.

import intsets, tables, hashes, md5
import ast, astalgo, options, lineinfos,idents, btrees, ropes, msgs, pathutils
import ic / [packed_ast, ic]

type
  SigHash* = distinct MD5Digest

  LazySym* = object
    id*: FullId
    sym*: PSym

  Iface* = object       ## data we don't want to store directly in the
                        ## ast.PSym type for s.kind == skModule
    module*: PSym       ## module this "Iface" belongs to
    converters*: seq[LazySym]
    patterns*: seq[LazySym]
    pureEnums*: seq[LazySym]
    interf: TStrTable
    interfHidden: TStrTable
    uniqueName*: Rope

  Operators* = object
    opNot*, opContains*, opLe*, opLt*, opAnd*, opOr*, opIsNil*, opEq*: PSym
    opAdd*, opSub*, opMul*, opDiv*, opLen*: PSym

  FullId* = object
    module*: int
    packed*: PackedItemId

  LazyType* = object
    id*: FullId
    typ*: PType

  LazyInstantiation* = object
    module*: int
    sym*: FullId
    concreteTypes*: seq[FullId]
    inst*: PInstantiation

  ModuleGraph* {.acyclic.} = ref object
    ifaces*: seq[Iface]  ## indexed by int32 fileIdx
    packed*: PackedModuleGraph
    encoders*: seq[PackedEncoder]

    typeInstCache*: Table[ItemId, seq[LazyType]] # A symbol's ItemId.
    procInstCache*: Table[ItemId, seq[LazyInstantiation]] # A symbol's ItemId.
    attachedOps*: array[TTypeAttachedOp, Table[ItemId, LazySym]] # Type ID, destructors, etc.
    methodsPerType*: Table[ItemId, seq[(int, LazySym)]] # Type ID, attached methods
    enumToStringProcs*: Table[ItemId, LazySym]
    emittedTypeInfo*: Table[string, FileIndex]

    startupPackedConfig*: PackedConfig
    packageSyms*: TStrTable
    modulesPerPackage*: Table[ItemId, TStrTable]
    deps*: IntSet # the dependency graph or potentially its transitive closure.
    importDeps*: Table[FileIndex, seq[FileIndex]] # explicit import module dependencies
    suggestMode*: bool # whether we are in nimsuggest mode or not.
    invalidTransitiveClosure: bool
    inclToMod*: Table[FileIndex, FileIndex] # mapping of include file to the
                                            # first module that included it
    importStack*: seq[FileIndex]  # The current import stack. Used for detecting recursive
                                  # module dependencies.
    backend*: RootRef # minor hack so that a backend can extend this easily
    config*: ConfigRef
    cache*: IdentCache
    vm*: RootRef # unfortunately the 'vm' state is shared project-wise, this will
                 # be clarified in later compiler implementations.
    doStopCompile*: proc(): bool {.closure.}
    usageSym*: PSym # for nimsuggest
    owners*: seq[PSym]
    methods*: seq[tuple[methods: seq[PSym], dispatcher: PSym]] # needs serialization!
    systemModule*: PSym
    sysTypes*: array[TTypeKind, PType]
    compilerprocs*: TStrTable
    exposed*: TStrTable
    packageTypes*: TStrTable
    emptyNode*: PNode
    canonTypes*: Table[SigHash, PType]
    symBodyHashes*: Table[int, SigHash] # symId to digest mapping
    importModuleCallback*: proc (graph: ModuleGraph; m: PSym, fileIdx: FileIndex): PSym {.nimcall.}
    includeFileCallback*: proc (graph: ModuleGraph; m: PSym, fileIdx: FileIndex): PNode {.nimcall.}
    cacheSeqs*: Table[string, PNode] # state that is shared to support the 'macrocache' API; IC: implemented
    cacheCounters*: Table[string, BiggestInt] # IC: implemented
    cacheTables*: Table[string, BTree[string, PNode]] # IC: implemented
    passes*: seq[TPass]
    onDefinition*: proc (graph: ModuleGraph; s: PSym; info: TLineInfo) {.nimcall.}
    onDefinitionResolveForward*: proc (graph: ModuleGraph; s: PSym; info: TLineInfo) {.nimcall.}
    onUsage*: proc (graph: ModuleGraph; s: PSym; info: TLineInfo) {.nimcall.}
    globalDestructors*: seq[PNode]
    strongSemCheck*: proc (graph: ModuleGraph; owner: PSym; body: PNode) {.nimcall.}
    compatibleProps*: proc (graph: ModuleGraph; formal, actual: PType): bool {.nimcall.}
    idgen*: IdGenerator
    operators*: Operators

  TPassContext* = object of RootObj # the pass's context
    idgen*: IdGenerator
  PPassContext* = ref TPassContext

  TPassOpen* = proc (graph: ModuleGraph; module: PSym; idgen: IdGenerator): PPassContext {.nimcall.}
  TPassClose* = proc (graph: ModuleGraph; p: PPassContext, n: PNode): PNode {.nimcall.}
  TPassProcess* = proc (p: PPassContext, topLevelStmt: PNode): PNode {.nimcall.}

  TPass* = tuple[open: TPassOpen,
                 process: TPassProcess,
                 close: TPassClose,
                 isFrontend: bool]

proc resetForBackend*(g: ModuleGraph) =
  initStrTable(g.compilerprocs)
  g.typeInstCache.clear()
  g.procInstCache.clear()
  for a in mitems(g.attachedOps):
    a.clear()
  g.methodsPerType.clear()
  g.enumToStringProcs.clear()

const
  cb64 = [
    "A", "B", "C", "D", "E", "F", "G", "H", "I", "J", "K", "L", "M", "N",
    "O", "P", "Q", "R", "S", "T", "U", "V", "W", "X", "Y", "Z",
    "a", "b", "c", "d", "e", "f", "g", "h", "i", "j", "k", "l", "m", "n",
    "o", "p", "q", "r", "s", "t", "u", "v", "w", "x", "y", "z",
    "0", "1", "2", "3", "4", "5", "6", "7", "8", "9a",
    "9b", "9c"]

proc toBase64a(s: cstring, len: int): string =
  ## encodes `s` into base64 representation.
  result = newStringOfCap(((len + 2) div 3) * 4)
  result.add "__"
  var i = 0
  while i < len - 2:
    let a = ord(s[i])
    let b = ord(s[i+1])
    let c = ord(s[i+2])
    result.add cb64[a shr 2]
    result.add cb64[((a and 3) shl 4) or ((b and 0xF0) shr 4)]
    result.add cb64[((b and 0x0F) shl 2) or ((c and 0xC0) shr 6)]
    result.add cb64[c and 0x3F]
    inc(i, 3)
  if i < len-1:
    let a = ord(s[i])
    let b = ord(s[i+1])
    result.add cb64[a shr 2]
    result.add cb64[((a and 3) shl 4) or ((b and 0xF0) shr 4)]
    result.add cb64[((b and 0x0F) shl 2)]
  elif i < len:
    let a = ord(s[i])
    result.add cb64[a shr 2]
    result.add cb64[(a and 3) shl 4]

template interfSelect(iface: Iface, importHidden: bool): TStrTable =
  var ret = iface.interf.addr # without intermediate ptr, it creates a copy and compiler becomes 15x slower!
  if importHidden: ret = iface.interfHidden.addr
  ret[]

template semtab(g: ModuleGraph, m: PSym): TStrTable =
  g.ifaces[m.position].interf

template semtabAll*(g: ModuleGraph, m: PSym): TStrTable =
  g.ifaces[m.position].interfHidden

proc initStrTables*(g: ModuleGraph, m: PSym) =
  initStrTable(semtab(g, m))
  initStrTable(semtabAll(g, m))

proc strTableAdds*(g: ModuleGraph, m: PSym, s: PSym) =
  strTableAdd(semtab(g, m), s)
  strTableAdd(semtabAll(g, m), s)

proc isCachedModule(g: ModuleGraph; module: int): bool {.inline.} =
  result = module < g.packed.len and g.packed[module].status == loaded

proc isCachedModule(g: ModuleGraph; m: PSym): bool {.inline.} =
  isCachedModule(g, m.position)

proc simulateCachedModule*(g: ModuleGraph; moduleSym: PSym; m: PackedModule) =
  when false:
    echo "simulating ", moduleSym.name.s, " ", moduleSym.position
  simulateLoadedModule(g.packed, g.config, g.cache, moduleSym, m)

proc initEncoder*(g: ModuleGraph; module: PSym) =
  let id = module.position
  if id >= g.encoders.len:
    setLen g.encoders, id+1
  ic.initEncoder(g.encoders[id],
    g.packed[id].fromDisk, module, g.config, g.startupPackedConfig)

type
  ModuleIter* = object
    fromRod: bool
    modIndex: int
    ti: TIdentIter
    rodIt: RodIter
    importHidden: bool

proc initModuleIter*(mi: var ModuleIter; g: ModuleGraph; m: PSym; name: PIdent): PSym =
  assert m.kind == skModule
  mi.modIndex = m.position
  mi.fromRod = isCachedModule(g, mi.modIndex)
  mi.importHidden = optImportHidden in m.options
  if mi.fromRod:
    result = initRodIter(mi.rodIt, g.config, g.cache, g.packed, FileIndex mi.modIndex, name, mi.importHidden)
  else:
    result = initIdentIter(mi.ti, g.ifaces[mi.modIndex].interfSelect(mi.importHidden), name)

proc nextModuleIter*(mi: var ModuleIter; g: ModuleGraph): PSym =
  if mi.fromRod:
    result = nextRodIter(mi.rodIt, g.packed)
  else:
    result = nextIdentIter(mi.ti, g.ifaces[mi.modIndex].interfSelect(mi.importHidden))

iterator allSyms*(g: ModuleGraph; m: PSym): PSym =
  let importHidden = optImportHidden in m.options
  if isCachedModule(g, m):
    var rodIt: RodIter
    var r = initRodIterAllSyms(rodIt, g.config, g.cache, g.packed, FileIndex m.position, importHidden)
    while r != nil:
      yield r
      r = nextRodIter(rodIt, g.packed)
  else:
    for s in g.ifaces[m.position].interfSelect(importHidden).data:
      if s != nil:
        yield s

proc someSym*(g: ModuleGraph; m: PSym; name: PIdent): PSym =
  let importHidden = optImportHidden in m.options
  if isCachedModule(g, m):
    result = interfaceSymbol(g.config, g.cache, g.packed, FileIndex(m.position), name, importHidden)
  else:
    result = strTableGet(g.ifaces[m.position].interfSelect(importHidden), name)

proc systemModuleSym*(g: ModuleGraph; name: PIdent): PSym =
  result = someSym(g, g.systemModule, name)

iterator systemModuleSyms*(g: ModuleGraph; name: PIdent): PSym =
  var mi: ModuleIter
  var r = initModuleIter(mi, g, g.systemModule, name)
  while r != nil:
    yield r
    r = nextModuleIter(mi, g)

proc resolveType(g: ModuleGraph; t: var LazyType): PType =
  result = t.typ
  if result == nil and isCachedModule(g, t.id.module):
    result = loadTypeFromId(g.config, g.cache, g.packed, t.id.module, t.id.packed)
    t.typ = result
  assert result != nil

proc resolveSym(g: ModuleGraph; t: var LazySym): PSym =
  result = t.sym
  if result == nil and isCachedModule(g, t.id.module):
    result = loadSymFromId(g.config, g.cache, g.packed, t.id.module, t.id.packed)
    t.sym = result
  assert result != nil

proc resolveAttachedOp(g: ModuleGraph; t: var LazySym): PSym =
  result = t.sym
  if result == nil:
    result = loadSymFromId(g.config, g.cache, g.packed, t.id.module, t.id.packed)
    t.sym = result
  assert result != nil

proc resolveInst(g: ModuleGraph; t: var LazyInstantiation): PInstantiation =
  result = t.inst
  if result == nil and isCachedModule(g, t.module):
    result = PInstantiation(sym: loadSymFromId(g.config, g.cache, g.packed, t.sym.module, t.sym.packed))
    result.concreteTypes = newSeq[PType](t.concreteTypes.len)
    for i in 0..high(result.concreteTypes):
      result.concreteTypes[i] = loadTypeFromId(g.config, g.cache, g.packed,
          t.concreteTypes[i].module, t.concreteTypes[i].packed)
    t.inst = result
  assert result != nil

iterator typeInstCacheItems*(g: ModuleGraph; s: PSym): PType =
  if g.typeInstCache.contains(s.itemId):
    let x = addr(g.typeInstCache[s.itemId])
    for t in mitems(x[]):
      yield resolveType(g, t)

iterator procInstCacheItems*(g: ModuleGraph; s: PSym): PInstantiation =
  if g.procInstCache.contains(s.itemId):
    let x = addr(g.procInstCache[s.itemId])
    for t in mitems(x[]):
      yield resolveInst(g, t)

proc getAttachedOp*(g: ModuleGraph; t: PType; op: TTypeAttachedOp): PSym =
  ## returns the requested attached operation for type `t`. Can return nil
  ## if no such operation exists.
  if g.attachedOps[op].contains(t.itemId):
    result = resolveAttachedOp(g, g.attachedOps[op][t.itemId])
  else:
    result = nil

proc setAttachedOp*(g: ModuleGraph; module: int; t: PType; op: TTypeAttachedOp; value: PSym) =
  ## we also need to record this to the packed module.
  g.attachedOps[op][t.itemId] = LazySym(sym: value)

proc setAttachedOpPartial*(g: ModuleGraph; module: int; t: PType; op: TTypeAttachedOp; value: PSym) =
  ## we also need to record this to the packed module.
  g.attachedOps[op][t.itemId] = LazySym(sym: value)

proc completePartialOp*(g: ModuleGraph; module: int; t: PType; op: TTypeAttachedOp; value: PSym) =
  if g.config.symbolFiles != disabledSf:
    assert module < g.encoders.len
    assert isActive(g.encoders[module])
    storeAttachedProcDef(t, op, value, g.encoders[module], g.packed[module].fromDisk)

proc getToStringProc*(g: ModuleGraph; t: PType): PSym =
  result = resolveSym(g, g.enumToStringProcs[t.itemId])
  assert result != nil

proc setToStringProc*(g: ModuleGraph; t: PType; value: PSym) =
  g.enumToStringProcs[t.itemId] = LazySym(sym: value)

iterator methodsForGeneric*(g: ModuleGraph; t: PType): (int, PSym) =
  if g.methodsPerType.contains(t.itemId):
    for it in mitems g.methodsPerType[t.itemId]:
      yield (it[0], resolveSym(g, it[1]))

proc addMethodToGeneric*(g: ModuleGraph; module: int; t: PType; col: int; m: PSym) =
  g.methodsPerType.mgetOrPut(t.itemId, @[]).add (col, LazySym(sym: m))

proc hasDisabledAsgn*(g: ModuleGraph; t: PType): bool =
  let op = getAttachedOp(g, t, attachedAsgn)
  result = op != nil and sfError in op.flags

proc copyTypeProps*(g: ModuleGraph; module: int; dest, src: PType) =
  for k in low(TTypeAttachedOp)..high(TTypeAttachedOp):
    let op = getAttachedOp(g, src, k)
    if op != nil:
      setAttachedOp(g, module, dest, k, op)

proc loadCompilerProc*(g: ModuleGraph; name: string): PSym =
  if g.config.symbolFiles == disabledSf: return nil

  # slow, linear search, but the results are cached:
  for module in 0..high(g.packed):
    #if isCachedModule(g, module):
    let x = searchForCompilerproc(g.packed[module], name)
    if x >= 0:
      result = loadSymFromId(g.config, g.cache, g.packed, module, toPackedItemId(x))
      if result != nil:
        strTableAdd(g.compilerprocs, result)
      return result

proc loadPackedSym*(g: ModuleGraph; s: var LazySym) =
  if s.sym == nil:
    s.sym = loadSymFromId(g.config, g.cache, g.packed, s.id.module, s.id.packed)

proc `$`*(u: SigHash): string =
  toBase64a(cast[cstring](unsafeAddr u), sizeof(u))

proc `==`*(a, b: SigHash): bool =
  result = equalMem(unsafeAddr a, unsafeAddr b, sizeof(a))

proc hash*(u: SigHash): Hash =
  result = 0
  for x in 0..3:
    result = (result shl 8) or u.MD5Digest[x].int

proc hash*(x: FileIndex): Hash {.borrow.}

template getPContext(): untyped =
  when c is PContext: c
  else: c.c

when defined(nimfind):
  template onUse*(info: TLineInfo; s: PSym) =
    let c = getPContext()
    if c.graph.onUsage != nil: c.graph.onUsage(c.graph, s, info)

  template onDef*(info: TLineInfo; s: PSym) =
    let c = getPContext()
    if c.graph.onDefinition != nil: c.graph.onDefinition(c.graph, s, info)

  template onDefResolveForward*(info: TLineInfo; s: PSym) =
    let c = getPContext()
    if c.graph.onDefinitionResolveForward != nil:
      c.graph.onDefinitionResolveForward(c.graph, s, info)

else:
  template onUse*(info: TLineInfo; s: PSym) = discard
  template onDef*(info: TLineInfo; s: PSym) = discard
  template onDefResolveForward*(info: TLineInfo; s: PSym) = discard

proc stopCompile*(g: ModuleGraph): bool {.inline.} =
  result = g.doStopCompile != nil and g.doStopCompile()

proc createMagic*(g: ModuleGraph; idgen: IdGenerator; name: string, m: TMagic): PSym =
  result = newSym(skProc, getIdent(g.cache, name), nextSymId(idgen), nil, unknownLineInfo, {})
  result.magic = m
  result.flags = {sfNeverRaises}

proc createMagic(g: ModuleGraph; name: string, m: TMagic): PSym =
  result = createMagic(g, g.idgen, name, m)

proc registerModule*(g: ModuleGraph; m: PSym) =
  assert m != nil
  assert m.kind == skModule

  if m.position >= g.ifaces.len:
    setLen(g.ifaces, m.position + 1)

  if m.position >= g.packed.len:
    setLen(g.packed, m.position + 1)

  g.ifaces[m.position] = Iface(module: m, converters: @[], patterns: @[],
                               uniqueName: rope(uniqueModuleName(g.config, FileIndex(m.position))))
  initStrTables(g, m)

proc registerModuleById*(g: ModuleGraph; m: FileIndex) =
  registerModule(g, g.packed[int m].module)

proc initOperators*(g: ModuleGraph): Operators =
  # These are safe for IC.
  # Public because it's used by DrNim.
  result.opLe = createMagic(g, "<=", mLeI)
  result.opLt = createMagic(g, "<", mLtI)
  result.opAnd = createMagic(g, "and", mAnd)
  result.opOr = createMagic(g, "or", mOr)
  result.opIsNil = createMagic(g, "isnil", mIsNil)
  result.opEq = createMagic(g, "==", mEqI)
  result.opAdd = createMagic(g, "+", mAddI)
  result.opSub = createMagic(g, "-", mSubI)
  result.opMul = createMagic(g, "*", mMulI)
  result.opDiv = createMagic(g, "div", mDivI)
  result.opLen = createMagic(g, "len", mLengthSeq)
  result.opNot = createMagic(g, "not", mNot)
  result.opContains = createMagic(g, "contains", mInSet)

proc newModuleGraph*(cache: IdentCache; config: ConfigRef): ModuleGraph =
  result = ModuleGraph()
  # A module ID of -1 means that the symbol is not attached to a module at all,
  # but to the module graph:
  result.idgen = IdGenerator(module: -1'i32, symId: 0'i32, typeId: 0'i32)
  initStrTable(result.packageSyms)
  result.deps = initIntSet()
  result.importDeps = initTable[FileIndex, seq[FileIndex]]()
  result.ifaces = @[]
  result.importStack = @[]
  result.inclToMod = initTable[FileIndex, FileIndex]()
  result.config = config
  result.cache = cache
  result.owners = @[]
  result.methods = @[]
  initStrTable(result.compilerprocs)
  initStrTable(result.exposed)
  initStrTable(result.packageTypes)
  result.emptyNode = newNode(nkEmpty)
  result.cacheSeqs = initTable[string, PNode]()
  result.cacheCounters = initTable[string, BiggestInt]()
  result.cacheTables = initTable[string, BTree[string, PNode]]()
  result.canonTypes = initTable[SigHash, PType]()
  result.symBodyHashes = initTable[int, SigHash]()
  result.operators = initOperators(result)
  result.emittedTypeInfo = initTable[string, FileIndex]()

proc resetAllModules*(g: ModuleGraph) =
  initStrTable(g.packageSyms)
  g.deps = initIntSet()
  g.ifaces = @[]
  g.importStack = @[]
  g.inclToMod = initTable[FileIndex, FileIndex]()
  g.usageSym = nil
  g.owners = @[]
  g.methods = @[]
  initStrTable(g.compilerprocs)
  initStrTable(g.exposed)

proc getModule*(g: ModuleGraph; fileIdx: FileIndex): PSym =
  if fileIdx.int32 >= 0:
    if isCachedModule(g, fileIdx.int32):
      result = g.packed[fileIdx.int32].module
    elif fileIdx.int32 < g.ifaces.len:
      result = g.ifaces[fileIdx.int32].module

proc moduleOpenForCodegen*(g: ModuleGraph; m: FileIndex): bool {.inline.} =
  if g.config.symbolFiles == disabledSf:
    result = true
  else:
    result = g.packed[m.int32].status notin {undefined, stored, loaded}

proc rememberEmittedTypeInfo*(g: ModuleGraph; m: FileIndex; ti: string) =
  #assert(not isCachedModule(g, m.int32))
  if g.config.symbolFiles != disabledSf:
    #assert g.encoders[m.int32].isActive
    assert g.packed[m.int32].status != stored
    g.packed[m.int32].fromDisk.emittedTypeInfo.add ti
    #echo "added typeinfo ", m.int32, " ", ti, " suspicious ", not g.encoders[m.int32].isActive

proc rememberFlag*(g: ModuleGraph; m: PSym; flag: ModuleBackendFlag) =
  if g.config.symbolFiles != disabledSf:
    #assert g.encoders[m.int32].isActive
    assert g.packed[m.position].status != stored
    g.packed[m.position].fromDisk.backendFlags.incl flag

proc closeRodFile*(g: ModuleGraph; m: PSym) =
  if g.config.symbolFiles in {readOnlySf, v2Sf}:
    # For stress testing we seek to reload the symbols from memory. This
    # way much of the logic is tested but the test is reproducible as it does
    # not depend on the hard disk contents!
    let mint = m.position
    saveRodFile(toRodFile(g.config, AbsoluteFile toFullPath(g.config, FileIndex(mint))),
                g.encoders[mint], g.packed[mint].fromDisk)
    g.packed[mint].status = stored

  elif g.config.symbolFiles == stressTest:
    # debug code, but maybe a good idea for production? Could reduce the compiler's
    # memory consumption considerably at the cost of more loads from disk.
    let mint = m.position
    simulateCachedModule(g, m, g.packed[mint].fromDisk)
    g.packed[mint].status = loaded

proc dependsOn(a, b: int): int {.inline.} = (a shl 15) + b

proc addDep*(g: ModuleGraph; m: PSym, dep: FileIndex) =
  assert m.position == m.info.fileIndex.int32
  if g.suggestMode:
    g.deps.incl m.position.dependsOn(dep.int)
    # we compute the transitive closure later when querying the graph lazily.
    # this improves efficiency quite a lot:
    #invalidTransitiveClosure = true

proc addIncludeDep*(g: ModuleGraph; module, includeFile: FileIndex) =
  discard hasKeyOrPut(g.inclToMod, includeFile, module)

proc parentModule*(g: ModuleGraph; fileIdx: FileIndex): FileIndex =
  ## returns 'fileIdx' if the file belonging to this index is
  ## directly used as a module or else the module that first
  ## references this include file.
  if fileIdx.int32 >= 0 and fileIdx.int32 < g.ifaces.len and g.ifaces[fileIdx.int32].module != nil:
    result = fileIdx
  else:
    result = g.inclToMod.getOrDefault(fileIdx)

proc transitiveClosure(g: var IntSet; n: int) =
  # warshall's algorithm
  for k in 0..<n:
    for i in 0..<n:
      for j in 0..<n:
        if i != j and not g.contains(i.dependsOn(j)):
          if g.contains(i.dependsOn(k)) and g.contains(k.dependsOn(j)):
            g.incl i.dependsOn(j)

proc markDirty*(g: ModuleGraph; fileIdx: FileIndex) =
  let m = g.getModule fileIdx
  if m != nil: incl m.flags, sfDirty

proc markClientsDirty*(g: ModuleGraph; fileIdx: FileIndex) =
  # we need to mark its dependent modules D as dirty right away because after
  # nimsuggest is done with this module, the module's dirty flag will be
  # cleared but D still needs to be remembered as 'dirty'.
  if g.invalidTransitiveClosure:
    g.invalidTransitiveClosure = false
    transitiveClosure(g.deps, g.ifaces.len)

  # every module that *depends* on this file is also dirty:
  for i in 0i32..<g.ifaces.len.int32:
    let m = g.ifaces[i].module
    if m != nil and g.deps.contains(i.dependsOn(fileIdx.int)):
      incl m.flags, sfDirty

proc isDirty*(g: ModuleGraph; m: PSym): bool =
  result = g.suggestMode and sfDirty in m.flags

proc getBody*(g: ModuleGraph; s: PSym): PNode {.inline.} =
  result = s.ast[bodyPos]
  if result == nil and g.config.symbolFiles in {readOnlySf, v2Sf, stressTest}:
    result = loadProcBody(g.config, g.cache, g.packed, s)
    s.ast[bodyPos] = result
  assert result != nil

proc moduleFromRodFile*(g: ModuleGraph; fileIdx: FileIndex;
                        cachedModules: var seq[FileIndex]): PSym =
  ## Returns 'nil' if the module needs to be recompiled.
  if g.config.symbolFiles in {readOnlySf, v2Sf, stressTest}:
    result = moduleFromRodFile(g.packed, g.config, g.cache, fileIdx, cachedModules)

proc configComplete*(g: ModuleGraph) =
  rememberStartupConfig(g.startupPackedConfig, g.config)

<<<<<<< HEAD
proc setRoutineBody*(g: ModuleGraph; s: PSym; body: PNode) =
  # XXX Check sanity of IC implementation for this here.
  s.ast[bodyPos] = body

proc getSemcheckedBody*(g: ModuleGraph; s: PSym): PNode =
  # XXX IC support
  result = s.semcheckedBody
=======
from std/strutils import repeat, `%`

proc onProcessing*(graph: ModuleGraph, fileIdx: FileIndex, moduleStatus: string, fromModule: PSym, ) =
  let conf = graph.config
  let isNimscript = conf.isDefined("nimscript")
  if (not isNimscript) or hintProcessing in conf.cmdlineNotes:
    let path = toFilenameOption(conf, fileIdx, conf.filenameOption)
    let indent = ">".repeat(graph.importStack.len)
    let fromModule2 = if fromModule != nil: $fromModule.name.s else: "(toplevel)"
    let mode = if isNimscript: "(nims) " else: ""
    rawMessage(conf, hintProcessing, "$#$# $#: $#: $#" % [mode, indent, fromModule2, moduleStatus, path])
>>>>>>> f46569ba
<|MERGE_RESOLUTION|>--- conflicted
+++ resolved
@@ -592,7 +592,6 @@
 proc configComplete*(g: ModuleGraph) =
   rememberStartupConfig(g.startupPackedConfig, g.config)
 
-<<<<<<< HEAD
 proc setRoutineBody*(g: ModuleGraph; s: PSym; body: PNode) =
   # XXX Check sanity of IC implementation for this here.
   s.ast[bodyPos] = body
@@ -600,7 +599,7 @@
 proc getSemcheckedBody*(g: ModuleGraph; s: PSym): PNode =
   # XXX IC support
   result = s.semcheckedBody
-=======
+
 from std/strutils import repeat, `%`
 
 proc onProcessing*(graph: ModuleGraph, fileIdx: FileIndex, moduleStatus: string, fromModule: PSym, ) =
@@ -611,5 +610,4 @@
     let indent = ">".repeat(graph.importStack.len)
     let fromModule2 = if fromModule != nil: $fromModule.name.s else: "(toplevel)"
     let mode = if isNimscript: "(nims) " else: ""
-    rawMessage(conf, hintProcessing, "$#$# $#: $#: $#" % [mode, indent, fromModule2, moduleStatus, path])
->>>>>>> f46569ba
+    rawMessage(conf, hintProcessing, "$#$# $#: $#: $#" % [mode, indent, fromModule2, moduleStatus, path])