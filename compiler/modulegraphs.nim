--- conflicted
+++ resolved
@@ -165,11 +165,7 @@
 proc createMagic*(g: ModuleGraph; name: string, m: TMagic): PSym =
   result = newSym(skProc, getIdent(g.cache, name), nil, unknownLineInfo, {})
   result.magic = m
-<<<<<<< HEAD
-  result.flags = {sfAlwaysReturn}
-=======
   result.flags = {sfNeverRaises}
->>>>>>> 034dad8e
 
 proc newModuleGraph*(cache: IdentCache; config: ConfigRef): ModuleGraph =
   result = ModuleGraph()
