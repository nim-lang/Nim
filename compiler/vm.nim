#
#
#           The Nim Compiler
#        (c) Copyright 2015 Andreas Rumpf
#
#    See the file "copying.txt", included in this
#    distribution, for details about the copyright.
#

## This file implements the new evaluation engine for Nim code.
## An instruction is 1-3 int32s in memory, it is a register based VM.

import ast except getstr

import
  strutils, msgs, vmdef, vmgen, nimsets, types, passes,
  parser, vmdeps, idents, trees, renderer, options, transf, parseutils,
  vmmarshal, gorgeimpl, lineinfos, tables, btrees, macrocacheimpl,
  modulegraphs, sighashes, int128

from semfold import leValueConv, ordinalValToString
from evaltempl import evalTemplate

const
  traceCode = defined(nimVMDebug)

when hasFFI:
  import evalffi

type
  PStackFrame* = ref TStackFrame
  TStackFrame* = object
    prc: PSym                 # current prc; proc that is evaluated
    slots: seq[TFullReg]      # parameters passed to the proc + locals;
                              # parameters come first
    next: PStackFrame         # for stacking
    comesFrom: int
    safePoints: seq[int]      # used for exception handling
                              # XXX 'break' should perform cleanup actions
                              # What does the C backend do for it?

proc stackTraceAux(c: PCtx; x: PStackFrame; pc: int; recursionLimit=100) =
  if x != nil:
    if recursionLimit == 0:
      var calls = 0
      var x = x
      while x != nil:
        inc calls
        x = x.next
      msgWriteln(c.config, $calls & " calls omitted\n")
      return
    stackTraceAux(c, x.next, x.comesFrom, recursionLimit-1)
    var info = c.debug[pc]
    # we now use a format similar to the one in lib/system/excpt.nim
    var s = ""
    # todo: factor with quotedFilename
    if optExcessiveStackTrace in c.config.globalOptions:
      s = toFullPath(c.config, info)
    else:
      s = toFilename(c.config, info)
    var line = toLinenumber(info)
    var col = toColumn(info)
    if line > 0:
      s.add('(')
      s.add($line)
      s.add(", ")
      s.add($(col + ColOffset))
      s.add(')')
    if x.prc != nil:
      for k in 1..max(1, 25-s.len): s.add(' ')
      s.add(x.prc.name.s)
    msgWriteln(c.config, s)

proc stackTraceImpl(c: PCtx, tos: PStackFrame, pc: int,
                msg: string, lineInfo: TLineInfo) =
  msgWriteln(c.config, "stack trace: (most recent call last)")
  stackTraceAux(c, tos, pc)
  # XXX test if we want 'globalError' for every mode
  if c.mode == emRepl: globalError(c.config, lineInfo, msg)
  else: localError(c.config, lineInfo, msg)

template stackTrace(c: PCtx, tos: PStackFrame, pc: int,
                    msg: string, lineInfo: TLineInfo) =
  stackTraceImpl(c, tos, pc, msg, lineInfo)
  return

template stackTrace(c: PCtx, tos: PStackFrame, pc: int, msg: string) =
  stackTraceImpl(c, tos, pc, msg, c.debug[pc])
  return

proc bailOut(c: PCtx; tos: PStackFrame) =
  stackTrace(c, tos, c.exceptionInstr, "unhandled exception: " &
             c.currentExceptionA[3].skipColon.strVal &
             " [" & c.currentExceptionA[2].skipColon.strVal & "]")

when not defined(nimComputedGoto):
  {.pragma: computedGoto.}

proc ensureKind(n: var TFullReg, kind: TRegisterKind) =
  if n.kind != kind:
    n = TFullReg(kind: kind)

template ensureKind(k: untyped) {.dirty.} =
  ensureKind(regs[ra], k)

template decodeB(k: untyped) {.dirty.} =
  let rb = instr.regB
  ensureKind(k)

template decodeBC(k: untyped) {.dirty.} =
  let rb = instr.regB
  let rc = instr.regC
  ensureKind(k)

template declBC() {.dirty.} =
  let rb = instr.regB
  let rc = instr.regC

template decodeBImm(k: untyped) {.dirty.} =
  let rb = instr.regB
  let imm = instr.regC - byteExcess
  ensureKind(k)

template decodeBx(k: untyped) {.dirty.} =
  let rbx = instr.regBx - wordExcess
  ensureKind(k)

template move(a, b: untyped) {.dirty.} = system.shallowCopy(a, b)
# XXX fix minor 'shallowCopy' overloading bug in compiler

proc derefPtrToReg(address: BiggestInt, typ: PType, r: var TFullReg, isAssign: bool): bool =
  # nim bug: `isAssign: static bool` doesn't work, giving odd compiler error
  template fun(field, T, rkind) =
    if isAssign:
      cast[ptr T](address)[] = T(r.field)
    else:
      r.ensureKind(rkind)
      let val = cast[ptr T](address)[]
      when T is SomeInteger:
        r.field = BiggestInt(val)
      else:
        r.field = val
    return true

  ## see also typeinfo.getBiggestInt
  case typ.kind
  of tyInt: fun(intVal, int, rkInt)
  of tyInt8: fun(intVal, int8, rkInt)
  of tyInt16: fun(intVal, int16, rkInt)
  of tyInt32: fun(intVal, int32, rkInt)
  of tyInt64: fun(intVal, int64, rkInt)
  of tyUInt: fun(intVal, uint, rkInt)
  of tyUInt8: fun(intVal, uint8, rkInt)
  of tyUInt16: fun(intVal, uint16, rkInt)
  of tyUInt32: fun(intVal, uint32, rkInt)
  of tyUInt64: fun(intVal, uint64, rkInt) # note: differs from typeinfo.getBiggestInt
  of tyFloat: fun(floatVal, float, rkFloat)
  of tyFloat32: fun(floatVal, float32, rkFloat)
  of tyFloat64: fun(floatVal, float64, rkFloat)
  else: return false

proc createStrKeepNode(x: var TFullReg; keepNode=true) =
  if x.node.isNil or not keepNode:
    x.node = newNode(nkStrLit)
  elif x.node.kind == nkNilLit and keepNode:
    when defined(useNodeIds):
      let id = x.node.id
    x.node[] = TNode(kind: nkStrLit)
    when defined(useNodeIds):
      x.node.id = id
  elif x.node.kind notin {nkStrLit..nkTripleStrLit} or
      nfAllConst in x.node.flags:
    # XXX this is hacky; tests/txmlgen triggers it:
    x.node = newNode(nkStrLit)
    # It not only hackey, it is also wrong for tgentemplate. The primary
    # cause of bugs like these is that the VM does not properly distinguish
    # between variable definitions (var foo = e) and variable updates (foo = e).

include vmhooks

template createStr(x) =
  x.node = newNode(nkStrLit)

template createSet(x) =
  x.node = newNode(nkCurly)

proc moveConst(x: var TFullReg, y: TFullReg) =
  x.ensureKind(y.kind)
  case x.kind
  of rkNone: discard
  of rkInt: x.intVal = y.intVal
  of rkFloat: x.floatVal = y.floatVal
  of rkNode: x.node = y.node
  of rkRegisterAddr: x.regAddr = y.regAddr
  of rkNodeAddr: x.nodeAddr = y.nodeAddr

# this seems to be the best way to model the reference semantics
# of system.NimNode:
template asgnRef(x, y: untyped) = moveConst(x, y)

proc copyValue(src: PNode): PNode =
  if src == nil or nfIsRef in src.flags:
    return src
  result = newNode(src.kind)
  result.info = src.info
  result.typ = src.typ
  result.flags = src.flags * PersistentNodeFlags
  result.comment = src.comment
  when defined(useNodeIds):
    if result.id == nodeIdToDebug:
      echo "COMES FROM ", src.id
  case src.kind
  of nkCharLit..nkUInt64Lit: result.intVal = src.intVal
  of nkFloatLit..nkFloat128Lit: result.floatVal = src.floatVal
  of nkSym: result.sym = src.sym
  of nkIdent: result.ident = src.ident
  of nkStrLit..nkTripleStrLit: result.strVal = src.strVal
  else:
    newSeq(result.sons, src.len)
    for i in 0..<src.len:
      result[i] = copyValue(src[i])

proc asgnComplex(x: var TFullReg, y: TFullReg) =
  x.ensureKind(y.kind)
  case x.kind
  of rkNone: discard
  of rkInt: x.intVal = y.intVal
  of rkFloat: x.floatVal = y.floatVal
  of rkNode: x.node = copyValue(y.node)
  of rkRegisterAddr: x.regAddr = y.regAddr
  of rkNodeAddr: x.nodeAddr = y.nodeAddr

proc fastAsgnComplex(x: var TFullReg, y: TFullReg) =
  x.ensureKind(y.kind)
  case x.kind
  of rkNone: discard
  of rkInt: x.intVal = y.intVal
  of rkFloat: x.floatVal = y.floatVal
  of rkNode: x.node = y.node
  of rkRegisterAddr: x.regAddr = y.regAddr
  of rkNodeAddr: x.nodeAddr = y.nodeAddr

proc writeField(n: var PNode, x: TFullReg) =
  case x.kind
  of rkNone: discard
  of rkInt:
    if n.kind == nkNilLit:
      n[] = TNode(kind: nkIntLit) # ideally, `nkPtrLit`
    n.intVal = x.intVal
  of rkFloat: n.floatVal = x.floatVal
  of rkNode: n = copyValue(x.node)
  of rkRegisterAddr: writeField(n, x.regAddr[])
  of rkNodeAddr: n = x.nodeAddr[]

proc putIntoReg(dest: var TFullReg; n: PNode) =
  case n.kind
  of nkStrLit..nkTripleStrLit:
    dest = TFullReg(kind: rkNode, node: newStrNode(nkStrLit, n.strVal))
  of nkIntLit: # use `nkPtrLit` once this is added
    if dest.kind == rkNode: dest.node = n
    elif n.typ != nil and n.typ.kind in PtrLikeKinds:
      dest = TFullReg(kind: rkNode, node: n)
    else:
      dest = TFullReg(kind: rkInt, intVal: n.intVal)
  of {nkCharLit..nkUInt64Lit} - {nkIntLit}:
    dest = TFullReg(kind: rkInt, intVal: n.intVal)
  of nkFloatLit..nkFloat128Lit:
    dest = TFullReg(kind: rkFloat, floatVal: n.floatVal)
  else:
    dest = TFullReg(kind: rkNode, node: n)

proc regToNode(x: TFullReg): PNode =
  case x.kind
  of rkNone: result = newNode(nkEmpty)
  of rkInt: result = newNode(nkIntLit); result.intVal = x.intVal
  of rkFloat: result = newNode(nkFloatLit); result.floatVal = x.floatVal
  of rkNode: result = x.node
  of rkRegisterAddr: result = regToNode(x.regAddr[])
  of rkNodeAddr: result = x.nodeAddr[]

template getstr(a: untyped): untyped =
  (if a.kind == rkNode: a.node.strVal else: $chr(int(a.intVal)))

proc pushSafePoint(f: PStackFrame; pc: int) =
  when not defined(nimNoNilSeqs):
    if f.safePoints.isNil: f.safePoints = @[]
  f.safePoints.add(pc)

proc popSafePoint(f: PStackFrame) =
  discard f.safePoints.pop()

type
  ExceptionGoto = enum
    ExceptionGotoHandler,
    ExceptionGotoFinally,
    ExceptionGotoUnhandled

proc findExceptionHandler(c: PCtx, f: PStackFrame, exc: PNode):
    tuple[why: ExceptionGoto, where: int] =
  let raisedType = exc.typ.skipTypes(abstractPtrs)

  while f.safePoints.len > 0:
    var pc = f.safePoints.pop()

    var matched = false
    var pcEndExcept = pc

    # Scan the chain of exceptions starting at pc.
    # The structure is the following:
    # pc - opcExcept, <end of this block>
    #      - opcExcept, <pattern1>
    #      - opcExcept, <pattern2>
    #        ...
    #      - opcExcept, <patternN>
    #      - Exception handler body
    #    - ... more opcExcept blocks may follow
    #    - ... an optional opcFinally block may follow
    #
    # Note that the exception handler body already contains a jump to the
    # finally block or, if that's not present, to the point where the execution
    # should continue.
    # Also note that opcFinally blocks are the last in the chain.
    while c.code[pc].opcode == opcExcept:
      # Where this Except block ends
      pcEndExcept = pc + c.code[pc].regBx - wordExcess
      inc pc

      # A series of opcExcept follows for each exception type matched
      while c.code[pc].opcode == opcExcept:
        let excIndex = c.code[pc].regBx - wordExcess
        let exceptType =
          if excIndex > 0: c.types[excIndex].skipTypes(abstractPtrs)
          else: nil

        # echo typeToString(exceptType), " ", typeToString(raisedType)

        # Determine if the exception type matches the pattern
        if exceptType.isNil or inheritanceDiff(raisedType, exceptType) <= 0:
          matched = true
          break

        inc pc

      # Skip any further ``except`` pattern and find the first instruction of
      # the handler body
      while c.code[pc].opcode == opcExcept:
        inc pc

      if matched:
        break

      # If no handler in this chain is able to catch this exception we check if
      # the "parent" chains are able to. If this chain ends with a `finally`
      # block we must execute it before continuing.
      pc = pcEndExcept

    # Where the handler body starts
    let pcBody = pc

    if matched:
      return (ExceptionGotoHandler, pcBody)
    elif c.code[pc].opcode == opcFinally:
      # The +1 here is here because we don't want to execute it since we've
      # already pop'd this statepoint from the stack.
      return (ExceptionGotoFinally, pc + 1)

  return (ExceptionGotoUnhandled, 0)

proc cleanUpOnReturn(c: PCtx; f: PStackFrame): int =
  # Walk up the chain of safepoints and return the PC of the first `finally`
  # block we find or -1 if no such block is found.
  # Note that the safepoint is removed once the function returns!
  result = -1

  # Traverse the stack starting from the end in order to execute the blocks in
  # the intended order
  for i in 1..f.safePoints.len:
    var pc = f.safePoints[^i]
    # Skip the `except` blocks
    while c.code[pc].opcode == opcExcept:
      pc += c.code[pc].regBx - wordExcess
    if c.code[pc].opcode == opcFinally:
      discard f.safePoints.pop
      return pc + 1

proc opConv(c: PCtx; dest: var TFullReg, src: TFullReg, desttyp, srctyp: PType): bool =
  if desttyp.kind == tyString:
    dest.ensureKind(rkNode)
    dest.node = newNode(nkStrLit)
    let styp = srctyp.skipTypes(abstractRange)
    case styp.kind
    of tyEnum:
      let n = styp.n
      let x = src.intVal.int
      if x <% n.len and (let f = n[x].sym; f.position == x):
        dest.node.strVal = if f.ast.isNil: f.name.s else: f.ast.strVal
      else:
        for i in 0..<n.len:
          if n[i].kind != nkSym: internalError(c.config, "opConv for enum")
          let f = n[i].sym
          if f.position == x:
            dest.node.strVal = if f.ast.isNil: f.name.s else: f.ast.strVal
            return
        dest.node.strVal = styp.sym.name.s & " " & $x
    of tyInt..tyInt64:
      dest.node.strVal = $src.intVal
    of tyUInt..tyUInt64:
      dest.node.strVal = $uint64(src.intVal)
    of tyBool:
      dest.node.strVal = if src.intVal == 0: "false" else: "true"
    of tyFloat..tyFloat128:
      dest.node.strVal = $src.floatVal
    of tyString:
      dest.node.strVal = src.node.strVal
    of tyCString:
      if src.node.kind == nkBracket:
        # Array of chars
        var strVal = ""
        for son in src.node.sons:
          let c = char(son.intVal)
          if c == '\0': break
          strVal.add(c)
        dest.node.strVal = strVal
      else:
        dest.node.strVal = src.node.strVal
    of tyChar:
      dest.node.strVal = $chr(src.intVal)
    else:
      internalError(c.config, "cannot convert to string " & desttyp.typeToString)
  else:
    case skipTypes(desttyp, abstractVarRange).kind
    of tyInt..tyInt64:
      dest.ensureKind(rkInt)
      case skipTypes(srctyp, abstractRange).kind
      of tyFloat..tyFloat64:
        dest.intVal = int(src.floatVal)
      else:
        dest.intVal = src.intVal
      if toInt128(dest.intVal) < firstOrd(c.config, desttyp) or toInt128(dest.intVal) > lastOrd(c.config, desttyp):
        return true
    of tyUInt..tyUInt64:
      dest.ensureKind(rkInt)
      case skipTypes(srctyp, abstractRange).kind
      of tyFloat..tyFloat64:
        dest.intVal = int(src.floatVal)
      else:
        let srcDist = (sizeof(src.intVal) - srctyp.size) * 8
        let destDist = (sizeof(dest.intVal) - desttyp.size) * 8

        var value = cast[BiggestUInt](src.intVal)
        value = (value shl srcDist) shr srcDist
        value = (value shl destDist) shr destDist
        dest.intVal = cast[BiggestInt](value)
    of tyBool:
      dest.ensureKind(rkInt)
      dest.intVal = 
        case skipTypes(srctyp, abstractRange).kind
          of tyFloat..tyFloat64: int(src.floatVal != 0.0)
          else: int(src.intVal != 0)
    of tyFloat..tyFloat64:
      dest.ensureKind(rkFloat)
      case skipTypes(srctyp, abstractRange).kind
      of tyInt..tyInt64, tyUInt..tyUInt64, tyEnum, tyBool, tyChar:
        dest.floatVal = toBiggestFloat(src.intVal)
      else:
        dest.floatVal = src.floatVal
    of tyObject:
      if srctyp.skipTypes(abstractVarRange).kind != tyObject:
        internalError(c.config, "invalid object-to-object conversion")
      # A object-to-object conversion is essentially a no-op
      moveConst(dest, src)
    else:
      asgnComplex(dest, src)

proc compile(c: PCtx, s: PSym): int =
  result = vmgen.genProc(c, s)
  when debugEchoCode: c.echoCode result
  #c.echoCode

template handleJmpBack() {.dirty.} =
  if c.loopIterations <= 0:
    if allowInfiniteLoops in c.features:
      c.loopIterations = c.config.maxLoopIterationsVM
    else:
      msgWriteln(c.config, "stack trace: (most recent call last)")
      stackTraceAux(c, tos, pc)
      globalError(c.config, c.debug[pc], errTooManyIterations % $c.config.maxLoopIterationsVM)
  dec(c.loopIterations)

proc recSetFlagIsRef(arg: PNode) =
  if arg.kind notin {nkStrLit..nkTripleStrLit}:
    arg.flags.incl(nfIsRef)
  for i in 0..<arg.safeLen:
    arg[i].recSetFlagIsRef

proc setLenSeq(c: PCtx; node: PNode; newLen: int; info: TLineInfo) =
  let typ = node.typ.skipTypes(abstractInst+{tyRange}-{tyTypeDesc})
  let oldLen = node.len
  setLen(node.sons, newLen)
  if oldLen < newLen:
    for i in oldLen..<newLen:
      node[i] = getNullValue(typ[0], info, c.config)

const
  errNilAccess = "attempt to access a nil address"
  errOverOrUnderflow = "over- or underflow"
  errConstantDivisionByZero = "division by zero"
  errIllegalConvFromXtoY = "illegal conversion from '$1' to '$2'"
  errTooManyIterations = "interpretation requires too many iterations; " &
    "if you are sure this is not a bug in your code, compile with `--maxLoopIterationsVM:number` (current value: $1)"
  errFieldXNotFound = "node lacks field: "

proc rawExecute(c: PCtx, start: int, tos: PStackFrame): TFullReg =
  var pc = start
  var tos = tos
  # Used to keep track of where the execution is resumed.
  var savedPC = -1
  var savedFrame: PStackFrame
  var regs: seq[TFullReg] # alias to tos.slots for performance
  move(regs, tos.slots)
  #echo "NEW RUN ------------------------"
  while true:
    #{.computedGoto.}
    let instr = c.code[pc]
    let ra = instr.regA

    when traceCode:
      template regDescr(name, r): string =
        let kind = if r < regs.len: $regs[r].kind else: ""
        let ret = name & ": " & $r & " " & $kind
        alignLeft(ret, 15)
      echo "PC:$pc $opcode $ra $rb $rc" % [
        "pc", $pc, "opcode", alignLeft($c.code[pc].opcode, 15),
        "ra", regDescr("ra", ra), "rb", regDescr("rb", instr.regB),
        "rc", regDescr("rc", instr.regC)]

    case instr.opcode
    of opcEof: return regs[ra]
    of opcRet:
      let newPc = c.cleanUpOnReturn(tos)
      # Perform any cleanup action before returning
      if newPc < 0:
        pc = tos.comesFrom
        tos = tos.next
        let retVal = regs[0]
        if tos.isNil:
          return retVal

        move(regs, tos.slots)
        assert c.code[pc].opcode in {opcIndCall, opcIndCallAsgn}
        if c.code[pc].opcode == opcIndCallAsgn:
          regs[c.code[pc].regA] = retVal
      else:
        savedPC = pc
        savedFrame = tos
        # The -1 is needed because at the end of the loop we increment `pc`
        pc = newPc - 1
    of opcYldYoid: assert false
    of opcYldVal: assert false
    of opcAsgnInt:
      decodeB(rkInt)
      regs[ra].intVal = regs[rb].intVal
    of opcAsgnFloat:
      decodeB(rkFloat)
      regs[ra].floatVal = regs[rb].floatVal
    of opcCastFloatToInt32:
      let rb = instr.regB
      ensureKind(rkInt)
      regs[ra].intVal = cast[int32](float32(regs[rb].floatVal))
    of opcCastFloatToInt64:
      let rb = instr.regB
      ensureKind(rkInt)
      regs[ra].intVal = cast[int64](regs[rb].floatVal)
    of opcCastIntToFloat32:
      let rb = instr.regB
      ensureKind(rkFloat)
      regs[ra].floatVal = cast[float32](regs[rb].intVal)
    of opcCastIntToFloat64:
      let rb = instr.regB
      ensureKind(rkFloat)
      regs[ra].floatVal = cast[float64](regs[rb].intVal)

    of opcCastPtrToInt: # RENAME opcCastPtrOrRefToInt
      decodeBImm(rkInt)
      case imm
      of 1: # PtrLikeKinds
        case regs[rb].kind
        of rkNode:
          regs[ra].intVal = cast[int](regs[rb].node.intVal)
        of rkNodeAddr:
          regs[ra].intVal = cast[int](regs[rb].nodeAddr)
        else:
          stackTrace(c, tos, pc, "opcCastPtrToInt: got " & $regs[rb].kind)
      of 2: # tyRef
        regs[ra].intVal = cast[int](regs[rb].node)
      else: assert false, $imm
    of opcCastIntToPtr:
      let rb = instr.regB
      let typ = regs[ra].node.typ
      let node2 = newNodeIT(nkIntLit, c.debug[pc], typ)
      case regs[rb].kind
      of rkInt: node2.intVal = regs[rb].intVal
      of rkNode:
        if regs[rb].node.typ.kind notin PtrLikeKinds:
          stackTrace(c, tos, pc, "opcCastIntToPtr: regs[rb].node.typ: " & $regs[rb].node.typ.kind)
        node2.intVal = regs[rb].node.intVal
      else: stackTrace(c, tos, pc, "opcCastIntToPtr: regs[rb].kind: " & $regs[rb].kind)
      regs[ra].node = node2
    of opcAsgnComplex:
      asgnComplex(regs[ra], regs[instr.regB])
    of opcFastAsgnComplex:
      fastAsgnComplex(regs[ra], regs[instr.regB])
    of opcAsgnRef:
      asgnRef(regs[ra], regs[instr.regB])
    of opcNodeToReg:
      let ra = instr.regA
      let rb = instr.regB
      # opcDeref might already have loaded it into a register. XXX Let's hope
      # this is still correct this way:
      if regs[rb].kind != rkNode:
        regs[ra] = regs[rb]
      else:
        assert regs[rb].kind == rkNode
        let nb = regs[rb].node
        case nb.kind
        of nkCharLit..nkUInt64Lit:
          ensureKind(rkInt)
          regs[ra].intVal = nb.intVal
        of nkFloatLit..nkFloat64Lit:
          ensureKind(rkFloat)
          regs[ra].floatVal = nb.floatVal
        else:
          ensureKind(rkNode)
          regs[ra].node = nb
    of opcLdArr:
      # a = b[c]
      decodeBC(rkNode)
      if regs[rc].intVal > high(int):
        stackTrace(c, tos, pc, formatErrorIndexBound(regs[rc].intVal, high(int)))
      let idx = regs[rc].intVal.int
      let src = regs[rb].node
      if src.kind in {nkStrLit..nkTripleStrLit}:
        if idx <% src.strVal.len:
          regs[ra].node = newNodeI(nkCharLit, c.debug[pc])
          regs[ra].node.intVal = src.strVal[idx].ord
        else:
          stackTrace(c, tos, pc, formatErrorIndexBound(idx, src.strVal.len-1))
      elif src.kind notin {nkEmpty..nkFloat128Lit} and idx <% src.len:
        regs[ra].node = src[idx]
      else:
        stackTrace(c, tos, pc, formatErrorIndexBound(idx, src.len-1))
    of opcLdArrAddr:
      # a = addr(b[c])
      decodeBC(rkNodeAddr)
      if regs[rc].intVal > high(int):
        stackTrace(c, tos, pc, formatErrorIndexBound(regs[rc].intVal, high(int)))
      let idx = regs[rc].intVal.int
      let src = if regs[rb].kind == rkNode: regs[rb].node else: regs[rb].nodeAddr[]
      if src.kind notin {nkEmpty..nkTripleStrLit} and idx <% src.len:
        regs[ra].nodeAddr = addr src.sons[idx]
      else:
        stackTrace(c, tos, pc, formatErrorIndexBound(idx, src.len-1))
    of opcLdStrIdx:
      decodeBC(rkInt)
      let idx = regs[rc].intVal.int
      let s = regs[rb].node.strVal
      if idx <% s.len:
        regs[ra].intVal = s[idx].ord
      elif idx == s.len and optLaxStrings in c.config.options:
        regs[ra].intVal = 0
      else:
        stackTrace(c, tos, pc, formatErrorIndexBound(idx, s.len-1))
    of opcWrArr:
      # a[b] = c
      decodeBC(rkNode)
      let idx = regs[rb].intVal.int
      let arr = regs[ra].node
      if arr.kind in {nkStrLit..nkTripleStrLit}:
        if idx <% arr.strVal.len:
          arr.strVal[idx] = chr(regs[rc].intVal)
        else:
          stackTrace(c, tos, pc, formatErrorIndexBound(idx, arr.strVal.len-1))
      elif idx <% arr.len:
        writeField(arr[idx], regs[rc])
      else:
        stackTrace(c, tos, pc, formatErrorIndexBound(idx, arr.len-1))
    of opcLdObj:
      # a = b.c
      decodeBC(rkNode)
      let src = regs[rb].node
      case src.kind
      of nkEmpty..nkNilLit:
        # for nkPtrLit, this could be supported in the future, use something like:
        # derefPtrToReg(src.intVal + offsetof(src.typ, rc), typ_field, regs[ra], isAssign = false)
        # where we compute the offset in bytes for field rc
        stackTrace(c, tos, pc, errNilAccess & " " & $("kind", src.kind, "typ", typeToString(src.typ), "rc", rc))
      of nkObjConstr:
        let n = src[rc + 1].skipColon
        regs[ra].node = n
      else:
        let n = src[rc]
        regs[ra].node = n
    of opcLdObjAddr:
      # a = addr(b.c)
      decodeBC(rkNodeAddr)
      let src = if regs[rb].kind == rkNode: regs[rb].node else: regs[rb].nodeAddr[]
      case src.kind
      of nkEmpty..nkNilLit:
        stackTrace(c, tos, pc, errNilAccess)
      of nkObjConstr:
        let n = src.sons[rc + 1]
        if n.kind == nkExprColonExpr:
          regs[ra].nodeAddr = addr n.sons[1]
        else:
          regs[ra].nodeAddr = addr src.sons[rc + 1]
      else:
        regs[ra].nodeAddr = addr src.sons[rc]
    of opcWrObj:
      # a.b = c
      decodeBC(rkNode)
      assert regs[ra].node != nil
      let shiftedRb = rb + ord(regs[ra].node.kind == nkObjConstr)
      let dest = regs[ra].node
      if dest.kind == nkNilLit:
        stackTrace(c, tos, pc, errNilAccess)
      elif dest[shiftedRb].kind == nkExprColonExpr:
        writeField(dest[shiftedRb][1], regs[rc])
      else:
        writeField(dest[shiftedRb], regs[rc])
    of opcWrStrIdx:
      decodeBC(rkNode)
      let idx = regs[rb].intVal.int
      if idx <% regs[ra].node.strVal.len:
        regs[ra].node.strVal[idx] = chr(regs[rc].intVal)
      else:
        stackTrace(c, tos, pc, formatErrorIndexBound(idx, regs[ra].node.strVal.len-1))
    of opcAddrReg:
      decodeB(rkRegisterAddr)
      regs[ra].regAddr = addr(regs[rb])
    of opcAddrNode:
      decodeB(rkNodeAddr)
      if regs[rb].kind == rkNode:
        regs[ra].nodeAddr = addr(regs[rb].node)
      else:
        stackTrace(c, tos, pc, "limited VM support for 'addr'")
    of opcLdDeref:
      # a = b[]
      let ra = instr.regA
      let rb = instr.regB
      case regs[rb].kind
      of rkNodeAddr:
        ensureKind(rkNode)
        regs[ra].node = regs[rb].nodeAddr[]
      of rkRegisterAddr:
        ensureKind(regs[rb].regAddr.kind)
        regs[ra] = regs[rb].regAddr[]
      of rkNode:
        if regs[rb].node.kind == nkNilLit:
          stackTrace(c, tos, pc, errNilAccess)
        if regs[rb].node.kind == nkRefTy:
          regs[ra].node = regs[rb].node[0]
        else:
          let node = regs[rb].node
          let typ = node.typ
          # see also `nfIsPtr`
          if node.kind == nkIntLit:
            var typ2 = typ
            doAssert typ != nil
            if typ.kind == tyPtr:
              typ2 = typ2[0]
            if not derefPtrToReg(node.intVal, typ2, regs[ra], isAssign = false):
              # tyObject not supported in this context
              stackTrace(c, tos, pc, "opcLdDeref unsupported ptr type: " & $(typeToString(typ), typ.kind))
          else:
            ## eg: typ.kind = tyObject
            ensureKind(rkNode)
            regs[ra].node = regs[rb].node
      else:
        stackTrace(c, tos, pc, errNilAccess & " kind: " & $regs[rb].kind)
    of opcWrDeref:
      # a[] = c; b unused
      let ra = instr.regA
      let rc = instr.regC
      case regs[ra].kind
      of rkNodeAddr:
        let n = regs[rc].regToNode
        # `var object` parameters are sent as rkNodeAddr. When they are mutated
        # vmgen generates opcWrDeref, which means that we must dereference
        # twice.
        # TODO: This should likely be handled differently in vmgen.
        if (nfIsRef notin regs[ra].nodeAddr[].flags and
            nfIsRef notin n.flags):
          regs[ra].nodeAddr[][] = n[]
        else:
          regs[ra].nodeAddr[] = n
      of rkRegisterAddr: regs[ra].regAddr[] = regs[rc]
      of rkNode:
        if regs[ra].node.kind == nkNilLit:
          stackTrace(c, tos, pc, errNilAccess)
        let node = regs[ra].node
        let typ = node.typ
        if nfIsPtr in node.flags or (typ != nil and typ.kind == tyPtr):
          assert node.kind == nkIntLit, $(node.kind)
          var typ2 = typ
          if typ.kind == tyPtr:
            typ2 = typ2[0]
          if not derefPtrToReg(node.intVal, typ2, regs[rc], isAssign = true):
            stackTrace(c, tos, pc, "opcWrDeref unsupported ptr type: " & $(typeToString(typ), typ.kind))
        else:
          regs[ra].node[] = regs[rc].regToNode[]
          regs[ra].node.flags.incl nfIsRef
      else: stackTrace(c, tos, pc, errNilAccess)
    of opcAddInt:
      decodeBC(rkInt)
      let
        bVal = regs[rb].intVal
        cVal = regs[rc].intVal
        sum = bVal +% cVal
      if (sum xor bVal) >= 0 or (sum xor cVal) >= 0:
        regs[ra].intVal = sum
      else:
        stackTrace(c, tos, pc, errOverOrUnderflow)
    of opcAddImmInt:
      decodeBImm(rkInt)
      #message(c.config, c.debug[pc], warnUser, "came here")
      #debug regs[rb].node
      let
        bVal = regs[rb].intVal
        cVal = imm
        sum = bVal +% cVal
      if (sum xor bVal) >= 0 or (sum xor cVal) >= 0:
        regs[ra].intVal = sum
      else:
        stackTrace(c, tos, pc, errOverOrUnderflow)
    of opcSubInt:
      decodeBC(rkInt)
      let
        bVal = regs[rb].intVal
        cVal = regs[rc].intVal
        diff = bVal -% cVal
      if (diff xor bVal) >= 0 or (diff xor not cVal) >= 0:
        regs[ra].intVal = diff
      else:
        stackTrace(c, tos, pc, errOverOrUnderflow)
    of opcSubImmInt:
      decodeBImm(rkInt)
      let
        bVal = regs[rb].intVal
        cVal = imm
        diff = bVal -% cVal
      if (diff xor bVal) >= 0 or (diff xor not cVal) >= 0:
        regs[ra].intVal = diff
      else:
        stackTrace(c, tos, pc, errOverOrUnderflow)
    of opcLenSeq:
      decodeBImm(rkInt)
      #assert regs[rb].kind == nkBracket
      let high = (imm and 1) # discard flags
      if (imm and nimNodeFlag) != 0:
        # used by mNLen (NimNode.len)
        regs[ra].intVal = regs[rb].node.safeLen - high
      else:
        # safeArrLen also return string node len
        # used when string is passed as openArray in VM
        regs[ra].intVal = regs[rb].node.safeArrLen - high
    of opcLenStr:
      decodeBImm(rkInt)
      assert regs[rb].kind == rkNode
      regs[ra].intVal = regs[rb].node.strVal.len - imm
    of opcIncl:
      decodeB(rkNode)
      let b = regs[rb].regToNode
      if not inSet(regs[ra].node, b):
        regs[ra].node.add copyTree(b)
    of opcInclRange:
      decodeBC(rkNode)
      var r = newNode(nkRange)
      r.add regs[rb].regToNode
      r.add regs[rc].regToNode
      regs[ra].node.add r.copyTree
    of opcExcl:
      decodeB(rkNode)
      var b = newNodeIT(nkCurly, regs[ra].node.info, regs[ra].node.typ)
      b.add regs[rb].regToNode
      var r = diffSets(c.config, regs[ra].node, b)
      discardSons(regs[ra].node)
      for i in 0..<r.len: regs[ra].node.add r[i]
    of opcCard:
      decodeB(rkInt)
      regs[ra].intVal = nimsets.cardSet(c.config, regs[rb].node)
    of opcMulInt:
      decodeBC(rkInt)
      let
        bVal = regs[rb].intVal
        cVal = regs[rc].intVal
        product = bVal *% cVal
        floatProd = toBiggestFloat(bVal) * toBiggestFloat(cVal)
        resAsFloat = toBiggestFloat(product)
      if resAsFloat == floatProd:
        regs[ra].intVal = product
      elif 32.0 * abs(resAsFloat - floatProd) <= abs(floatProd):
        regs[ra].intVal = product
      else:
        stackTrace(c, tos, pc, errOverOrUnderflow)
    of opcDivInt:
      decodeBC(rkInt)
      if regs[rc].intVal == 0: stackTrace(c, tos, pc, errConstantDivisionByZero)
      else: regs[ra].intVal = regs[rb].intVal div regs[rc].intVal
    of opcModInt:
      decodeBC(rkInt)
      if regs[rc].intVal == 0: stackTrace(c, tos, pc, errConstantDivisionByZero)
      else: regs[ra].intVal = regs[rb].intVal mod regs[rc].intVal
    of opcAddFloat:
      decodeBC(rkFloat)
      regs[ra].floatVal = regs[rb].floatVal + regs[rc].floatVal
    of opcSubFloat:
      decodeBC(rkFloat)
      regs[ra].floatVal = regs[rb].floatVal - regs[rc].floatVal
    of opcMulFloat:
      decodeBC(rkFloat)
      regs[ra].floatVal = regs[rb].floatVal * regs[rc].floatVal
    of opcDivFloat:
      decodeBC(rkFloat)
      regs[ra].floatVal = regs[rb].floatVal / regs[rc].floatVal
    of opcShrInt:
      decodeBC(rkInt)
      let b = cast[uint64](regs[rb].intVal)
      let c = cast[uint64](regs[rc].intVal)
      let a = cast[int64](b shr c)
      regs[ra].intVal = a
    of opcShlInt:
      decodeBC(rkInt)
      regs[ra].intVal = regs[rb].intVal shl regs[rc].intVal
    of opcAshrInt:
      decodeBC(rkInt)
      regs[ra].intVal = ashr(regs[rb].intVal, regs[rc].intVal)
    of opcBitandInt:
      decodeBC(rkInt)
      regs[ra].intVal = regs[rb].intVal and regs[rc].intVal
    of opcBitorInt:
      decodeBC(rkInt)
      regs[ra].intVal = regs[rb].intVal or regs[rc].intVal
    of opcBitxorInt:
      decodeBC(rkInt)
      regs[ra].intVal = regs[rb].intVal xor regs[rc].intVal
    of opcAddu:
      decodeBC(rkInt)
      regs[ra].intVal = regs[rb].intVal +% regs[rc].intVal
    of opcSubu:
      decodeBC(rkInt)
      regs[ra].intVal = regs[rb].intVal -% regs[rc].intVal
    of opcMulu:
      decodeBC(rkInt)
      regs[ra].intVal = regs[rb].intVal *% regs[rc].intVal
    of opcDivu:
      decodeBC(rkInt)
      regs[ra].intVal = regs[rb].intVal /% regs[rc].intVal
    of opcModu:
      decodeBC(rkInt)
      regs[ra].intVal = regs[rb].intVal %% regs[rc].intVal
    of opcEqInt:
      decodeBC(rkInt)
      regs[ra].intVal = ord(regs[rb].intVal == regs[rc].intVal)
    of opcLeInt:
      decodeBC(rkInt)
      regs[ra].intVal = ord(regs[rb].intVal <= regs[rc].intVal)
    of opcLtInt:
      decodeBC(rkInt)
      regs[ra].intVal = ord(regs[rb].intVal < regs[rc].intVal)
    of opcEqFloat:
      decodeBC(rkInt)
      regs[ra].intVal = ord(regs[rb].floatVal == regs[rc].floatVal)
    of opcLeFloat:
      decodeBC(rkInt)
      regs[ra].intVal = ord(regs[rb].floatVal <= regs[rc].floatVal)
    of opcLtFloat:
      decodeBC(rkInt)
      regs[ra].intVal = ord(regs[rb].floatVal < regs[rc].floatVal)
    of opcLeu:
      decodeBC(rkInt)
      regs[ra].intVal = ord(regs[rb].intVal <=% regs[rc].intVal)
    of opcLtu:
      decodeBC(rkInt)
      regs[ra].intVal = ord(regs[rb].intVal <% regs[rc].intVal)
    of opcEqRef:
      var ret = false
      decodeBC(rkInt)
      template getTyp(n): untyped =
        n.typ.skipTypes(abstractInst)
      proc ptrEquality(n1: ptr PNode, n2: PNode): bool =
        ## true if n2.intVal represents a ptr equal to n1
        let p1 = cast[int](n1)
        case n2.kind
        of nkNilLit: return p1 == 0
        of nkIntLit: # TODO: nkPtrLit
          # for example, n1.kind == nkFloatLit (ptr float)
          # the problem is that n1.typ == nil so we can't compare n1.typ and n2.typ
          # this is the best we can do (pending making sure we assign a valid n1.typ to nodeAddr's)
          let t2 = n2.getTyp
          return t2.kind in PtrLikeKinds and n2.intVal == p1
        else: return false

      if regs[rb].kind == rkNodeAddr:
        if regs[rc].kind == rkNodeAddr:
          ret = regs[rb].nodeAddr == regs[rc].nodeAddr
        else:
          ret = ptrEquality(regs[rb].nodeAddr, regs[rc].node)
      elif regs[rc].kind == rkNodeAddr:
        ret = ptrEquality(regs[rc].nodeAddr, regs[rb].node)
      else:
        let nb = regs[rb].node
        let nc = regs[rc].node
        if nb.kind != nc.kind: discard
        elif (nb == nc) or (nb.kind == nkNilLit): ret = true
        elif nb.kind == nkIntLit and nb.intVal == nc.intVal: # TODO: nkPtrLit
          let tb = nb.getTyp
          let tc = nc.getTyp
          ret = tb.kind in PtrLikeKinds and tc.kind == tb.kind
      regs[ra].intVal = ord(ret)
    of opcEqNimNode:
      decodeBC(rkInt)
      regs[ra].intVal =
        ord(exprStructuralEquivalent(regs[rb].node, regs[rc].node,
                                     strictSymEquality=true))
    of opcSameNodeType:
      decodeBC(rkInt)
      regs[ra].intVal = ord(regs[rb].node.typ.sameTypeOrNil regs[rc].node.typ)
    of opcXor:
      decodeBC(rkInt)
      regs[ra].intVal = ord(regs[rb].intVal != regs[rc].intVal)
    of opcNot:
      decodeB(rkInt)
      assert regs[rb].kind == rkInt
      regs[ra].intVal = 1 - regs[rb].intVal
    of opcUnaryMinusInt:
      decodeB(rkInt)
      assert regs[rb].kind == rkInt
      let val = regs[rb].intVal
      if val != int64.low:
        regs[ra].intVal = -val
      else:
        stackTrace(c, tos, pc, errOverOrUnderflow)
    of opcUnaryMinusFloat:
      decodeB(rkFloat)
      assert regs[rb].kind == rkFloat
      regs[ra].floatVal = -regs[rb].floatVal
    of opcBitnotInt:
      decodeB(rkInt)
      assert regs[rb].kind == rkInt
      regs[ra].intVal = not regs[rb].intVal
    of opcEqStr:
      decodeBC(rkInt)
      regs[ra].intVal = ord(regs[rb].node.strVal == regs[rc].node.strVal)
    of opcLeStr:
      decodeBC(rkInt)
      regs[ra].intVal = ord(regs[rb].node.strVal <= regs[rc].node.strVal)
    of opcLtStr:
      decodeBC(rkInt)
      regs[ra].intVal = ord(regs[rb].node.strVal < regs[rc].node.strVal)
    of opcLeSet:
      decodeBC(rkInt)
      regs[ra].intVal = ord(containsSets(c.config, regs[rb].node, regs[rc].node))
    of opcEqSet:
      decodeBC(rkInt)
      regs[ra].intVal = ord(equalSets(c.config, regs[rb].node, regs[rc].node))
    of opcLtSet:
      decodeBC(rkInt)
      let a = regs[rb].node
      let b = regs[rc].node
      regs[ra].intVal = ord(containsSets(c.config, a, b) and not equalSets(c.config, a, b))
    of opcMulSet:
      decodeBC(rkNode)
      createSet(regs[ra])
      move(regs[ra].node.sons,
            nimsets.intersectSets(c.config, regs[rb].node, regs[rc].node).sons)
    of opcPlusSet:
      decodeBC(rkNode)
      createSet(regs[ra])
      move(regs[ra].node.sons,
           nimsets.unionSets(c.config, regs[rb].node, regs[rc].node).sons)
    of opcMinusSet:
      decodeBC(rkNode)
      createSet(regs[ra])
      move(regs[ra].node.sons,
           nimsets.diffSets(c.config, regs[rb].node, regs[rc].node).sons)
    of opcConcatStr:
      decodeBC(rkNode)
      createStr regs[ra]
      regs[ra].node.strVal = getstr(regs[rb])
      for i in rb+1..rb+rc-1:
        regs[ra].node.strVal.add getstr(regs[i])
    of opcAddStrCh:
      decodeB(rkNode)
      regs[ra].node.strVal.add(regs[rb].intVal.chr)
    of opcAddStrStr:
      decodeB(rkNode)
      regs[ra].node.strVal.add(regs[rb].node.strVal)
    of opcAddSeqElem:
      decodeB(rkNode)
      if regs[ra].node.kind == nkBracket:
        regs[ra].node.add(copyValue(regs[rb].regToNode))
      else:
        stackTrace(c, tos, pc, errNilAccess)
    of opcGetImpl:
      decodeB(rkNode)
      var a = regs[rb].node
      if a.kind == nkVarTy: a = a[0]
      if a.kind == nkSym:
        regs[ra].node = if a.sym.ast.isNil: newNode(nkNilLit)
                        else: copyTree(a.sym.ast)
        regs[ra].node.flags.incl nfIsRef
      else:
        stackTrace(c, tos, pc, "node is not a symbol")
    of opcGetImplTransf:
      decodeB(rkNode)
      let a = regs[rb].node
      if a.kind == nkSym:
        regs[ra].node =
          if a.sym.ast.isNil:
            newNode(nkNilLit)
          else:
            let ast = a.sym.ast.shallowCopy
            for i in 0..<a.sym.ast.len:
              ast[i] = a.sym.ast[i]
            ast[bodyPos] = transformBody(c.graph, a.sym, cache=true)
            ast.copyTree()
    of opcSymOwner:
      decodeB(rkNode)
      let a = regs[rb].node
      if a.kind == nkSym:
        regs[ra].node = if a.sym.owner.isNil: newNode(nkNilLit)
                        else: newSymNode(a.sym.skipGenericOwner)
        regs[ra].node.flags.incl nfIsRef
      else:
        stackTrace(c, tos, pc, "node is not a symbol")
    of opcSymIsInstantiationOf:
      decodeBC(rkInt)
      let a = regs[rb].node
      let b = regs[rc].node
      if a.kind == nkSym and a.sym.kind in skProcKinds and
         b.kind == nkSym and b.sym.kind in skProcKinds:
        regs[ra].intVal =
          if sfFromGeneric in a.sym.flags and a.sym.owner == b.sym: 1
          else: 0
      else:
        stackTrace(c, tos, pc, "node is not a proc symbol")
    of opcEcho:
      let rb = instr.regB
      if rb == 1:
        msgWriteln(c.config, regs[ra].node.strVal, {msgStdout})
      else:
        var outp = ""
        for i in ra..ra+rb-1:
          #if regs[i].kind != rkNode: debug regs[i]
          outp.add(regs[i].node.strVal)
        msgWriteln(c.config, outp, {msgStdout})
    of opcContainsSet:
      decodeBC(rkInt)
      regs[ra].intVal = ord(inSet(regs[rb].node, regs[rc].regToNode))
    of opcSubStr:
      decodeBC(rkNode)
      inc pc
      assert c.code[pc].opcode == opcSubStr
      let rd = c.code[pc].regA
      createStr regs[ra]
      regs[ra].node.strVal = substr(regs[rb].node.strVal,
                                    regs[rc].intVal.int, regs[rd].intVal.int)
    of opcParseFloat:
      decodeBC(rkInt)
      inc pc
      assert c.code[pc].opcode == opcParseFloat
      let rd = c.code[pc].regA
      var rcAddr = addr(regs[rc])
      if rcAddr.kind == rkRegisterAddr: rcAddr = rcAddr.regAddr
      elif regs[rc].kind != rkFloat:
        regs[rc] = TFullReg(kind: rkFloat)
      regs[ra].intVal = parseBiggestFloat(regs[rb].node.strVal,
                                          rcAddr.floatVal, regs[rd].intVal.int)
    of opcRangeChck:
      let rb = instr.regB
      let rc = instr.regC
      if not (leValueConv(regs[rb].regToNode, regs[ra].regToNode) and
              leValueConv(regs[ra].regToNode, regs[rc].regToNode)):
        stackTrace(c, tos, pc,
          errIllegalConvFromXtoY % [
             $regs[ra].regToNode, "[" & $regs[rb].regToNode & ".." & $regs[rc].regToNode & "]"])
    of opcIndCall, opcIndCallAsgn:
      # dest = call regStart, n; where regStart = fn, arg1, ...
      let rb = instr.regB
      let rc = instr.regC
      let bb = regs[rb].node
      let isClosure = bb.kind == nkTupleConstr
      let prc = if not isClosure: bb.sym else: bb[0].sym
      if prc.offset < -1:
        # it's a callback:
        c.callbacks[-prc.offset-2].value(
<<<<<<< HEAD
          VmArgs(ra: ra, rb: rb, rc: rc, slots: regs.addr,
=======
          VmArgs(ra: ra, rb: rb, rc: rc, slots: cast[ptr UncheckedArray[TFullReg]](addr regs[0]),
>>>>>>> 2925a47a
                 currentException: c.currentExceptionA,
                 currentLineInfo: c.debug[pc]))
      elif importcCond(prc):
        if compiletimeFFI notin c.config.features:
          globalError(c.config, c.debug[pc], "VM not allowed to do FFI, see `compiletimeFFI`")
        # we pass 'tos.slots' instead of 'regs' so that the compiler can keep
        # 'regs' in a register:
        when hasFFI:
          if prc.position - 1 < 0:
            globalError(c.config, c.debug[pc],
              "VM call invalid: prc.position: " & $prc.position)
          let prcValue = c.globals[prc.position-1]
          if prcValue.kind == nkEmpty:
            globalError(c.config, c.debug[pc], "cannot run " & prc.name.s)
          var slots2: TNodeSeq
          slots2.setLen(tos.slots.len)
          for i in 0..<tos.slots.len:
            slots2[i] = regToNode(tos.slots[i])
          let newValue = callForeignFunction(c.config, prcValue, prc.typ, slots2,
                                             rb+1, rc-1, c.debug[pc])
          if newValue.kind != nkEmpty:
            assert instr.opcode == opcIndCallAsgn
            putIntoReg(regs[ra], newValue)
        else:
          globalError(c.config, c.debug[pc], "VM not built with FFI support")
      elif prc.kind != skTemplate:
        let newPc = compile(c, prc)
        # tricky: a recursion is also a jump back, so we use the same
        # logic as for loops:
        if newPc < pc: handleJmpBack()
        #echo "new pc ", newPc, " calling: ", prc.name.s
        var newFrame = PStackFrame(prc: prc, comesFrom: pc, next: tos)
        newSeq(newFrame.slots, prc.offset+ord(isClosure))
        if not isEmptyType(prc.typ[0]):
          putIntoReg(newFrame.slots[0], getNullValue(prc.typ[0], prc.info, c.config))
        for i in 1..rc-1:
          newFrame.slots[i] = regs[rb+i]
        if isClosure:
          newFrame.slots[rc] = TFullReg(kind: rkNode, node: regs[rb].node[1])
        tos = newFrame
        move(regs, newFrame.slots)
        # -1 for the following 'inc pc'
        pc = newPc-1
      else:
        # for 'getAst' support we need to support template expansion here:
        let genSymOwner = if tos.next != nil and tos.next.prc != nil:
                            tos.next.prc
                          else:
                            c.module
        var macroCall = newNodeI(nkCall, c.debug[pc])
        macroCall.add(newSymNode(prc))
        for i in 1..rc-1:
          let node = regs[rb+i].regToNode
          node.info = c.debug[pc]
          macroCall.add(node)
        var a = evalTemplate(macroCall, prc, genSymOwner, c.config, c.cache)
        if a.kind == nkStmtList and a.len == 1: a = a[0]
        a.recSetFlagIsRef
        ensureKind(rkNode)
        regs[ra].node = a
    of opcTJmp:
      # jump Bx if A != 0
      let rbx = instr.regBx - wordExcess - 1 # -1 for the following 'inc pc'
      if regs[ra].intVal != 0:
        inc pc, rbx
    of opcFJmp:
      # jump Bx if A == 0
      let rbx = instr.regBx - wordExcess - 1 # -1 for the following 'inc pc'
      if regs[ra].intVal == 0:
        inc pc, rbx
    of opcJmp:
      # jump Bx
      let rbx = instr.regBx - wordExcess - 1 # -1 for the following 'inc pc'
      inc pc, rbx
    of opcJmpBack:
      let rbx = instr.regBx - wordExcess - 1 # -1 for the following 'inc pc'
      inc pc, rbx
      handleJmpBack()
    of opcBranch:
      # we know the next instruction is a 'fjmp':
      let branch = c.constants[instr.regBx-wordExcess]
      var cond = false
      for j in 0..<branch.len - 1:
        if overlap(regs[ra].regToNode, branch[j]):
          cond = true
          break
      assert c.code[pc+1].opcode == opcFJmp
      inc pc
      # we skip this instruction so that the final 'inc(pc)' skips
      # the following jump
      if not cond:
        let instr2 = c.code[pc]
        let rbx = instr2.regBx - wordExcess - 1 # -1 for the following 'inc pc'
        inc pc, rbx
    of opcTry:
      let rbx = instr.regBx - wordExcess
      tos.pushSafePoint(pc + rbx)
      assert c.code[pc+rbx].opcode in {opcExcept, opcFinally}
    of opcExcept:
      # This opcode is never executed, it only holds information for the
      # exception handling routines.
      doAssert(false)
    of opcFinally:
      # Pop the last safepoint introduced by a opcTry. This opcode is only
      # executed _iff_ no exception was raised in the body of the `try`
      # statement hence the need to pop the safepoint here.
      doAssert(savedPC < 0)
      tos.popSafePoint()
    of opcFinallyEnd:
      # The control flow may not resume at the next instruction since we may be
      # raising an exception or performing a cleanup.
      if savedPC >= 0:
        pc = savedPC - 1
        savedPC = -1
        if tos != savedFrame:
          tos = savedFrame
          move(regs, tos.slots)
    of opcRaise:
      let raised =
        # Empty `raise` statement - reraise current exception
        if regs[ra].kind == rkNone:
          c.currentExceptionA
        else:
          regs[ra].node
      c.currentExceptionA = raised
      # Set the `name` field of the exception
      c.currentExceptionA[2].skipColon.strVal = c.currentExceptionA.typ.sym.name.s
      c.exceptionInstr = pc

      var frame = tos
      var jumpTo = findExceptionHandler(c, frame, raised)
      while jumpTo.why == ExceptionGotoUnhandled and not frame.next.isNil:
        frame = frame.next
        jumpTo = findExceptionHandler(c, frame, raised)

      case jumpTo.why:
      of ExceptionGotoHandler:
        # Jump to the handler, do nothing when the `finally` block ends.
        savedPC = -1
        pc = jumpTo.where - 1
        if tos != frame:
          tos = frame
          move(regs, tos.slots)
      of ExceptionGotoFinally:
        # Jump to the `finally` block first then re-jump here to continue the
        # traversal of the exception chain
        savedPC = pc
        savedFrame = tos
        pc = jumpTo.where - 1
        if tos != frame:
          tos = frame
          move(regs, tos.slots)
      of ExceptionGotoUnhandled:
        # Nobody handled this exception, error out.
        bailOut(c, tos)
    of opcNew:
      ensureKind(rkNode)
      let typ = c.types[instr.regBx - wordExcess]
      regs[ra].node = getNullValue(typ, c.debug[pc], c.config)
      regs[ra].node.flags.incl nfIsRef
    of opcNewSeq:
      let typ = c.types[instr.regBx - wordExcess]
      inc pc
      ensureKind(rkNode)
      let instr2 = c.code[pc]
      let count = regs[instr2.regA].intVal.int
      regs[ra].node = newNodeI(nkBracket, c.debug[pc])
      regs[ra].node.typ = typ
      newSeq(regs[ra].node.sons, count)
      for i in 0..<count:
        regs[ra].node[i] = getNullValue(typ[0], c.debug[pc], c.config)
    of opcNewStr:
      decodeB(rkNode)
      regs[ra].node = newNodeI(nkStrLit, c.debug[pc])
      regs[ra].node.strVal = newString(regs[rb].intVal.int)
    of opcLdImmInt:
      # dest = immediate value
      decodeBx(rkInt)
      regs[ra].intVal = rbx
    of opcLdNull:
      ensureKind(rkNode)
      let typ = c.types[instr.regBx - wordExcess]
      regs[ra].node = getNullValue(typ, c.debug[pc], c.config)
      # opcLdNull really is the gist of the VM's problems: should it load
      # a fresh null to  regs[ra].node  or to regs[ra].node[]? This really
      # depends on whether regs[ra] represents the variable itself or whether
      # it holds the indirection! Due to the way registers are re-used we cannot
      # say for sure here! --> The codegen has to deal with it
      # via 'genAsgnPatch'.
    of opcLdNullReg:
      let typ = c.types[instr.regBx - wordExcess]
      if typ.skipTypes(abstractInst+{tyRange}-{tyTypeDesc}).kind in {
          tyFloat..tyFloat128}:
        ensureKind(rkFloat)
        regs[ra].floatVal = 0.0
      else:
        ensureKind(rkInt)
        regs[ra].intVal = 0
    of opcLdConst:
      let rb = instr.regBx - wordExcess
      let cnst = c.constants[rb]
      if fitsRegister(cnst.typ):
        reset(regs[ra])
        putIntoReg(regs[ra], cnst)
      else:
        ensureKind(rkNode)
        regs[ra].node = cnst
    of opcAsgnConst:
      let rb = instr.regBx - wordExcess
      let cnst = c.constants[rb]
      if fitsRegister(cnst.typ):
        putIntoReg(regs[ra], cnst)
      else:
        ensureKind(rkNode)
        regs[ra].node = cnst.copyTree
    of opcLdGlobal:
      let rb = instr.regBx - wordExcess - 1
      ensureKind(rkNode)
      regs[ra].node = c.globals[rb]
    of opcLdGlobalDerefFFI:
      let rb = instr.regBx - wordExcess - 1
      let node = c.globals[rb]
      let typ = node.typ
      doAssert node.kind == nkIntLit, $(node.kind)
      if typ.kind == tyPtr:
        ensureKind(rkNode)
        # use nkPtrLit once this is added
        let node2 = newNodeIT(nkIntLit, c.debug[pc], typ)
        node2.intVal = cast[ptr int](node.intVal)[]
        node2.flags.incl nfIsPtr
        regs[ra].node = node2
      elif not derefPtrToReg(node.intVal, typ, regs[ra], isAssign = false):
        stackTrace(c, tos, pc, "opcLdDeref unsupported type: " & $(typeToString(typ), typ[0].kind))
    of opcLdGlobalAddrDerefFFI:
      let rb = instr.regBx - wordExcess - 1
      let node = c.globals[rb]
      let typ = node.typ
      var node2 = newNodeIT(nkIntLit, node.info, typ)
      node2.intVal = node.intVal
      node2.flags.incl nfIsPtr
      ensureKind(rkNode)
      regs[ra].node = node2
    of opcLdGlobalAddr:
      let rb = instr.regBx - wordExcess - 1
      ensureKind(rkNodeAddr)
      regs[ra].nodeAddr = addr(c.globals[rb])
    of opcRepr:
      decodeB(rkNode)
      createStr regs[ra]
      regs[ra].node.strVal = renderTree(regs[rb].regToNode, {renderNoComments, renderDocComments})
    of opcQuit:
      if c.mode in {emRepl, emStaticExpr, emStaticStmt}:
        message(c.config, c.debug[pc], hintQuitCalled)
        msgQuit(int8(toInt(getOrdValue(regs[ra].regToNode, onError = toInt128(1)))))
      else:
        return TFullReg(kind: rkNone)
    of opcInvalidField:
      stackTrace(c, tos, pc, errFieldXNotFound & regs[ra].node.strVal)
    of opcSetLenStr:
      decodeB(rkNode)
      #createStrKeepNode regs[ra]
      regs[ra].node.strVal.setLen(regs[rb].intVal.int)
    of opcOf:
      decodeBC(rkInt)
      let typ = c.types[regs[rc].intVal.int]
      regs[ra].intVal = ord(inheritanceDiff(regs[rb].node.typ, typ) <= 0)
    of opcIs:
      decodeBC(rkInt)
      let t1 = regs[rb].node.typ.skipTypes({tyTypeDesc})
      let t2 = c.types[regs[rc].intVal.int]
      # XXX: This should use the standard isOpImpl
      let match = if t2.kind == tyUserTypeClass: true
                  else: sameType(t1, t2)
      regs[ra].intVal = ord(match)
    of opcSetLenSeq:
      decodeB(rkNode)
      let newLen = regs[rb].intVal.int
      if regs[ra].node.isNil: stackTrace(c, tos, pc, errNilAccess)
      else: c.setLenSeq(regs[ra].node, newLen, c.debug[pc])
    of opcNarrowS:
      decodeB(rkInt)
      let min = -(1.BiggestInt shl (rb-1))
      let max = (1.BiggestInt shl (rb-1))-1
      if regs[ra].intVal < min or regs[ra].intVal > max:
        stackTrace(c, tos, pc, "unhandled exception: value out of range")
    of opcNarrowU:
      decodeB(rkInt)
      regs[ra].intVal = regs[ra].intVal and ((1'i64 shl rb)-1)
    of opcSignExtend:
      # like opcNarrowS, but no out of range possible
      decodeB(rkInt)
      let imm = 64 - rb
      regs[ra].intVal = ashr(regs[ra].intVal shl imm, imm)
    of opcIsNil:
      decodeB(rkInt)
      let node = regs[rb].node
      regs[ra].intVal = ord(
        # Note that `nfIsRef` + `nkNilLit` represents an allocated
        # reference with the value `nil`, so `isNil` should be false!
        (node.kind == nkNilLit and nfIsRef notin node.flags) or
        (not node.typ.isNil and node.typ.kind == tyProc and
          node.typ.callConv == ccClosure and node[0].kind == nkNilLit and
          node[1].kind == nkNilLit))
    of opcNBindSym:
      # cannot use this simple check
      # if dynamicBindSym notin c.config.features:

      # bindSym with static input
      decodeBx(rkNode)
      regs[ra].node = copyTree(c.constants[rbx])
      regs[ra].node.flags.incl nfIsRef
    of opcNDynBindSym:
      # experimental bindSym
      let
        rb = instr.regB
        rc = instr.regC
        idx = int(regs[rb+rc-1].intVal)
        callback = c.callbacks[idx].value
<<<<<<< HEAD
        args = VmArgs(ra: ra, rb: rb, rc: rc, slots: regs.addr,
=======
        args = VmArgs(ra: ra, rb: rb, rc: rc, slots: cast[ptr UncheckedArray[TFullReg]](addr regs[0]),
>>>>>>> 2925a47a
                currentException: c.currentExceptionA,
                currentLineInfo: c.debug[pc])
      callback(args)
      regs[ra].node.flags.incl nfIsRef
    of opcNChild:
      decodeBC(rkNode)
      let idx = regs[rc].intVal.int
      let src = regs[rb].node
      if src.kind in {nkEmpty..nkNilLit}:
        stackTrace(c, tos, pc, "cannot get child of node kind: n" & $src.kind)
      elif idx >=% src.len:
        stackTrace(c, tos, pc, formatErrorIndexBound(idx, src.len-1))
      else:
        regs[ra].node = src[idx]
    of opcNSetChild:
      decodeBC(rkNode)
      let idx = regs[rb].intVal.int
      var dest = regs[ra].node
      if nfSem in dest.flags and allowSemcheckedAstModification notin c.config.legacyFeatures:
        stackTrace(c, tos, pc, "typechecked nodes may not be modified")
      elif dest.kind in {nkEmpty..nkNilLit}:
        stackTrace(c, tos, pc, "cannot set child of node kind: n" & $dest.kind)
      elif idx >=% dest.len:
        stackTrace(c, tos, pc, formatErrorIndexBound(idx, dest.len-1))
      else:
        dest[idx] = regs[rc].node
    of opcNAdd:
      decodeBC(rkNode)
      var u = regs[rb].node
      if nfSem in u.flags and allowSemcheckedAstModification notin c.config.legacyFeatures:
        stackTrace(c, tos, pc, "typechecked nodes may not be modified")
      elif u.kind in {nkEmpty..nkNilLit}:
        stackTrace(c, tos, pc, "cannot add to node kind: n" & $u.kind)
      else:
        u.add(regs[rc].node)
      regs[ra].node = u
    of opcNAddMultiple:
      decodeBC(rkNode)
      let x = regs[rc].node
      var u = regs[rb].node
      if nfSem in u.flags and allowSemcheckedAstModification notin c.config.legacyFeatures:
        stackTrace(c, tos, pc, "typechecked nodes may not be modified")
      elif u.kind in {nkEmpty..nkNilLit}:
        stackTrace(c, tos, pc, "cannot add to node kind: n" & $u.kind)
      else:
        for i in 0..<x.len: u.add(x[i])
      regs[ra].node = u
    of opcNKind:
      decodeB(rkInt)
      regs[ra].intVal = ord(regs[rb].node.kind)
      c.comesFromHeuristic = regs[rb].node.info
    of opcNSymKind:
      decodeB(rkInt)
      let a = regs[rb].node
      if a.kind == nkSym:
        regs[ra].intVal = ord(a.sym.kind)
      else:
        stackTrace(c, tos, pc, "node is not a symbol")
      c.comesFromHeuristic = regs[rb].node.info
    of opcNIntVal:
      decodeB(rkInt)
      let a = regs[rb].node
      if a.kind in {nkCharLit..nkUInt64Lit}:
        regs[ra].intVal = a.intVal
      elif a.kind == nkSym and a.sym.kind == skEnumField:
        regs[ra].intVal = a.sym.position
      else:
        stackTrace(c, tos, pc, errFieldXNotFound & "intVal")
    of opcNFloatVal:
      decodeB(rkFloat)
      let a = regs[rb].node
      case a.kind
      of nkFloatLit..nkFloat64Lit: regs[ra].floatVal = a.floatVal
      else: stackTrace(c, tos, pc, errFieldXNotFound & "floatVal")
    of opcNSymbol:
      decodeB(rkNode)
      let a = regs[rb].node
      if a.kind == nkSym:
        regs[ra].node = copyNode(a)
      else:
        stackTrace(c, tos, pc, errFieldXNotFound & "symbol")
    of opcNIdent:
      decodeB(rkNode)
      let a = regs[rb].node
      if a.kind == nkIdent:
        regs[ra].node = copyNode(a)
      else:
        stackTrace(c, tos, pc, errFieldXNotFound & "ident")
    of opcNodeId:
      decodeB(rkInt)
      when defined(useNodeIds):
        regs[ra].intVal = regs[rb].node.id
      else:
        regs[ra].intVal = -1
    of opcNGetType:
      let rb = instr.regB
      let rc = instr.regC
      case rc
      of 0:
        # getType opcode:
        ensureKind(rkNode)
        if regs[rb].kind == rkNode and regs[rb].node.typ != nil:
          regs[ra].node = opMapTypeToAst(c.cache, regs[rb].node.typ, c.debug[pc])
        elif regs[rb].kind == rkNode and regs[rb].node.kind == nkSym and regs[rb].node.sym.typ != nil:
          regs[ra].node = opMapTypeToAst(c.cache, regs[rb].node.sym.typ, c.debug[pc])
        else:
          stackTrace(c, tos, pc, "node has no type")
      of 1:
        # typeKind opcode:
        ensureKind(rkInt)
        if regs[rb].kind == rkNode and regs[rb].node.typ != nil:
          regs[ra].intVal = ord(regs[rb].node.typ.kind)
        elif regs[rb].kind == rkNode and regs[rb].node.kind == nkSym and regs[rb].node.sym.typ != nil:
          regs[ra].intVal = ord(regs[rb].node.sym.typ.kind)
        #else:
        #  stackTrace(c, tos, pc, "node has no type")
      of 2:
        # getTypeInst opcode:
        ensureKind(rkNode)
        if regs[rb].kind == rkNode and regs[rb].node.typ != nil:
          regs[ra].node = opMapTypeInstToAst(c.cache, regs[rb].node.typ, c.debug[pc])
        elif regs[rb].kind == rkNode and regs[rb].node.kind == nkSym and regs[rb].node.sym.typ != nil:
          regs[ra].node = opMapTypeInstToAst(c.cache, regs[rb].node.sym.typ, c.debug[pc])
        else:
          stackTrace(c, tos, pc, "node has no type")
      else:
        # getTypeImpl opcode:
        ensureKind(rkNode)
        if regs[rb].kind == rkNode and regs[rb].node.typ != nil:
          regs[ra].node = opMapTypeImplToAst(c.cache, regs[rb].node.typ, c.debug[pc])
        elif regs[rb].kind == rkNode and regs[rb].node.kind == nkSym and regs[rb].node.sym.typ != nil:
          regs[ra].node = opMapTypeImplToAst(c.cache, regs[rb].node.sym.typ, c.debug[pc])
        else:
          stackTrace(c, tos, pc, "node has no type")
    of opcNGetSize:
      decodeBImm(rkInt)
      let n = regs[rb].node
      case imm
      of 0: # size
        if n.typ == nil:
          stackTrace(c, tos, pc, "node has no type")
        else:
          regs[ra].intVal = getSize(c.config, n.typ)
      of 1: # align
        if n.typ == nil:
          stackTrace(c, tos, pc, "node has no type")
        else:
          regs[ra].intVal = getAlign(c.config, n.typ)
      else: # offset
        if n.kind != nkSym:
          stackTrace(c, tos, pc, "node is not a symbol")
        elif n.sym.kind != skField:
          stackTrace(c, tos, pc, "symbol is not a field (nskField)")
        else:
          regs[ra].intVal = n.sym.offset
    of opcNStrVal:
      decodeB(rkNode)
      createStr regs[ra]
      let a = regs[rb].node
      case a.kind
      of nkStrLit..nkTripleStrLit:
        regs[ra].node.strVal = a.strVal
      of nkCommentStmt:
        regs[ra].node.strVal = a.comment
      of nkIdent:
        regs[ra].node.strVal = a.ident.s
      of nkSym:
        regs[ra].node.strVal = a.sym.name.s
      else:
        stackTrace(c, tos, pc, errFieldXNotFound & "strVal")
    of opcNSigHash:
      decodeB(rkNode)
      createStr regs[ra]
      if regs[rb].node.kind != nkSym:
        stackTrace(c, tos, pc, "node is not a symbol")
      else:
        regs[ra].node.strVal = $sigHash(regs[rb].node.sym)
    of opcSlurp:
      decodeB(rkNode)
      createStr regs[ra]
      regs[ra].node.strVal = opSlurp(regs[rb].node.strVal, c.debug[pc],
                                     c.module, c.config)
    of opcGorge:
      decodeBC(rkNode)
      inc pc
      let rd = c.code[pc].regA
      createStr regs[ra]
      if defined(nimsuggest) or c.config.cmd == cmdCheck:
        discard "don't run staticExec for 'nim suggest'"
        regs[ra].node.strVal = ""
      else:
        when defined(nimcore):
          regs[ra].node.strVal = opGorge(regs[rb].node.strVal,
                                        regs[rc].node.strVal, regs[rd].node.strVal,
                                        c.debug[pc], c.config)[0]
        else:
          regs[ra].node.strVal = ""
          globalError(c.config, c.debug[pc], "VM is not built with 'gorge' support")
    of opcNError, opcNWarning, opcNHint:
      decodeB(rkNode)
      let a = regs[ra].node
      let b = regs[rb].node
      let info = if b.kind == nkNilLit: c.debug[pc] else: b.info
      if instr.opcode == opcNError:
        stackTrace(c, tos, pc, a.strVal, info)
      elif instr.opcode == opcNWarning:
        message(c.config, info, warnUser, a.strVal)
      elif instr.opcode == opcNHint:
        message(c.config, info, hintUser, a.strVal)
    of opcParseExprToAst:
      decodeB(rkNode)
      # c.debug[pc].line.int - countLines(regs[rb].strVal) ?
      var error: string
      let ast = parseString(regs[rb].node.strVal, c.cache, c.config,
                            toFullPath(c.config, c.debug[pc]), c.debug[pc].line.int,
                            proc (conf: ConfigRef; info: TLineInfo; msg: TMsgKind; arg: string) =
                              if error.len == 0 and msg <= errMax:
                                error = formatMsg(conf, info, msg, arg))
      if error.len > 0:
        c.errorFlag = error
      elif ast.len != 1:
        c.errorFlag = formatMsg(c.config, c.debug[pc], errGenerated,
          "expected expression, but got multiple statements")
      else:
        regs[ra].node = ast[0]
    of opcParseStmtToAst:
      decodeB(rkNode)
      var error: string
      let ast = parseString(regs[rb].node.strVal, c.cache, c.config,
                            toFullPath(c.config, c.debug[pc]), c.debug[pc].line.int,
                            proc (conf: ConfigRef; info: TLineInfo; msg: TMsgKind; arg: string) =
                              if error.len == 0 and msg <= errMax:
                                error = formatMsg(conf, info, msg, arg))
      if error.len > 0:
        c.errorFlag = error
      else:
        regs[ra].node = ast
    of opcQueryErrorFlag:
      createStr regs[ra]
      regs[ra].node.strVal = c.errorFlag
      c.errorFlag.setLen 0
    of opcCallSite:
      ensureKind(rkNode)
      if c.callsite != nil: regs[ra].node = c.callsite
      else: stackTrace(c, tos, pc, errFieldXNotFound & "callsite")
    of opcNGetLineInfo:
      decodeBImm(rkNode)
      let n = regs[rb].node
      case imm
      of 0: # getFile
        regs[ra].node = newStrNode(nkStrLit, toFullPath(c.config, n.info))
      of 1: # getLine
        regs[ra].node = newIntNode(nkIntLit, n.info.line.int)
      of 2: # getColumn
        regs[ra].node = newIntNode(nkIntLit, n.info.col)
      else:
        internalAssert c.config, false
      regs[ra].node.info = n.info
      regs[ra].node.typ = n.typ
    of opcNSetLineInfo:
      decodeB(rkNode)
      regs[ra].node.info = regs[rb].node.info
    of opcEqIdent:
      decodeBC(rkInt)
      # aliases for shorter and easier to understand code below
      var aNode = regs[rb].node
      var bNode = regs[rc].node
      # Skipping both, `nkPostfix` and `nkAccQuoted` for both
      # arguments.  `nkPostfix` exists only to tag exported symbols
      # and therefor it can be safely skipped. Nim has no postfix
      # operator. `nkAccQuoted` is used to quote an identifier that
      # wouldn't be allowed to use in an unquoted context.
      if aNode.kind == nkPostfix:
        aNode = aNode[1]
      if aNode.kind == nkAccQuoted:
        aNode = aNode[0]
      if bNode.kind == nkPostfix:
        bNode = bNode[1]
      if bNode.kind == nkAccQuoted:
        bNode = bNode[0]
      # These vars are of type `cstring` to prevent unnecessary string copy.
      var aStrVal: cstring = nil
      var bStrVal: cstring = nil
      # extract strVal from argument ``a``
      case aNode.kind
      of nkStrLit..nkTripleStrLit:
        aStrVal = aNode.strVal.cstring
      of nkIdent:
        aStrVal = aNode.ident.s.cstring
      of nkSym:
        aStrVal = aNode.sym.name.s.cstring
      of nkOpenSymChoice, nkClosedSymChoice:
        aStrVal = aNode[0].sym.name.s.cstring
      else:
        discard
      # extract strVal from argument ``b``
      case bNode.kind
      of nkStrLit..nkTripleStrLit:
        bStrVal = bNode.strVal.cstring
      of nkIdent:
        bStrVal = bNode.ident.s.cstring
      of nkSym:
        bStrVal = bNode.sym.name.s.cstring
      of nkOpenSymChoice, nkClosedSymChoice:
        bStrVal = bNode[0].sym.name.s.cstring
      else:
        discard
      regs[ra].intVal =
        if aStrVal != nil and bStrVal != nil:
          ord(idents.cmpIgnoreStyle(aStrVal, bStrVal, high(int)) == 0)
        else:
          0

    of opcStrToIdent:
      decodeB(rkNode)
      if regs[rb].node.kind notin {nkStrLit..nkTripleStrLit}:
        stackTrace(c, tos, pc, errFieldXNotFound & "strVal")
      else:
        regs[ra].node = newNodeI(nkIdent, c.debug[pc])
        regs[ra].node.ident = getIdent(c.cache, regs[rb].node.strVal)
        regs[ra].node.flags.incl nfIsRef
    of opcSetType:
      let typ = c.types[instr.regBx - wordExcess]
      if regs[ra].kind != rkNode:
        let temp = regToNode(regs[ra])
        ensureKind(rkNode)
        regs[ra].node = temp
        regs[ra].node.info = c.debug[pc]
      regs[ra].node.typ = typ
    of opcConv:
      let rb = instr.regB
      inc pc
      let desttyp = c.types[c.code[pc].regBx - wordExcess]
      inc pc
      let srctyp = c.types[c.code[pc].regBx - wordExcess]

      if opConv(c, regs[ra], regs[rb], desttyp, srctyp):
        stackTrace(c, tos, pc,
          errIllegalConvFromXtoY % [
          typeToString(srctyp), typeToString(desttyp)])
    of opcCast:
      let rb = instr.regB
      inc pc
      let desttyp = c.types[c.code[pc].regBx - wordExcess]
      inc pc
      let srctyp = c.types[c.code[pc].regBx - wordExcess]

      when hasFFI:
        let dest = fficast(c.config, regs[rb].node, desttyp)
        # todo: check whether this is correct
        # asgnRef(regs[ra], dest)
        putIntoReg(regs[ra], dest)
      else:
        globalError(c.config, c.debug[pc], "cannot evaluate cast")
    of opcNSetIntVal:
      decodeB(rkNode)
      var dest = regs[ra].node
      if dest.kind in {nkCharLit..nkUInt64Lit} and
         regs[rb].kind in {rkInt}:
        dest.intVal = regs[rb].intVal
      elif dest.kind == nkSym and dest.sym.kind == skEnumField:
        stackTrace(c, tos, pc, "`intVal` cannot be changed for an enum symbol.")
      else:
        stackTrace(c, tos, pc, errFieldXNotFound & "intVal")
    of opcNSetFloatVal:
      decodeB(rkNode)
      var dest = regs[ra].node
      if dest.kind in {nkFloatLit..nkFloat64Lit} and
         regs[rb].kind in {rkFloat}:
        dest.floatVal = regs[rb].floatVal
      else:
        stackTrace(c, tos, pc, errFieldXNotFound & "floatVal")
    of opcNSetSymbol:
      decodeB(rkNode)
      var dest = regs[ra].node
      if dest.kind == nkSym and regs[rb].node.kind == nkSym:
        dest.sym = regs[rb].node.sym
      else:
        stackTrace(c, tos, pc, errFieldXNotFound & "symbol")
    of opcNSetIdent:
      decodeB(rkNode)
      var dest = regs[ra].node
      if dest.kind == nkIdent and regs[rb].node.kind == nkIdent:
        dest.ident = regs[rb].node.ident
      else:
        stackTrace(c, tos, pc, errFieldXNotFound & "ident")
    of opcNSetType:
      decodeB(rkNode)
      let b = regs[rb].node
      internalAssert c.config, b.kind == nkSym and b.sym.kind == skType
      internalAssert c.config, regs[ra].node != nil
      regs[ra].node.typ = b.sym.typ
    of opcNSetStrVal:
      decodeB(rkNode)
      var dest = regs[ra].node
      if dest.kind in {nkStrLit..nkTripleStrLit} and
         regs[rb].kind in {rkNode}:
        dest.strVal = regs[rb].node.strVal
      elif dest.kind == nkCommentStmt and regs[rb].kind in {rkNode}:
        dest.comment = regs[rb].node.strVal
      else:
        stackTrace(c, tos, pc, errFieldXNotFound & "strVal")
    of opcNNewNimNode:
      decodeBC(rkNode)
      var k = regs[rb].intVal
      if k < 0 or k > ord(high(TNodeKind)):
        internalError(c.config, c.debug[pc],
          "request to create a NimNode of invalid kind")
      let cc = regs[rc].node

      let x = newNodeI(TNodeKind(int(k)),
        if cc.kind != nkNilLit:
          cc.info
        elif c.comesFromHeuristic.line != 0'u16:
          c.comesFromHeuristic
        elif c.callsite != nil and c.callsite.safeLen > 1:
          c.callsite[1].info
        else:
          c.debug[pc])
      x.flags.incl nfIsRef
      # prevent crashes in the compiler resulting from wrong macros:
      if x.kind == nkIdent: x.ident = c.cache.emptyIdent
      regs[ra].node = x
    of opcNCopyNimNode:
      decodeB(rkNode)
      regs[ra].node = copyNode(regs[rb].node)
    of opcNCopyNimTree:
      decodeB(rkNode)
      regs[ra].node = copyTree(regs[rb].node)
    of opcNDel:
      decodeBC(rkNode)
      let bb = regs[rb].intVal.int
      for i in 0..<regs[rc].intVal.int:
        delSon(regs[ra].node, bb)
    of opcGenSym:
      decodeBC(rkNode)
      let k = regs[rb].intVal
      let name = if regs[rc].node.strVal.len == 0: ":tmp"
                 else: regs[rc].node.strVal
      if k < 0 or k > ord(high(TSymKind)):
        internalError(c.config, c.debug[pc], "request to create symbol of invalid kind")
      var sym = newSym(k.TSymKind, getIdent(c.cache, name), c.module.owner, c.debug[pc])
      incl(sym.flags, sfGenSym)
      regs[ra].node = newSymNode(sym)
      regs[ra].node.flags.incl nfIsRef
    of opcNccValue:
      decodeB(rkInt)
      let destKey = regs[rb].node.strVal
      regs[ra].intVal = getOrDefault(c.graph.cacheCounters, destKey)
    of opcNccInc:
      let g = c.graph
      declBC()
      let destKey = regs[rb].node.strVal
      let by = regs[rc].intVal
      let v = getOrDefault(g.cacheCounters, destKey)
      g.cacheCounters[destKey] = v+by
      recordInc(c, c.debug[pc], destKey, by)
    of opcNcsAdd:
      let g = c.graph
      declBC()
      let destKey = regs[rb].node.strVal
      let val = regs[rc].node
      if not contains(g.cacheSeqs, destKey):
        g.cacheSeqs[destKey] = newTree(nkStmtList, val)
      else:
        g.cacheSeqs[destKey].add val
      recordAdd(c, c.debug[pc], destKey, val)
    of opcNcsIncl:
      let g = c.graph
      declBC()
      let destKey = regs[rb].node.strVal
      let val = regs[rc].node
      if not contains(g.cacheSeqs, destKey):
        g.cacheSeqs[destKey] = newTree(nkStmtList, val)
      else:
        block search:
          for existing in g.cacheSeqs[destKey]:
            if exprStructuralEquivalent(existing, val, strictSymEquality=true):
              break search
          g.cacheSeqs[destKey].add val
      recordIncl(c, c.debug[pc], destKey, val)
    of opcNcsLen:
      let g = c.graph
      decodeB(rkInt)
      let destKey = regs[rb].node.strVal
      regs[ra].intVal =
        if contains(g.cacheSeqs, destKey): g.cacheSeqs[destKey].len else: 0
    of opcNcsAt:
      let g = c.graph
      decodeBC(rkNode)
      let idx = regs[rc].intVal
      let destKey = regs[rb].node.strVal
      if contains(g.cacheSeqs, destKey) and idx <% g.cacheSeqs[destKey].len:
        regs[ra].node = g.cacheSeqs[destKey][idx.int]
      else:
        stackTrace(c, tos, pc, formatErrorIndexBound(idx, g.cacheSeqs[destKey].len-1))
    of opcNctPut:
      let g = c.graph
      let destKey = regs[ra].node.strVal
      let key = regs[instr.regB].node.strVal
      let val = regs[instr.regC].node
      if not contains(g.cacheTables, destKey):
        g.cacheTables[destKey] = initBTree[string, PNode]()
      if not contains(g.cacheTables[destKey], key):
        g.cacheTables[destKey].add(key, val)
        recordPut(c, c.debug[pc], destKey, key, val)
      else:
        stackTrace(c, tos, pc, "key already exists: " & key)
    of opcNctLen:
      let g = c.graph
      decodeB(rkInt)
      let destKey = regs[rb].node.strVal
      regs[ra].intVal =
        if contains(g.cacheTables, destKey): g.cacheTables[destKey].len else: 0
    of opcNctGet:
      let g = c.graph
      decodeBC(rkNode)
      let destKey = regs[rb].node.strVal
      let key = regs[rc].node.strVal
      if contains(g.cacheTables, destKey):
        if contains(g.cacheTables[destKey], key):
          regs[ra].node = getOrDefault(g.cacheTables[destKey], key)
        else:
          stackTrace(c, tos, pc, "key does not exist: " & key)
      else:
        stackTrace(c, tos, pc, "key does not exist: " & destKey)
    of opcNctHasNext:
      let g = c.graph
      decodeBC(rkInt)
      let destKey = regs[rb].node.strVal
      regs[ra].intVal =
        if g.cacheTables.contains(destKey):
          ord(btrees.hasNext(g.cacheTables[destKey], regs[rc].intVal.int))
        else:
          0
    of opcNctNext:
      let g = c.graph
      decodeBC(rkNode)
      let destKey = regs[rb].node.strVal
      let index = regs[rc].intVal
      if contains(g.cacheTables, destKey):
        let (k, v, nextIndex) = btrees.next(g.cacheTables[destKey], index.int)
        regs[ra].node = newTree(nkTupleConstr, newStrNode(k, c.debug[pc]), v,
                                newIntNode(nkIntLit, nextIndex))
      else:
        stackTrace(c, tos, pc, "key does not exist: " & destKey)

    of opcTypeTrait:
      # XXX only supports 'name' for now; we can use regC to encode the
      # type trait operation
      decodeB(rkNode)
      var typ = regs[rb].node.typ
      internalAssert c.config, typ != nil
      while typ.kind == tyTypeDesc and typ.len > 0: typ = typ[0]
      createStr regs[ra]
      regs[ra].node.strVal = typ.typeToString(preferExported)
    of opcMarshalLoad:
      let ra = instr.regA
      let rb = instr.regB
      inc pc
      let typ = c.types[c.code[pc].regBx - wordExcess]
      putIntoReg(regs[ra], loadAny(regs[rb].node.strVal, typ, c.cache, c.config))
    of opcMarshalStore:
      decodeB(rkNode)
      inc pc
      let typ = c.types[c.code[pc].regBx - wordExcess]
      createStrKeepNode(regs[ra])
      when not defined(nimNoNilSeqs):
        if regs[ra].node.strVal.isNil: regs[ra].node.strVal = newStringOfCap(1000)
      storeAny(regs[ra].node.strVal, typ, regs[rb].regToNode, c.config)

    inc pc

proc execute(c: PCtx, start: int): PNode =
  var tos = PStackFrame(prc: nil, comesFrom: 0, next: nil)
  newSeq(tos.slots, c.prc.maxSlots)
  result = rawExecute(c, start, tos).regToNode

proc execProc*(c: PCtx; sym: PSym; args: openArray[PNode]): PNode =
  if sym.kind in routineKinds:
    if sym.typ.len-1 != args.len:
      localError(c.config, sym.info,
        "NimScript: expected $# arguments, but got $#" % [
        $(sym.typ.len-1), $args.len])
    else:
      let start = genProc(c, sym)

      var tos = PStackFrame(prc: sym, comesFrom: 0, next: nil)
      let maxSlots = sym.offset
      newSeq(tos.slots, maxSlots)

      # setup parameters:
      if not isEmptyType(sym.typ[0]) or sym.kind == skMacro:
        putIntoReg(tos.slots[0], getNullValue(sym.typ[0], sym.info, c.config))
      # XXX We could perform some type checking here.
      for i in 1..<sym.typ.len:
        putIntoReg(tos.slots[i], args[i-1])

      result = rawExecute(c, start, tos).regToNode
  else:
    localError(c.config, sym.info,
      "NimScript: attempt to call non-routine: " & sym.name.s)

proc evalStmt*(c: PCtx, n: PNode) =
  let n = transformExpr(c.graph, c.module, n)
  let start = genStmt(c, n)
  # execute new instructions; this redundant opcEof check saves us lots
  # of allocations in 'execute':
  if c.code[start].opcode != opcEof:
    discard execute(c, start)

proc evalExpr*(c: PCtx, n: PNode): PNode =
  let n = transformExpr(c.graph, c.module, n)
  let start = genExpr(c, n)
  assert c.code[start].opcode != opcEof
  result = execute(c, start)

proc getGlobalValue*(c: PCtx; s: PSym): PNode =
  internalAssert c.config, s.kind in {skLet, skVar} and sfGlobal in s.flags
  result = c.globals[s.position-1]

include vmops

proc setupGlobalCtx*(module: PSym; graph: ModuleGraph) =
  if graph.vm.isNil:
    graph.vm = newCtx(module, graph.cache, graph)
    registerAdditionalOps(PCtx graph.vm)
  else:
    refresh(PCtx graph.vm, module)

proc myOpen(graph: ModuleGraph; module: PSym): PPassContext =
  #var c = newEvalContext(module, emRepl)
  #c.features = {allowCast, allowInfiniteLoops}
  #pushStackFrame(c, newStackFrame())

  # XXX produce a new 'globals' environment here:
  setupGlobalCtx(module, graph)
  result = PCtx graph.vm

proc myProcess(c: PPassContext, n: PNode): PNode =
  let c = PCtx(c)
  # don't eval errornous code:
  if c.oldErrorCount == c.config.errorCounter:
    evalStmt(c, n)
    result = newNodeI(nkEmpty, n.info)
  else:
    result = n
  c.oldErrorCount = c.config.errorCounter

proc myClose(graph: ModuleGraph; c: PPassContext, n: PNode): PNode =
  myProcess(c, n)

const evalPass* = makePass(myOpen, myProcess, myClose)

proc evalConstExprAux(module: PSym;
                      g: ModuleGraph; prc: PSym, n: PNode,
                      mode: TEvalMode): PNode =
  if g.config.errorCounter > 0: return n
  let n = transformExpr(g, module, n)
  setupGlobalCtx(module, g)
  var c = PCtx g.vm
  let oldMode = c.mode
  c.mode = mode
  let start = genExpr(c, n, requiresValue = mode!=emStaticStmt)
  if c.code[start].opcode == opcEof: return newNodeI(nkEmpty, n.info)
  assert c.code[start].opcode != opcEof
  when debugEchoCode: c.echoCode start
  var tos = PStackFrame(prc: prc, comesFrom: 0, next: nil)
  newSeq(tos.slots, c.prc.maxSlots)
  #for i in 0..<c.prc.maxSlots: tos.slots[i] = newNode(nkEmpty)
  result = rawExecute(c, start, tos).regToNode
  if result.info.col < 0: result.info = n.info
  c.mode = oldMode

proc evalConstExpr*(module: PSym; g: ModuleGraph; e: PNode): PNode =
  result = evalConstExprAux(module, g, nil, e, emConst)

proc evalStaticExpr*(module: PSym; g: ModuleGraph; e: PNode, prc: PSym): PNode =
  result = evalConstExprAux(module, g, prc, e, emStaticExpr)

proc evalStaticStmt*(module: PSym; g: ModuleGraph; e: PNode, prc: PSym) =
  discard evalConstExprAux(module, g, prc, e, emStaticStmt)

proc setupCompileTimeVar*(module: PSym; g: ModuleGraph; n: PNode) =
  discard evalConstExprAux(module, g, nil, n, emStaticStmt)

proc prepareVMValue(arg: PNode): PNode =
  ## strip nkExprColonExpr from tuple values recurively. That is how
  ## they are expected to be stored in the VM.

  # Early abort without copy. No transformation takes place.
  if arg.kind in nkLiterals:
    return arg

  result = copyNode(arg)
  if arg.kind == nkTupleConstr:
    for child in arg:
      if child.kind == nkExprColonExpr:
        result.add prepareVMValue(child[1])
      else:
        result.add prepareVMValue(child)
  else:
    for child in arg:
      result.add prepareVMValue(child)

proc setupMacroParam(x: PNode, typ: PType): TFullReg =
  case typ.kind
  of tyStatic:
    putIntoReg(result, prepareVMValue(x))
  else:
    var n = x
    if n.kind in {nkHiddenSubConv, nkHiddenStdConv}: n = n[1]
    n = n.canonValue
    n.flags.incl nfIsRef
    n.typ = x.typ
    result = TFullReg(kind: rkNode, node: n)

iterator genericParamsInMacroCall*(macroSym: PSym, call: PNode): (PSym, PNode) =
  let gp = macroSym.ast[genericParamsPos]
  for i in 0..<gp.len:
    let genericParam = gp[i].sym
    let posInCall = macroSym.typ.len + i
    if posInCall < call.len:
      yield (genericParam, call[posInCall])

# to prevent endless recursion in macro instantiation
const evalMacroLimit = 1000

proc errorNode(owner: PSym, n: PNode): PNode =
  result = newNodeI(nkEmpty, n.info)
  result.typ = newType(tyError, owner)
  result.typ.flags.incl tfCheckedForDestructor

proc evalMacroCall*(module: PSym; g: ModuleGraph;
                    n, nOrig: PNode, sym: PSym): PNode =
  if g.config.errorCounter > 0: return errorNode(module, n)

  # XXX globalError() is ugly here, but I don't know a better solution for now
  inc(g.config.evalMacroCounter)
  if g.config.evalMacroCounter > evalMacroLimit:
    globalError(g.config, n.info, "macro instantiation too nested")

  # immediate macros can bypass any type and arity checking so we check the
  # arity here too:
  if sym.typ.len > n.safeLen and sym.typ.len > 1:
    globalError(g.config, n.info, "in call '$#' got $#, but expected $# argument(s)" % [
        n.renderTree, $(n.safeLen-1), $(sym.typ.len-1)])

  setupGlobalCtx(module, g)
  var c = PCtx g.vm
  let oldMode = c.mode
  c.mode = emStaticStmt
  c.comesFromHeuristic.line = 0'u16
  c.callsite = nOrig
  let start = genProc(c, sym)

  var tos = PStackFrame(prc: sym, comesFrom: 0, next: nil)
  let maxSlots = sym.offset
  newSeq(tos.slots, maxSlots)
  # setup arguments:
  var L = n.safeLen
  if L == 0: L = 1
  # This is wrong for tests/reject/tind1.nim where the passed 'else' part
  # doesn't end up in the parameter:
  #InternalAssert tos.slots.len >= L

  # return value:
  tos.slots[0] = TFullReg(kind: rkNode, node: newNodeI(nkEmpty, n.info))

  # setup parameters:
  for i in 1..<sym.typ.len:
    tos.slots[i] = setupMacroParam(n[i], sym.typ[i])

  let gp = sym.ast[genericParamsPos]
  for i in 0..<gp.len:
    let idx = sym.typ.len + i
    if idx < n.len:
      tos.slots[idx] = setupMacroParam(n[idx], gp[i].sym.typ)
    else:
      dec(g.config.evalMacroCounter)
      c.callsite = nil
      localError(c.config, n.info, "expected " & $gp.len &
                 " generic parameter(s)")
  # temporary storage:
  #for i in L..<maxSlots: tos.slots[i] = newNode(nkEmpty)
  result = rawExecute(c, start, tos).regToNode
  if result.info.line < 0: result.info = n.info
  if cyclicTree(result): globalError(c.config, n.info, "macro produced a cyclic tree")
  dec(g.config.evalMacroCounter)
  c.callsite = nil
  c.mode = oldMode<|MERGE_RESOLUTION|>--- conflicted
+++ resolved
@@ -1194,11 +1194,7 @@
       if prc.offset < -1:
         # it's a callback:
         c.callbacks[-prc.offset-2].value(
-<<<<<<< HEAD
-          VmArgs(ra: ra, rb: rb, rc: rc, slots: regs.addr,
-=======
           VmArgs(ra: ra, rb: rb, rc: rc, slots: cast[ptr UncheckedArray[TFullReg]](addr regs[0]),
->>>>>>> 2925a47a
                  currentException: c.currentExceptionA,
                  currentLineInfo: c.debug[pc]))
       elif importcCond(prc):
@@ -1517,11 +1513,7 @@
         rc = instr.regC
         idx = int(regs[rb+rc-1].intVal)
         callback = c.callbacks[idx].value
-<<<<<<< HEAD
-        args = VmArgs(ra: ra, rb: rb, rc: rc, slots: regs.addr,
-=======
         args = VmArgs(ra: ra, rb: rb, rc: rc, slots: cast[ptr UncheckedArray[TFullReg]](addr regs[0]),
->>>>>>> 2925a47a
                 currentException: c.currentExceptionA,
                 currentLineInfo: c.debug[pc])
       callback(args)
