--- conflicted
+++ resolved
@@ -920,21 +920,18 @@
         regs[ra].node.flags.incl nfIsRef
       else:
         stackTrace(c, tos, pc, "node is not a symbol")
-<<<<<<< HEAD
     of opcGetImplTransf:
       decodeB(rkNode)
       let a = regs[rb].node
       if a.kind == nkSym:
         regs[ra].node = if a.sym.ast.isNil: newNode(nkNilLit)
                         else: copyTree(transformBody(c.graph, a.sym))
-=======
     of opcSymOwner:
       decodeB(rkNode)
       let a = regs[rb].node
       if a.kind == nkSym:
         regs[ra].node = if a.sym.owner.isNil: newNode(nkNilLit)
                         else: newSymNode(a.sym.skipGenericOwner)
->>>>>>> e789acb5
         regs[ra].node.flags.incl nfIsRef
       else:
         stackTrace(c, tos, pc, "node is not a symbol")
