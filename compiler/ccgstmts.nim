--- conflicted
+++ resolved
@@ -575,11 +575,7 @@
   if p.nestedTryStmts.len > 0 and p.nestedTryStmts[^1].inExcept:
     # if the current try stmt have a finally block,
     # we must execute it before reraising
-<<<<<<< HEAD
-    let finallyBlock = p.nestedTryStmts[^1].lastSon
-=======
     var finallyBlock = p.nestedTryStmts[^1].n[^1]
->>>>>>> 992300b3
     if finallyBlock.kind == nkFinally:
       genSimpleBlock(p, finallyBlock[0])
   if t[0].kind != nkEmpty:
@@ -815,15 +811,8 @@
   if not isEmptyType(t.typ) and d.k == locNone:
     getTemp(p, t.typ, d)
   genLineDir(p, t)
-<<<<<<< HEAD
   discard cgsym(p.module, "popCurrentExceptionEx")
-  add(p.nestedTryStmts, t)
-=======
-
-  let end_label = getLabel(p)
-  discard cgsym(p.module, "Exception")
   add(p.nestedTryStmts, (t, false))
->>>>>>> 992300b3
   startBlock(p, "try {$n")
   expr(p, t[0], d)
   endBlock(p)
