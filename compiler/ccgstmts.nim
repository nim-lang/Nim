#
#
#           The Nim Compiler
#        (c) Copyright 2015 Andreas Rumpf
#
#    See the file "copying.txt", included in this
#    distribution, for details about the copyright.
#

# included from cgen.nim

const
  RangeExpandLimit = 256      # do not generate ranges
                              # over 'RangeExpandLimit' elements
  stringCaseThreshold = 8
    # above X strings a hash-switch for strings is generated

proc registerGcRoot(p: BProc, v: PSym) =
  if gSelectedGC in {gcMarkAndSweep, gcGenerational, gcV2, gcRefc} and
      containsGarbageCollectedRef(v.loc.t):
    # we register a specialized marked proc here; this has the advantage
    # that it works out of the box for thread local storage then :-)
    let prc = genTraverseProcForGlobal(p.module, v, v.info)
    if sfThread in v.flags:
      appcg(p.module, p.module.initProc.procSec(cpsInit),
        "#nimRegisterThreadLocalMarker($1);$n", [prc])
    else:
      appcg(p.module, p.module.initProc.procSec(cpsInit),
        "#nimRegisterGlobalMarker($1);$n", [prc])

proc isAssignedImmediately(n: PNode): bool {.inline.} =
  if n.kind == nkEmpty: return false
  if isInvalidReturnType(n.typ):
    # var v = f()
    # is transformed into: var v;  f(addr v)
    # where 'f' **does not** initialize the result!
    return false
  result = true

proc genVarTuple(p: BProc, n: PNode) =
  var tup, field: TLoc
  if n.kind != nkVarTuple: internalError(n.info, "genVarTuple")
  var L = sonsLen(n)

  # if we have a something that's been captured, use the lowering instead:
  for i in countup(0, L-3):
    if n[i].kind != nkSym:
      genStmts(p, lowerTupleUnpacking(n, p.prc))
      return

  genLineDir(p, n)
  initLocExpr(p, n.sons[L-1], tup)
  var t = tup.t.skipTypes(abstractInst)
  for i in countup(0, L-3):
    let vn = n.sons[i]
    let v = vn.sym
    if sfCompileTime in v.flags: continue
    if sfGlobal in v.flags:
      assignGlobalVar(p, vn)
      genObjectInit(p, cpsInit, v.typ, v.loc, true)
      registerGcRoot(p, v)
    else:
      assignLocalVar(p, vn)
      initLocalVar(p, v, immediateAsgn=isAssignedImmediately(n[L-1]))
    initLoc(field, locExpr, vn, tup.storage)
    if t.kind == tyTuple:
      field.r = "$1.Field$2" % [rdLoc(tup), rope(i)]
    else:
      if t.n.sons[i].kind != nkSym: internalError(n.info, "genVarTuple")
      field.r = "$1.$2" % [rdLoc(tup), mangleRecFieldName(p.module, t.n.sons[i].sym, t)]
    putLocIntoDest(p, v.loc, field)

proc genDeref(p: BProc, e: PNode, d: var TLoc; enforceDeref=false)

proc loadInto(p: BProc, le, ri: PNode, a: var TLoc) {.inline.} =
  if ri.kind in nkCallKinds and (ri.sons[0].kind != nkSym or
                                 ri.sons[0].sym.magic == mNone):
    genAsgnCall(p, le, ri, a)
  elif ri.kind in {nkDerefExpr, nkHiddenDeref}:
    # this is a hacky way to fix #1181 (tmissingderef)::
    #
    #  var arr1 = cast[ptr array[4, int8]](addr foo)[]
    #
    # However, fixing this properly really requires modelling 'array' as
    # a 'struct' in C to preserve dereferencing semantics completely. Not
    # worth the effort until version 1.0 is out.
    genDeref(p, ri, a, enforceDeref=true)
  else:
    expr(p, ri, a)

proc startBlock(p: BProc, start: FormatStr = "{$n",
                args: varargs[Rope]): int {.discardable.} =
  lineCg(p, cpsStmts, start, args)
  inc(p.labels)
  result = len(p.blocks)
  setLen(p.blocks, result + 1)
  p.blocks[result].id = p.labels
  p.blocks[result].nestedTryStmts = p.nestedTryStmts.len.int16
  p.blocks[result].nestedExceptStmts = p.inExceptBlock.int16

proc assignLabel(b: var TBlock): Rope {.inline.} =
  b.label = "LA" & b.id.rope
  result = b.label

proc blockBody(b: var TBlock): Rope =
  result = b.sections[cpsLocals]
  if b.frameLen > 0:
    result.addf("FR_.len+=$1;$n", [b.frameLen.rope])
  result.add(b.sections[cpsInit])
  result.add(b.sections[cpsStmts])

proc endBlock(p: BProc, blockEnd: Rope) =
  let topBlock = p.blocks.len-1
  # the block is merged into the parent block
  add(p.blocks[topBlock-1].sections[cpsStmts], p.blocks[topBlock].blockBody)
  setLen(p.blocks, topBlock)
  # this is done after the block is popped so $n is
  # properly indented when pretty printing is enabled
  line(p, cpsStmts, blockEnd)

proc endBlock(p: BProc) =
  let topBlock = p.blocks.len - 1
  var blockEnd = if p.blocks[topBlock].label != nil:
      rfmt(nil, "} $1: ;$n", p.blocks[topBlock].label)
    else:
      ~"}$n"
  let frameLen = p.blocks[topBlock].frameLen
  if frameLen > 0:
    blockEnd.addf("FR_.len-=$1;$n", [frameLen.rope])
  endBlock(p, blockEnd)

proc genSimpleBlock(p: BProc, stmts: PNode) {.inline.} =
  startBlock(p)
  genStmts(p, stmts)
  endBlock(p)

proc exprBlock(p: BProc, n: PNode, d: var TLoc) =
  startBlock(p)
  expr(p, n, d)
  endBlock(p)

template preserveBreakIdx(body: untyped): untyped =
  var oldBreakIdx = p.breakIdx
  body
  p.breakIdx = oldBreakIdx

proc genState(p: BProc, n: PNode) =
  internalAssert n.len == 1
  let n0 = n[0]
  if n0.kind == nkIntLit:
    let idx = n.sons[0].intVal
    linefmt(p, cpsStmts, "STATE$1: ;$n", idx.rope)
  elif n0.kind == nkStrLit:
    linefmt(p, cpsStmts, "$1: ;$n", n0.strVal.rope)

proc genGotoState(p: BProc, n: PNode) =
  # we resist the temptation to translate it into duff's device as it later
  # will be translated into computed gotos anyway for GCC at least:
  # switch (x.state) {
  #   case 0: goto STATE0;
  # ...
  var a: TLoc
  initLocExpr(p, n.sons[0], a)
  lineF(p, cpsStmts, "switch ($1) {$n", [rdLoc(a)])
  p.beforeRetNeeded = true
  lineF(p, cpsStmts, "case -1: goto BeforeRet_;$n", [])
  var statesCounter = lastOrd(n.sons[0].typ)
  if n.len >= 2 and n[1].kind == nkIntLit:
    statesCounter = n[1].intVal
  let prefix = if n.len == 3 and n[2].kind == nkStrLit: n[2].strVal.rope
               else: rope"STATE"
  for i in 0i64 .. statesCounter:
    lineF(p, cpsStmts, "case $2: goto $1$2;$n", [prefix, rope(i)])
  lineF(p, cpsStmts, "}$n", [])

proc genBreakState(p: BProc, n: PNode) =
  var a: TLoc
  if n.sons[0].kind == nkClosure:
    # XXX this produces quite inefficient code!
    initLocExpr(p, n.sons[0].sons[1], a)
    lineF(p, cpsStmts, "if (((NI*) $1)[1] < 0) break;$n", [rdLoc(a)])
  else:
    initLocExpr(p, n.sons[0], a)
    # the environment is guaranteed to contain the 'state' field at offset 1:
    lineF(p, cpsStmts, "if ((((NI*) $1.ClE_0)[1]) < 0) break;$n", [rdLoc(a)])
  #  lineF(p, cpsStmts, "if (($1) < 0) break;$n", [rdLoc(a)])

proc genVarPrototypeAux(m: BModule, n: PNode)

proc genGotoVar(p: BProc; value: PNode) =
  if value.kind notin {nkCharLit..nkUInt64Lit}:
    localError(value.info, "'goto' target must be a literal value")
  else:
    lineF(p, cpsStmts, "goto NIMSTATE_$#;$n", [value.intVal.rope])

proc genSingleVar(p: BProc, a: PNode) =
  let vn = a.sons[0]
  let v = vn.sym
  if sfCompileTime in v.flags: return
  if sfGoto in v.flags:
    # translate 'var state {.goto.} = X' into 'goto LX':
    genGotoVar(p, a.sons[2])
    return
  var targetProc = p
  if sfGlobal in v.flags:
    if v.flags * {sfImportc, sfExportc} == {sfImportc} and
        a.sons[2].kind == nkEmpty and
        v.loc.flags * {lfHeader, lfNoDecl} != {}:
      return
    if sfPure in v.flags:
      # v.owner.kind != skModule:
      targetProc = p.module.preInitProc
    assignGlobalVar(targetProc, vn)
    # XXX: be careful here.
    # Global variables should not be zeromem-ed within loops
    # (see bug #20).
    # That's why we are doing the construction inside the preInitProc.
    # genObjectInit relies on the C runtime's guarantees that
    # global variables will be initialized to zero.
    genObjectInit(p.module.preInitProc, cpsInit, v.typ, v.loc, true)
    # Alternative construction using default constructor (which may zeromem):
    # if sfImportc notin v.flags: constructLoc(p.module.preInitProc, v.loc)
    if sfExportc in v.flags and p.module.g.generatedHeader != nil:
      genVarPrototypeAux(p.module.g.generatedHeader, vn)
    registerGcRoot(p, v)
  else:
    let value = a.sons[2]
    let imm = isAssignedImmediately(value)
    if imm and p.module.compileToCpp and p.splitDecls == 0 and
        not containsHiddenPointer(v.typ):
      # C++ really doesn't like things like 'Foo f; f = x' as that invokes a
      # parameterless constructor followed by an assignment operator. So we
      # generate better code here:
      genLineDir(p, a)
      let decl = localVarDecl(p, vn)
      var tmp: TLoc
      if value.kind in nkCallKinds and value[0].kind == nkSym and
           sfConstructor in value[0].sym.flags:
        var params: Rope
        let typ = skipTypes(value.sons[0].typ, abstractInst)
        assert(typ.kind == tyProc)
        for i in 1..<value.len:
          if params != nil: params.add(~", ")
          assert(sonsLen(typ) == sonsLen(typ.n))
          add(params, genOtherArg(p, value, i, typ))
        if params == nil:
          lineF(p, cpsStmts, "$#;$n", [decl])
        else:
          lineF(p, cpsStmts, "$#($#);$n", [decl, params])
      else:
        initLocExprSingleUse(p, value, tmp)
        lineF(p, cpsStmts, "$# = $#;$n", [decl, tmp.rdLoc])
      return
    assignLocalVar(p, vn)
    initLocalVar(p, v, imm)

  if a.sons[2].kind != nkEmpty:
    genLineDir(targetProc, a)
    loadInto(targetProc, a.sons[0], a.sons[2], v.loc)

proc genClosureVar(p: BProc, a: PNode) =
  var immediateAsgn = a.sons[2].kind != nkEmpty
  if immediateAsgn:
    var v: TLoc
    initLocExpr(p, a.sons[0], v)
    genLineDir(p, a)
    loadInto(p, a.sons[0], a.sons[2], v)

proc genVarStmt(p: BProc, n: PNode) =
  for i in countup(0, sonsLen(n) - 1):
    var a = n.sons[i]
    if a.kind == nkCommentStmt: continue
    if a.kind == nkIdentDefs:
      # can be a lifted var nowadays ...
      if a.sons[0].kind == nkSym:
        genSingleVar(p, a)
      else:
        genClosureVar(p, a)
    else:
      genVarTuple(p, a)

proc genConstStmt(p: BProc, t: PNode) =
  for i in countup(0, sonsLen(t) - 1):
    var it = t.sons[i]
    if it.kind == nkCommentStmt: continue
    if it.kind != nkConstDef: internalError(t.info, "genConstStmt")
    var c = it.sons[0].sym
    if c.typ.containsCompileTimeOnly: continue
    elif c.typ.kind in ConstantDataTypes and lfNoDecl notin c.loc.flags and
        c.ast.len != 0:
      if not emitLazily(c): requestConstImpl(p, c)

proc genIf(p: BProc, n: PNode, d: var TLoc) =
  #
  #  { if (!expr1) goto L1;
  #   thenPart }
  #  goto LEnd
  #  L1:
  #  { if (!expr2) goto L2;
  #   thenPart2 }
  #  goto LEnd
  #  L2:
  #  { elsePart }
  #  Lend:
  var
    a: TLoc
    lelse: TLabel
  if not isEmptyType(n.typ) and d.k == locNone:
    getTemp(p, n.typ, d)
  genLineDir(p, n)
  let lend = getLabel(p)
  for i in countup(0, sonsLen(n) - 1):
    # bug #4230: avoid false sharing between branches:
    if d.k == locTemp and isEmptyType(n.typ): d.k = locNone
    let it = n.sons[i]
    if it.len == 2:
      when newScopeForIf: startBlock(p)
      initLocExprSingleUse(p, it.sons[0], a)
      lelse = getLabel(p)
      inc(p.labels)
      lineF(p, cpsStmts, "if (!$1) goto $2;$n",
            [rdLoc(a), lelse])
      when not newScopeForIf: startBlock(p)
      if p.module.compileToCpp:
        # avoid "jump to label crosses initialization" error:
        add(p.s(cpsStmts), "{")
        expr(p, it.sons[1], d)
        add(p.s(cpsStmts), "}")
      else:
        expr(p, it.sons[1], d)
      endBlock(p)
      if sonsLen(n) > 1:
        lineF(p, cpsStmts, "goto $1;$n", [lend])
      fixLabel(p, lelse)
    elif it.len == 1:
      startBlock(p)
      expr(p, it.sons[0], d)
      endBlock(p)
    else: internalError(n.info, "genIf()")
  if sonsLen(n) > 1: fixLabel(p, lend)


proc blockLeaveActions(p: BProc, howManyTrys, howManyExcepts: int) =
  # Called by return and break stmts.
  # Deals with issues faced when jumping out of try/except/finally stmts,

  var stack: seq[PNode]
  newSeq(stack, 0)

  var alreadyPoppedCnt = p.inExceptBlock
  for i in countup(1, howManyTrys):
    if not p.module.compileToCpp or optNoCppExceptions in gGlobalOptions:
      # Pop safe points generated by try
      if alreadyPoppedCnt > 0:
        dec alreadyPoppedCnt
      else:
        linefmt(p, cpsStmts, "#popSafePoint();$n")

    # Pop this try-stmt of the list of nested trys
    # so we don't infinite recurse on it in the next step.
    var tryStmt = p.nestedTryStmts.pop
    stack.add(tryStmt)

    # Find finally-stmt for this try-stmt
    # and generate a copy of its sons
    var finallyStmt = lastSon(tryStmt)
    if finallyStmt.kind == nkFinally:
      genStmts(p, finallyStmt.sons[0])

  # push old elements again:
  for i in countdown(howManyTrys-1, 0):
    p.nestedTryStmts.add(stack[i])

  if not p.module.compileToCpp or optNoCppExceptions in gGlobalOptions:
    # Pop exceptions that was handled by the
    # except-blocks we are in
    for i in countdown(howManyExcepts-1, 0):
      linefmt(p, cpsStmts, "#popCurrentException();$n")

proc genReturnStmt(p: BProc, t: PNode) =
  if nfPreventCg in t.flags: return
  p.beforeRetNeeded = true
  genLineDir(p, t)
  if (t.sons[0].kind != nkEmpty): genStmts(p, t.sons[0])
  blockLeaveActions(p,
    howManyTrys    = p.nestedTryStmts.len,
    howManyExcepts = p.inExceptBlock)
  if (p.finallySafePoints.len > 0):
    # If we're in a finally block, and we came here by exception
    # consume it before we return.
    var safePoint = p.finallySafePoints[p.finallySafePoints.len-1]
    linefmt(p, cpsStmts, "if ($1.status != 0) #popCurrentException();$n", safePoint)
  lineF(p, cpsStmts, "goto BeforeRet_;$n", [])

proc genGotoForCase(p: BProc; caseStmt: PNode) =
  for i in 1 ..< caseStmt.len:
    startBlock(p)
    let it = caseStmt.sons[i]
    for j in 0 .. it.len-2:
      if it.sons[j].kind == nkRange:
        localError(it.info, "range notation not available for computed goto")
        return
      let val = getOrdValue(it.sons[j])
      lineF(p, cpsStmts, "NIMSTATE_$#:$n", [val.rope])
    genStmts(p, it.lastSon)
    endBlock(p)

proc genComputedGoto(p: BProc; n: PNode) =
  # first pass: Generate array of computed labels:
  var casePos = -1
  var arraySize: int
  for i in 0 ..< n.len:
    let it = n.sons[i]
    if it.kind == nkCaseStmt:
      if lastSon(it).kind != nkOfBranch:
        localError(it.info,
            "case statement must be exhaustive for computed goto"); return
      casePos = i
      let aSize = lengthOrd(it.sons[0].typ)
      if aSize > 10_000:
        localError(it.info,
            "case statement has too many cases for computed goto"); return
      arraySize = aSize.int
      if firstOrd(it.sons[0].typ) != 0:
        localError(it.info,
            "case statement has to start at 0 for computed goto"); return
  if casePos < 0:
    localError(n.info, "no case statement found for computed goto"); return
  var id = p.labels+1
  inc p.labels, arraySize+1
  let tmp = "TMP$1_" % [id.rope]
  var gotoArray = "static void* $#[$#] = {" % [tmp, arraySize.rope]
  for i in 1..arraySize-1:
    gotoArray.addf("&&TMP$#_, ", [(id+i).rope])
  gotoArray.addf("&&TMP$#_};$n", [(id+arraySize).rope])
  line(p, cpsLocals, gotoArray)

  let topBlock = p.blocks.len-1
  let oldBody = p.blocks[topBlock].sections[cpsStmts]
  p.blocks[topBlock].sections[cpsStmts] = nil

  for j in casePos+1 ..< n.len: genStmts(p, n.sons[j])
  let tailB = p.blocks[topBlock].sections[cpsStmts]

  p.blocks[topBlock].sections[cpsStmts] = nil
  for j in 0 .. casePos-1: genStmts(p, n.sons[j])
  let tailA = p.blocks[topBlock].sections[cpsStmts]

  p.blocks[topBlock].sections[cpsStmts] = oldBody & tailA

  let caseStmt = n.sons[casePos]
  var a: TLoc
  initLocExpr(p, caseStmt.sons[0], a)
  # first goto:
  lineF(p, cpsStmts, "goto *$#[$#];$n", [tmp, a.rdLoc])

  for i in 1 ..< caseStmt.len:
    startBlock(p)
    let it = caseStmt.sons[i]
    for j in 0 .. it.len-2:
      if it.sons[j].kind == nkRange:
        localError(it.info, "range notation not available for computed goto")
        return
      let val = getOrdValue(it.sons[j])
      lineF(p, cpsStmts, "TMP$#_:$n", [intLiteral(val+id+1)])
    genStmts(p, it.lastSon)
    #for j in casePos+1 ..< n.len: genStmts(p, n.sons[j]) # tailB
    #for j in 0 .. casePos-1: genStmts(p, n.sons[j])  # tailA
    add(p.s(cpsStmts), tailB)
    add(p.s(cpsStmts), tailA)

    var a: TLoc
    initLocExpr(p, caseStmt.sons[0], a)
    lineF(p, cpsStmts, "goto *$#[$#];$n", [tmp, a.rdLoc])
    endBlock(p)

proc genWhileStmt(p: BProc, t: PNode) =
  # we don't generate labels here as for example GCC would produce
  # significantly worse code
  var
    a: TLoc
  assert(sonsLen(t) == 2)
  inc(p.withinLoop)
  genLineDir(p, t)

  preserveBreakIdx:
    p.breakIdx = startBlock(p, "while (1) {$n")
    p.blocks[p.breakIdx].isLoop = true
    initLocExpr(p, t.sons[0], a)
    if (t.sons[0].kind != nkIntLit) or (t.sons[0].intVal == 0):
      let label = assignLabel(p.blocks[p.breakIdx])
      lineF(p, cpsStmts, "if (!$1) goto $2;$n", [rdLoc(a), label])
    var loopBody = t.sons[1]
    if loopBody.stmtsContainPragma(wComputedGoto) and
        hasComputedGoto in CC[cCompiler].props:
      # for closure support weird loop bodies are generated:
      if loopBody.len == 2 and loopBody.sons[0].kind == nkEmpty:
        loopBody = loopBody.sons[1]
      genComputedGoto(p, loopBody)
    else:
      genStmts(p, loopBody)

    if optProfiler in p.options:
      # invoke at loop body exit:
      linefmt(p, cpsStmts, "#nimProfile();$n")
    endBlock(p)

  dec(p.withinLoop)

proc genBlock(p: BProc, n: PNode, d: var TLoc) =
  # bug #4505: allocate the temp in the outer scope
  # so that it can escape the generated {}:
  if not isEmptyType(n.typ) and d.k == locNone:
    getTemp(p, n.typ, d)
  preserveBreakIdx:
    p.breakIdx = startBlock(p)
    if n.sons[0].kind != nkEmpty:
      # named block?
      assert(n.sons[0].kind == nkSym)
      var sym = n.sons[0].sym
      sym.loc.k = locOther
      sym.position = p.breakIdx+1
    expr(p, n.sons[1], d)
    endBlock(p)

proc genParForStmt(p: BProc, t: PNode) =
  assert(sonsLen(t) == 3)
  inc(p.withinLoop)
  genLineDir(p, t)

  preserveBreakIdx:
    let forLoopVar = t.sons[0].sym
    var rangeA, rangeB: TLoc
    assignLocalVar(p, t.sons[0])
    #initLoc(forLoopVar.loc, locLocalVar, forLoopVar.typ, onStack)
    #discard mangleName(forLoopVar)
    let call = t.sons[1]
    initLocExpr(p, call.sons[1], rangeA)
    initLocExpr(p, call.sons[2], rangeB)

    lineF(p, cpsStmts, "#pragma omp parallel for $4$n" &
                        "for ($1 = $2; $1 <= $3; ++$1)",
                        [forLoopVar.loc.rdLoc,
                        rangeA.rdLoc, rangeB.rdLoc,
                        call.sons[3].getStr.rope])

    p.breakIdx = startBlock(p)
    p.blocks[p.breakIdx].isLoop = true
    genStmts(p, t.sons[2])
    endBlock(p)

  dec(p.withinLoop)

proc genBreakStmt(p: BProc, t: PNode) =
  var idx = p.breakIdx
  if t.sons[0].kind != nkEmpty:
    # named break?
    assert(t.sons[0].kind == nkSym)
    var sym = t.sons[0].sym
    doAssert(sym.loc.k == locOther)
    idx = sym.position-1
  else:
    # an unnamed 'break' can only break a loop after 'transf' pass:
    while idx >= 0 and not p.blocks[idx].isLoop: dec idx
    if idx < 0 or not p.blocks[idx].isLoop:
      internalError(t.info, "no loop to break")
  let label = assignLabel(p.blocks[idx])
  blockLeaveActions(p,
    p.nestedTryStmts.len - p.blocks[idx].nestedTryStmts,
    p.inExceptBlock - p.blocks[idx].nestedExceptStmts)
  genLineDir(p, t)
  lineF(p, cpsStmts, "goto $1;$n", [label])

proc genRaiseStmt(p: BProc, t: PNode) =
  if p.inExceptBlock > 0 and p.inExceptBlock == p.nestedTryStmts.len:
    # if the current try stmt have a finally block,
    # we must execute it before reraising
    let finallyBlock = p.nestedTryStmts[p.nestedTryStmts.len - 1].lastSon
    if finallyBlock.kind == nkFinally:
      genSimpleBlock(p, finallyBlock.sons[0])
  if t.sons[0].kind != nkEmpty:
    var a: TLoc
    initLocExprSingleUse(p, t.sons[0], a)
    var e = rdLoc(a)
    var typ = skipTypes(t.sons[0].typ, abstractPtrs)
    genLineDir(p, t)
    if isImportedException(typ):
      lineF(p, cpsStmts, "throw $1;$n", [e])
    else:      
      lineCg(p, cpsStmts, "#raiseException((#Exception*)$1, $2);$n",
          [e, makeCString(typ.sym.name.s)])
  else:
    genLineDir(p, t)
    # reraise the last exception:
    if p.module.compileToCpp and optNoCppExceptions notin gGlobalOptions:
      line(p, cpsStmts, ~"throw;$n")
    else:
      linefmt(p, cpsStmts, "#reraiseException();$n")

proc genCaseGenericBranch(p: BProc, b: PNode, e: TLoc,
                          rangeFormat, eqFormat: FormatStr, labl: TLabel) =
  var
    x, y: TLoc
  var length = sonsLen(b)
  for i in countup(0, length - 2):
    if b.sons[i].kind == nkRange:
      initLocExpr(p, b.sons[i].sons[0], x)
      initLocExpr(p, b.sons[i].sons[1], y)
      lineCg(p, cpsStmts, rangeFormat,
           [rdCharLoc(e), rdCharLoc(x), rdCharLoc(y), labl])
    else:
      initLocExpr(p, b.sons[i], x)
      lineCg(p, cpsStmts, eqFormat, [rdCharLoc(e), rdCharLoc(x), labl])

proc genCaseSecondPass(p: BProc, t: PNode, d: var TLoc,
                       labId, until: int): TLabel =
  var lend = getLabel(p)
  for i in 1..until:
    # bug #4230: avoid false sharing between branches:
    if d.k == locTemp and isEmptyType(t.typ): d.k = locNone
    lineF(p, cpsStmts, "LA$1_: ;$n", [rope(labId + i)])
    if t.sons[i].kind == nkOfBranch:
      var length = sonsLen(t.sons[i])
      exprBlock(p, t.sons[i].sons[length - 1], d)
      lineF(p, cpsStmts, "goto $1;$n", [lend])
    else:
      exprBlock(p, t.sons[i].sons[0], d)
  result = lend

proc genIfForCaseUntil(p: BProc, t: PNode, d: var TLoc,
                       rangeFormat, eqFormat: FormatStr,
                       until: int, a: TLoc): TLabel =
  # generate a C-if statement for a Nim case statement
  var labId = p.labels
  for i in 1..until:
    inc(p.labels)
    if t.sons[i].kind == nkOfBranch: # else statement
      genCaseGenericBranch(p, t.sons[i], a, rangeFormat, eqFormat,
                           "LA" & rope(p.labels) & "_")
    else:
      lineF(p, cpsStmts, "goto LA$1_;$n", [rope(p.labels)])
  if until < t.len-1:
    inc(p.labels)
    var gotoTarget = p.labels
    lineF(p, cpsStmts, "goto LA$1_;$n", [rope(gotoTarget)])
    result = genCaseSecondPass(p, t, d, labId, until)
    lineF(p, cpsStmts, "LA$1_: ;$n", [rope(gotoTarget)])
  else:
    result = genCaseSecondPass(p, t, d, labId, until)

proc genCaseGeneric(p: BProc, t: PNode, d: var TLoc,
                    rangeFormat, eqFormat: FormatStr) =
  var a: TLoc
  initLocExpr(p, t.sons[0], a)
  var lend = genIfForCaseUntil(p, t, d, rangeFormat, eqFormat, sonsLen(t)-1, a)
  fixLabel(p, lend)

proc genCaseStringBranch(p: BProc, b: PNode, e: TLoc, labl: TLabel,
                         branches: var openArray[Rope]) =
  var x: TLoc
  var length = sonsLen(b)
  for i in countup(0, length - 2):
    assert(b.sons[i].kind != nkRange)
    initLocExpr(p, b.sons[i], x)
    assert(b.sons[i].kind in {nkStrLit..nkTripleStrLit})
    var j = int(hashString(b.sons[i].strVal) and high(branches))
    appcg(p.module, branches[j], "if (#eqStrings($1, $2)) goto $3;$n",
         [rdLoc(e), rdLoc(x), labl])

proc genStringCase(p: BProc, t: PNode, d: var TLoc) =
  # count how many constant strings there are in the case:
  var strings = 0
  for i in countup(1, sonsLen(t) - 1):
    if t.sons[i].kind == nkOfBranch: inc(strings, sonsLen(t.sons[i]) - 1)
  if strings > stringCaseThreshold:
    var bitMask = math.nextPowerOfTwo(strings) - 1
    var branches: seq[Rope]
    newSeq(branches, bitMask + 1)
    var a: TLoc
    initLocExpr(p, t.sons[0], a) # fist pass: gnerate ifs+goto:
    var labId = p.labels
    for i in countup(1, sonsLen(t) - 1):
      inc(p.labels)
      if t.sons[i].kind == nkOfBranch:
        genCaseStringBranch(p, t.sons[i], a, "LA" & rope(p.labels) & "_",
                            branches)
      else:
        # else statement: nothing to do yet
        # but we reserved a label, which we use later
        discard
    linefmt(p, cpsStmts, "switch (#hashString($1) & $2) {$n",
            rdLoc(a), rope(bitMask))
    for j in countup(0, high(branches)):
      if branches[j] != nil:
        lineF(p, cpsStmts, "case $1: $n$2break;$n",
             [intLiteral(j), branches[j]])
    lineF(p, cpsStmts, "}$n", []) # else statement:
    if t.sons[sonsLen(t)-1].kind != nkOfBranch:
      lineF(p, cpsStmts, "goto LA$1_;$n", [rope(p.labels)])
    # third pass: generate statements
    var lend = genCaseSecondPass(p, t, d, labId, sonsLen(t)-1)
    fixLabel(p, lend)
  else:
    genCaseGeneric(p, t, d, "", "if (#eqStrings($1, $2)) goto $3;$n")

proc branchHasTooBigRange(b: PNode): bool =
  for i in countup(0, sonsLen(b)-2):
    # last son is block
    if (b.sons[i].kind == nkRange) and
        b.sons[i].sons[1].intVal - b.sons[i].sons[0].intVal > RangeExpandLimit:
      return true

proc ifSwitchSplitPoint(p: BProc, n: PNode): int =
  for i in 1..n.len-1:
    var branch = n[i]
    var stmtBlock = lastSon(branch)
    if stmtBlock.stmtsContainPragma(wLinearScanEnd):
      result = i
    elif hasSwitchRange notin CC[cCompiler].props:
      if branch.kind == nkOfBranch and branchHasTooBigRange(branch):
        result = i

proc genCaseRange(p: BProc, branch: PNode) =
  var length = branch.len
  for j in 0 .. length-2:
    if branch[j].kind == nkRange:
      if hasSwitchRange in CC[cCompiler].props:
        lineF(p, cpsStmts, "case $1 ... $2:$n", [
            genLiteral(p, branch[j][0]),
            genLiteral(p, branch[j][1])])
      else:
        var v = copyNode(branch[j][0])
        while v.intVal <= branch[j][1].intVal:
          lineF(p, cpsStmts, "case $1:$n", [genLiteral(p, v)])
          inc(v.intVal)
    else:
      lineF(p, cpsStmts, "case $1:$n", [genLiteral(p, branch[j])])

proc genOrdinalCase(p: BProc, n: PNode, d: var TLoc) =
  # analyse 'case' statement:
  var splitPoint = ifSwitchSplitPoint(p, n)

  # generate if part (might be empty):
  var a: TLoc
  initLocExpr(p, n.sons[0], a)
  var lend = if splitPoint > 0: genIfForCaseUntil(p, n, d,
                    rangeFormat = "if ($1 >= $2 && $1 <= $3) goto $4;$n",
                    eqFormat = "if ($1 == $2) goto $3;$n",
                    splitPoint, a) else: nil

  # generate switch part (might be empty):
  if splitPoint+1 < n.len:
    lineF(p, cpsStmts, "switch ($1) {$n", [rdCharLoc(a)])
    var hasDefault = false
    for i in splitPoint+1 ..< n.len:
      # bug #4230: avoid false sharing between branches:
      if d.k == locTemp and isEmptyType(n.typ): d.k = locNone
      var branch = n[i]
      if branch.kind == nkOfBranch:
        genCaseRange(p, branch)
      else:
        # else part of case statement:
        lineF(p, cpsStmts, "default:$n", [])
        hasDefault = true
      exprBlock(p, branch.lastSon, d)
      lineF(p, cpsStmts, "break;$n", [])
    if (hasAssume in CC[cCompiler].props) and not hasDefault:
      lineF(p, cpsStmts, "default: __assume(0);$n", [])
    lineF(p, cpsStmts, "}$n", [])
  if lend != nil: fixLabel(p, lend)

proc genCase(p: BProc, t: PNode, d: var TLoc) =
  genLineDir(p, t)
  if not isEmptyType(t.typ) and d.k == locNone:
    getTemp(p, t.typ, d)
  case skipTypes(t.sons[0].typ, abstractVarRange).kind
  of tyString:
    genStringCase(p, t, d)
  of tyFloat..tyFloat128:
    genCaseGeneric(p, t, d, "if ($1 >= $2 && $1 <= $3) goto $4;$n",
                            "if ($1 == $2) goto $3;$n")
  else:
    if t.sons[0].kind == nkSym and sfGoto in t.sons[0].sym.flags:
      genGotoForCase(p, t)
    else:
      genOrdinalCase(p, t, d)


proc genTryCpp(p: BProc, t: PNode, d: var TLoc) =
  # code to generate:
  #
  #   try
  #   {
  #      myDiv(4, 9);
  #   } catch (NimExceptionType1&) {
  #      body
  #   } catch (NimExceptionType2&) {
  #      finallyPart()
  #      raise;
  #   }
  #   catch(...) {
  #     general_handler_body
  #   }
  #   finallyPart();
  
  template genExceptBranchBody(body: PNode) {.dirty.} =
    if optStackTrace in p.options:
      linefmt(p, cpsStmts, "#setFrame((TFrame*)&FR_);$n") 
    expr(p, body, d)
<<<<<<< HEAD

=======
    linefmt(p, cpsStmts, "#popCurrentException();$n")
>>>>>>> e39f2a92
    
  if not isEmptyType(t.typ) and d.k == locNone:
    getTemp(p, t.typ, d)
  genLineDir(p, t)

  let end_label = getLabel(p)
  discard cgsym(p.module, "Exception")
  add(p.nestedTryStmts, t)
  startBlock(p, "try {$n")
  expr(p, t[0], d)
  endBlock(p)

  var catchAllPresent = false

  inc p.inExceptBlock
  for i in 1..<t.len:
    if t[i].kind != nkExceptBranch: break

    # bug #4230: avoid false sharing between branches:
    if d.k == locTemp and isEmptyType(t.typ): d.k = locNone

    if t[i].len == 1:
      # general except section:
      catchAllPresent = true
      startBlock(p, "catch (...) {$n")
      genExceptBranchBody(t[i][0])
      endBlock(p)
    else:
      for j in 0..t[i].len-2:
<<<<<<< HEAD
        if t[i][j].isInfixAs():
          let v = rope($t[i][j][2])
          fillLoc(t[i][j][2].sym.loc, locTemp, t[i][j][2], v, OnUnknown)
          startBlock(p, "catch ($1& $2) {$n", getTypeDesc(p.module, t[i][j][1].typ), v)
        else:
          startBlock(p, "catch ($1&) {$n", getTypeDesc(p.module, t[i][j].typ))
=======
        assert(t[i][j].kind == nkType)
        startBlock(p, "catch ($1*) {$n", getTypeDesc(p.module, t[i][j].typ))
>>>>>>> e39f2a92
        genExceptBranchBody(t[i][^1])  # exception handler body will duplicated for every type
        endBlock(p)

  if not catchAllPresent and t[^1].kind == nkFinally:
    # finally requires catch all presence
    startBlock(p, "catch (...) {$n")
    genSimpleBlock(p, t[^1][0])
    line(p, cpsStmts, ~"throw;$n")
    endBlock(p)

  dec p.inExceptBlock
  discard pop(p.nestedTryStmts)

  if t[^1].kind == nkFinally:
    genSimpleBlock(p, t[^1][0])

proc genTry(p: BProc, t: PNode, d: var TLoc) =
  # code to generate:
  #
  # XXX: There should be a standard dispatch algorithm
  # that's used both here and with multi-methods
  #
  #  TSafePoint sp;
  #  pushSafePoint(&sp);
  #  sp.status = setjmp(sp.context);
  #  if (sp.status == 0) {
  #    myDiv(4, 9);
  #    popSafePoint();
  #  } else {
  #    popSafePoint();
  #    /* except DivisionByZero: */
  #    if (sp.status == DivisionByZero) {
  #      printf('Division by Zero\n');
  #      clearException();
  #    } else {
  #      clearException();
  #    }
  #  }
  #  {
  #    /* finally: */
  #    printf('fin!\n');
  #  }
  #  if (exception not cleared)
  #    propagateCurrentException();
  #
  if not isEmptyType(t.typ) and d.k == locNone:
    getTemp(p, t.typ, d)
  p.module.includeHeader("<setjmp.h>")
  genLineDir(p, t)
  var safePoint = getTempName(p.module)
  if getCompilerProc("Exception") != nil:
    discard cgsym(p.module, "Exception")
  else:
    discard cgsym(p.module, "E_Base")
  linefmt(p, cpsLocals, "#TSafePoint $1;$n", safePoint)
  linefmt(p, cpsStmts, "#pushSafePoint(&$1);$n", safePoint)
  if isDefined("nimStdSetjmp"):
    linefmt(p, cpsStmts, "$1.status = setjmp($1.context);$n", safePoint)
  elif isDefined("nimSigSetjmp"):
    linefmt(p, cpsStmts, "$1.status = sigsetjmp($1.context, 0);$n", safePoint)
  elif isDefined("nimRawSetjmp"):
    linefmt(p, cpsStmts, "$1.status = _setjmp($1.context);$n", safePoint)
  else:
    linefmt(p, cpsStmts, "$1.status = setjmp($1.context);$n", safePoint)
  startBlock(p, "if ($1.status == 0) {$n", [safePoint])
  var length = sonsLen(t)
  add(p.nestedTryStmts, t)
  expr(p, t.sons[0], d)
  linefmt(p, cpsStmts, "#popSafePoint();$n")
  endBlock(p)
  startBlock(p, "else {$n")
  linefmt(p, cpsStmts, "#popSafePoint();$n")
  if optStackTrace in p.options:
    linefmt(p, cpsStmts, "#setFrame((TFrame*)&FR_);$n")
  inc p.inExceptBlock
  var i = 1
  while (i < length) and (t.sons[i].kind == nkExceptBranch):
    # bug #4230: avoid false sharing between branches:
    if d.k == locTemp and isEmptyType(t.typ): d.k = locNone
    var blen = sonsLen(t.sons[i])
    if blen == 1:
      # general except section:
      if i > 1: lineF(p, cpsStmts, "else", [])
      startBlock(p)
      linefmt(p, cpsStmts, "$1.status = 0;$n", safePoint)
      expr(p, t.sons[i].sons[0], d)
      linefmt(p, cpsStmts, "#popCurrentException();$n")
      endBlock(p)
    else:
      var orExpr: Rope = nil
      for j in countup(0, blen - 2):
        assert(t.sons[i].sons[j].kind == nkType)
        if orExpr != nil: add(orExpr, "||")
        let isObjFormat = if not p.module.compileToCpp:
          "#isObj(#getCurrentException()->Sup.m_type, $1)"
          else: "#isObj(#getCurrentException()->m_type, $1)"
        appcg(p.module, orExpr, isObjFormat,
              [genTypeInfo(p.module, t[i][j].typ, t[i][j].info)])
      if i > 1: line(p, cpsStmts, "else ")
      startBlock(p, "if ($1) {$n", [orExpr])
      linefmt(p, cpsStmts, "$1.status = 0;$n", safePoint)
      expr(p, t.sons[i].sons[blen-1], d)
      linefmt(p, cpsStmts, "#popCurrentException();$n")
      endBlock(p)
    inc(i)
  dec p.inExceptBlock
  discard pop(p.nestedTryStmts)
  endBlock(p) # end of else block
  if i < length and t.sons[i].kind == nkFinally:
    p.finallySafePoints.add(safePoint)
    genSimpleBlock(p, t.sons[i].sons[0])
    discard pop(p.finallySafePoints)
  linefmt(p, cpsStmts, "if ($1.status != 0) #reraiseException();$n", safePoint)

proc genAsmOrEmitStmt(p: BProc, t: PNode, isAsmStmt=false): Rope =
  var res = ""
  for i in countup(0, sonsLen(t) - 1):
    case t.sons[i].kind
    of nkStrLit..nkTripleStrLit:
      res.add(t.sons[i].strVal)
    of nkSym:
      var sym = t.sons[i].sym
      if sym.kind in {skProc, skFunc, skIterator, skMethod}:
        var a: TLoc
        initLocExpr(p, t.sons[i], a)
        res.add($rdLoc(a))
      elif sym.kind == skType:
        res.add($getTypeDesc(p.module, sym.typ))
      else:
        var r = sym.loc.r
        if r == nil:
          # if no name has already been given,
          # it doesn't matter much:
          r = mangleName(p.module, sym)
          sym.loc.r = r       # but be consequent!
        res.add($r)
    of nkTypeOfExpr:
      res.add($getTypeDesc(p.module, t.sons[i].typ))
    else:
      var a: TLoc
      initLocExpr(p, t.sons[i], a)
      res.add($a.rdLoc)
      #internalError(t.sons[i].info, "genAsmOrEmitStmt()")

  if isAsmStmt and hasGnuAsm in CC[cCompiler].props:
    for x in splitLines(res):
      var j = 0
      while x[j] in {' ', '\t'}: inc(j)
      if x[j] in {'"', ':'}:
        # don't modify the line if already in quotes or
        # some clobber register list:
        add(result, x); add(result, tnl)
      elif x[j] != '\0':
        # ignore empty lines
        add(result, "\"")
        add(result, x)
        add(result, "\\n\"\n")
  else:
    res.add(tnl)
    result = res.rope

proc genAsmStmt(p: BProc, t: PNode) =
  assert(t.kind == nkAsmStmt)
  genLineDir(p, t)
  var s = genAsmOrEmitStmt(p, t, isAsmStmt=true)
  # see bug #2362, "top level asm statements" seem to be a mis-feature
  # but even if we don't do this, the example in #2362 cannot possibly
  # work:
  if p.prc == nil:
    # top level asm statement?
    addf(p.module.s[cfsProcHeaders], CC[cCompiler].asmStmtFrmt, [s])
  else:
    lineF(p, cpsStmts, CC[cCompiler].asmStmtFrmt, [s])

proc determineSection(n: PNode): TCFileSection =
  result = cfsProcHeaders
  if n.len >= 1 and n.sons[0].kind in {nkStrLit..nkTripleStrLit}:
    let sec = n.sons[0].strVal
    if sec.startsWith("/*TYPESECTION*/"): result = cfsTypes
    elif sec.startsWith("/*VARSECTION*/"): result = cfsVars
    elif sec.startsWith("/*INCLUDESECTION*/"): result = cfsHeaders

proc genEmit(p: BProc, t: PNode) =
  var s = genAsmOrEmitStmt(p, t.sons[1])
  if p.prc == nil:
    # top level emit pragma?
    let section = determineSection(t[1])
    genCLineDir(p.module.s[section], t.info)
    add(p.module.s[section], s)
  else:
    genLineDir(p, t)
    line(p, cpsStmts, s)

proc genBreakPoint(p: BProc, t: PNode) =
  var name: string
  if optEndb in p.options:
    if t.kind == nkExprColonExpr:
      assert(t.sons[1].kind in {nkStrLit..nkTripleStrLit})
      name = normalize(t.sons[1].strVal)
    else:
      inc(p.module.g.breakPointId)
      name = "bp" & $p.module.g.breakPointId
    genLineDir(p, t)          # BUGFIX
    appcg(p.module, p.module.g.breakpoints,
         "#dbgRegisterBreakpoint($1, (NCSTRING)$2, (NCSTRING)$3);$n", [
        rope(toLinenumber(t.info)), makeCString(toFilename(t.info)),
        makeCString(name)])

proc genWatchpoint(p: BProc, n: PNode) =
  if optEndb notin p.options: return
  var a: TLoc
  initLocExpr(p, n.sons[1], a)
  let typ = skipTypes(n.sons[1].typ, abstractVarRange)
  lineCg(p, cpsStmts, "#dbgRegisterWatchpoint($1, (NCSTRING)$2, $3);$n",
        [a.addrLoc, makeCString(renderTree(n.sons[1])),
        genTypeInfo(p.module, typ, n.info)])

proc genPragma(p: BProc, n: PNode) =
  for i in countup(0, sonsLen(n) - 1):
    var it = n.sons[i]
    case whichPragma(it)
    of wEmit: genEmit(p, it)
    of wBreakpoint: genBreakPoint(p, it)
    of wWatchPoint: genWatchpoint(p, it)
    of wInjectStmt:
      var p = newProc(nil, p.module)
      p.options = p.options - {optLineTrace, optStackTrace}
      genStmts(p, it.sons[1])
      p.module.injectStmt = p.s(cpsStmts)
    else: discard

proc fieldDiscriminantCheckNeeded(p: BProc, asgn: PNode): bool =
  if optFieldCheck in p.options:
    var le = asgn.sons[0]
    if le.kind == nkCheckedFieldExpr:
      var field = le.sons[0].sons[1].sym
      result = sfDiscriminant in field.flags
    elif le.kind == nkDotExpr:
      var field = le.sons[1].sym
      result = sfDiscriminant in field.flags

proc genDiscriminantCheck(p: BProc, a, tmp: TLoc, objtype: PType,
                          field: PSym) =
  var t = skipTypes(objtype, abstractVar)
  assert t.kind == tyObject
  discard genTypeInfo(p.module, t, a.lode.info)
  var L = lengthOrd(field.typ)
  if not containsOrIncl(p.module.declaredThings, field.id):
    appcg(p.module, cfsVars, "extern $1",
          discriminatorTableDecl(p.module, t, field))
  lineCg(p, cpsStmts,
        "#FieldDiscriminantCheck((NI)(NU)($1), (NI)(NU)($2), $3, $4);$n",
        [rdLoc(a), rdLoc(tmp), discriminatorTableName(p.module, t, field),
         intLiteral(L+1)])

proc asgnFieldDiscriminant(p: BProc, e: PNode) =
  var a, tmp: TLoc
  var dotExpr = e.sons[0]
  if dotExpr.kind == nkCheckedFieldExpr: dotExpr = dotExpr.sons[0]
  initLocExpr(p, e.sons[0], a)
  getTemp(p, a.t, tmp)
  expr(p, e.sons[1], tmp)
  genDiscriminantCheck(p, a, tmp, dotExpr.sons[0].typ, dotExpr.sons[1].sym)
  genAssignment(p, a, tmp, {})

proc patchAsgnStmtListExpr(father, orig, n: PNode) =
  case n.kind
  of nkDerefExpr, nkHiddenDeref:
    let asgn = copyNode(orig)
    asgn.add orig[0]
    asgn.add n
    father.add asgn
  of nkStmtList, nkStmtListExpr:
    for x in n:
      patchAsgnStmtListExpr(father, orig, x)
  else:
    father.add n

proc genAsgn(p: BProc, e: PNode, fastAsgn: bool) =
  if e.sons[0].kind == nkSym and sfGoto in e.sons[0].sym.flags:
    genLineDir(p, e)
    genGotoVar(p, e.sons[1])
  elif not fieldDiscriminantCheckNeeded(p, e):
    # this fixes bug #6422 but we really need to change the representation of
    # arrays in the backend...
    let le = e[0]
    let ri = e[1]
    var needsRepair = false
    var it = ri
    while it.kind in {nkStmtList, nkStmtListExpr}:
      it = it.lastSon
      needsRepair = true
    if it.kind in {nkDerefExpr, nkHiddenDeref} and needsRepair:
      var patchedTree = newNodeI(nkStmtList, e.info)
      patchAsgnStmtListExpr(patchedTree, e, ri)
      genStmts(p, patchedTree)
      return

    var a: TLoc
    if le.kind in {nkDerefExpr, nkHiddenDeref}:
      genDeref(p, le, a, enforceDeref=true)
    else:
      initLocExpr(p, le, a)
    if fastAsgn: incl(a.flags, lfNoDeepCopy)
    assert(a.t != nil)
    genLineDir(p, ri)
    loadInto(p, e.sons[0], ri, a)
  else:
    genLineDir(p, e)
    asgnFieldDiscriminant(p, e)

proc genStmts(p: BProc, t: PNode) =
  var a: TLoc
  expr(p, t, a)
  internalAssert a.k in {locNone, locTemp, locLocalVar}<|MERGE_RESOLUTION|>--- conflicted
+++ resolved
@@ -807,11 +807,6 @@
     if optStackTrace in p.options:
       linefmt(p, cpsStmts, "#setFrame((TFrame*)&FR_);$n") 
     expr(p, body, d)
-<<<<<<< HEAD
-
-=======
-    linefmt(p, cpsStmts, "#popCurrentException();$n")
->>>>>>> e39f2a92
     
   if not isEmptyType(t.typ) and d.k == locNone:
     getTemp(p, t.typ, d)
@@ -841,17 +836,12 @@
       endBlock(p)
     else:
       for j in 0..t[i].len-2:
-<<<<<<< HEAD
         if t[i][j].isInfixAs():
           let v = rope($t[i][j][2])
           fillLoc(t[i][j][2].sym.loc, locTemp, t[i][j][2], v, OnUnknown)
           startBlock(p, "catch ($1& $2) {$n", getTypeDesc(p.module, t[i][j][1].typ), v)
         else:
           startBlock(p, "catch ($1&) {$n", getTypeDesc(p.module, t[i][j].typ))
-=======
-        assert(t[i][j].kind == nkType)
-        startBlock(p, "catch ($1*) {$n", getTypeDesc(p.module, t[i][j].typ))
->>>>>>> e39f2a92
         genExceptBranchBody(t[i][^1])  # exception handler body will duplicated for every type
         endBlock(p)
 
