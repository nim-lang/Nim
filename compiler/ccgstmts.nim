--- conflicted
+++ resolved
@@ -789,20 +789,6 @@
   #   try
   #   {
   #      myDiv(4, 9);
-<<<<<<< HEAD
-  #   } catch (NimException& exp) {
-  #      if (isObj(exp, EIO) {
-  #        ...
-  #      } else if (isObj(exp, ESystem) {
-  #        ...
-  #        finallyPart()
-  #        raise;
-  #      } else {
-  #        // general handler
-  #      }
-  #  }
-  #  finallyPart();
-=======
   #   } catch (NimExceptionType1&) {
   #      body
   #      goto LA_END;
@@ -831,72 +817,17 @@
   #   LA_END:  
   #   finallyPart();
  
->>>>>>> d24b6667
   template genExceptBranchBody(body: PNode) {.dirty.} =
     if optStackTrace in p.options:
       linefmt(p, cpsStmts, "#setFrame((TFrame*)&FR_);$n") 
     expr(p, body, d)
     linefmt(p, cpsStmts, "#popCurrentException();$n")
-<<<<<<< HEAD
-=======
     linefmt(p, cpsStmts, "goto $1;$n", end_label)
     
->>>>>>> d24b6667
 
   if not isEmptyType(t.typ) and d.k == locNone:
     getTemp(p, t.typ, d)
   genLineDir(p, t)
-<<<<<<< HEAD
-  if getCompilerProc("Exception") != nil:
-    discard cgsym(p.module, "Exception")
-  else:
-    discard cgsym(p.module, "E_Base")
-  
-  let exc = getTempName(p.module)
-  add(p.nestedTryStmts, t)
-  startBlock(p, "try {$n")
-  expr(p, t.sons[0], d)
-  endBlock(p, ropecg(p.module, "} catch (NimException& $1) {$n", [exc]))
-  inc p.inExceptBlock
-  var i = 1
-  var imported_branches: seq[PNode] = @[]
-  var catch_all_branch: PNode
-  for i in 0..<t.len:
-    # generate only Nim native exception handlers for now
-    if t[i].kind != nkExceptBranch: break
-    # bug #4230: avoid false sharing between branches:
-    if d.k == locTemp and isEmptyType(t.typ): d.k = locNone
-    if t[i].len == 1:
-      # general except catch all section
-      catch_all_branch = t[i]
-    elif t[i][0].isInfixAs() and isImportedException(t[i][0][1].typ) or
-         isImportedException(t[i][0].typ):
-      imported_branches.add t[i]
-    else:
-      var orExpr: Rope = nil
-      for j in 0..t[i].len - 2:
-        assert(t[i][j].kind == nkType)
-        if orExpr != nil: add(orExpr, "||")
-        appcg(p.module, orExpr,
-              "#isObj($1.exp->m_type, $2)",
-              [exc, genTypeInfo(p.module, t[i][j].typ, t[i][j].info)])
-      lineF(p, cpsStmts, "if ($1) ", [orExpr])
-      startBlock(p)
-      genExceptBranchBody(t[i][^1])
-      endBlock(p)
-
-  if i > 1: addf(p.s(cpsStmts), "else ", [])
-  
-  # reraise the exception if there was no catch all
-  # and none of the handlers matched
-  if not catchAllPresent:
-    if i > 1: lineF(p, cpsStmts, "else ", [])
-    startBlock(p)
-    var finallyBlock = t.lastSon
-    if finallyBlock.kind == nkFinally:
-      #expr(p, finallyBlock.sons[0], d)
-      genStmts(p, finallyBlock.sons[0])
-=======
 
   discard cgsym(p.module, "Exception")
   add(p.nestedTryStmts, t)
@@ -926,7 +857,6 @@
       startBlock(p, "catch ($1*) {$n", getTypeDesc(p.module, t[i][0].typ))
       genExceptBranchBody(t[i][^1])
       endBlock(p)
->>>>>>> d24b6667
 
     else:
       # cpp can't catch multiple types in one statement so we need a label and goto
