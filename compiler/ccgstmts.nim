#
#
#           The Nim Compiler
#        (c) Copyright 2015 Andreas Rumpf
#
#    See the file "copying.txt", included in this
#    distribution, for details about the copyright.
#

# included from cgen.nim

const
  RangeExpandLimit = 256      # do not generate ranges
                              # over 'RangeExpandLimit' elements
  stringCaseThreshold = 8
    # above X strings a hash-switch for strings is generated

proc registerGcRoot(p: BProc, v: PSym) =
  if p.config.selectedGC in {gcMarkAndSweep, gcDestructors, gcV2, gcRefc} and
      containsGarbageCollectedRef(v.loc.t):
    # we register a specialized marked proc here; this has the advantage
    # that it works out of the box for thread local storage then :-)
    let prc = genTraverseProcForGlobal(p.module, v, v.info)
    if sfThread in v.flags:
      appcg(p.module, p.module.initProc.procSec(cpsInit),
        "#nimRegisterThreadLocalMarker($1);$n", [prc])
    else:
      appcg(p.module, p.module.initProc.procSec(cpsInit),
        "#nimRegisterGlobalMarker($1);$n", [prc])

proc isAssignedImmediately(conf: ConfigRef; n: PNode): bool {.inline.} =
  if n.kind == nkEmpty: return false
  if isInvalidReturnType(conf, n.typ):
    # var v = f()
    # is transformed into: var v;  f(addr v)
    # where 'f' **does not** initialize the result!
    return false
  result = true

proc inExceptBlockLen(p: BProc): int =
  for x in p.nestedTryStmts:
    if x.inExcept: result.inc

proc genVarTuple(p: BProc, n: PNode) =
  var tup, field: TLoc
  if n.kind != nkVarTuple: internalError(p.config, n.info, "genVarTuple")
  var L = sonsLen(n)

  # if we have a something that's been captured, use the lowering instead:
  for i in countup(0, L-3):
    if n[i].kind != nkSym:
      genStmts(p, lowerTupleUnpacking(p.module.g.graph, n, p.prc))
      return

  genLineDir(p, n)
  initLocExpr(p, n.sons[L-1], tup)
  var t = tup.t.skipTypes(abstractInst)
  for i in countup(0, L-3):
    let vn = n.sons[i]
    let v = vn.sym
    if sfCompileTime in v.flags: continue
    if sfGlobal in v.flags:
      assignGlobalVar(p, vn)
      genObjectInit(p, cpsInit, v.typ, v.loc, true)
      registerGcRoot(p, v)
    else:
      assignLocalVar(p, vn)
      initLocalVar(p, v, immediateAsgn=isAssignedImmediately(p.config, n[L-1]))
    initLoc(field, locExpr, vn, tup.storage)
    if t.kind == tyTuple:
      field.r = "$1.Field$2" % [rdLoc(tup), rope(i)]
    else:
      if t.n.sons[i].kind != nkSym: internalError(p.config, n.info, "genVarTuple")
      field.r = "$1.$2" % [rdLoc(tup), mangleRecFieldName(p.module, t.n.sons[i].sym, t)]
    putLocIntoDest(p, v.loc, field)

proc genDeref(p: BProc, e: PNode, d: var TLoc; enforceDeref=false)

proc loadInto(p: BProc, le, ri: PNode, a: var TLoc) {.inline.} =
  if ri.kind in nkCallKinds and (ri.sons[0].kind != nkSym or
                                 ri.sons[0].sym.magic == mNone):
    genAsgnCall(p, le, ri, a)
  elif ri.kind in {nkDerefExpr, nkHiddenDeref}:
    # this is a hacky way to fix #1181 (tmissingderef)::
    #
    #  var arr1 = cast[ptr array[4, int8]](addr foo)[]
    #
    # However, fixing this properly really requires modelling 'array' as
    # a 'struct' in C to preserve dereferencing semantics completely. Not
    # worth the effort until version 1.0 is out.
    genDeref(p, ri, a, enforceDeref=true)
  else:
    expr(p, ri, a)

proc startBlock(p: BProc, start: FormatStr = "{$n",
                args: varargs[Rope]): int {.discardable.} =
  lineCg(p, cpsStmts, start, args)
  inc(p.labels)
  result = len(p.blocks)
  setLen(p.blocks, result + 1)
  p.blocks[result].id = p.labels
  p.blocks[result].nestedTryStmts = p.nestedTryStmts.len.int16
  p.blocks[result].nestedExceptStmts = p.inExceptBlockLen.int16

proc assignLabel(b: var TBlock): Rope {.inline.} =
  b.label = "LA" & b.id.rope
  result = b.label

proc blockBody(b: var TBlock): Rope =
  result = b.sections[cpsLocals]
  if b.frameLen > 0:
    result.addf("FR_.len+=$1;$n", [b.frameLen.rope])
  result.add(b.sections[cpsInit])
  result.add(b.sections[cpsStmts])

proc endBlock(p: BProc, blockEnd: Rope) =
  let topBlock = p.blocks.len-1
  # the block is merged into the parent block
  add(p.blocks[topBlock-1].sections[cpsStmts], p.blocks[topBlock].blockBody)
  setLen(p.blocks, topBlock)
  # this is done after the block is popped so $n is
  # properly indented when pretty printing is enabled
  line(p, cpsStmts, blockEnd)

proc endBlock(p: BProc) =
  let topBlock = p.blocks.len - 1
  var blockEnd = if p.blocks[topBlock].label != nil:
      ropecg(p.module, "} $1: ;$n", p.blocks[topBlock].label)
    else:
      ~"}$n"
  let frameLen = p.blocks[topBlock].frameLen
  if frameLen > 0:
    blockEnd.addf("FR_.len-=$1;$n", [frameLen.rope])
  endBlock(p, blockEnd)

proc genSimpleBlock(p: BProc, stmts: PNode) {.inline.} =
  startBlock(p)
  genStmts(p, stmts)
  endBlock(p)

proc exprBlock(p: BProc, n: PNode, d: var TLoc) =
  startBlock(p)
  expr(p, n, d)
  endBlock(p)

template preserveBreakIdx(body: untyped): untyped =
  var oldBreakIdx = p.breakIdx
  body
  p.breakIdx = oldBreakIdx

proc genState(p: BProc, n: PNode) =
  internalAssert p.config, n.len == 1
  let n0 = n[0]
  if n0.kind == nkIntLit:
    let idx = n.sons[0].intVal
    linefmt(p, cpsStmts, "STATE$1: ;$n", idx.rope)
  elif n0.kind == nkStrLit:
    linefmt(p, cpsStmts, "$1: ;$n", n0.strVal.rope)

proc blockLeaveActions(p: BProc, howManyTrys, howManyExcepts: int) =
  # Called by return and break stmts.
  # Deals with issues faced when jumping out of try/except/finally stmts,

  var stack = newSeq[tuple[n: PNode, inExcept: bool]](0)

  for i in countup(1, howManyTrys):
    let tryStmt = p.nestedTryStmts.pop
    if not p.module.compileToCpp or optNoCppExceptions in p.config.globalOptions:
      # Pop safe points generated by try
      if not tryStmt.inExcept:
        linefmt(p, cpsStmts, "#popSafePoint();$n")

    # Pop this try-stmt of the list of nested trys
    # so we don't infinite recurse on it in the next step.
    stack.add(tryStmt)

    # Find finally-stmt for this try-stmt
    # and generate a copy of its sons
    var finallyStmt = lastSon(tryStmt.n)
    if finallyStmt.kind == nkFinally:
      genStmts(p, finallyStmt.sons[0])

  # push old elements again:
  for i in countdown(howManyTrys-1, 0):
    p.nestedTryStmts.add(stack[i])

  if not p.module.compileToCpp or optNoCppExceptions in p.config.globalOptions:
    # Pop exceptions that was handled by the
    # except-blocks we are in
    for i in countdown(howManyExcepts-1, 0):
      linefmt(p, cpsStmts, "#popCurrentException();$n")

proc genGotoState(p: BProc, n: PNode) =
  # we resist the temptation to translate it into duff's device as it later
  # will be translated into computed gotos anyway for GCC at least:
  # switch (x.state) {
  #   case 0: goto STATE0;
  # ...
  var a: TLoc
  initLocExpr(p, n.sons[0], a)
  lineF(p, cpsStmts, "switch ($1) {$n", [rdLoc(a)])
  p.beforeRetNeeded = true
  lineF(p, cpsStmts, "case -1:$n", [])
  blockLeaveActions(p,
    howManyTrys    = p.nestedTryStmts.len,
    howManyExcepts = p.inExceptBlockLen)
  lineF(p, cpsStmts, " goto BeforeRet_;$n", [])
  var statesCounter = lastOrd(p.config, n.sons[0].typ)
  if n.len >= 2 and n[1].kind == nkIntLit:
    statesCounter = n[1].intVal
  let prefix = if n.len == 3 and n[2].kind == nkStrLit: n[2].strVal.rope
               else: rope"STATE"
  for i in 0i64 .. statesCounter:
    lineF(p, cpsStmts, "case $2: goto $1$2;$n", [prefix, rope(i)])
  lineF(p, cpsStmts, "}$n", [])

proc genBreakState(p: BProc, n: PNode, d: var TLoc) =
  var a: TLoc
  initLoc(d, locExpr, n, OnUnknown)

  if n.sons[0].kind == nkClosure:
    initLocExpr(p, n.sons[0].sons[1], a)
    d.r = "(((NI*) $1)[1] < 0)" % [rdLoc(a)]
  else:
    initLocExpr(p, n.sons[0], a)
    # the environment is guaranteed to contain the 'state' field at offset 1:
    d.r = "((((NI*) $1.ClE_0)[1]) < 0)" % [rdLoc(a)]

proc genGotoVar(p: BProc; value: PNode) =
  if value.kind notin {nkCharLit..nkUInt64Lit}:
    localError(p.config, value.info, "'goto' target must be a literal value")
  else:
    lineF(p, cpsStmts, "goto NIMSTATE_$#;$n", [value.intVal.rope])

proc genSingleVar(p: BProc, a: PNode) =
<<<<<<< HEAD
  let v = a.sons[0].sym
=======
  let vn = a.sons[0]
  let v = vn.sym
  if sfCompileTime in v.flags: return
>>>>>>> 66c0f7c3
  if sfGoto in v.flags:
    # translate 'var state {.goto.} = X' into 'goto LX':
    genGotoVar(p, a.sons[2])
    return
  var targetProc = p
  if sfGlobal in v.flags:
    if v.flags * {sfImportc, sfExportc} == {sfImportc} and
        a.sons[2].kind == nkEmpty and
        v.loc.flags * {lfHeader, lfNoDecl} != {}:
      return
    if sfPure in v.flags:
      # v.owner.kind != skModule:
      targetProc = p.module.preInitProc
    assignGlobalVar(targetProc, vn)
    # XXX: be careful here.
    # Global variables should not be zeromem-ed within loops
    # (see bug #20).
    # That's why we are doing the construction inside the preInitProc.
    # genObjectInit relies on the C runtime's guarantees that
    # global variables will be initialized to zero.
    var loc = v.loc

    # When the native TLS is unavailable, a global thread-local variable needs
    # one more layer of indirection in order to access the TLS block.
    # Only do this for complex types that may need a call to `objectInit`
    if sfThread in v.flags and emulatedThreadVars(p.config) and
      isComplexValueType(v.typ):
      initLocExprSingleUse(p.module.preInitProc, vn, loc)
    genObjectInit(p.module.preInitProc, cpsInit, v.typ, loc, true)
    # Alternative construction using default constructor (which may zeromem):
    # if sfImportc notin v.flags: constructLoc(p.module.preInitProc, v.loc)
    if sfExportc in v.flags and p.module.g.generatedHeader != nil:
      genVarPrototype(p.module.g.generatedHeader, vn)
    registerGcRoot(p, v)
  else:
    let value = a.sons[2]
    let imm = isAssignedImmediately(p.config, value)
    if imm and p.module.compileToCpp and p.splitDecls == 0 and
        not containsHiddenPointer(v.typ):
      # C++ really doesn't like things like 'Foo f; f = x' as that invokes a
      # parameterless constructor followed by an assignment operator. So we
      # generate better code here: 'Foo f = x;'
      genLineDir(p, a)
      let decl = localVarDecl(p, vn)
      var tmp: TLoc
      if value.kind in nkCallKinds and value[0].kind == nkSym and
           sfConstructor in value[0].sym.flags:
        var params: Rope
        let typ = skipTypes(value.sons[0].typ, abstractInst)
        assert(typ.kind == tyProc)
        for i in 1..<value.len:
          if params != nil: params.add(~", ")
          assert(sonsLen(typ) == sonsLen(typ.n))
          add(params, genOtherArg(p, value, i, typ))
        if params == nil:
          lineF(p, cpsStmts, "$#;$n", [decl])
        else:
          lineF(p, cpsStmts, "$#($#);$n", [decl, params])
      else:
        initLocExprSingleUse(p, value, tmp)
        lineF(p, cpsStmts, "$# = $#;$n", [decl, tmp.rdLoc])
      return
    assignLocalVar(p, vn)
    initLocalVar(p, v, imm)

  if a.sons[2].kind != nkEmpty:
    genLineDir(targetProc, a)
    loadInto(targetProc, a.sons[0], a.sons[2], v.loc)

proc genClosureVar(p: BProc, a: PNode) =
  var immediateAsgn = a.sons[2].kind != nkEmpty
  if immediateAsgn:
    var v: TLoc
    initLocExpr(p, a.sons[0], v)
    genLineDir(p, a)
    loadInto(p, a.sons[0], a.sons[2], v)

proc genVarStmt(p: BProc, n: PNode) =
  for it in n.sons:
    if it.kind == nkCommentStmt: continue
    if it.kind == nkIdentDefs:
      # can be a lifted var nowadays ...
      if it.sons[0].kind == nkSym:
        genSingleVar(p, it)
      else:
        genClosureVar(p, it)
    else:
      genVarTuple(p, it)

proc genIf(p: BProc, n: PNode, d: var TLoc) =
  #
  #  { if (!expr1) goto L1;
  #   thenPart }
  #  goto LEnd
  #  L1:
  #  { if (!expr2) goto L2;
  #   thenPart2 }
  #  goto LEnd
  #  L2:
  #  { elsePart }
  #  Lend:
  var
    a: TLoc
    lelse: TLabel
  if not isEmptyType(n.typ) and d.k == locNone:
    getTemp(p, n.typ, d)
  genLineDir(p, n)
  let lend = getLabel(p)
  for it in n.sons:
    # bug #4230: avoid false sharing between branches:
    if d.k == locTemp and isEmptyType(n.typ): d.k = locNone
    if it.len == 2:
      startBlock(p)
      initLocExprSingleUse(p, it.sons[0], a)
      lelse = getLabel(p)
      inc(p.labels)
      lineF(p, cpsStmts, "if (!$1) goto $2;$n",
            [rdLoc(a), lelse])
      if p.module.compileToCpp:
        # avoid "jump to label crosses initialization" error:
        add(p.s(cpsStmts), "{")
        expr(p, it.sons[1], d)
        add(p.s(cpsStmts), "}")
      else:
        expr(p, it.sons[1], d)
      endBlock(p)
      if sonsLen(n) > 1:
        lineF(p, cpsStmts, "goto $1;$n", [lend])
      fixLabel(p, lelse)
    elif it.len == 1:
      startBlock(p)
      expr(p, it.sons[0], d)
      endBlock(p)
    else: internalError(p.config, n.info, "genIf()")
  if sonsLen(n) > 1: fixLabel(p, lend)

proc genReturnStmt(p: BProc, t: PNode) =
  if nfPreventCg in t.flags: return
  p.beforeRetNeeded = true
  genLineDir(p, t)
  if (t.sons[0].kind != nkEmpty): genStmts(p, t.sons[0])
  blockLeaveActions(p,
    howManyTrys    = p.nestedTryStmts.len,
    howManyExcepts = p.inExceptBlockLen)
  if (p.finallySafePoints.len > 0):
    # If we're in a finally block, and we came here by exception
    # consume it before we return.
    var safePoint = p.finallySafePoints[p.finallySafePoints.len-1]
    linefmt(p, cpsStmts, "if ($1.status != 0) #popCurrentException();$n", safePoint)
  lineF(p, cpsStmts, "goto BeforeRet_;$n", [])

proc genGotoForCase(p: BProc; caseStmt: PNode) =
  for i in 1 ..< caseStmt.len:
    startBlock(p)
    let it = caseStmt.sons[i]
    for j in 0 .. it.len-2:
      if it.sons[j].kind == nkRange:
        localError(p.config, it.info, "range notation not available for computed goto")
        return
      let val = getOrdValue(it.sons[j])
      lineF(p, cpsStmts, "NIMSTATE_$#:$n", [val.rope])
    genStmts(p, it.lastSon)
    endBlock(p)

proc genComputedGoto(p: BProc; n: PNode) =
  # first pass: Generate array of computed labels:
  var casePos = -1
  var arraySize: int
  for i in 0 ..< n.len:
    let it = n.sons[i]
    if it.kind == nkCaseStmt:
      if lastSon(it).kind != nkOfBranch:
        localError(p.config, it.info,
            "case statement must be exhaustive for computed goto"); return
      casePos = i
      if enumHasHoles(it.sons[0].typ):
        localError(p.config, it.info,
            "case statement cannot work on enums with holes for computed goto"); return
      let aSize = lengthOrd(p.config, it.sons[0].typ)
      if aSize > 10_000:
        localError(p.config, it.info,
            "case statement has too many cases for computed goto"); return
      arraySize = aSize.int
      if firstOrd(p.config, it.sons[0].typ) != 0:
        localError(p.config, it.info,
            "case statement has to start at 0 for computed goto"); return
  if casePos < 0:
    localError(p.config, n.info, "no case statement found for computed goto"); return
  var id = p.labels+1
  inc p.labels, arraySize+1
  let tmp = "TMP$1_" % [id.rope]
  var gotoArray = "static void* $#[$#] = {" % [tmp, arraySize.rope]
  for i in 1..arraySize-1:
    gotoArray.addf("&&TMP$#_, ", [(id+i).rope])
  gotoArray.addf("&&TMP$#_};$n", [(id+arraySize).rope])
  line(p, cpsLocals, gotoArray)

  let topBlock = p.blocks.len-1
  let oldBody = p.blocks[topBlock].sections[cpsStmts]
  p.blocks[topBlock].sections[cpsStmts] = nil

  for j in casePos+1 ..< n.len: genStmts(p, n.sons[j])
  let tailB = p.blocks[topBlock].sections[cpsStmts]

  p.blocks[topBlock].sections[cpsStmts] = nil
  for j in 0 .. casePos-1: genStmts(p, n.sons[j])
  let tailA = p.blocks[topBlock].sections[cpsStmts]

  p.blocks[topBlock].sections[cpsStmts] = oldBody & tailA

  let caseStmt = n.sons[casePos]
  var a: TLoc
  initLocExpr(p, caseStmt.sons[0], a)
  # first goto:
  lineF(p, cpsStmts, "goto *$#[$#];$n", [tmp, a.rdLoc])

  for i in 1 ..< caseStmt.len:
    startBlock(p)
    let it = caseStmt.sons[i]
    for j in 0 .. it.len-2:
      if it.sons[j].kind == nkRange:
        localError(p.config, it.info, "range notation not available for computed goto")
        return
      let val = getOrdValue(it.sons[j])
      lineF(p, cpsStmts, "TMP$#_:$n", [intLiteral(val+id+1)])
    genStmts(p, it.lastSon)
    #for j in casePos+1 ..< n.len: genStmts(p, n.sons[j]) # tailB
    #for j in 0 .. casePos-1: genStmts(p, n.sons[j])  # tailA
    add(p.s(cpsStmts), tailB)
    add(p.s(cpsStmts), tailA)

    var a: TLoc
    initLocExpr(p, caseStmt.sons[0], a)
    lineF(p, cpsStmts, "goto *$#[$#];$n", [tmp, a.rdLoc])
    endBlock(p)

proc genWhileStmt(p: BProc, t: PNode) =
  # we don't generate labels here as for example GCC would produce
  # significantly worse code
  var
    a: TLoc
  assert(sonsLen(t) == 2)
  inc(p.withinLoop)
  genLineDir(p, t)

  preserveBreakIdx:
    p.breakIdx = startBlock(p, "while (1) {$n")
    p.blocks[p.breakIdx].isLoop = true
    initLocExpr(p, t.sons[0], a)
    if (t.sons[0].kind != nkIntLit) or (t.sons[0].intVal == 0):
      let label = assignLabel(p.blocks[p.breakIdx])
      lineF(p, cpsStmts, "if (!$1) goto $2;$n", [rdLoc(a), label])
    var loopBody = t.sons[1]
    if loopBody.stmtsContainPragma(wComputedGoto) and
        hasComputedGoto in CC[p.config.cCompiler].props:
      # for closure support weird loop bodies are generated:
      if loopBody.len == 2 and loopBody.sons[0].kind == nkEmpty:
        loopBody = loopBody.sons[1]
      genComputedGoto(p, loopBody)
    else:
      genStmts(p, loopBody)

    if optProfiler in p.options:
      # invoke at loop body exit:
      linefmt(p, cpsStmts, "#nimProfile();$n")
    endBlock(p)

  dec(p.withinLoop)

proc genBlock(p: BProc, n: PNode, d: var TLoc) =
  # bug #4505: allocate the temp in the outer scope
  # so that it can escape the generated {}:
  if not isEmptyType(n.typ) and d.k == locNone:
    getTemp(p, n.typ, d)
  preserveBreakIdx:
    p.breakIdx = startBlock(p)
    if n.sons[0].kind != nkEmpty:
      # named block?
      assert(n.sons[0].kind == nkSym)
      var sym = n.sons[0].sym
      sym.loc.k = locOther
      sym.position = p.breakIdx+1
    expr(p, n.sons[1], d)
    endBlock(p)

proc genParForStmt(p: BProc, t: PNode) =
  assert(sonsLen(t) == 3)
  inc(p.withinLoop)
  genLineDir(p, t)

  preserveBreakIdx:
    let forLoopVar = t.sons[0].sym
    var rangeA, rangeB: TLoc
    assignLocalVar(p, t.sons[0])
    #initLoc(forLoopVar.loc, locLocalVar, forLoopVar.typ, onStack)
    #discard mangleName(forLoopVar)
    let call = t.sons[1]
    initLocExpr(p, call.sons[1], rangeA)
    initLocExpr(p, call.sons[2], rangeB)

    lineF(p, cpsStmts, "#pragma omp parallel for $4$n" &
                        "for ($1 = $2; $1 <= $3; ++$1)",
                        [forLoopVar.loc.rdLoc,
                        rangeA.rdLoc, rangeB.rdLoc,
                        call.sons[3].getStr.rope])

    p.breakIdx = startBlock(p)
    p.blocks[p.breakIdx].isLoop = true
    genStmts(p, t.sons[2])
    endBlock(p)

  dec(p.withinLoop)

proc genBreakStmt(p: BProc, t: PNode) =
  var idx = p.breakIdx
  if t.sons[0].kind != nkEmpty:
    # named break?
    assert(t.sons[0].kind == nkSym)
    var sym = t.sons[0].sym
    doAssert(sym.loc.k == locOther)
    idx = sym.position-1
  else:
    # an unnamed 'break' can only break a loop after 'transf' pass:
    while idx >= 0 and not p.blocks[idx].isLoop: dec idx
    if idx < 0 or not p.blocks[idx].isLoop:
      internalError(p.config, t.info, "no loop to break")
  let label = assignLabel(p.blocks[idx])
  blockLeaveActions(p,
    p.nestedTryStmts.len - p.blocks[idx].nestedTryStmts,
    p.inExceptBlockLen - p.blocks[idx].nestedExceptStmts)
  genLineDir(p, t)
  lineF(p, cpsStmts, "goto $1;$n", [label])

proc genRaiseStmt(p: BProc, t: PNode) =
  if p.module.compileToCpp:
    discard cgsym(p.module, "popCurrentExceptionEx")
  if p.nestedTryStmts.len > 0 and p.nestedTryStmts[^1].inExcept:
    # if the current try stmt have a finally block,
    # we must execute it before reraising
    var finallyBlock = p.nestedTryStmts[^1].n[^1]
    if finallyBlock.kind == nkFinally:
      genSimpleBlock(p, finallyBlock[0])
  if t[0].kind != nkEmpty:
    var a: TLoc
    initLocExprSingleUse(p, t[0], a)
    var e = rdLoc(a)
    var typ = skipTypes(t[0].typ, abstractPtrs)
    genLineDir(p, t)
    if isImportedException(typ, p.config):
      lineF(p, cpsStmts, "throw $1;$n", [e])
    else:
      lineCg(p, cpsStmts, "#raiseException((#Exception*)$1, $2);$n",
          [e, makeCString(typ.sym.name.s)])
  else:
    genLineDir(p, t)
    # reraise the last exception:
    if p.module.compileToCpp and optNoCppExceptions notin p.config.globalOptions:
      line(p, cpsStmts, ~"throw;$n")
    else:
      linefmt(p, cpsStmts, "#reraiseException();$n")

proc genCaseGenericBranch(p: BProc, b: PNode, e: TLoc,
                          rangeFormat, eqFormat: FormatStr, labl: TLabel) =
  var
    x, y: TLoc
  var length = sonsLen(b)
  for i in countup(0, length - 2):
    if b.sons[i].kind == nkRange:
      initLocExpr(p, b.sons[i].sons[0], x)
      initLocExpr(p, b.sons[i].sons[1], y)
      lineCg(p, cpsStmts, rangeFormat,
           [rdCharLoc(e), rdCharLoc(x), rdCharLoc(y), labl])
    else:
      initLocExpr(p, b.sons[i], x)
      lineCg(p, cpsStmts, eqFormat, [rdCharLoc(e), rdCharLoc(x), labl])

proc genCaseSecondPass(p: BProc, t: PNode, d: var TLoc,
                       labId, until: int): TLabel =
  var lend = getLabel(p)
  for i in 1..until:
    # bug #4230: avoid false sharing between branches:
    if d.k == locTemp and isEmptyType(t.typ): d.k = locNone
    lineF(p, cpsStmts, "LA$1_: ;$n", [rope(labId + i)])
    if t.sons[i].kind == nkOfBranch:
      var length = sonsLen(t.sons[i])
      exprBlock(p, t.sons[i].sons[length - 1], d)
      lineF(p, cpsStmts, "goto $1;$n", [lend])
    else:
      exprBlock(p, t.sons[i].sons[0], d)
  result = lend

proc genIfForCaseUntil(p: BProc, t: PNode, d: var TLoc,
                       rangeFormat, eqFormat: FormatStr,
                       until: int, a: TLoc): TLabel =
  # generate a C-if statement for a Nim case statement
  var labId = p.labels
  for i in 1..until:
    inc(p.labels)
    if t.sons[i].kind == nkOfBranch: # else statement
      genCaseGenericBranch(p, t.sons[i], a, rangeFormat, eqFormat,
                           "LA" & rope(p.labels) & "_")
    else:
      lineF(p, cpsStmts, "goto LA$1_;$n", [rope(p.labels)])
  if until < t.len-1:
    inc(p.labels)
    var gotoTarget = p.labels
    lineF(p, cpsStmts, "goto LA$1_;$n", [rope(gotoTarget)])
    result = genCaseSecondPass(p, t, d, labId, until)
    lineF(p, cpsStmts, "LA$1_: ;$n", [rope(gotoTarget)])
  else:
    result = genCaseSecondPass(p, t, d, labId, until)

proc genCaseGeneric(p: BProc, t: PNode, d: var TLoc,
                    rangeFormat, eqFormat: FormatStr) =
  var a: TLoc
  initLocExpr(p, t.sons[0], a)
  var lend = genIfForCaseUntil(p, t, d, rangeFormat, eqFormat, sonsLen(t)-1, a)
  fixLabel(p, lend)

proc genCaseStringBranch(p: BProc, b: PNode, e: TLoc, labl: TLabel,
                         branches: var openArray[Rope]) =
  var x: TLoc
  var length = sonsLen(b)
  for i in countup(0, length - 2):
    assert(b.sons[i].kind != nkRange)
    initLocExpr(p, b.sons[i], x)
    assert(b.sons[i].kind in {nkStrLit..nkTripleStrLit})
    var j = int(hashString(p.config, b.sons[i].strVal) and high(branches))
    appcg(p.module, branches[j], "if (#eqStrings($1, $2)) goto $3;$n",
         [rdLoc(e), rdLoc(x), labl])

proc genStringCase(p: BProc, t: PNode, d: var TLoc) =
  # count how many constant strings there are in the case:
  var strings = 0
  for i in countup(1, sonsLen(t) - 1):
    if t.sons[i].kind == nkOfBranch: inc(strings, sonsLen(t.sons[i]) - 1)
  if strings > stringCaseThreshold:
    var bitMask = math.nextPowerOfTwo(strings) - 1
    var branches: seq[Rope]
    newSeq(branches, bitMask + 1)
    var a: TLoc
    initLocExpr(p, t.sons[0], a) # fist pass: gnerate ifs+goto:
    var labId = p.labels
    for i in countup(1, sonsLen(t) - 1):
      inc(p.labels)
      if t.sons[i].kind == nkOfBranch:
        genCaseStringBranch(p, t.sons[i], a, "LA" & rope(p.labels) & "_",
                            branches)
      else:
        # else statement: nothing to do yet
        # but we reserved a label, which we use later
        discard
    linefmt(p, cpsStmts, "switch (#hashString($1) & $2) {$n",
            rdLoc(a), rope(bitMask))
    for j in countup(0, high(branches)):
      if branches[j] != nil:
        lineF(p, cpsStmts, "case $1: $n$2break;$n",
             [intLiteral(j), branches[j]])
    lineF(p, cpsStmts, "}$n", []) # else statement:
    if t.sons[sonsLen(t)-1].kind != nkOfBranch:
      lineF(p, cpsStmts, "goto LA$1_;$n", [rope(p.labels)])
    # third pass: generate statements
    var lend = genCaseSecondPass(p, t, d, labId, sonsLen(t)-1)
    fixLabel(p, lend)
  else:
    genCaseGeneric(p, t, d, "", "if (#eqStrings($1, $2)) goto $3;$n")

proc branchHasTooBigRange(b: PNode): bool =
  for i in countup(0, sonsLen(b)-2):
    # last son is block
    if (b.sons[i].kind == nkRange) and
        b.sons[i].sons[1].intVal - b.sons[i].sons[0].intVal > RangeExpandLimit:
      return true

proc ifSwitchSplitPoint(p: BProc, n: PNode): int =
  for i in 1..n.len-1:
    var branch = n[i]
    var stmtBlock = lastSon(branch)
    if stmtBlock.stmtsContainPragma(wLinearScanEnd):
      result = i
    elif hasSwitchRange notin CC[p.config.cCompiler].props:
      if branch.kind == nkOfBranch and branchHasTooBigRange(branch):
        result = i

proc genCaseRange(p: BProc, branch: PNode) =
  var length = branch.len
  for j in 0 .. length-2:
    if branch[j].kind == nkRange:
      if hasSwitchRange in CC[p.config.cCompiler].props:
        lineF(p, cpsStmts, "case $1 ... $2:$n", [
            genLiteral(p, branch[j][0]),
            genLiteral(p, branch[j][1])])
      else:
        var v = copyNode(branch[j][0])
        while v.intVal <= branch[j][1].intVal:
          lineF(p, cpsStmts, "case $1:$n", [genLiteral(p, v)])
          inc(v.intVal)
    else:
      lineF(p, cpsStmts, "case $1:$n", [genLiteral(p, branch[j])])

proc genOrdinalCase(p: BProc, n: PNode, d: var TLoc) =
  # analyse 'case' statement:
  var splitPoint = ifSwitchSplitPoint(p, n)

  # generate if part (might be empty):
  var a: TLoc
  initLocExpr(p, n.sons[0], a)
  var lend = if splitPoint > 0: genIfForCaseUntil(p, n, d,
                    rangeFormat = "if ($1 >= $2 && $1 <= $3) goto $4;$n",
                    eqFormat = "if ($1 == $2) goto $3;$n",
                    splitPoint, a) else: nil

  # generate switch part (might be empty):
  if splitPoint+1 < n.len:
    lineF(p, cpsStmts, "switch ($1) {$n", [rdCharLoc(a)])
    var hasDefault = false
    for i in splitPoint+1 ..< n.len:
      # bug #4230: avoid false sharing between branches:
      if d.k == locTemp and isEmptyType(n.typ): d.k = locNone
      var branch = n[i]
      if branch.kind == nkOfBranch:
        genCaseRange(p, branch)
      else:
        # else part of case statement:
        lineF(p, cpsStmts, "default:$n", [])
        hasDefault = true
      exprBlock(p, branch.lastSon, d)
      lineF(p, cpsStmts, "break;$n", [])
    if (hasAssume in CC[p.config.cCompiler].props) and not hasDefault:
      lineF(p, cpsStmts, "default: __assume(0);$n", [])
    lineF(p, cpsStmts, "}$n", [])
  if lend != nil: fixLabel(p, lend)

proc genCase(p: BProc, t: PNode, d: var TLoc) =
  genLineDir(p, t)
  if not isEmptyType(t.typ) and d.k == locNone:
    getTemp(p, t.typ, d)
  case skipTypes(t.sons[0].typ, abstractVarRange).kind
  of tyString:
    genStringCase(p, t, d)
  of tyFloat..tyFloat128:
    genCaseGeneric(p, t, d, "if ($1 >= $2 && $1 <= $3) goto $4;$n",
                            "if ($1 == $2) goto $3;$n")
  else:
    if t.sons[0].kind == nkSym and sfGoto in t.sons[0].sym.flags:
      genGotoForCase(p, t)
    else:
      genOrdinalCase(p, t, d)

proc genRestoreFrameAfterException(p: BProc) =
  if optStackTrace in p.module.config.options:
    if not p.hasCurFramePointer:
      p.hasCurFramePointer = true
      p.procSec(cpsLocals).add(ropecg(p.module, "\tTFrame* _nimCurFrame;$n", []))
      p.procSec(cpsInit).add(ropecg(p.module, "\t_nimCurFrame = #getFrame();$n", []))
    linefmt(p, cpsStmts, "#setFrame(_nimCurFrame);$n")

proc genTryCpp(p: BProc, t: PNode, d: var TLoc) =
  # code to generate:
  #
  #   try
  #   {
  #      myDiv(4, 9);
  #   } catch (NimExceptionType1&) {
  #      body
  #   } catch (NimExceptionType2&) {
  #      finallyPart()
  #      raise;
  #   }
  #   catch(...) {
  #     general_handler_body
  #   }
  #   finallyPart();

  template genExceptBranchBody(body: PNode) {.dirty.} =
    genRestoreFrameAfterException(p)
    expr(p, body, d)

  if not isEmptyType(t.typ) and d.k == locNone:
    getTemp(p, t.typ, d)
  genLineDir(p, t)
  discard cgsym(p.module, "popCurrentExceptionEx")
  add(p.nestedTryStmts, (t, false))
  startBlock(p, "try {$n")
  expr(p, t[0], d)
  endBlock(p)

  var catchAllPresent = false

  p.nestedTryStmts[^1].inExcept = true
  for i in 1..<t.len:
    if t[i].kind != nkExceptBranch: break

    # bug #4230: avoid false sharing between branches:
    if d.k == locTemp and isEmptyType(t.typ): d.k = locNone

    if t[i].len == 1:
      # general except section:
      catchAllPresent = true
      startBlock(p, "catch (...) {$n")
      genExceptBranchBody(t[i][0])
      endBlock(p)
    else:
      for j in 0..t[i].len-2:
        if t[i][j].isInfixAs():
          let exvar = t[i][j][2] # ex1 in `except ExceptType as ex1:`
          fillLoc(exvar.sym.loc, locTemp, exvar, mangleLocalName(p, exvar.sym), OnUnknown)
          startBlock(p, "catch ($1& $2) {$n", getTypeDesc(p.module, t[i][j][1].typ), rdLoc(exvar.sym.loc))
        else:
          startBlock(p, "catch ($1&) {$n", getTypeDesc(p.module, t[i][j].typ))
        genExceptBranchBody(t[i][^1])  # exception handler body will duplicated for every type
        endBlock(p)

  discard pop(p.nestedTryStmts)

  if not catchAllPresent and t[^1].kind == nkFinally:
    # finally requires catch all presence
    startBlock(p, "catch (...) {$n")
    genSimpleBlock(p, t[^1][0])
    line(p, cpsStmts, ~"throw;$n")
    endBlock(p)

  if t[^1].kind == nkFinally:
    genSimpleBlock(p, t[^1][0])

proc genTry(p: BProc, t: PNode, d: var TLoc) =
  # code to generate:
  #
  # XXX: There should be a standard dispatch algorithm
  # that's used both here and with multi-methods
  #
  #  TSafePoint sp;
  #  pushSafePoint(&sp);
  #  sp.status = setjmp(sp.context);
  #  if (sp.status == 0) {
  #    myDiv(4, 9);
  #    popSafePoint();
  #  } else {
  #    popSafePoint();
  #    /* except DivisionByZero: */
  #    if (sp.status == DivisionByZero) {
  #      printf('Division by Zero\n');
  #      clearException();
  #    } else {
  #      clearException();
  #    }
  #  }
  #  {
  #    /* finally: */
  #    printf('fin!\n');
  #  }
  #  if (exception not cleared)
  #    propagateCurrentException();
  #
  if not isEmptyType(t.typ) and d.k == locNone:
    getTemp(p, t.typ, d)
  p.module.includeHeader("<setjmp.h>")
  genLineDir(p, t)
  var safePoint = getTempName(p.module)
  discard cgsym(p.module, "Exception")
  linefmt(p, cpsLocals, "#TSafePoint $1;$n", safePoint)
  linefmt(p, cpsStmts, "#pushSafePoint(&$1);$n", safePoint)
  if isDefined(p.config, "nimStdSetjmp"):
    linefmt(p, cpsStmts, "$1.status = setjmp($1.context);$n", safePoint)
  elif isDefined(p.config, "nimSigSetjmp"):
    linefmt(p, cpsStmts, "$1.status = sigsetjmp($1.context, 0);$n", safePoint)
  elif isDefined(p.config, "nimRawSetjmp"):
    linefmt(p, cpsStmts, "$1.status = _setjmp($1.context);$n", safePoint)
  else:
    linefmt(p, cpsStmts, "$1.status = setjmp($1.context);$n", safePoint)
  startBlock(p, "if ($1.status == 0) {$n", [safePoint])
  var length = sonsLen(t)
  add(p.nestedTryStmts, (t, false))
  expr(p, t.sons[0], d)
  linefmt(p, cpsStmts, "#popSafePoint();$n")
  endBlock(p)
  startBlock(p, "else {$n")
  linefmt(p, cpsStmts, "#popSafePoint();$n")
  genRestoreFrameAfterException(p)
  p.nestedTryStmts[^1].inExcept = true
  var i = 1
  while (i < length) and (t.sons[i].kind == nkExceptBranch):
    # bug #4230: avoid false sharing between branches:
    if d.k == locTemp and isEmptyType(t.typ): d.k = locNone
    var blen = sonsLen(t.sons[i])
    if blen == 1:
      # general except section:
      if i > 1: lineF(p, cpsStmts, "else", [])
      startBlock(p)
      linefmt(p, cpsStmts, "$1.status = 0;$n", safePoint)
      expr(p, t.sons[i].sons[0], d)
      linefmt(p, cpsStmts, "#popCurrentException();$n")
      endBlock(p)
    else:
      var orExpr: Rope = nil
      for j in countup(0, blen - 2):
        assert(t.sons[i].sons[j].kind == nkType)
        if orExpr != nil: add(orExpr, "||")
        let isObjFormat = if not p.module.compileToCpp:
          "#isObj(#getCurrentException()->Sup.m_type, $1)"
          else: "#isObj(#getCurrentException()->m_type, $1)"
        appcg(p.module, orExpr, isObjFormat,
              [genTypeInfo(p.module, t[i][j].typ, t[i][j].info)])
      if i > 1: line(p, cpsStmts, "else ")
      startBlock(p, "if ($1) {$n", [orExpr])
      linefmt(p, cpsStmts, "$1.status = 0;$n", safePoint)
      expr(p, t.sons[i].sons[blen-1], d)
      linefmt(p, cpsStmts, "#popCurrentException();$n")
      endBlock(p)
    inc(i)
  discard pop(p.nestedTryStmts)
  endBlock(p) # end of else block
  if i < length and t.sons[i].kind == nkFinally:
    p.finallySafePoints.add(safePoint)
    genSimpleBlock(p, t.sons[i].sons[0])
    discard pop(p.finallySafePoints)
  linefmt(p, cpsStmts, "if ($1.status != 0) #reraiseException();$n", safePoint)

proc genAsmOrEmitStmt(p: BProc, t: PNode, isAsmStmt=false): Rope =
  var res = ""
  for it in t.sons:
    case it.kind
    of nkStrLit..nkTripleStrLit:
      res.add(it.strVal)
    of nkSym:
      var sym = it.sym
      if sym.kind in {skProc, skFunc, skIterator, skMethod}:
        var a: TLoc
        initLocExpr(p, it, a)
        res.add($rdLoc(a))
      elif sym.kind == skType:
        res.add($getTypeDesc(p.module, sym.typ))
      else:
        discard getTypeDesc(p.module, skipTypes(sym.typ, abstractPtrs))
        var r = sym.loc.r
        if r == nil:
          # if no name has already been given,
          # it doesn't matter much:
          r = mangleName(p.module, sym)
          sym.loc.r = r       # but be consequent!
        res.add($r)
    of nkTypeOfExpr:
      res.add($getTypeDesc(p.module, it.typ))
    else:
      discard getTypeDesc(p.module, skipTypes(it.typ, abstractPtrs))
      var a: TLoc
      initLocExpr(p, it, a)
      res.add($a.rdLoc)

  if isAsmStmt and hasGnuAsm in CC[p.config.cCompiler].props:
    for x in splitLines(res):
      var j = 0
      while j < x.len and x[j] in {' ', '\t'}: inc(j)
      if j < x.len:
        if x[j] in {'"', ':'}:
          # don't modify the line if already in quotes or
          # some clobber register list:
          add(result, x); add(result, "\L")
        else:
          # ignore empty lines
          add(result, "\"")
          add(result, x)
          add(result, "\\n\"\n")
  else:
    res.add("\L")
    result = res.rope

proc genAsmStmt(p: BProc, t: PNode) =
  assert(t.kind == nkAsmStmt)
  genLineDir(p, t)
  var s = genAsmOrEmitStmt(p, t, isAsmStmt=true)
  # see bug #2362, "top level asm statements" seem to be a mis-feature
  # but even if we don't do this, the example in #2362 cannot possibly
  # work:
  if p.prc == nil:
    # top level asm statement?
    addf(p.module.s[cfsProcHeaders], CC[p.config.cCompiler].asmStmtFrmt, [s])
  else:
    lineF(p, cpsStmts, CC[p.config.cCompiler].asmStmtFrmt, [s])

proc determineSection(n: PNode): TCFileSection =
  result = cfsProcHeaders
  if n.len >= 1 and n.sons[0].kind in {nkStrLit..nkTripleStrLit}:
    let sec = n.sons[0].strVal
    if sec.startsWith("/*TYPESECTION*/"): result = cfsTypes
    elif sec.startsWith("/*VARSECTION*/"): result = cfsVars
    elif sec.startsWith("/*INCLUDESECTION*/"): result = cfsHeaders

proc genEmit(p: BProc, t: PNode) =
  var s = genAsmOrEmitStmt(p, t.sons[1])
  if p.prc == nil:
    # top level emit pragma?
    let section = determineSection(t[1])
    genCLineDir(p.module.s[section], t.info, p.config)
    add(p.module.s[section], s)
  else:
    genLineDir(p, t)
    line(p, cpsStmts, s)

proc genBreakPoint(p: BProc, t: PNode) =
  var name: string
  if optEndb in p.options:
    if t.kind == nkExprColonExpr:
      assert(t.sons[1].kind in {nkStrLit..nkTripleStrLit})
      name = normalize(t.sons[1].strVal)
    else:
      inc(p.module.g.breakPointId)
      name = "bp" & $p.module.g.breakPointId
    genLineDir(p, t)          # BUGFIX
    appcg(p.module, p.module.g.breakpoints,
         "#dbgRegisterBreakpoint($1, (NCSTRING)$2, (NCSTRING)$3);$n", [
        rope(toLinenumber(t.info)), makeCString(toFilename(p.config, t.info)),
        makeCString(name)])

proc genWatchpoint(p: BProc, n: PNode) =
  if optEndb notin p.options: return
  var a: TLoc
  initLocExpr(p, n.sons[1], a)
  let typ = skipTypes(n.sons[1].typ, abstractVarRange)
  lineCg(p, cpsStmts, "#dbgRegisterWatchpoint($1, (NCSTRING)$2, $3);$n",
        [addrLoc(p.config, a), makeCString(renderTree(n.sons[1])),
        genTypeInfo(p.module, typ, n.info)])

proc genPragma(p: BProc, n: PNode) =
  for it in n.sons:
    case whichPragma(it)
    of wEmit: genEmit(p, it)
    of wBreakpoint: genBreakPoint(p, it)
    of wWatchPoint: genWatchpoint(p, it)
    of wInjectStmt:
      var p = newProc(nil, p.module)
      p.options = p.options - {optLineTrace, optStackTrace}
      genStmts(p, it.sons[1])
      p.module.injectStmt = p.s(cpsStmts)
    else: discard

proc fieldDiscriminantCheckNeeded(p: BProc, asgn: PNode): bool =
  if optFieldCheck in p.options:
    var le = asgn.sons[0]
    if le.kind == nkCheckedFieldExpr:
      var field = le.sons[0].sons[1].sym
      result = sfDiscriminant in field.flags
    elif le.kind == nkDotExpr:
      var field = le.sons[1].sym
      result = sfDiscriminant in field.flags

proc genDiscriminantCheck(p: BProc, a, tmp: TLoc, objtype: PType,
                          field: PSym) =
  var t = skipTypes(objtype, abstractVar)
  assert t.kind == tyObject
  discard genTypeInfo(p.module, t, a.lode.info)
  var L = lengthOrd(p.config, field.typ)
  if not containsOrIncl(p.module.declaredThings, field.id):
    appcg(p.module, cfsVars, "extern $1",
          discriminatorTableDecl(p.module, t, field))
  lineCg(p, cpsStmts,
        "#FieldDiscriminantCheck((NI)(NU)($1), (NI)(NU)($2), $3, $4);$n",
        [rdLoc(a), rdLoc(tmp), discriminatorTableName(p.module, t, field),
         intLiteral(L+1)])

proc asgnFieldDiscriminant(p: BProc, e: PNode) =
  var a, tmp: TLoc
  var dotExpr = e.sons[0]
  if dotExpr.kind == nkCheckedFieldExpr: dotExpr = dotExpr.sons[0]
  initLocExpr(p, e.sons[0], a)
  getTemp(p, a.t, tmp)
  expr(p, e.sons[1], tmp)
  genDiscriminantCheck(p, a, tmp, dotExpr.sons[0].typ, dotExpr.sons[1].sym)
  genAssignment(p, a, tmp, {})

proc patchAsgnStmtListExpr(father, orig, n: PNode) =
  case n.kind
  of nkDerefExpr, nkHiddenDeref:
    let asgn = copyNode(orig)
    asgn.add orig[0]
    asgn.add n
    father.add asgn
  of nkStmtList, nkStmtListExpr:
    for x in n:
      patchAsgnStmtListExpr(father, orig, x)
  else:
    father.add n

proc genAsgn(p: BProc, e: PNode, fastAsgn: bool) =
  if e.sons[0].kind == nkSym and sfGoto in e.sons[0].sym.flags:
    genLineDir(p, e)
    genGotoVar(p, e.sons[1])
  elif not fieldDiscriminantCheckNeeded(p, e):
    # this fixes bug #6422 but we really need to change the representation of
    # arrays in the backend...
    let le = e[0]
    let ri = e[1]
    var needsRepair = false
    var it = ri
    while it.kind in {nkStmtList, nkStmtListExpr}:
      it = it.lastSon
      needsRepair = true
    if it.kind in {nkDerefExpr, nkHiddenDeref} and needsRepair:
      var patchedTree = newNodeI(nkStmtList, e.info)
      patchAsgnStmtListExpr(patchedTree, e, ri)
      genStmts(p, patchedTree)
      return
    var a: TLoc
    discard getTypeDesc(p.module, le.typ.skipTypes(skipPtrs))
    if le.kind in {nkDerefExpr, nkHiddenDeref}:
      genDeref(p, le, a, enforceDeref=true)
    else:
      initLocExpr(p, le, a)
    if fastAsgn: incl(a.flags, lfNoDeepCopy)
    assert(a.t != nil)
    genLineDir(p, ri)
    loadInto(p, e.sons[0], ri, a)
  else:
    genLineDir(p, e)
    asgnFieldDiscriminant(p, e)

proc genStmts(p: BProc, t: PNode) =
  var a: TLoc

  let isPush = hintExtendedContext in p.config.notes
  if isPush: pushInfoContext(p.config, t.info)
  expr(p, t, a)
  if isPush: popInfoContext(p.config)
  internalAssert p.config, a.k in {locNone, locTemp, locLocalVar, locExpr}<|MERGE_RESOLUTION|>--- conflicted
+++ resolved
@@ -233,13 +233,8 @@
     lineF(p, cpsStmts, "goto NIMSTATE_$#;$n", [value.intVal.rope])
 
 proc genSingleVar(p: BProc, a: PNode) =
-<<<<<<< HEAD
-  let v = a.sons[0].sym
-=======
   let vn = a.sons[0]
   let v = vn.sym
-  if sfCompileTime in v.flags: return
->>>>>>> 66c0f7c3
   if sfGoto in v.flags:
     # translate 'var state {.goto.} = X' into 'goto LX':
     genGotoVar(p, a.sons[2])
