--- conflicted
+++ resolved
@@ -532,7 +532,6 @@
                            encoder: var PackedEncoder; m: var PackedModule) =
   assert s.kind in routineKinds
   assert isActive(encoder)
-<<<<<<< HEAD
   if s.itemId.module == encoder.thisModule:
     assert not encoder.symMarker.contains(s.itemId.item), "sym already written?"
 
@@ -542,12 +541,6 @@
   when false:
     # wrong idea!
     toPackedGeneratedProcDef(s, encoder, m)
-=======
-  let tid = storeTypeLater(t, encoder, m)
-  let sid = storeSymLater(s, encoder, m)
-  m.attachedOps.add (tid, op, sid)
-  toPackedGeneratedProcDef(s, encoder, m)
->>>>>>> 083ea8f1
 
 proc storeInstantiation*(c: var PackedEncoder; m: var PackedModule; s: PSym; i: PInstantiation) =
   var t = newSeq[PackedItemId](i.concreteTypes.len)
