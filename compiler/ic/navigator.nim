#
#
#           The Nim Compiler
#        (c) Copyright 2021 Andreas Rumpf
#
#    See the file "copying.txt", included in this
#    distribution, for details about the copyright.
#

## Supports the "nim check --ic:on --def --track:FILE,LINE,COL"
## IDE-like features. It uses the set of .rod files to accomplish
## its task. The set must cover a complete Nim project.

import std / sets

from os import nil
from std/private/miscdollars import toLocation

import ".." / [ast, modulegraphs, msgs, options]
import packed_ast, bitabs, ic

type
  NavContext = object
    g: ModuleGraph
    thisModule: int32
    trackPos: PackedLineInfo
    alreadyEmitted: HashSet[string]
    outputSep: char # for easier testing, use short filenames and spaces instead of tabs.

proc isTracked(current, trackPos: PackedLineInfo, tokenLen: int): bool =
  if current.file == trackPos.file and current.line == trackPos.line:
    let col = trackPos.col
    if col >= current.col and col < current.col+tokenLen:
      return true

proc searchLocalSym(c: var NavContext; s: PackedSym; info: PackedLineInfo): bool =
  result = s.name != LitId(0) and
    isTracked(info, c.trackPos, c.g.packed[c.thisModule].fromDisk.strings[s.name].len)

proc searchForeignSym(c: var NavContext; s: ItemId; info: PackedLineInfo): bool =
  let name = c.g.packed[s.module].fromDisk.syms[s.item].name
  result = name != LitId(0) and
    isTracked(info, c.trackPos, c.g.packed[s.module].fromDisk.strings[name].len)

const
  EmptyItemId = ItemId(module: -1'i32, item: -1'i32)

proc search(c: var NavContext; tree: PackedTree): ItemId =
  # We use the linear representation here directly:
  for i in 0..high(tree.nodes):
    case tree.nodes[i].kind
    of nkSym:
      let item = tree.nodes[i].operand
      if searchLocalSym(c, c.g.packed[c.thisModule].fromDisk.syms[item], tree.nodes[i].info):
        return ItemId(module: c.thisModule, item: item)
    of nkModuleRef:
      if tree.nodes[i].info.line == c.trackPos.line and tree.nodes[i].info.file == c.trackPos.file:
        let (n1, n2) = sons2(tree, NodePos i)
        assert n1.kind == nkInt32Lit
        assert n2.kind == nkInt32Lit
        let pId = PackedItemId(module: n1.litId, item: tree.nodes[n2.int].operand)
        let itemId = translateId(pId, c.g.packed, c.thisModule, c.g.config)
        if searchForeignSym(c, itemId, tree.nodes[i].info):
          return itemId
    else: discard
  return EmptyItemId

proc isDecl(tree: PackedTree; n: NodePos): bool =
  # XXX This is not correct yet.
  const declarativeNodes = procDefs + {nkMacroDef, nkTemplateDef,
    nkLetSection, nkVarSection, nkUsingStmt, nkConstSection, nkTypeSection,
    nkIdentDefs, nkEnumTy, nkVarTuple}
  result = n.int >= 0 and tree[n.int].kind in declarativeNodes

proc usage(c: var NavContext; info: PackedLineInfo; isDecl: bool) =
  var m = ""
  var file = c.g.packed[c.thisModule].fromDisk.strings[info.file]
  if c.outputSep == ' ':
    file = os.extractFilename file
  toLocation(m, file, info.line.int, info.col.int + ColOffset)
  if not c.alreadyEmitted.containsOrIncl(m):
    msgWriteln c.g.config, (if isDecl: "def" else: "usage") & c.outputSep & m

proc list(c: var NavContext; tree: PackedTree; sym: ItemId) =
  for i in 0..high(tree.nodes):
    case tree.nodes[i].kind
    of nkSym:
      let item = tree.nodes[i].operand
      if sym.item == item and sym.module == c.thisModule:
        usage(c, tree.nodes[i].info, isDecl(tree, parent(NodePos i)))
    of nkModuleRef:
      let (n1, n2) = sons2(tree, NodePos i)
      assert n1.kind == nkInt32Lit
      assert n2.kind == nkInt32Lit
      let pId = PackedItemId(module: n1.litId, item: tree.nodes[n2.int].operand)
      let itemId = translateId(pId, c.g.packed, c.thisModule, c.g.config)
      if itemId.item == sym.item and sym.module == itemId.module:
        usage(c, tree.nodes[i].info, isDecl(tree, parent(NodePos i)))
    else: discard

proc nav(g: ModuleGraph) =
  # translate the track position to a packed position:
  let unpacked = g.config.m.trackPos
  let mid = unpacked.fileIndex
<<<<<<< HEAD
  let fileId = g.packed[int32 mid].fromDisk.strings.getKeyId(toFullPath(g.config, mid))
=======
  let pm = g.packed[int32 mid]
  let filepath = toFullPath(g.config, mid)

  if pm.status == undefined:
    globalError(g.config, "cannot find file '$1'", [filepath])
    return

  let fileId = pm.fromDisk.sh.strings.getKeyId(filepath)
>>>>>>> 8f99eda2

  if fileId == LitId(0):
    internalError(g.config, unpacked, "cannot find a valid file ID")
    return

  var c = NavContext(
    g: g,
    thisModule: int32 mid,
    trackPos: PackedLineInfo(line: unpacked.line, col: unpacked.col, file: fileId),
    outputSep: if isDefined(g.config, "nimIcNavigatorTests"): ' ' else: '\t'
  )
  var symId = search(c, g.packed[int32 mid].fromDisk.topLevel)
  if symId == EmptyItemId:
    symId = search(c, g.packed[int32 mid].fromDisk.bodies)

  if symId == EmptyItemId:
    localError(g.config, unpacked, "no symbol at this position")
    return

  for i in 0..high(g.packed):
    # case statement here to enforce exhaustive checks.
    case g.packed[i].status
    of undefined:
      discard "nothing to do"
    of loading:
      assert false, "cannot check integrity: Module still loading"
    of stored, storing, outdated, loaded:
      c.thisModule = int32 i
      list(c, g.packed[i].fromDisk.topLevel, symId)
      list(c, g.packed[i].fromDisk.bodies, symId)

proc navDefinition*(g: ModuleGraph) = nav(g)
proc navUsages*(g: ModuleGraph) = nav(g)
proc navDefusages*(g: ModuleGraph) = nav(g)

proc writeRodFiles*(g: ModuleGraph) =
  for i in 0..high(g.packed):
    case g.packed[i].status
    of undefined, loading, stored, loaded:
      discard "nothing to do"
    of storing, outdated:
      closeRodFile(g, g.packed[i].module)<|MERGE_RESOLUTION|>--- conflicted
+++ resolved
@@ -102,9 +102,6 @@
   # translate the track position to a packed position:
   let unpacked = g.config.m.trackPos
   let mid = unpacked.fileIndex
-<<<<<<< HEAD
-  let fileId = g.packed[int32 mid].fromDisk.strings.getKeyId(toFullPath(g.config, mid))
-=======
   let pm = g.packed[int32 mid]
   let filepath = toFullPath(g.config, mid)
 
@@ -113,7 +110,6 @@
     return
 
   let fileId = pm.fromDisk.sh.strings.getKeyId(filepath)
->>>>>>> 8f99eda2
 
   if fileId == LitId(0):
     internalError(g.config, unpacked, "cannot find a valid file ID")
