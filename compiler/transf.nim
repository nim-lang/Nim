#
#
#           The Nim Compiler
#        (c) Copyright 2015 Andreas Rumpf
#
#    See the file "copying.txt", included in this
#    distribution, for details about the copyright.
#

# This module implements the transformator. It transforms the syntax tree
# to ease the work of the code generators. Does some transformations:
#
# * inlines iterators
# * inlines constants
# * performs constant folding
# * converts "continue" to "break"; disambiguates "break"
# * introduces method dispatchers
# * performs lambda lifting for closure support
# * transforms 'defer' into a 'try finally' statement

import
  options, ast, astalgo, trees, msgs,
  idents, renderer, types, semfold, magicsys,
  lowerings, liftlocals,
  modulegraphs, lineinfos, ic / ic

<<<<<<< HEAD
type
  TransformBodyFlag* = enum
    dontUseCache, useCache

#proc transformBody*(g: ModuleGraph; idgen: IdGenerator; prc: PSym; flag: TransformBodyFlag): PNode
=======
when defined(nimPreviewSlimSystem):
  import std/assertions

proc transformBody*(g: ModuleGraph; idgen: IdGenerator, prc: PSym, cache: bool): PNode
>>>>>>> eae29e8e

import closureiters, lambdalifting

type
  PTransCon = ref object # part of TContext; stackable
    mapping: TIdNodeTable     # mapping from symbols to nodes
    owner: PSym               # current owner
    forStmt: PNode            # current for stmt
    forLoopBody: PNode   # transformed for loop body
    yieldStmts: int           # we count the number of yield statements,
                              # because we need to introduce new variables
                              # if we encounter the 2nd yield statement
    next: PTransCon           # for stacking

  PTransf = ref object
    module: PSym
    transCon: PTransCon      # top of a TransCon stack
    inlining: int            # > 0 if we are in inlining context (copy vars)
    nestedProcs: int         # > 0 if we are in a nested proc
    contSyms, breakSyms: seq[PSym]  # to transform 'continue' and 'break'
    deferDetected, tooEarly: bool
    graph: ModuleGraph
    idgen: IdGenerator

proc newTransNode(a: PNode): PNode {.inline.} =
  result = shallowCopy(a)

proc newTransNode(kind: TNodeKind, info: TLineInfo,
                  sons: int): PNode {.inline.} =
  var x = newNodeI(kind, info)
  newSeq(x.sons, sons)
  result = x

proc newTransNode(kind: TNodeKind, n: PNode,
                  sons: int): PNode {.inline.} =
  var x = newNodeIT(kind, n.info, n.typ)
  newSeq(x.sons, sons)
  x.typ = n.typ
#  x.flags = n.flags
  result = x

proc newTransCon(owner: PSym): PTransCon =
  assert owner != nil
  new(result)
  initIdNodeTable(result.mapping)
  result.owner = owner

proc pushTransCon(c: PTransf, t: PTransCon) =
  t.next = c.transCon
  c.transCon = t

proc popTransCon(c: PTransf) =
  if (c.transCon == nil): internalError(c.graph.config, "popTransCon")
  c.transCon = c.transCon.next

proc getCurrOwner(c: PTransf): PSym =
  if c.transCon != nil: result = c.transCon.owner
  else: result = c.module

proc newTemp(c: PTransf, typ: PType, info: TLineInfo): PNode =
  let r = newSym(skTemp, getIdent(c.graph.cache, genPrefix), nextSymId(c.idgen), getCurrOwner(c), info)
  r.typ = typ #skipTypes(typ, {tyGenericInst, tyAlias, tySink})
  incl(r.flags, sfFromGeneric)
  let owner = getCurrOwner(c)
  if owner.isIterator and not c.tooEarly:
    result = freshVarForClosureIter(c.graph, r, c.idgen, owner)
  else:
    result = newSymNode(r)

proc transform(c: PTransf, n: PNode): PNode

proc transformSons(c: PTransf, n: PNode): PNode =
  result = newTransNode(n)
  for i in 0..<n.len:
    result[i] = transform(c, n[i])

proc newAsgnStmt(c: PTransf, kind: TNodeKind, le: PNode, ri: PNode): PNode =
  result = newTransNode(kind, ri.info, 2)
  result[0] = le
  result[1] = ri

proc transformSymAux(c: PTransf, n: PNode): PNode =
  let s = n.sym
  if s.typ != nil and s.typ.callConv == ccClosure:
    #if s.kind in routineKinds:
    #  discard transformBody(c.graph, c.idgen, s, useCache)
    if s.kind == skIterator:
      if c.tooEarly: return n
      else: return liftIterSym(c.graph, n, c.idgen, getCurrOwner(c))
    elif s.kind in {skProc, skFunc, skConverter, skMethod} and not c.tooEarly:
      # top level .closure procs are still somewhat supported for 'Nake':
      return makeClosure(c.graph, c.idgen, s, nil, n.info)
  #elif n.sym.kind in {skVar, skLet} and n.sym.typ.callConv == ccClosure:
  #  echo n.info, " come heer for ", c.tooEarly
  #  if not c.tooEarly:
  var b: PNode
  var tc = c.transCon
  if sfBorrow in s.flags and s.kind in routineKinds:
    # simply exchange the symbol:
    var s = s
    while true:
      # Skips over all borrowed procs getting the last proc symbol without an implementation
      let body = getBody(c.graph, s)
      if body.kind == nkSym and sfBorrow in body.sym.flags and getBody(c.graph, body.sym).kind == nkSym:
        s = body.sym
      else:
        break
    b = getBody(c.graph, s)
    if b.kind != nkSym: internalError(c.graph.config, n.info, "wrong AST for borrowed symbol")
    b = newSymNode(b.sym, n.info)
  elif c.inlining > 0:
    # see bug #13596: we use ref-based equality in the DFA for destruction
    # injections so we need to ensure unique nodes after iterator inlining
    # which can lead to duplicated for loop bodies! Consider:
    #[
      while remaining > 0:
        if ending == nil:
          yield ms
          break
        ...
        yield ms
    ]#
    b = newSymNode(n.sym, n.info)
  else:
    b = n
  while tc != nil:
    result = idNodeTableGet(tc.mapping, b.sym)
    if result != nil:
      # this slightly convoluted way ensures the line info stays correct:
      if result.kind == nkSym:
        result = copyNode(result)
        result.info = n.info
      return
    tc = tc.next
  result = b

proc transformSym(c: PTransf, n: PNode): PNode =
  result = transformSymAux(c, n)

proc freshVar(c: PTransf; v: PSym): PNode =
  let owner = getCurrOwner(c)
  if owner.isIterator and not c.tooEarly:
    result = freshVarForClosureIter(c.graph, v, c.idgen, owner)
  else:
    var newVar = copySym(v, nextSymId(c.idgen))
    incl(newVar.flags, sfFromGeneric)
    newVar.owner = owner
    result = newSymNode(newVar)

proc transformVarSection(c: PTransf, v: PNode): PNode =
  result = newTransNode(v)
  for i in 0..<v.len:
    var it = v[i]
    if it.kind == nkCommentStmt:
      result[i] = it
    elif it.kind == nkIdentDefs:
      if it[0].kind == nkSym:
        internalAssert(c.graph.config, it.len == 3)
        let x = freshVar(c, it[0].sym)
        idNodeTablePut(c.transCon.mapping, it[0].sym, x)
        var defs = newTransNode(nkIdentDefs, it.info, 3)
        if importantComments(c.graph.config):
          # keep documentation information:
          defs.comment = it.comment
        defs[0] = x
        defs[1] = it[1]
        defs[2] = transform(c, it[2])
        if x.kind == nkSym: x.sym.ast = defs[2]
        result[i] = defs
      else:
        # has been transformed into 'param.x' for closure iterators, so just
        # transform it:
        result[i] = transform(c, it)
    else:
      if it.kind != nkVarTuple:
        internalError(c.graph.config, it.info, "transformVarSection: not nkVarTuple")
      var defs = newTransNode(it.kind, it.info, it.len)
      for j in 0..<it.len-2:
        if it[j].kind == nkSym:
          let x = freshVar(c, it[j].sym)
          idNodeTablePut(c.transCon.mapping, it[j].sym, x)
          defs[j] = x
        else:
          defs[j] = transform(c, it[j])
      assert(it[^2].kind == nkEmpty)
      defs[^2] = newNodeI(nkEmpty, it.info)
      defs[^1] = transform(c, it[^1])
      result[i] = defs

proc transformConstSection(c: PTransf, v: PNode): PNode =
  result = v
  when false:
    result = newTransNode(v)
    for i in 0..<v.len:
      var it = v[i]
      if it.kind == nkCommentStmt:
        result[i] = it
      else:
        if it.kind != nkConstDef: internalError(c.graph.config, it.info, "transformConstSection")
        if it[0].kind != nkSym:
          debug it[0]
          internalError(c.graph.config, it.info, "transformConstSection")

        result[i] = it

proc hasContinue(n: PNode): bool =
  case n.kind
  of nkEmpty..nkNilLit, nkForStmt, nkParForStmt, nkWhileStmt: discard
  of nkContinueStmt: result = true
  else:
    for i in 0..<n.len:
      if hasContinue(n[i]): return true

proc newLabel(c: PTransf, n: PNode): PSym =
  result = newSym(skLabel, nil, nextSymId(c.idgen), getCurrOwner(c), n.info)
  result.name = getIdent(c.graph.cache, genPrefix)

proc transformBlock(c: PTransf, n: PNode): PNode =
  var labl: PSym
  if c.inlining > 0:
    labl = newLabel(c, n[0])
    idNodeTablePut(c.transCon.mapping, n[0].sym, newSymNode(labl))
  else:
    labl =
      if n[0].kind != nkEmpty:
        n[0].sym  # already named block? -> Push symbol on the stack
      else:
        newLabel(c, n)
  c.breakSyms.add(labl)
  result = transformSons(c, n)
  discard c.breakSyms.pop
  result[0] = newSymNode(labl)

proc transformLoopBody(c: PTransf, n: PNode): PNode =
  # What if it contains "continue" and "break"? "break" needs
  # an explicit label too, but not the same!

  # We fix this here by making every 'break' belong to its enclosing loop
  # and changing all breaks that belong to a 'block' by annotating it with
  # a label (if it hasn't one already).
  if hasContinue(n):
    let labl = newLabel(c, n)
    c.contSyms.add(labl)

    result = newTransNode(nkBlockStmt, n.info, 2)
    result[0] = newSymNode(labl)
    result[1] = transform(c, n)
    discard c.contSyms.pop()
  else:
    result = transform(c, n)

proc transformWhile(c: PTransf; n: PNode): PNode =
  if c.inlining > 0:
    result = transformSons(c, n)
  else:
    let labl = newLabel(c, n)
    c.breakSyms.add(labl)
    result = newTransNode(nkBlockStmt, n.info, 2)
    result[0] = newSymNode(labl)

    var body = newTransNode(n)
    for i in 0..<n.len-1:
      body[i] = transform(c, n[i])
    body[^1] = transformLoopBody(c, n[^1])
    result[1] = body
    discard c.breakSyms.pop

proc transformBreak(c: PTransf, n: PNode): PNode =
  result = transformSons(c, n)
  if n[0].kind == nkEmpty and c.breakSyms.len > 0:
    let labl = c.breakSyms[c.breakSyms.high]
    result[0] = newSymNode(labl)

proc introduceNewLocalVars(c: PTransf, n: PNode): PNode =
  case n.kind
  of nkSym:
    result = transformSym(c, n)
  of nkEmpty..pred(nkSym), succ(nkSym)..nkNilLit:
    # nothing to be done for leaves:
    result = n
  of nkVarSection, nkLetSection:
    result = transformVarSection(c, n)
  of nkClosure:
    # it can happen that for-loop-inlining produced a fresh
    # set of variables, including some computed environment
    # (bug #2604). We need to patch this environment here too:
    let a = n[1]
    if a.kind == nkSym:
      n[1] = transformSymAux(c, a)
    return n
  else:
    result = newTransNode(n)
    for i in 0..<n.len:
      result[i] = introduceNewLocalVars(c, n[i])

proc transformAsgn(c: PTransf, n: PNode): PNode =
  let rhs = n[1]

  if rhs.kind != nkTupleConstr:
    return transformSons(c, n)

  # Unpack the tuple assignment into N temporary variables and then pack them
  # into a tuple: this allows us to get the correct results even when the rhs
  # depends on the value of the lhs
  let letSection = newTransNode(nkLetSection, n.info, rhs.len)
  let newTupleConstr = newTransNode(nkTupleConstr, n.info, rhs.len)
  for i, field in rhs:
    let val = if field.kind == nkExprColonExpr: field[1] else: field
    let def = newTransNode(nkIdentDefs, field.info, 3)
    def[0] = newTemp(c, val.typ, field.info)
    def[1] = newNodeI(nkEmpty, field.info)
    def[2] = transform(c, val)
    letSection[i] = def
    # NOTE: We assume the constructor fields are in the correct order for the
    # given tuple type
    newTupleConstr[i] = def[0]

  newTupleConstr.typ = rhs.typ

  let asgnNode = newTransNode(nkAsgn, n.info, 2)
  asgnNode[0] = transform(c, n[0])
  asgnNode[1] = newTupleConstr

  result = newTransNode(nkStmtList, n.info, 2)
  result[0] = letSection
  result[1] = asgnNode

proc transformYield(c: PTransf, n: PNode): PNode =
  proc asgnTo(lhs: PNode, rhs: PNode): PNode =
    # Choose the right assignment instruction according to the given ``lhs``
    # node since it may not be a nkSym (a stack-allocated skForVar) but a
    # nkDotExpr (a heap-allocated slot into the envP block)
    case lhs.kind
    of nkSym:
      internalAssert c.graph.config, lhs.sym.kind == skForVar
      result = newAsgnStmt(c, nkFastAsgn, lhs, rhs)
    of nkDotExpr:
      result = newAsgnStmt(c, nkAsgn, lhs, rhs)
    else:
      internalAssert c.graph.config, false
  result = newTransNode(nkStmtList, n.info, 0)
  var e = n[0]
  # c.transCon.forStmt.len == 3 means that there is one for loop variable
  # and thus no tuple unpacking:
  if e.typ.isNil: return result # can happen in nimsuggest for unknown reasons
  if c.transCon.forStmt.len != 3:
    e = skipConv(e)
    if e.kind == nkTupleConstr:
      for i in 0..<e.len:
        var v = e[i]
        if v.kind == nkExprColonExpr: v = v[1]
        if c.transCon.forStmt[i].kind == nkVarTuple:
          for j in 0..<c.transCon.forStmt[i].len-1:
            let lhs = c.transCon.forStmt[i][j]
            let rhs = transform(c, newTupleAccess(c.graph, v, j))
            result.add(asgnTo(lhs, rhs))
        else:
          let lhs = c.transCon.forStmt[i]
          let rhs = transform(c, v)
          result.add(asgnTo(lhs, rhs))
    elif e.kind notin {nkAddr, nkHiddenAddr}: # no need to generate temp for address operation
      # TODO do not use temp for nodes which cannot have side-effects
      var tmp = newTemp(c, e.typ, e.info)
      let v = newNodeI(nkVarSection, e.info)
      v.addVar(tmp, e)

      result.add transform(c, v)

      for i in 0..<c.transCon.forStmt.len - 2:
        let lhs = c.transCon.forStmt[i]
        let rhs = transform(c, newTupleAccess(c.graph, tmp, i))
        result.add(asgnTo(lhs, rhs))
    else:
      for i in 0..<c.transCon.forStmt.len - 2:
        let lhs = c.transCon.forStmt[i]
        let rhs = transform(c, newTupleAccess(c.graph, e, i))
        result.add(asgnTo(lhs, rhs))
  else:
    if c.transCon.forStmt[0].kind == nkVarTuple:
      var notLiteralTuple = false # we don't generate temp for tuples with const value: (1, 2, 3)
      let ev = e.skipConv
      if ev.kind == nkTupleConstr:
        for i in ev:
          if not isConstExpr(i):
            notLiteralTuple = true
            break
      else:
        notLiteralTuple = true

      if e.kind notin {nkAddr, nkHiddenAddr} and notLiteralTuple:
        # TODO do not use temp for nodes which cannot have side-effects
        var tmp = newTemp(c, e.typ, e.info)
        let v = newNodeI(nkVarSection, e.info)
        v.addVar(tmp, e)

        result.add transform(c, v)
        for i in 0..<c.transCon.forStmt[0].len-1:
          let lhs = c.transCon.forStmt[0][i]
          let rhs = transform(c, newTupleAccess(c.graph, tmp, i))
          result.add(asgnTo(lhs, rhs))
      else:
        for i in 0..<c.transCon.forStmt[0].len-1:
          let lhs = c.transCon.forStmt[0][i]
          let rhs = transform(c, newTupleAccess(c.graph, e, i))
          result.add(asgnTo(lhs, rhs))
    else:
      let lhs = c.transCon.forStmt[0]
      let rhs = transform(c, e)
      result.add(asgnTo(lhs, rhs))

  inc(c.transCon.yieldStmts)
  if c.transCon.yieldStmts <= 1:
    # common case
    result.add(c.transCon.forLoopBody)
  else:
    # we need to introduce new local variables:
    result.add(introduceNewLocalVars(c, c.transCon.forLoopBody))

  for idx in 0 ..< result.len:
    var changeNode = result[idx]
    changeNode.info = c.transCon.forStmt.info
    for i, child in changeNode:
      child.info = changeNode.info

proc transformAddrDeref(c: PTransf, n: PNode, a, b: TNodeKind): PNode =
  result = transformSons(c, n)
  if c.graph.config.backend == backendCpp or sfCompileToCpp in c.module.flags: return
  var n = result
  case n[0].kind
  of nkObjUpConv, nkObjDownConv, nkChckRange, nkChckRangeF, nkChckRange64:
    var m = n[0][0]
    if m.kind == a or m.kind == b:
      # addr ( nkConv ( deref ( x ) ) ) --> nkConv(x)
      n[0][0] = m[0]
      result = n[0]
      if n.typ.skipTypes(abstractVar).kind != tyOpenArray:
        result.typ = n.typ
      elif n.typ.skipTypes(abstractInst).kind in {tyVar}:
        result.typ = toVar(result.typ, n.typ.skipTypes(abstractInst).kind, c.idgen)
  of nkHiddenStdConv, nkHiddenSubConv, nkConv:
    var m = n[0][1]
    if m.kind == a or m.kind == b:
      # addr ( nkConv ( deref ( x ) ) ) --> nkConv(x)
      n[0][1] = m[0]
      result = n[0]
      if n.typ.skipTypes(abstractVar).kind != tyOpenArray:
        result.typ = n.typ
      elif n.typ.skipTypes(abstractInst).kind in {tyVar}:
        result.typ = toVar(result.typ, n.typ.skipTypes(abstractInst).kind, c.idgen)
  else:
    if n[0].kind == a or n[0].kind == b:
      # addr ( deref ( x )) --> x
      result = n[0][0]
      if n.typ.skipTypes(abstractVar).kind != tyOpenArray:
        result.typ = n.typ

proc generateThunk(c: PTransf; prc: PNode, dest: PType): PNode =
  ## Converts 'prc' into '(thunk, nil)' so that it's compatible with
  ## a closure.

  # we cannot generate a proper thunk here for GC-safety reasons
  # (see internal documentation):
  if c.graph.config.backend == backendJs: return prc
  result = newNodeIT(nkClosure, prc.info, dest)
  var conv = newNodeIT(nkHiddenSubConv, prc.info, dest)
  conv.add(newNodeI(nkEmpty, prc.info))
  conv.add(prc)
  if prc.kind == nkClosure:
    internalError(c.graph.config, prc.info, "closure to closure created")
  result.add(conv)
  result.add(newNodeIT(nkNilLit, prc.info, getSysType(c.graph, prc.info, tyNil)))

proc transformConv(c: PTransf, n: PNode): PNode =
  # numeric types need range checks:
  var dest = skipTypes(n.typ, abstractVarRange)
  var source = skipTypes(n[1].typ, abstractVarRange)
  case dest.kind
  of tyInt..tyInt64, tyEnum, tyChar, tyUInt8..tyUInt32:
    # we don't include uint and uint64 here as these are no ordinal types ;-)
    if not isOrdinalType(source):
      # float -> int conversions. ugh.
      result = transformSons(c, n)
    elif firstOrd(c.graph.config, n.typ) <= firstOrd(c.graph.config, n[1].typ) and
        lastOrd(c.graph.config, n[1].typ) <= lastOrd(c.graph.config, n.typ):
      # BUGFIX: simply leave n as it is; we need a nkConv node,
      # but no range check:
      result = transformSons(c, n)
    else:
      # generate a range check:
      if dest.kind == tyInt64 or source.kind == tyInt64:
        result = newTransNode(nkChckRange64, n, 3)
      else:
        result = newTransNode(nkChckRange, n, 3)
      dest = skipTypes(n.typ, abstractVar)
      result[0] = transform(c, n[1])
      result[1] = newIntTypeNode(firstOrd(c.graph.config, dest), dest)
      result[2] = newIntTypeNode(lastOrd(c.graph.config, dest), dest)
  of tyFloat..tyFloat128:
    # XXX int64 -> float conversion?
    if skipTypes(n.typ, abstractVar).kind == tyRange:
      result = newTransNode(nkChckRangeF, n, 3)
      dest = skipTypes(n.typ, abstractVar)
      result[0] = transform(c, n[1])
      result[1] = copyTree(dest.n[0])
      result[2] = copyTree(dest.n[1])
    else:
      result = transformSons(c, n)
  of tyOpenArray, tyVarargs:
    result = transform(c, n[1])
    #result = transformSons(c, n)
    result.typ = takeType(n.typ, n[1].typ, c.graph, c.idgen)
    #echo n.info, " came here and produced ", typeToString(result.typ),
    #   " from ", typeToString(n.typ), " and ", typeToString(n[1].typ)
  of tyCstring:
    if source.kind == tyString:
      result = newTransNode(nkStringToCString, n, 1)
      result[0] = transform(c, n[1])
    else:
      result = transformSons(c, n)
  of tyString:
    if source.kind == tyCstring:
      result = newTransNode(nkCStringToString, n, 1)
      result[0] = transform(c, n[1])
    else:
      result = transformSons(c, n)
  of tyRef, tyPtr:
    dest = skipTypes(dest, abstractPtrs)
    source = skipTypes(source, abstractPtrs)
    if source.kind == tyObject:
      var diff = inheritanceDiff(dest, source)
      if diff < 0:
        result = newTransNode(nkObjUpConv, n, 1)
        result[0] = transform(c, n[1])
      elif diff > 0 and diff != high(int):
        result = newTransNode(nkObjDownConv, n, 1)
        result[0] = transform(c, n[1])
      else:
        result = transform(c, n[1])
        result.typ = n.typ
    else:
      result = transformSons(c, n)
  of tyObject:
    var diff = inheritanceDiff(dest, source)
    if diff < 0:
      result = newTransNode(nkObjUpConv, n, 1)
      result[0] = transform(c, n[1])
    elif diff > 0 and diff != high(int):
      result = newTransNode(nkObjDownConv, n, 1)
      result[0] = transform(c, n[1])
    else:
      result = transform(c, n[1])
      result.typ = n.typ
  of tyGenericParam, tyOrdinal:
    result = transform(c, n[1])
    # happens sometimes for generated assignments, etc.
  of tyProc:
    result = transformSons(c, n)
    if dest.callConv == ccClosure and source.callConv == ccNimCall:
      result = generateThunk(c, result[1], dest)
  else:
    result = transformSons(c, n)

type
  TPutArgInto = enum
    paDirectMapping, paFastAsgn, paFastAsgnTakeTypeFromArg
    paVarAsgn, paComplexOpenarray

proc putArgInto(arg: PNode, formal: PType): TPutArgInto =
  # This analyses how to treat the mapping "formal <-> arg" in an
  # inline context.
  if formal.kind == tyTypeDesc: return paDirectMapping
  if skipTypes(formal, abstractInst).kind in {tyOpenArray, tyVarargs}:
    case arg.kind
    of nkStmtListExpr:
      return paComplexOpenarray
    of nkBracket:
      return paFastAsgnTakeTypeFromArg
    else:
      # XXX incorrect, causes #13417 when `arg` has side effects.
      return paDirectMapping
  case arg.kind
  of nkEmpty..nkNilLit:
    result = paDirectMapping
  of nkDotExpr, nkDerefExpr, nkHiddenDeref, nkAddr, nkHiddenAddr:
    result = putArgInto(arg[0], formal)
  of nkCurly, nkBracket:
    for i in 0..<arg.len:
      if putArgInto(arg[i], formal) != paDirectMapping:
        return paFastAsgn
    result = paDirectMapping
  of nkPar, nkTupleConstr, nkObjConstr:
    for i in 0..<arg.len:
      let a = if arg[i].kind == nkExprColonExpr: arg[i][1]
              else: arg[0]
      if putArgInto(a, formal) != paDirectMapping:
        return paFastAsgn
    result = paDirectMapping
  else:
    if skipTypes(formal, abstractInst).kind in {tyVar, tyLent}: result = paVarAsgn
    else: result = paFastAsgn

proc findWrongOwners(c: PTransf, n: PNode) =
  if n.kind == nkVarSection:
    let x = n[0][0]
    if x.kind == nkSym and x.sym.owner != getCurrOwner(c):
      internalError(c.graph.config, x.info, "bah " & x.sym.name.s & " " &
        x.sym.owner.name.s & " " & getCurrOwner(c).name.s)
  else:
    for i in 0..<n.safeLen: findWrongOwners(c, n[i])

proc isSimpleIteratorVar(c: PTransf; iter: PSym): bool =
  proc rec(n: PNode; owner: PSym; dangerousYields: var int) =
    case n.kind
    of nkEmpty..nkNilLit: discard
    of nkYieldStmt:
      if n[0].kind == nkSym and n[0].sym.owner == owner:
        discard "good: yield a single variable that we own"
      else:
        inc dangerousYields
    else:
      for c in n: rec(c, owner, dangerousYields)

  var dangerousYields = 0
  rec(getBody(c.graph, iter), iter, dangerousYields)
  result = dangerousYields == 0

template destructor(t: PType): PSym = getAttachedOp(c.graph, t, attachedDestructor)

proc transformFor(c: PTransf, n: PNode): PNode =
  # generate access statements for the parameters (unless they are constant)
  # put mapping from formal parameters to actual parameters
  if n.kind != nkForStmt: internalError(c.graph.config, n.info, "transformFor")

  var call = n[^2]

  let labl = newLabel(c, n)
  result = newTransNode(nkBlockStmt, n.info, 2)
  result[0] = newSymNode(labl)
  if call.typ.isNil:
    # see bug #3051
    result[1] = newNode(nkEmpty)
    return result
  c.breakSyms.add(labl)
  if call.kind notin nkCallKinds or call[0].kind != nkSym or
      call[0].typ.skipTypes(abstractInst).callConv == ccClosure:
    result[1] = n
    result[1][^1] = transformLoopBody(c, n[^1])
    result[1][^2] = transform(c, n[^2])
    result[1] = lambdalifting.liftForLoop(c.graph, result[1], c.idgen, getCurrOwner(c))
    discard c.breakSyms.pop
    return result

  #echo "transforming: ", renderTree(n)
  var stmtList = newTransNode(nkStmtList, n.info, 0)
  result[1] = stmtList

  var loopBody = transformLoopBody(c, n[^1])

  discard c.breakSyms.pop

  let iter = call[0].sym

  var v = newNodeI(nkVarSection, n.info)
  for i in 0..<n.len - 2:
    if n[i].kind == nkVarTuple:
      for j in 0..<n[i].len-1:
        addVar(v, copyTree(n[i][j])) # declare new vars
    else:
      if n[i].kind == nkSym and isSimpleIteratorVar(c, iter):
        incl n[i].sym.flags, sfCursor
      addVar(v, copyTree(n[i])) # declare new vars
  stmtList.add(v)


  # Bugfix: inlined locals belong to the invoking routine, not to the invoked
  # iterator!
  var newC = newTransCon(getCurrOwner(c))
  newC.forStmt = n
  newC.forLoopBody = loopBody
  # this can fail for 'nimsuggest' and 'check':
  if iter.kind != skIterator: return result
  if c.graph.config.symbolFiles != disabledSf:
    storeExpansion(c.graph.encoders[c.module.position],
                   c.graph.packed[c.module.position].fromDisk, call[0].info, iter)

  # generate access statements for the parameters (unless they are constant)
  pushTransCon(c, newC)
  for i in 1..<call.len:
    var arg = transform(c, call[i])
    let ff = skipTypes(iter.typ, abstractInst)
    # can happen for 'nim check':
    if i >= ff.n.len: return result
    var formal = ff.n[i].sym
    let pa = putArgInto(arg, formal.typ)
    case pa
    of paDirectMapping:
      idNodeTablePut(newC.mapping, formal, arg)
    of paFastAsgn, paFastAsgnTakeTypeFromArg:
      var t = formal.typ
      if pa == paFastAsgnTakeTypeFromArg:
        t = arg.typ
      elif formal.ast != nil and formal.ast.typ.destructor != nil and t.destructor == nil:
        t = formal.ast.typ # better use the type that actually has a destructor.
      elif t.destructor == nil and arg.typ.destructor != nil:
        t = arg.typ
      # generate a temporary and produce an assignment statement:
      var temp = newTemp(c, t, formal.info)
      addVar(v, temp)
      stmtList.add(newAsgnStmt(c, nkFastAsgn, temp, arg))
      idNodeTablePut(newC.mapping, formal, temp)
    of paVarAsgn:
      assert(skipTypes(formal.typ, abstractInst).kind in {tyVar})
      idNodeTablePut(newC.mapping, formal, arg)
      # XXX BUG still not correct if the arg has a side effect!
    of paComplexOpenarray:
      # arrays will deep copy here (pretty bad).
      var temp = newTemp(c, arg.typ, formal.info)
      addVar(v, temp)
      stmtList.add(newAsgnStmt(c, nkFastAsgn, temp, arg))
      idNodeTablePut(newC.mapping, formal, temp)

  let body = getBody(c.graph, iter) # transformBody(c.graph, c.idgen, iter, useCache)
  pushInfoContext(c.graph.config, n.info)
  inc(c.inlining)
  stmtList.add(transform(c, body))
  #findWrongOwners(c, stmtList.PNode)
  dec(c.inlining)
  popInfoContext(c.graph.config)
  popTransCon(c)
  # echo "transformed: ", stmtList.renderTree

proc transformCase(c: PTransf, n: PNode): PNode =
  # removes `elif` branches of a case stmt
  # adds ``else: nil`` if needed for the code generator
  result = newTransNode(nkCaseStmt, n, 0)
  var ifs: PNode = nil
  for it in n:
    var e = transform(c, it)
    case it.kind
    of nkElifBranch:
      if ifs == nil:
        # Generate the right node depending on whether `n` is used as a stmt or
        # as an expr
        let kind = if n.typ != nil: nkIfExpr else: nkIfStmt
        ifs = newTransNode(kind, it.info, 0)
        ifs.typ = n.typ
      ifs.add(e)
    of nkElse:
      if ifs == nil: result.add(e)
      else: ifs.add(e)
    else:
      result.add(e)
  if ifs != nil:
    var elseBranch = newTransNode(nkElse, n.info, 1)
    elseBranch[0] = ifs
    result.add(elseBranch)
  elif result.lastSon.kind != nkElse and not (
      skipTypes(n[0].typ, abstractVarRange).kind in
        {tyInt..tyInt64, tyChar, tyEnum, tyUInt..tyUInt64}):
    # fix a stupid code gen bug by normalizing:
    var elseBranch = newTransNode(nkElse, n.info, 1)
    elseBranch[0] = newTransNode(nkNilLit, n.info, 0)
    result.add(elseBranch)

proc transformArrayAccess(c: PTransf, n: PNode): PNode =
  # XXX this is really bad; transf should use a proper AST visitor
  if n[0].kind == nkSym and n[0].sym.kind == skType:
    result = n
  else:
    result = newTransNode(n)
    for i in 0..<n.len:
      result[i] = transform(c, skipConv(n[i]))

proc getMergeOp(n: PNode): PSym =
  case n.kind
  of nkCall, nkHiddenCallConv, nkCommand, nkInfix, nkPrefix, nkPostfix,
     nkCallStrLit:
    if n[0].kind == nkSym and n[0].sym.magic == mConStrStr:
      result = n[0].sym
  else: discard

proc flattenTreeAux(d, a: PNode, op: PSym) =
  let op2 = getMergeOp(a)
  if op2 != nil and
      (op2.id == op.id or op.magic != mNone and op2.magic == op.magic):
    for i in 1..<a.len: flattenTreeAux(d, a[i], op)
  else:
    d.add copyTree(a)

proc flattenTree(root: PNode): PNode =
  let op = getMergeOp(root)
  if op != nil:
    result = copyNode(root)
    result.add copyTree(root[0])
    flattenTreeAux(result, root, op)
  else:
    result = root

proc genConv*(n: PNode, d: PType, downcast: bool; conf: ConfigRef): PNode =
  var dest = skipTypes(d, abstractPtrs)
  var source = skipTypes(n.typ, abstractPtrs)
  if (source.kind == tyObject) and (dest.kind == tyObject):
    var diff = inheritanceDiff(dest, source)
    if diff == high(int):
      # no subtype relation, nothing to do
      result = n
    elif diff < 0:
      result = newNodeIT(nkObjUpConv, n.info, d)
      result.add n
      if downcast: internalError(conf, n.info, "cgmeth.genConv: no upcast allowed")
    elif diff > 0:
      result = newNodeIT(nkObjDownConv, n.info, d)
      result.add n
      if not downcast:
        internalError(conf, n.info, "cgmeth.genConv: no downcast allowed")
    else:
      result = n
  else:
    result = n

proc getDispatcher*(s: PSym): PSym =
  ## can return nil if is has no dispatcher.
  if dispatcherPos < s.ast.len:
    result = s.ast[dispatcherPos].sym
    doAssert sfDispatcher in result.flags

proc methodCall*(n: PNode; conf: ConfigRef): PNode =
  result = n
  # replace ordinary method by dispatcher method:
  let disp = getDispatcher(result[0].sym)
  if disp != nil:
    result[0].sym = disp
    # change the arguments to up/downcasts to fit the dispatcher's parameters:
    for i in 1..<result.len:
      result[i] = genConv(result[i], disp.typ[i], true, conf)
  else:
    localError(conf, n.info, "'" & $result[0] & "' lacks a dispatcher")

proc transformCall(c: PTransf, n: PNode): PNode =
  var n = flattenTree(n)
  let op = getMergeOp(n)
  let magic = getMagic(n)
  if op != nil and op.magic != mNone and n.len >= 3:
    result = newTransNode(nkCall, n, 0)
    result.add(transform(c, n[0]))
    var j = 1
    while j < n.len:
      var a = transform(c, n[j])
      inc(j)
      if isConstExpr(a):
        while (j < n.len):
          let b = transform(c, n[j])
          if not isConstExpr(b): break
          a = evalOp(op.magic, n, a, b, nil, c.idgen, c.graph)
          inc(j)
      result.add(a)
    if result.len == 2: result = result[1]
  elif magic == mAddr:
    result = newTransNode(nkAddr, n, 1)
    result[0] = n[1]
    result = transformAddrDeref(c, result, nkDerefExpr, nkHiddenDeref)
  elif magic in {mNBindSym, mTypeOf, mRunnableExamples}:
    # for bindSym(myconst) we MUST NOT perform constant folding:
    result = n
  elif magic == mProcCall:
    # but do not change to its dispatcher:
    result = transformSons(c, n[1])
  elif magic == mStrToStr:
    result = transform(c, n[1])
  else:
    let s = transformSons(c, n)
    # bugfix: check after 'transformSons' if it's still a method call:
    # use the dispatcher for the call:
    if s[0].kind == nkSym and s[0].sym.kind == skMethod:
      when false:
        let t = lastSon(s[0].sym.ast)
        if t.kind != nkSym or sfDispatcher notin t.sym.flags:
          methodDef(s[0].sym, false)
      result = methodCall(s, c.graph.config)
    else:
      result = s

proc transformExceptBranch(c: PTransf, n: PNode): PNode =
  if n[0].isInfixAs() and not isImportedException(n[0][1].typ, c.graph.config):
    let excTypeNode = n[0][1]
    let actions = newTransNode(nkStmtListExpr, n[1], 2)
    # Generating `let exc = (excType)(getCurrentException())`
    # -> getCurrentException()
    let excCall = callCodegenProc(c.graph, "getCurrentException")
    # -> (excType)
    let convNode = newTransNode(nkHiddenSubConv, n[1].info, 2)
    convNode[0] = newNodeI(nkEmpty, n.info)
    convNode[1] = excCall
    convNode.typ = excTypeNode.typ.toRef(c.idgen)
    # -> let exc = ...
    let identDefs = newTransNode(nkIdentDefs, n[1].info, 3)
    identDefs[0] = n[0][2]
    identDefs[1] = newNodeI(nkEmpty, n.info)
    identDefs[2] = convNode

    let letSection = newTransNode(nkLetSection, n[1].info, 1)
    letSection[0] = identDefs
    # Place the let statement and body of the 'except' branch into new stmtList.
    actions[0] = letSection
    actions[1] = transform(c, n[1])
    # Overwrite 'except' branch body with our stmtList.
    result = newTransNode(nkExceptBranch, n[1].info, 2)
    # Replace the `Exception as foobar` with just `Exception`.
    result[0] = transform(c, n[0][1])
    result[1] = actions
  else:
    result = transformSons(c, n)

proc commonOptimizations*(g: ModuleGraph; idgen: IdGenerator; c: PSym, n: PNode): PNode =
  result = n
  for i in 0..<n.safeLen:
    result[i] = commonOptimizations(g, idgen, c, n[i])
  var op = getMergeOp(n)
  if (op != nil) and (op.magic != mNone) and (n.len >= 3):
    result = newNodeIT(nkCall, n.info, n.typ)
    result.add(n[0])
    var args = newNode(nkArgList)
    flattenTreeAux(args, n, op)
    var j = 0
    while j < args.len:
      var a = args[j]
      inc(j)
      if isConstExpr(a):
        while j < args.len:
          let b = args[j]
          if not isConstExpr(b): break
          a = evalOp(op.magic, result, a, b, nil, idgen, g)
          inc(j)
      result.add(a)
    if result.len == 2: result = result[1]
  else:
    var cnst = getConstExpr(c, n, idgen, g)
    # we inline constants if they are not complex constants:
    if cnst != nil and not dontInlineConstant(n, cnst):
      result = cnst
    else:
      result = n

proc transform(c: PTransf, n: PNode): PNode =
  when false:
    var oldDeferAnchor: PNode
    if n.kind in {nkElifBranch, nkOfBranch, nkExceptBranch, nkElifExpr,
                  nkElseExpr, nkElse, nkForStmt, nkWhileStmt, nkFinally,
                  nkBlockStmt, nkBlockExpr}:
      oldDeferAnchor = c.deferAnchor
      c.deferAnchor = n
  case n.kind
  of nkSym:
    result = transformSym(c, n)
  of nkEmpty..pred(nkSym), succ(nkSym)..nkNilLit, nkComesFrom:
    # nothing to be done for leaves:
    result = n
  of nkBracketExpr: result = transformArrayAccess(c, n)
  of procDefs:
    var s = n[namePos].sym
    if n.typ != nil and s.typ.callConv == ccClosure:
      result = transformSym(c, n[namePos])
      # use the same node as before if still a symbol:
      if result.kind == nkSym: result = n
    else:
      result = n
  of nkMacroDef:
    # XXX no proper closure support yet:
    when false:
      if n[genericParamsPos].kind == nkEmpty:
        var s = n[namePos].sym
        n[bodyPos] = transform(c, s.getBody)
        if n.kind == nkMethodDef: methodDef(s, false)
    result = n
  of nkForStmt:
    result = transformFor(c, n)
  of nkParForStmt:
    result = transformSons(c, n)
  of nkCaseStmt:
    result = transformCase(c, n)
  of nkWhileStmt: result = transformWhile(c, n)
  of nkBlockStmt, nkBlockExpr:
    result = transformBlock(c, n)
  of nkDefer:
    c.deferDetected = true
    result = transformSons(c, n)
    when false:
      let deferPart = newNodeI(nkFinally, n.info)
      deferPart.add n[0]
      let tryStmt = newNodeI(nkTryStmt, n.info)
      if c.deferAnchor.isNil:
        tryStmt.add c.root
        c.root = tryStmt
        result = tryStmt
      else:
        # modify the corresponding *action*, don't rely on nkStmtList:
        tryStmt.add c.deferAnchor[^1]
        c.deferAnchor[^1] = tryStmt
        result = newTransNode(nkCommentStmt, n.info, 0)
      tryStmt.add deferPart
      # disable the original 'defer' statement:
      n.kind = nkEmpty
  of nkContinueStmt:
    result = newNodeI(nkBreakStmt, n.info)
    var labl = c.contSyms[c.contSyms.high]
    result.add(newSymNode(labl))
  of nkBreakStmt: result = transformBreak(c, n)
  of nkCallKinds:
    result = transformCall(c, n)
  of nkAddr, nkHiddenAddr:
    result = transformAddrDeref(c, n, nkDerefExpr, nkHiddenDeref)
  of nkDerefExpr, nkHiddenDeref:
    result = transformAddrDeref(c, n, nkAddr, nkHiddenAddr)
  of nkHiddenStdConv, nkHiddenSubConv, nkConv:
    result = transformConv(c, n)
  of nkDiscardStmt:
    result = n
    if n[0].kind != nkEmpty:
      result = transformSons(c, n)
      if isConstExpr(result[0]):
        # ensure that e.g. discard "some comment" gets optimized away
        # completely:
        result = newNode(nkCommentStmt)
  of nkCommentStmt, nkTemplateDef, nkImportStmt, nkStaticStmt,
      nkExportStmt, nkExportExceptStmt:
    return n
  of nkConstSection:
    # do not replace ``const c = 3`` with ``const 3 = 3``
    return transformConstSection(c, n)
  of nkTypeSection, nkTypeOfExpr, nkMixinStmt, nkBindStmt:
    # no need to transform type sections:
    return n
  of nkVarSection, nkLetSection:
    if c.inlining > 0:
      # we need to copy the variables for multiple yield statements:
      result = transformVarSection(c, n)
    else:
      result = transformSons(c, n)
  of nkYieldStmt:
    if c.inlining > 0:
      result = transformYield(c, n)
    else:
      result = transformSons(c, n)
  of nkAsgn:
    result = transformAsgn(c, n)
  of nkIdentDefs, nkConstDef:
    result = newTransNode(n)
    result[0] = transform(c, n[0])
    # Skip the second son since it only contains an unsemanticized copy of the
    # variable type used by docgen
    let last = n.len-1
    for i in 1..<last: result[i] = n[i]
    result[last] = transform(c, n[last])
    # XXX comment handling really sucks:
    if importantComments(c.graph.config):
      result.comment = n.comment
  of nkClosure:
    # it can happen that for-loop-inlining produced a fresh
    # set of variables, including some computed environment
    # (bug #2604). We need to patch this environment here too:
    let a = n[1]
    if a.kind == nkSym:
      result = copyTree(n)
      result[1] = transformSymAux(c, a)
    else:
      result = n
  of nkExceptBranch:
    result = transformExceptBranch(c, n)
  of nkCheckedFieldExpr:
    result = transformSons(c, n)
    if result[0].kind != nkDotExpr:
      # simplfied beyond a dot expression --> simplify further.
      result = result[0]
  else:
    result = transformSons(c, n)
  when false:
    if oldDeferAnchor != nil: c.deferAnchor = oldDeferAnchor

  # Constants can be inlined here, but only if they cannot result in a cast
  # in the back-end (e.g. var p: pointer = someProc)
  let exprIsPointerCast = n.kind in {nkCast, nkConv, nkHiddenStdConv} and
                          n.typ != nil and
                          n.typ.kind == tyPointer
  if not exprIsPointerCast:
    var cnst = getConstExpr(c.module, result, c.idgen, c.graph)
    # we inline constants if they are not complex constants:
    if cnst != nil and not dontInlineConstant(n, cnst):
      result = cnst # do not miss an optimization

proc processTransf(c: PTransf, n: PNode, owner: PSym): PNode =
  # Note: For interactive mode we cannot call 'passes.skipCodegen' and skip
  # this step! We have to rely that the semantic pass transforms too errornous
  # nodes into an empty node.
  if nfTransf in n.flags: return n
  pushTransCon(c, newTransCon(owner))
  result = transform(c, n)
  popTransCon(c)
  incl(result.flags, nfTransf)

proc openTransf(g: ModuleGraph; module: PSym, filename: string; idgen: IdGenerator): PTransf =
  new(result)
  result.contSyms = @[]
  result.breakSyms = @[]
  result.module = module
  result.graph = g
  result.idgen = idgen

proc flattenStmts(n: PNode) =
  var goOn = true
  while goOn:
    goOn = false
    var i = 0
    while i < n.len:
      let it = n[i]
      if it.kind in {nkStmtList, nkStmtListExpr}:
        n.sons[i..i] = it.sons[0..<it.len]
        goOn = true
      inc i

proc liftDeferAux(n: PNode) =
  if n.kind in {nkStmtList, nkStmtListExpr}:
    flattenStmts(n)
    var goOn = true
    while goOn:
      goOn = false
      let last = n.len-1
      for i in 0..last:
        if n[i].kind == nkDefer:
          let deferPart = newNodeI(nkFinally, n[i].info)
          deferPart.add n[i][0]
          var tryStmt = newNodeIT(nkTryStmt, n[i].info, n.typ)
          var body = newNodeIT(n.kind, n[i].info, n.typ)
          if i < last:
            body.sons = n.sons[(i+1)..last]
          tryStmt.add body
          tryStmt.add deferPart
          n[i] = tryStmt
          n.sons.setLen(i+1)
          n.typ = tryStmt.typ
          goOn = true
          break
  for i in 0..n.safeLen-1:
    liftDeferAux(n[i])

template liftDefer(c, root) =
  if c.deferDetected:
    liftDeferAux(root)

proc transformBody*(g: ModuleGraph; idgen: IdGenerator; prc: PSym; flag: TransformBodyFlag): PNode =
  assert prc.kind in routineKinds

  if nfTransf in getBody(g, prc).flags or prc.kind in {skTemplate}:
    result = getBody(g, prc)
  else:
    #prc.transformedBody = newNode(nkEmpty) # protects from recursion
    var c = openTransf(g, prc.getModule, "", idgen)
    result = liftLambdas(g, prc, getBody(g, prc), c.tooEarly, c.idgen)
    result = processTransf(c, result, prc)
    liftDefer(c, result)
    result = liftLocalsIfRequested(prc, result, g.cache, g.config, c.idgen)

    if prc.isIterator:
      result = g.transformClosureIterator(c.idgen, prc, result)

    incl(result.flags, nfTransf)

    when false:
      if flag == useCache or prc.typ.callConv == ccInline:
        # genProc for inline procs will be called multiple times from different modules,
        # it is important to transform exactly once to get sym ids and locations right
        prc.transformedBody = result
      else:
        prc.transformedBody = nil
      # XXX Rodfile support for transformedBody!

  #if prc.name.s == "main":
  #  echo "transformed into ", renderTree(result, {renderIds})

proc transformBodyForVM*(g: ModuleGraph; idgen: IdGenerator; prc: PSym): PNode =
  var c = openTransf(g, prc.getModule, "", idgen)
  result = liftLambdas(g, prc, getSemcheckedBody(g, prc), c.tooEarly, c.idgen)
  result = processTransf(c, result, prc)
  liftDefer(c, result)
  result = liftLocalsIfRequested(prc, result, g.cache, g.config, c.idgen)
  if prc.isIterator:
    result = g.transformClosureIterator(c.idgen, prc, result)

proc transformStmt*(g: ModuleGraph; idgen: IdGenerator; module: PSym, n: PNode): PNode =
  if nfTransf in n.flags:
    result = n
  else:
    var c = openTransf(g, module, "", idgen)
    result = processTransf(c, n, module)
    liftDefer(c, result)
    #result = liftLambdasForTopLevel(module, result)
    incl(result.flags, nfTransf)

proc transformExpr*(g: ModuleGraph; idgen: IdGenerator; module: PSym, n: PNode): PNode =
  if nfTransf in n.flags:
    result = n
  else:
    var c = openTransf(g, module, "", idgen)
    result = processTransf(c, n, module)
    liftDefer(c, result)
    # expressions are not to be injected with destructor calls as that
    # the list of top level statements needs to be collected before.
    incl(result.flags, nfTransf)<|MERGE_RESOLUTION|>--- conflicted
+++ resolved
@@ -24,18 +24,13 @@
   lowerings, liftlocals,
   modulegraphs, lineinfos, ic / ic
 
-<<<<<<< HEAD
 type
   TransformBodyFlag* = enum
     dontUseCache, useCache
 
 #proc transformBody*(g: ModuleGraph; idgen: IdGenerator; prc: PSym; flag: TransformBodyFlag): PNode
-=======
 when defined(nimPreviewSlimSystem):
   import std/assertions
-
-proc transformBody*(g: ModuleGraph; idgen: IdGenerator, prc: PSym, cache: bool): PNode
->>>>>>> eae29e8e
 
 import closureiters, lambdalifting
 
