#
#
#           The Nim Compiler
#        (c) Copyright 2015 Andreas Rumpf
#
#    See the file "copying.txt", included in this
#    distribution, for details about the copyright.
#

# This module implements the transformator. It transforms the syntax tree
# to ease the work of the code generators. Does some transformations:
#
# * inlines iterators
# * inlines constants
# * performs constant folding
# * converts "continue" to "break"; disambiguates "break"
# * introduces method dispatchers
# * performs lambda lifting for closure support
# * transforms 'defer' into a 'try finally' statement

import std / tables

import
  options, ast, astalgo, trees, msgs,
  idents, renderer, types, semfold, magicsys, cgmeth,
  lowerings, liftlocals,
  modulegraphs, lineinfos

when defined(nimPreviewSlimSystem):
  import std/assertions

type
  TransformFlag* = enum
    useCache, keepOpenArrayConversions, force
  TransformFlags* = set[TransformFlag]

proc transformBody*(g: ModuleGraph; idgen: IdGenerator; prc: PSym; flags: TransformFlags): PNode

import closureiters, lambdalifting

type
  PTransCon = ref object # part of TContext; stackable
    mapping: Table[ItemId, PNode]     # mapping from symbols to nodes
    owner: PSym               # current owner
    forStmt: PNode            # current for stmt
    forLoopBody: PNode   # transformed for loop body
    yieldStmts: int           # we count the number of yield statements,
                              # because we need to introduce new variables
                              # if we encounter the 2nd yield statement
    next: PTransCon           # for stacking

  PTransf = ref object
    module: PSym
    transCon: PTransCon      # top of a TransCon stack
    inlining: int            # > 0 if we are in inlining context (copy vars)
    contSyms, breakSyms: seq[PSym]  # to transform 'continue' and 'break'
    deferDetected, tooEarly: bool
    isIntroducingNewLocalVars: bool  # true if we are in `introducingNewLocalVars` (don't transform yields)
    inAddr: bool
    flags: TransformFlags
    graph: ModuleGraph
    idgen: IdGenerator

proc newTransNode(a: PNode): PNode {.inline.} =
  result = shallowCopy(a)

proc newTransNode(kind: TNodeKind, info: TLineInfo,
                  sons: int): PNode {.inline.} =
  var x = newNodeI(kind, info)
  newSeq(x.sons, sons)
  result = x

proc newTransNode(kind: TNodeKind, n: PNode,
                  sons: int): PNode {.inline.} =
  var x = newNodeIT(kind, n.info, n.typ)
  newSeq(x.sons, sons)
#  x.flags = n.flags
  result = x

proc newTransCon(owner: PSym): PTransCon =
  assert owner != nil
  result = PTransCon(mapping: initTable[ItemId, PNode](), owner: owner)

proc pushTransCon(c: PTransf, t: PTransCon) =
  t.next = c.transCon
  c.transCon = t

proc popTransCon(c: PTransf) =
  if (c.transCon == nil): internalError(c.graph.config, "popTransCon")
  c.transCon = c.transCon.next

proc getCurrOwner(c: PTransf): PSym =
  if c.transCon != nil: result = c.transCon.owner
  else: result = c.module

proc newTemp(c: PTransf, typ: PType, info: TLineInfo): PNode =
  let r = newSym(skTemp, getIdent(c.graph.cache, genPrefix), c.idgen, getCurrOwner(c), info)
  r.typ = typ #skipTypes(typ, {tyGenericInst, tyAlias, tySink})
  incl(r.flags, sfFromGeneric)
  let owner = getCurrOwner(c)
  result = newSymNode(r)

proc transform(c: PTransf, n: PNode): PNode

proc transformSons(c: PTransf, n: PNode): PNode =
  result = newTransNode(n)
  for i in 0..<n.len:
    result[i] = transform(c, n[i])

proc newAsgnStmt(c: PTransf, kind: TNodeKind, le: PNode, ri: PNode; isFirstWrite: bool): PNode =
  result = newTransNode(kind, ri.info, 2)
  result[0] = le
  if isFirstWrite:
    le.flags.incl nfFirstWrite
  result[1] = ri

proc transformSymAux(c: PTransf, n: PNode): PNode =
  let s = n.sym
  if s.typ != nil and s.typ.callConv == ccClosure:
    if s.kind in routineKinds:
      discard transformBody(c.graph, c.idgen, s, {useCache}+c.flags)
    if s.kind == skIterator:
      if c.tooEarly: return n
      else: return liftIterSym(c.graph, n, c.idgen, getCurrOwner(c))
    elif s.kind in {skProc, skFunc, skConverter, skMethod} and not c.tooEarly:
      # top level .closure procs are still somewhat supported for 'Nake':
      return makeClosure(c.graph, c.idgen, s, nil, n.info)
  #elif n.sym.kind in {skVar, skLet} and n.sym.typ.callConv == ccClosure:
  #  echo n.info, " come heer for ", c.tooEarly
  #  if not c.tooEarly:
  var b: PNode
  var tc = c.transCon
  if sfBorrow in s.flags and s.kind in routineKinds:
    # simply exchange the symbol:
    var s = s
    while true:
      # Skips over all borrowed procs getting the last proc symbol without an implementation
      let body = getBody(c.graph, s)
      if body.kind == nkSym and sfBorrow in body.sym.flags and getBody(c.graph, body.sym).kind == nkSym:
        s = body.sym
      else:
        break
    b = getBody(c.graph, s)
    if b.kind != nkSym: internalError(c.graph.config, n.info, "wrong AST for borrowed symbol")
    b = newSymNode(b.sym, n.info)
  elif c.inlining > 0:
    # see bug #13596: we use ref-based equality in the DFA for destruction
    # injections so we need to ensure unique nodes after iterator inlining
    # which can lead to duplicated for loop bodies! Consider:
    #[
      while remaining > 0:
        if ending == nil:
          yield ms
          break
        ...
        yield ms
    ]#
    b = newSymNode(n.sym, n.info)
  else:
    b = n
  while tc != nil:
    result = getOrDefault(tc.mapping, b.sym.itemId)
    if result != nil:
      # this slightly convoluted way ensures the line info stays correct:
      if result.kind == nkSym:
        result = copyNode(result)
        result.info = n.info
      return
    tc = tc.next
  result = b

proc transformSym(c: PTransf, n: PNode): PNode =
  result = transformSymAux(c, n)

proc freshVar(c: PTransf; v: PSym): PNode =
  let owner = getCurrOwner(c)
<<<<<<< HEAD
  var newVar = copySym(v, c.idgen)
  incl(newVar.flags, sfFromGeneric)
  newVar.owner() = owner
  result = newSymNode(newVar)
=======
  if owner.isIterator and not c.tooEarly and not isDefined(c.graph.config, "nimOptIters"):
    result = freshVarForClosureIter(c.graph, v, c.idgen, owner)
  else:
    var newVar = copySym(v, c.idgen)
    incl(newVar.flags, sfFromGeneric)
    setOwner(newVar, owner)
    result = newSymNode(newVar)
>>>>>>> d0b6b934

proc transformVarSection(c: PTransf, v: PNode): PNode =
  result = newTransNode(v)
  for i in 0..<v.len:
    var it = v[i]
    if it.kind == nkCommentStmt:
      result[i] = it
    elif it.kind == nkIdentDefs:
      var vn = it[0]
      if vn.kind == nkPragmaExpr: vn = vn[0]
      if vn.kind == nkSym:
        internalAssert(c.graph.config, it.len == 3)
        let x = freshVar(c, vn.sym)
        c.transCon.mapping[vn.sym.itemId] = x
        var defs = newTransNode(nkIdentDefs, it.info, 3)
        if importantComments(c.graph.config):
          # keep documentation information:
          defs.comment = it.comment
        defs[0] = x
        defs[1] = it[1]
        defs[2] = transform(c, it[2])
        if x.kind == nkSym: x.sym.ast = defs[2]
        result[i] = defs
      else:
        # has been transformed into 'param.x' for closure iterators, so just
        # transform it:
        result[i] = transform(c, it)
    else:
      if it.kind != nkVarTuple:
        internalError(c.graph.config, it.info, "transformVarSection: not nkVarTuple")
      var defs = newTransNode(it.kind, it.info, it.len)
      for j in 0..<it.len-2:
        if it[j].kind == nkSym:
          let x = freshVar(c, it[j].sym)
          c.transCon.mapping[it[j].sym.itemId] = x
          defs[j] = x
        else:
          defs[j] = transform(c, it[j])
      assert(it[^2].kind == nkEmpty)
      defs[^2] = newNodeI(nkEmpty, it.info)
      defs[^1] = transform(c, it[^1])
      result[i] = defs

proc transformConstSection(c: PTransf, v: PNode): PNode =
  result = v
  when false:
    result = newTransNode(v)
    for i in 0..<v.len:
      var it = v[i]
      if it.kind == nkCommentStmt:
        result[i] = it
      else:
        if it.kind != nkConstDef: internalError(c.graph.config, it.info, "transformConstSection")
        if it[0].kind != nkSym:
          debug it[0]
          internalError(c.graph.config, it.info, "transformConstSection")

        result[i] = it

proc hasContinue(n: PNode): bool =
  case n.kind
  of nkEmpty..nkNilLit, nkForStmt, nkParForStmt, nkWhileStmt: result = false
  of nkContinueStmt: result = true
  else:
    result = false
    for i in 0..<n.len:
      if hasContinue(n[i]): return true

proc newLabel(c: PTransf, n: PNode): PSym =
  result = newSym(skLabel, getIdent(c.graph.cache, genPrefix), c.idgen, getCurrOwner(c), n.info)

proc transformBlock(c: PTransf, n: PNode): PNode =
  var labl: PSym
  if c.inlining > 0:
    labl = newLabel(c, n[0])
    c.transCon.mapping[n[0].sym.itemId] = newSymNode(labl)
  else:
    labl =
      if n[0].kind != nkEmpty:
        n[0].sym  # already named block? -> Push symbol on the stack
      else:
        newLabel(c, n)
  c.breakSyms.add(labl)
  result = transformSons(c, n)
  discard c.breakSyms.pop
  result[0] = newSymNode(labl)

proc transformLoopBody(c: PTransf, n: PNode): PNode =
  # What if it contains "continue" and "break"? "break" needs
  # an explicit label too, but not the same!

  # We fix this here by making every 'break' belong to its enclosing loop
  # and changing all breaks that belong to a 'block' by annotating it with
  # a label (if it hasn't one already).
  if hasContinue(n):
    let labl = newLabel(c, n)
    c.contSyms.add(labl)

    result = newTransNode(nkBlockStmt, n.info, 2)
    result[0] = newSymNode(labl)
    result[1] = transform(c, n)
    discard c.contSyms.pop()
  else:
    result = transform(c, n)

proc transformWhile(c: PTransf; n: PNode): PNode =
  if c.inlining > 0:
    result = transformSons(c, n)
  else:
    let labl = newLabel(c, n)
    c.breakSyms.add(labl)
    result = newTransNode(nkBlockStmt, n.info, 2)
    result[0] = newSymNode(labl)

    var body = newTransNode(n)
    for i in 0..<n.len-1:
      body[i] = transform(c, n[i])
    body[^1] = transformLoopBody(c, n[^1])
    result[1] = body
    discard c.breakSyms.pop

proc transformBreak(c: PTransf, n: PNode): PNode =
  result = transformSons(c, n)
  if n[0].kind == nkEmpty and c.breakSyms.len > 0:
    let labl = c.breakSyms[c.breakSyms.high]
    result[0] = newSymNode(labl)

proc introduceNewLocalVars(c: PTransf, n: PNode): PNode =
  case n.kind
  of nkSym:
    result = transformSym(c, n)
  of nkEmpty..pred(nkSym), succ(nkSym)..nkNilLit:
    # nothing to be done for leaves:
    result = n
  of nkVarSection, nkLetSection:
    result = transformVarSection(c, n)
  of nkClosure:
    # it can happen that for-loop-inlining produced a fresh
    # set of variables, including some computed environment
    # (bug #2604). We need to patch this environment here too:
    let a = n[1]
    if a.kind == nkSym:
      n[1] = transformSymAux(c, a)
    return n
  of nkProcDef: # todo optimize nosideeffects?
    result = newTransNode(n)
    let x = newSymNode(copySym(n[namePos].sym, c.idgen))
    c.transCon.mapping[n[namePos].sym.itemId] = x
    result[namePos] = x # we have to copy proc definitions for iters
    for i in 1..<n.len:
      result[i] = introduceNewLocalVars(c, n[i])
    result[namePos].sym.ast = result
  else:
    result = newTransNode(n)
    for i in 0..<n.len:
      result[i] = introduceNewLocalVars(c, n[i])

proc transformAsgn(c: PTransf, n: PNode): PNode =
  let rhs = n[1]

  if rhs.kind != nkTupleConstr:
    return transformSons(c, n)

  # Unpack the tuple assignment into N temporary variables and then pack them
  # into a tuple: this allows us to get the correct results even when the rhs
  # depends on the value of the lhs
  let letSection = newTransNode(nkLetSection, n.info, rhs.len)
  let newTupleConstr = newTransNode(nkTupleConstr, n.info, rhs.len)
  for i, field in rhs:
    let val = if field.kind == nkExprColonExpr: field[1] else: field
    let def = newTransNode(nkIdentDefs, field.info, 3)
    def[0] = newTemp(c, val.typ, field.info)
    def[1] = newNodeI(nkEmpty, field.info)
    def[2] = transform(c, val)
    letSection[i] = def
    # NOTE: We assume the constructor fields are in the correct order for the
    # given tuple type
    newTupleConstr[i] = def[0]

  newTupleConstr.typ = rhs.typ

  let asgnNode = newTransNode(nkAsgn, n.info, 2)
  asgnNode[0] = transform(c, n[0])
  asgnNode[1] = newTupleConstr

  result = newTransNode(nkStmtList, n.info, 2)
  result[0] = letSection
  result[1] = asgnNode

proc transformYield(c: PTransf, n: PNode): PNode =
  proc asgnTo(lhs: PNode, rhs: PNode): PNode =
    # Choose the right assignment instruction according to the given ``lhs``
    # node since it may not be a nkSym (a stack-allocated skForVar) but a
    # nkDotExpr (a heap-allocated slot into the envP block)
    case lhs.kind
    of nkSym:
      internalAssert c.graph.config, lhs.sym.kind == skForVar
      result = newAsgnStmt(c, nkFastAsgn, lhs, rhs, false)
    of nkDotExpr:
      result = newAsgnStmt(c, nkAsgn, lhs, rhs, false)
    else:
      result = nil
      internalAssert c.graph.config, false
  result = newTransNode(nkStmtList, n.info, 0)
  var e = n[0]
  # c.transCon.forStmt.len == 3 means that there is one for loop variable
  # and thus no tuple unpacking:
  if e.typ.isNil: return result # can happen in nimsuggest for unknown reasons
  if c.transCon.forStmt.len != 3:
    e = skipConv(e)
    if e.kind == nkTupleConstr:
      for i in 0..<e.len:
        var v = e[i]
        if v.kind == nkExprColonExpr: v = v[1]
        if c.transCon.forStmt[i].kind == nkVarTuple:
          for j in 0..<c.transCon.forStmt[i].len-1:
            let lhs = c.transCon.forStmt[i][j]
            let rhs = transform(c, newTupleAccess(c.graph, v, j))
            result.add(asgnTo(lhs, rhs))
        else:
          let lhs = c.transCon.forStmt[i]
          let rhs = transform(c, v)
          result.add(asgnTo(lhs, rhs))
    elif e.kind notin {nkAddr, nkHiddenAddr}: # no need to generate temp for address operation
      # TODO do not use temp for nodes which cannot have side-effects
      var tmp = newTemp(c, e.typ, e.info)
      let v = newNodeI(nkVarSection, e.info)
      v.addVar(tmp, e)

      result.add transform(c, v)

      for i in 0..<c.transCon.forStmt.len - 2:
        if c.transCon.forStmt[i].kind == nkVarTuple:
          for j in 0..<c.transCon.forStmt[i].len-1:
            let lhs = c.transCon.forStmt[i][j]
            let rhs = transform(c, newTupleAccess(c.graph, newTupleAccess(c.graph, tmp, i), j))
            result.add(asgnTo(lhs, rhs))
        else:
          let lhs = c.transCon.forStmt[i]
          let rhs = transform(c, newTupleAccess(c.graph, tmp, i))
          result.add(asgnTo(lhs, rhs))
    else:
      for i in 0..<c.transCon.forStmt.len - 2:
        let lhs = c.transCon.forStmt[i]
        let rhs = transform(c, newTupleAccess(c.graph, e, i))
        result.add(asgnTo(lhs, rhs))
  else:
    if c.transCon.forStmt[0].kind == nkVarTuple:
      var notLiteralTuple = false # we don't generate temp for tuples with const value: (1, 2, 3)
      let ev = e.skipConv
      if ev.kind == nkTupleConstr:
        for i in ev:
          if not isConstExpr(i):
            notLiteralTuple = true
            break
      else:
        notLiteralTuple = true

      if e.kind notin {nkAddr, nkHiddenAddr} and notLiteralTuple:
        # TODO do not use temp for nodes which cannot have side-effects
        var tmp = newTemp(c, e.typ, e.info)
        let v = newNodeI(nkVarSection, e.info)
        v.addVar(tmp, e)

        result.add transform(c, v)
        for i in 0..<c.transCon.forStmt[0].len-1:
          let lhs = c.transCon.forStmt[0][i]
          let rhs = transform(c, newTupleAccess(c.graph, tmp, i))
          result.add(asgnTo(lhs, rhs))
      else:
        for i in 0..<c.transCon.forStmt[0].len-1:
          let lhs = c.transCon.forStmt[0][i]
          let rhs = transform(c, newTupleAccess(c.graph, e, i))
          result.add(asgnTo(lhs, rhs))
    else:
      let lhs = c.transCon.forStmt[0]
      let rhs = transform(c, e)
      result.add(asgnTo(lhs, rhs))


  # bug #23536; note that the info of forLoopBody should't change
  for idx in 0 ..< result.len:
    var changeNode = result[idx]
    changeNode.info = c.transCon.forStmt.info
    for i, child in changeNode:
      child.info = changeNode.info

  inc(c.transCon.yieldStmts)
  if c.transCon.yieldStmts <= 1:
    # common case
    result.add(c.transCon.forLoopBody)
  else:
    # we need to introduce new local variables:
    c.isIntroducingNewLocalVars = true # don't transform yields when introducing new local vars
    result.add(introduceNewLocalVars(c, c.transCon.forLoopBody))
    c.isIntroducingNewLocalVars = false

proc transformAddrDeref(c: PTransf, n: PNode, kinds: TNodeKinds): PNode =
  result = transformSons(c, n)
  # inlining of 'var openarray' iterators; bug #19977
  if n.typ.kind != tyOpenArray and (c.graph.config.backend == backendCpp or sfCompileToCpp in c.module.flags): return
  var n = result
  case n[0].kind
  of nkObjUpConv, nkObjDownConv, nkChckRange, nkChckRangeF, nkChckRange64:
    var m = n[0][0]
    if m.kind in kinds:
      # addr ( nkConv ( deref ( x ) ) ) --> nkConv(x)
      n[0][0] = m[0]
      result = n[0]
      if n.typ.skipTypes(abstractVar).kind != tyOpenArray:
        result.typ = n.typ
      elif n.typ.skipTypes(abstractInst).kind in {tyVar}:
        result.typ = toVar(result.typ, n.typ.skipTypes(abstractInst).kind, c.idgen)
  of nkHiddenStdConv, nkHiddenSubConv, nkConv:
    var m = n[0][1]
    if m.kind in kinds:
      # addr ( nkConv ( deref ( x ) ) ) --> nkConv(x)
      n[0][1] = m[0]
      result = n[0]
      if n.typ.skipTypes(abstractVar).kind != tyOpenArray:
        result.typ = n.typ
      elif n.typ.skipTypes(abstractInst).kind in {tyVar}:
        result.typ = toVar(result.typ, n.typ.skipTypes(abstractInst).kind, c.idgen)
  else:
    if n[0].kind in kinds and
        not (n[0][0].kind == nkSym and n[0][0].sym.kind == skForVar and
          n[0][0].typ.skipTypes(abstractVar).kind == tyTuple
        ) and not (n[0][0].kind == nkSym and n[0][0].sym.kind == skParam and
          n.typ.kind == tyVar and
          n.typ.skipTypes(abstractVar).kind == tyOpenArray and
          n[0][0].typ.skipTypes(abstractVar).kind == tyString)
        : # elimination is harmful to `for tuple unpack` because of newTupleAccess
          # it is also harmful to openArrayLoc (var openArray) for strings
      # addr ( deref ( x )) --> x
      result = n[0][0]
      if n.typ.skipTypes(abstractVar).kind != tyOpenArray:
        result.typ = n.typ

proc generateThunk(c: PTransf; prc: PNode, dest: PType): PNode =
  ## Converts 'prc' into '(thunk, nil)' so that it's compatible with
  ## a closure.

  # we cannot generate a proper thunk here for GC-safety reasons
  # (see internal documentation):
  if jsNoLambdaLifting in c.graph.config.legacyFeatures and c.graph.config.backend == backendJs: return prc
  result = newNodeIT(nkClosure, prc.info, dest)
  var conv = newNodeIT(nkHiddenSubConv, prc.info, dest)
  conv.add(newNodeI(nkEmpty, prc.info))
  conv.add(prc)
  if prc.kind == nkClosure:
    internalError(c.graph.config, prc.info, "closure to closure created")
  result.add(conv)
  result.add(newNodeIT(nkNilLit, prc.info, getSysType(c.graph, prc.info, tyNil)))

proc transformConv(c: PTransf, n: PNode): PNode =
  # numeric types need range checks:
  var dest = skipTypes(n.typ, abstractVarRange)
  var source = skipTypes(n[1].typ, abstractVarRange)
  case dest.kind
  of tyInt..tyInt64, tyEnum, tyChar, tyUInt8..tyUInt32:
    # we don't include uint and uint64 here as these are no ordinal types ;-)
    if not isOrdinalType(source):
      # float -> int conversions. ugh.
      result = transformSons(c, n)
    elif firstOrd(c.graph.config, n.typ) <= firstOrd(c.graph.config, n[1].typ) and
        lastOrd(c.graph.config, n[1].typ) <= lastOrd(c.graph.config, n.typ):
      # BUGFIX: simply leave n as it is; we need a nkConv node,
      # but no range check:
      result = transformSons(c, n)
    else:
      # generate a range check:
      if dest.kind == tyInt64 or source.kind == tyInt64:
        result = newTransNode(nkChckRange64, n, 3)
      else:
        result = newTransNode(nkChckRange, n, 3)
      dest = skipTypes(n.typ, abstractVar)
      result[0] = transform(c, n[1])
      result[1] = newIntTypeNode(firstOrd(c.graph.config, dest), dest)
      result[2] = newIntTypeNode(lastOrd(c.graph.config, dest), dest)
  of tyFloat..tyFloat128:
    # XXX int64 -> float conversion?
    if skipTypes(n.typ, abstractVar).kind == tyRange:
      result = newTransNode(nkChckRangeF, n, 3)
      dest = skipTypes(n.typ, abstractVar)
      result[0] = transform(c, n[1])
      result[1] = copyTree(dest.n[0])
      result[2] = copyTree(dest.n[1])
    else:
      result = transformSons(c, n)
  of tyOpenArray, tyVarargs:
    if keepOpenArrayConversions in c.flags:
      result = transformSons(c, n)
    else:
      result = transform(c, n[1])
      #result = transformSons(c, n)
      result.typ = takeType(n.typ, n[1].typ, c.graph, c.idgen)
      #echo n.info, " came here and produced ", typeToString(result.typ),
      #   " from ", typeToString(n.typ), " and ", typeToString(n[1].typ)
  of tyCstring:
    if source.kind == tyString:
      result = newTransNode(nkStringToCString, n, 1)
      result[0] = transform(c, n[1])
    else:
      result = transformSons(c, n)
  of tyString:
    if source.kind == tyCstring:
      result = newTransNode(nkCStringToString, n, 1)
      result[0] = transform(c, n[1])
    else:
      result = transformSons(c, n)
  of tyRef, tyPtr:
    dest = skipTypes(dest, abstractPtrs)
    source = skipTypes(source, abstractPtrs)
    if source.kind == tyObject:
      var diff = inheritanceDiff(dest, source)
      if diff < 0:
        result = newTransNode(nkObjUpConv, n, 1)
        result[0] = transform(c, n[1])
      elif diff > 0 and diff != high(int):
        result = newTransNode(nkObjDownConv, n, 1)
        result[0] = transform(c, n[1])
      else:
        result = transform(c, n[1])
        result.typ = n.typ
    else:
      result = transformSons(c, n)
  of tyObject:
    var diff = inheritanceDiff(dest, source)
    if diff < 0:
      result = newTransNode(nkObjUpConv, n, 1)
      result[0] = transform(c, n[1])
    elif diff > 0 and diff != high(int):
      result = newTransNode(nkObjDownConv, n, 1)
      result[0] = transform(c, n[1])
    else:
      result = transform(c, n[1])
      result.typ = n.typ
  of tyGenericParam, tyOrdinal:
    result = transform(c, n[1])
    # happens sometimes for generated assignments, etc.
  of tyProc:
    result = transformSons(c, n)
    if dest.callConv == ccClosure and source.callConv == ccNimCall:
      result = generateThunk(c, result[1], dest)
  else:
    result = transformSons(c, n)

type
  TPutArgInto = enum
    paDirectMapping, paFastAsgn, paFastAsgnTakeTypeFromArg
    paVarAsgn, paComplexOpenarray, paViaIndirection

proc putArgInto(arg: PNode, formal: PType): TPutArgInto =
  # This analyses how to treat the mapping "formal <-> arg" in an
  # inline context.
  if formal.kind == tyTypeDesc: return paDirectMapping
  if skipTypes(formal, abstractInst).kind in {tyOpenArray, tyVarargs}:
    case arg.kind
    of nkStmtListExpr:
      return paComplexOpenarray
    of nkBracket:
      return paFastAsgnTakeTypeFromArg
    else:
      # XXX incorrect, causes #13417 when `arg` has side effects.
      return paDirectMapping
  case arg.kind
  of nkEmpty..nkNilLit:
    result = paDirectMapping
  of nkDotExpr, nkDerefExpr, nkHiddenDeref:
    result = putArgInto(arg[0], formal)
  of nkAddr, nkHiddenAddr:
    result = putArgInto(arg[0], formal)
    if result == paViaIndirection: result = paFastAsgn
  of nkCurly, nkBracket:
    for i in 0..<arg.len:
      if putArgInto(arg[i], formal) != paDirectMapping:
        return paFastAsgn
    result = paDirectMapping
  of nkPar, nkTupleConstr, nkObjConstr:
    for i in 0..<arg.len:
      let a = if arg[i].kind == nkExprColonExpr: arg[i][1]
              else: arg[0]
      if putArgInto(a, formal) != paDirectMapping:
        return paFastAsgn
    result = paDirectMapping
  of nkBracketExpr:
    if skipTypes(formal, abstractInst).kind in {tyVar, tyLent}: result = paVarAsgn
    else: result = paViaIndirection
  else:
    if skipTypes(formal, abstractInst).kind in {tyVar, tyLent}: result = paVarAsgn
    else: result = paFastAsgn

proc findWrongOwners(c: PTransf, n: PNode) =
  if n.kind == nkVarSection:
    let x = n[0][0]
    if x.kind == nkSym and x.sym.owner != getCurrOwner(c):
      internalError(c.graph.config, x.info, "bah " & x.sym.name.s & " " &
        x.sym.owner.name.s & " " & getCurrOwner(c).name.s)
  else:
    for i in 0..<n.safeLen: findWrongOwners(c, n[i])

proc isSimpleIteratorVar(c: PTransf; iter: PSym; call: PNode; owner: PSym): bool =
  proc rec(n: PNode; owner: PSym; dangerousYields: var int) =
    case n.kind
    of nkEmpty..nkNilLit: discard
    of nkYieldStmt:
      if n[0].kind == nkSym and n[0].sym.owner == owner:
        discard "good: yield a single variable that we own"
      else:
        inc dangerousYields
    else:
      for c in n: rec(c, owner, dangerousYields)

  proc recSym(n: PNode; owner: PSym; sameOwner: var bool) =
    case n.kind
    of {nkEmpty..nkNilLit} - {nkSym}: discard
    of nkSym:
      if n.sym.owner != owner:
        sameOwner = false
    else:
      for c in n: recSym(c, owner, sameOwner)

  var dangerousYields = 0
  rec(getBody(c.graph, iter), iter, dangerousYields)
  result = dangerousYields == 0
  # the parameters should be owned by the owner
  # bug #22237
  for i in 1..<call.len:
    recSym(call[i], owner, result)

template destructor(t: PType): PSym = getAttachedOp(c.graph, t, attachedDestructor)

proc transformFor(c: PTransf, n: PNode): PNode =
  # generate access statements for the parameters (unless they are constant)
  # put mapping from formal parameters to actual parameters
  if n.kind != nkForStmt: internalError(c.graph.config, n.info, "transformFor")

  var call = n[^2]

  let labl = newLabel(c, n)
  result = newTransNode(nkBlockStmt, n.info, 2)
  result[0] = newSymNode(labl)
  if call.typ.isNil:
    # see bug #3051
    result[1] = newNode(nkEmpty)
    return result
  c.breakSyms.add(labl)
  if call.kind notin nkCallKinds or call[0].kind != nkSym or
      call[0].typ.skipTypes(abstractInst).callConv == ccClosure:
    result[1] = n
    result[1][^1] = transformLoopBody(c, n[^1])
    result[1][^2] = transform(c, n[^2])
    result[1] = lambdalifting.liftForLoop(c.graph, result[1], c.idgen, getCurrOwner(c))
    discard c.breakSyms.pop
    return result

  #echo "transforming: ", renderTree(n)
  var stmtList = newTransNode(nkStmtList, n.info, 0)
  result[1] = stmtList

  var loopBody = transformLoopBody(c, n[^1])

  discard c.breakSyms.pop

  let iter = call[0].sym

  var v = newNodeI(nkVarSection, n.info)
  for i in 0..<n.len - 2:
    if n[i].kind == nkVarTuple:
      for j in 0..<n[i].len-1:
        addVar(v, copyTree(n[i][j])) # declare new vars
    else:
      if n[i].kind == nkSym and isSimpleIteratorVar(c, iter, call, n[i].sym.owner):
        incl n[i].sym.flags, sfCursor
      addVar(v, copyTree(n[i])) # declare new vars
  stmtList.add(v)


  # Bugfix: inlined locals belong to the invoking routine, not to the invoked
  # iterator!
  var newC = newTransCon(getCurrOwner(c))
  newC.forStmt = n
  newC.forLoopBody = loopBody
  # this can fail for 'nimsuggest' and 'check':
  if iter.kind != skIterator: return result
  # generate access statements for the parameters (unless they are constant)
  pushTransCon(c, newC)
  for i in 1..<call.len:
    var arg = transform(c, call[i])
    let ff = skipTypes(iter.typ, abstractInst)
    # can happen for 'nim check':
    if i >= ff.n.len: return result
    var formal = ff.n[i].sym
    let pa = putArgInto(arg, formal.typ)
    case pa
    of paDirectMapping:
      newC.mapping[formal.itemId] = arg
    of paFastAsgn, paFastAsgnTakeTypeFromArg:
      var t = formal.typ
      if pa == paFastAsgnTakeTypeFromArg:
        t = arg.typ
      elif formal.ast != nil and formal.ast.typ.destructor != nil and t.destructor == nil:
        t = formal.ast.typ # better use the type that actually has a destructor.
      elif t.destructor == nil and arg.typ.destructor != nil:
        t = arg.typ
      # generate a temporary and produce an assignment statement:
      var temp = newTemp(c, t, formal.info)
      #incl(temp.sym.flags, sfCursor)
      addVar(v, temp)
      stmtList.add(newAsgnStmt(c, nkFastAsgn, temp, arg, true))
      newC.mapping[formal.itemId] = temp
    of paVarAsgn:
      assert(skipTypes(formal.typ, abstractInst).kind in {tyVar, tyLent})
      newC.mapping[formal.itemId] = arg
      # XXX BUG still not correct if the arg has a side effect!
    of paViaIndirection:
      let t = formal.typ
      let vt = makeVarType(t.owner, t, c.idgen)
      vt.flags.incl tfVarIsPtr
      var temp = newTemp(c, vt, formal.info)
      addVar(v, temp)
      var addrExp = newNodeIT(nkHiddenAddr, formal.info, makeVarType(t.owner, t, c.idgen, tyPtr))
      addrExp.add(arg)
      stmtList.add(newAsgnStmt(c, nkFastAsgn, temp, addrExp, true))
      newC.mapping[formal.itemId] = newDeref(temp)
    of paComplexOpenarray:
      # arrays will deep copy here (pretty bad).
      var temp = newTemp(c, arg.typ, formal.info)
      addVar(v, temp)
      stmtList.add(newAsgnStmt(c, nkFastAsgn, temp, arg, true))
      newC.mapping[formal.itemId] = temp

  let body = transformBody(c.graph, c.idgen, iter, {useCache}+c.flags)
  pushInfoContext(c.graph.config, n.info)
  inc(c.inlining)
  stmtList.add(transform(c, body))
  #findWrongOwners(c, stmtList.PNode)
  dec(c.inlining)
  popInfoContext(c.graph.config)
  popTransCon(c)
  # echo "transformed: ", stmtList.renderTree

proc transformCase(c: PTransf, n: PNode): PNode =
  # removes `elif` branches of a case stmt
  # adds ``else: nil`` if needed for the code generator
  result = newTransNode(nkCaseStmt, n, 0)
  var ifs: PNode = nil
  for it in n:
    var e = transform(c, it)
    case it.kind
    of nkElifBranch:
      if ifs == nil:
        # Generate the right node depending on whether `n` is used as a stmt or
        # as an expr
        let kind = if n.typ != nil: nkIfExpr else: nkIfStmt
        ifs = newTransNode(kind, it.info, 0)
        ifs.typ = n.typ
      ifs.add(e)
    of nkElse:
      if ifs == nil: result.add(e)
      else: ifs.add(e)
    else:
      result.add(e)
  if ifs != nil:
    var elseBranch = newTransNode(nkElse, n.info, 1)
    elseBranch[0] = ifs
    result.add(elseBranch)
  elif result.lastSon.kind != nkElse and not (
      skipTypes(n[0].typ, abstractVarRange).kind in
        {tyInt..tyInt64, tyChar, tyEnum, tyUInt..tyUInt64}):
    # fix a stupid code gen bug by normalizing:
    var elseBranch = newTransNode(nkElse, n.info, 1)
    elseBranch[0] = newTransNode(nkNilLit, n.info, 0)
    result.add(elseBranch)

proc transformArrayAccess(c: PTransf, n: PNode): PNode =
  # XXX this is really bad; transf should use a proper AST visitor
  if n[0].kind == nkSym and n[0].sym.kind == skType:
    result = n
  else:
    result = newTransNode(n)
    for i in 0..<n.len:
      result[i] = transform(c, skipConv(n[i]))

proc getMergeOp(n: PNode): PSym =
  case n.kind
  of nkCall, nkHiddenCallConv, nkCommand, nkInfix, nkPrefix, nkPostfix,
     nkCallStrLit:
    if n[0].kind == nkSym and n[0].sym.magic == mConStrStr:
      result = n[0].sym
    else:
      result = nil
  else: result = nil

proc flattenTreeAux(d, a: PNode, op: PSym) =
  ## Optimizes away the `&` calls in the children nodes and
  ## lifts the leaf nodes to the same level as `op2`.
  let op2 = getMergeOp(a)
  if op2 != nil and
      (op2.id == op.id or op.magic != mNone and op2.magic == op.magic):
    for i in 1..<a.len: flattenTreeAux(d, a[i], op)
  else:
    d.add copyTree(a)

proc flattenTree(root: PNode): PNode =
  let op = getMergeOp(root)
  if op != nil:
    result = copyNode(root)
    result.add copyTree(root[0])
    flattenTreeAux(result, root, op)
  else:
    result = root

proc transformCall(c: PTransf, n: PNode): PNode =
  var n = flattenTree(n)
  let op = getMergeOp(n)
  let magic = getMagic(n)
  if op != nil and op.magic != mNone and n.len >= 3:
    result = newTransNode(nkCall, n, 0)
    result.add(transform(c, n[0]))
    var j = 1
    while j < n.len:
      var a = transform(c, n[j])
      inc(j)
      if isConstExpr(a):
        while (j < n.len):
          let b = transform(c, n[j])
          if not isConstExpr(b): break
          a = evalOp(op.magic, n, a, b, nil, c.idgen, c.graph)
          inc(j)
      result.add(a)
    if result.len == 2: result = result[1]
  elif magic in {mNBindSym, mTypeOf, mRunnableExamples}:
    # for bindSym(myconst) we MUST NOT perform constant folding:
    result = n
  elif magic == mProcCall:
    # but do not change to its dispatcher:
    result = transformSons(c, n[1])
  elif magic == mStrToStr:
    result = transform(c, n[1])
  else:
    let s = transformSons(c, n)
    # bugfix: check after 'transformSons' if it's still a method call:
    # use the dispatcher for the call:
    if s[0].kind == nkSym and s[0].sym.kind == skMethod:
      when false:
        let t = lastSon(s[0].sym.ast)
        if t.kind != nkSym or sfDispatcher notin t.sym.flags:
          methodDef(s[0].sym, false)
      result = methodCall(s, c.graph.config)
    else:
      result = s

proc transformExceptBranch(c: PTransf, n: PNode): PNode =
  if n[0].isInfixAs() and not isImportedException(n[0][1].typ, c.graph.config):
    let excTypeNode = n[0][1]
    let actions = newTransNode(nkStmtListExpr, n[1], 2)
    # Generating `let exc = (excType)(getCurrentException())`
    # -> getCurrentException()
    let excCall = callCodegenProc(c.graph, "getCurrentException")
    # -> (excType)
    let convNode = newTransNode(nkHiddenSubConv, n[1].info, 2)
    convNode[0] = newNodeI(nkEmpty, n.info)
    convNode[1] = excCall
    convNode.typ = excTypeNode.typ.toRef(c.idgen)
    # -> let exc = ...
    let identDefs = newTransNode(nkIdentDefs, n[1].info, 3)
    identDefs[0] = n[0][2]
    identDefs[1] = newNodeI(nkEmpty, n.info)
    identDefs[2] = convNode

    let letSection = newTransNode(nkLetSection, n[1].info, 1)
    letSection[0] = identDefs
    # Place the let statement and body of the 'except' branch into new stmtList.
    actions[0] = letSection
    actions[1] = transform(c, n[1])
    # Overwrite 'except' branch body with our stmtList.
    result = newTransNode(nkExceptBranch, n[1].info, 2)
    # Replace the `Exception as foobar` with just `Exception`.
    result[0] = transform(c, n[0][1])
    result[1] = actions
  else:
    result = transformSons(c, n)

proc commonOptimizations*(g: ModuleGraph; idgen: IdGenerator; c: PSym, n: PNode): PNode =
  ## Merges adjacent constant expressions of the children of the `&` call into
  ## a single constant expression. It also inlines constant expressions which are not
  ## complex.
  result = n
  for i in 0..<n.safeLen:
    result[i] = commonOptimizations(g, idgen, c, n[i])
  var op = getMergeOp(n)
  if (op != nil) and (op.magic != mNone) and (n.len >= 3):
    result = newNodeIT(nkCall, n.info, n.typ)
    result.add(n[0])
    var args = newNode(nkArgList)
    flattenTreeAux(args, n, op)
    var j = 0
    while j < args.len:
      var a = args[j]
      inc(j)
      if isConstExpr(a):
        while j < args.len:
          let b = args[j]
          if not isConstExpr(b): break
          a = evalOp(op.magic, result, a, b, nil, idgen, g)
          inc(j)
      result.add(a)
    if result.len == 2: result = result[1]
  else:
    var cnst = getConstExpr(c, n, idgen, g)
    # we inline constants if they are not complex constants:
    if cnst != nil and not dontInlineConstant(n, cnst):
      result = cnst
    else:
      result = n

proc transformDerefBlock(c: PTransf, n: PNode): PNode =
  # We transform (block: x)[] to (block: x[])
  let e0 = n[0]
  result = shallowCopy(e0)
  result.typ = n.typ
  for i in 0 ..< e0.len - 1:
    result[i] = e0[i]
  result[e0.len-1] = newTreeIT(nkHiddenDeref, n.info, n.typ, e0[e0.len-1])

proc transform(c: PTransf, n: PNode): PNode =
  when false:
    var oldDeferAnchor: PNode
    if n.kind in {nkElifBranch, nkOfBranch, nkExceptBranch, nkElifExpr,
                  nkElseExpr, nkElse, nkForStmt, nkWhileStmt, nkFinally,
                  nkBlockStmt, nkBlockExpr}:
      oldDeferAnchor = c.deferAnchor
      c.deferAnchor = n
  case n.kind
  of nkSym:
    result = transformSym(c, n)
  of nkEmpty..pred(nkSym), succ(nkSym)..nkNilLit, nkComesFrom:
    # nothing to be done for leaves:
    result = n
  of nkBracketExpr: result = transformArrayAccess(c, n)
  of procDefs:
    var s = n[namePos].sym
    if n.typ != nil and s.typ.callConv == ccClosure:
      result = transformSym(c, n[namePos])
      # use the same node as before if still a symbol:
      if result.kind == nkSym: result = n
    else:
      result = n
  of nkMacroDef:
    # XXX no proper closure support yet:
    when false:
      if n[genericParamsPos].kind == nkEmpty:
        var s = n[namePos].sym
        n[bodyPos] = transform(c, s.getBody)
        if n.kind == nkMethodDef: methodDef(s, false)
    result = n
  of nkForStmt:
    result = transformFor(c, n)
  of nkParForStmt:
    result = transformSons(c, n)
  of nkCaseStmt:
    result = transformCase(c, n)
  of nkWhileStmt: result = transformWhile(c, n)
  of nkBlockStmt, nkBlockExpr:
    result = transformBlock(c, n)
  of nkDefer:
    c.deferDetected = true
    result = transformSons(c, n)
    when false:
      let deferPart = newNodeI(nkFinally, n.info)
      deferPart.add n[0]
      let tryStmt = newNodeI(nkTryStmt, n.info)
      if c.deferAnchor.isNil:
        tryStmt.add c.root
        c.root = tryStmt
        result = tryStmt
      else:
        # modify the corresponding *action*, don't rely on nkStmtList:
        tryStmt.add c.deferAnchor[^1]
        c.deferAnchor[^1] = tryStmt
        result = newTransNode(nkCommentStmt, n.info, 0)
      tryStmt.add deferPart
      # disable the original 'defer' statement:
      n.kind = nkEmpty
  of nkContinueStmt:
    result = newNodeI(nkBreakStmt, n.info)
    var labl = c.contSyms[c.contSyms.high]
    result.add(newSymNode(labl))
  of nkBreakStmt: result = transformBreak(c, n)
  of nkCallKinds:
    result = transformCall(c, n)
  of nkHiddenAddr:
    result = transformAddrDeref(c, n, {nkHiddenDeref})
  of nkAddr:
    let oldInAddr = c.inAddr
    c.inAddr = true
    result = transformAddrDeref(c, n, {nkDerefExpr, nkHiddenDeref})
    c.inAddr = oldInAddr
  of nkDerefExpr:
    result = transformAddrDeref(c, n, {nkAddr, nkHiddenAddr})
  of nkHiddenDeref:
    if n[0].kind in {nkBlockExpr, nkBlockStmt}:
      # bug #20107 bug #21540. Watch out to not deref the pointer too late.
      let e = transformDerefBlock(c, n)
      result = transformBlock(c, e)
    else:
      result = transformAddrDeref(c, n, {nkAddr, nkHiddenAddr})
  of nkHiddenStdConv, nkHiddenSubConv, nkConv:
    result = transformConv(c, n)
  of nkDiscardStmt:
    result = n
    if n[0].kind != nkEmpty:
      result = transformSons(c, n)
      if isConstExpr(result[0]):
        # ensure that e.g. discard "some comment" gets optimized away
        # completely:
        result = newNode(nkCommentStmt)
  of nkCommentStmt, nkTemplateDef, nkImportStmt, nkStaticStmt,
      nkExportStmt, nkExportExceptStmt:
    return n
  of nkConstSection:
    # do not replace ``const c = 3`` with ``const 3 = 3``
    return transformConstSection(c, n)
  of nkTypeSection, nkTypeOfExpr, nkMixinStmt, nkBindStmt:
    # no need to transform type sections:
    return n
  of nkVarSection, nkLetSection:
    if c.inlining > 0:
      # we need to copy the variables for multiple yield statements:
      result = transformVarSection(c, n)
    else:
      result = transformSons(c, n)
  of nkYieldStmt:
    if c.inlining > 0 and not c.isIntroducingNewLocalVars:
      result = transformYield(c, n)
    else:
      result = transformSons(c, n)
  of nkAsgn:
    result = transformAsgn(c, n)
  of nkIdentDefs, nkConstDef:
    result = newTransNode(n)
    result[0] = transform(c, skipPragmaExpr(n[0]))
    # Skip the second son since it only contains an unsemanticized copy of the
    # variable type used by docgen
    let last = n.len-1
    for i in 1..<last: result[i] = n[i]
    result[last] = transform(c, n[last])
    # XXX comment handling really sucks:
    if importantComments(c.graph.config):
      result.comment = n.comment
  of nkClosure:
    # it can happen that for-loop-inlining produced a fresh
    # set of variables, including some computed environment
    # (bug #2604). We need to patch this environment here too:
    let a = n[1]
    if a.kind == nkSym:
      result = copyTree(n)
      result[1] = transformSymAux(c, a)
    else:
      result = n
  of nkExceptBranch:
    result = transformExceptBranch(c, n)
  of nkCheckedFieldExpr:
    result = transformSons(c, n)
    if result[0].kind != nkDotExpr:
      # simplfied beyond a dot expression --> simplify further.
      result = result[0]
  else:
    result = transformSons(c, n)
  when false:
    if oldDeferAnchor != nil: c.deferAnchor = oldDeferAnchor

  # Constants can be inlined here, but only if they cannot result in a cast
  # in the back-end (e.g. var p: pointer = someProc)
  let exprIsPointerCast = n.kind in {nkCast, nkConv, nkHiddenStdConv} and
                          n.typ != nil and
                          n.typ.kind == tyPointer
  if not exprIsPointerCast and not c.inAddr:
    var cnst = getConstExpr(c.module, result, c.idgen, c.graph)
    # we inline constants if they are not complex constants:
    if cnst != nil and not dontInlineConstant(n, cnst):
      result = cnst # do not miss an optimization

proc processTransf(c: PTransf, n: PNode, owner: PSym): PNode =
  # Note: For interactive mode we cannot call 'passes.skipCodegen' and skip
  # this step! We have to rely that the semantic pass transforms too errornous
  # nodes into an empty node.
  if nfTransf in n.flags: return n
  pushTransCon(c, newTransCon(owner))
  result = transform(c, n)
  popTransCon(c)
  incl(result.flags, nfTransf)

proc openTransf(g: ModuleGraph; module: PSym, filename: string; idgen: IdGenerator; flags: TransformFlags): PTransf =
  result = PTransf(module: module, graph: g, idgen: idgen, flags: flags)

proc flattenStmts(n: PNode) =
  var goOn = true
  while goOn:
    goOn = false
    var i = 0
    while i < n.len:
      let it = n[i]
      if it.kind in {nkStmtList, nkStmtListExpr}:
        n.sons[i..i] = it.sons[0..<it.len]
        goOn = true
      inc i

proc liftDeferAux(n: PNode) =
  if n.kind in {nkStmtList, nkStmtListExpr}:
    flattenStmts(n)
    var goOn = true
    while goOn:
      goOn = false
      let last = n.len-1
      for i in 0..last:
        if n[i].kind == nkDefer:
          let deferPart = newNodeI(nkFinally, n[i].info)
          deferPart.add n[i][0]
          var tryStmt = newNodeIT(nkTryStmt, n[i].info, n.typ)
          var body = newNodeIT(n.kind, n[i].info, n.typ)
          if i < last:
            body.sons = n.sons[(i+1)..last]
          tryStmt.add body
          tryStmt.add deferPart
          n[i] = tryStmt
          n.sons.setLen(i+1)
          n.typ = tryStmt.typ
          goOn = true
          break
  for i in 0..n.safeLen-1:
    liftDeferAux(n[i])

template liftDefer(c, root) =
  if c.deferDetected:
    liftDeferAux(root)

proc transformBody*(g: ModuleGraph; idgen: IdGenerator; prc: PSym; flags: TransformFlags): PNode =
  assert prc.kind in routineKinds

  if prc.transformedBody != nil:
    result = prc.transformedBody
  elif nfTransf in getBody(g, prc).flags or prc.kind in {skTemplate}:
    result = getBody(g, prc)
  else:
    prc.transformedBody = newNode(nkEmpty) # protects from recursion
    var c = openTransf(g, prc.getModule, "", idgen, flags)
    result = liftLambdas(g, prc, getBody(g, prc), c.tooEarly, c.idgen, flags)
    result = processTransf(c, result, prc)
    liftDefer(c, result)
    result = liftLocalsIfRequested(prc, result, g.cache, g.config, c.idgen)

    if prc.isIterator:
      result = g.transformClosureIterator(c.idgen, prc, result)

    incl(result.flags, nfTransf)

    if useCache in flags or prc.typ.callConv == ccInline:
      # genProc for inline procs will be called multiple times from different modules,
      # it is important to transform exactly once to get sym ids and locations right
      prc.transformedBody = result
    else:
      prc.transformedBody = nil
    # XXX Rodfile support for transformedBody!

  #if prc.name.s == "main":
  #  echo "transformed into ", renderTree(result, {renderIds})

proc transformStmt*(g: ModuleGraph; idgen: IdGenerator; module: PSym, n: PNode; flags: TransformFlags = {}): PNode =
  if nfTransf in n.flags:
    result = n
  else:
    var c = openTransf(g, module, "", idgen, flags)
    result = processTransf(c, n, module)
    liftDefer(c, result)
    #result = liftLambdasForTopLevel(module, result)
    incl(result.flags, nfTransf)

proc transformExpr*(g: ModuleGraph; idgen: IdGenerator; module: PSym, n: PNode; flags: TransformFlags = {}): PNode =
  if nfTransf in n.flags:
    result = n
  else:
    var c = openTransf(g, module, "", idgen, flags)
    result = processTransf(c, n, module)
    liftDefer(c, result)
    # expressions are not to be injected with destructor calls as that
    # the list of top level statements needs to be collected before.
    incl(result.flags, nfTransf)<|MERGE_RESOLUTION|>--- conflicted
+++ resolved
@@ -174,20 +174,10 @@
 
 proc freshVar(c: PTransf; v: PSym): PNode =
   let owner = getCurrOwner(c)
-<<<<<<< HEAD
   var newVar = copySym(v, c.idgen)
   incl(newVar.flags, sfFromGeneric)
-  newVar.owner() = owner
+  setOwner(newVar, owner)
   result = newSymNode(newVar)
-=======
-  if owner.isIterator and not c.tooEarly and not isDefined(c.graph.config, "nimOptIters"):
-    result = freshVarForClosureIter(c.graph, v, c.idgen, owner)
-  else:
-    var newVar = copySym(v, c.idgen)
-    incl(newVar.flags, sfFromGeneric)
-    setOwner(newVar, owner)
-    result = newSymNode(newVar)
->>>>>>> d0b6b934
 
 proc transformVarSection(c: PTransf, v: PNode): PNode =
   result = newTransNode(v)
