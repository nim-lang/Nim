#
#
#           The Nim Compiler
#        (c) Copyright 2013 Andreas Rumpf
#
#    See the file "copying.txt", included in this
#    distribution, for details about the copyright.
#

# this module does the semantic checking for expressions
# included from sem.nim

when defined(nimCompilerStacktraceHints):
  import std/stackframes

const
  errExprXHasNoType = "expression '$1' has no type (or is ambiguous)"
  errXExpectsTypeOrValue = "'$1' expects a type or value"
  errVarForOutParamNeededX = "for a 'var' type a variable needs to be passed; but '$1' is immutable"
  errXStackEscape = "address of '$1' may not escape its stack frame"
  errExprHasNoAddress = "expression has no address"
  errCannotInterpretNodeX = "cannot evaluate '$1'"
  errNamedExprExpected = "named expression expected"
  errNamedExprNotAllowed = "named expression not allowed here"
  errFieldInitTwice = "field initialized twice: '$1'"
  errUndeclaredFieldX = "undeclared field: '$1'"

proc semTemplateExpr(c: PContext, n: PNode, s: PSym,
                     flags: TExprFlags = {}): PNode =
  rememberExpansion(c, n.info, s)
  let info = getCallLineInfo(n)
  markUsed(c, info, s)
  onUse(info, s)
  # Note: This is n.info on purpose. It prevents template from creating an info
  # context when called from an another template
  pushInfoContext(c.config, n.info, s.detailedInfo)
  result = evalTemplate(n, s, getCurrOwner(c), c.config, c.cache,
                        c.templInstCounter, c.idgen, efFromHlo in flags)
  if efNoSemCheck notin flags: result = semAfterMacroCall(c, n, result, s, flags)
  popInfoContext(c.config)

  # XXX: A more elaborate line info rewrite might be needed
  result.info = info

proc semFieldAccess(c: PContext, n: PNode, flags: TExprFlags = {}): PNode

template rejectEmptyNode(n: PNode) =
  # No matter what a nkEmpty node is not what we want here
  if n.kind == nkEmpty: illFormedAst(n, c.config)

proc semOperand(c: PContext, n: PNode, flags: TExprFlags = {}): PNode =
  rejectEmptyNode(n)
  # same as 'semExprWithType' but doesn't check for proc vars
  result = semExpr(c, n, flags + {efOperand})
  if result.typ != nil:
    # XXX tyGenericInst here?
    if result.typ.kind == tyProc and hasUnresolvedParams(result, {efOperand}):
      #and tfUnresolved in result.typ.flags:
      localError(c.config, n.info, errProcHasNoConcreteType % n.renderTree)
    if result.typ.kind in {tyVar, tyLent}: result = newDeref(result)
  elif {efWantStmt, efAllowStmt} * flags != {}:
    result.typ = newTypeS(tyVoid, c)
  else:
    localError(c.config, n.info, errExprXHasNoType %
               renderTree(result, {renderNoComments}))
    result.typ = errorType(c)

proc semExprCheck(c: PContext, n: PNode, flags: TExprFlags): PNode =
  rejectEmptyNode(n)
  result = semExpr(c, n, flags+{efWantValue})

  let
    isEmpty = result.kind == nkEmpty
    isTypeError = result.typ != nil and result.typ.kind == tyError

  if isEmpty or isTypeError:
    # bug #12741, redundant error messages are the lesser evil here:
    localError(c.config, n.info, errExprXHasNoType %
                renderTree(result, {renderNoComments}))

  if isEmpty:
    # do not produce another redundant error message:
    result = errorNode(c, n)

proc semExprWithType(c: PContext, n: PNode, flags: TExprFlags = {}): PNode =
  result = semExprCheck(c, n, flags)
  if result.typ == nil and efInTypeof in flags:
    result.typ = c.voidType
  elif result.typ == nil or result.typ == c.enforceVoidContext:
    localError(c.config, n.info, errExprXHasNoType %
                renderTree(result, {renderNoComments}))
    result.typ = errorType(c)
  elif result.typ.kind == tyError:
    # associates the type error to the current owner
    result.typ = errorType(c)
  else:
    if result.typ.kind in {tyVar, tyLent}: result = newDeref(result)

proc semExprNoDeref(c: PContext, n: PNode, flags: TExprFlags = {}): PNode =
  result = semExprCheck(c, n, flags)
  if result.typ == nil:
    localError(c.config, n.info, errExprXHasNoType %
               renderTree(result, {renderNoComments}))
    result.typ = errorType(c)

proc semSymGenericInstantiation(c: PContext, n: PNode, s: PSym): PNode =
  result = symChoice(c, n, s, scClosed)

proc inlineConst(c: PContext, n: PNode, s: PSym): PNode {.inline.} =
  result = copyTree(s.ast)
  if result.isNil:
    localError(c.config, n.info, "constant of type '" & typeToString(s.typ) & "' has no value")
    result = newSymNode(s)
  else:
    result.typ = s.typ
    result.info = n.info

type
  TConvStatus = enum
    convOK,
    convNotNeedeed,
    convNotLegal,
    convNotInRange

proc checkConversionBetweenObjects(castDest, src: PType; pointers: int): TConvStatus =
  let diff = inheritanceDiff(castDest, src)
  return if diff == high(int) or (pointers > 1 and diff != 0):
      convNotLegal
    else:
      convOK

const
  IntegralTypes = {tyBool, tyEnum, tyChar, tyInt..tyUInt64}

proc checkConvertible(c: PContext, targetTyp: PType, src: PNode): TConvStatus =
  let srcTyp = src.typ.skipTypes({tyStatic})
  result = convOK
  if sameType(targetTyp, srcTyp) and targetTyp.sym == srcTyp.sym:
    # don't annoy conversions that may be needed on another processor:
    if targetTyp.kind notin IntegralTypes+{tyRange}:
      result = convNotNeedeed
    return
  var d = skipTypes(targetTyp, abstractVar)
  var s = srcTyp
  if s.kind in tyUserTypeClasses and s.isResolvedUserTypeClass:
    s = s.lastSon
  s = skipTypes(s, abstractVar-{tyTypeDesc, tyOwned})
  if s.kind == tyOwned and d.kind != tyOwned:
    s = s.lastSon
  var pointers = 0
  while (d != nil) and (d.kind in {tyPtr, tyRef, tyOwned}):
    if s.kind == tyOwned and d.kind != tyOwned:
      s = s.lastSon
    elif d.kind != s.kind:
      break
    else:
      d = d.lastSon
      s = s.lastSon
    inc pointers

  let targetBaseTyp = skipTypes(targetTyp, abstractVarRange)
  let srcBaseTyp = skipTypes(srcTyp, abstractVarRange-{tyTypeDesc})

  if d == nil:
    result = convNotLegal
  elif d.skipTypes(abstractInst).kind == tyObject and s.skipTypes(abstractInst).kind == tyObject:
    result = checkConversionBetweenObjects(d.skipTypes(abstractInst), s.skipTypes(abstractInst), pointers)
  elif (targetBaseTyp.kind in IntegralTypes) and
      (srcBaseTyp.kind in IntegralTypes):
    if targetTyp.kind == tyEnum and srcBaseTyp.kind == tyEnum:
      message(c.config, src.info, warnSuspiciousEnumConv, "suspicious code: enum to enum conversion")
    # `elif` would be incorrect here
    if targetTyp.kind == tyBool:
      discard "convOk"
    elif targetTyp.isOrdinalType:
      if src.kind in nkCharLit..nkUInt64Lit and
          src.getInt notin firstOrd(c.config, targetTyp)..lastOrd(c.config, targetTyp):
        result = convNotInRange
      elif src.kind in nkFloatLit..nkFloat64Lit and
          (classify(src.floatVal) in {fcNan, fcNegInf, fcInf} or
            src.floatVal.int64 notin firstOrd(c.config, targetTyp)..lastOrd(c.config, targetTyp)):
        result = convNotInRange
    elif targetBaseTyp.kind in tyFloat..tyFloat64:
      if src.kind in nkFloatLit..nkFloat64Lit and
          not floatRangeCheck(src.floatVal, targetTyp):
        result = convNotInRange
      elif src.kind in nkCharLit..nkUInt64Lit and
          not floatRangeCheck(src.intVal.float, targetTyp):
        result = convNotInRange
  else:
    # we use d, s here to speed up that operation a bit:
    case cmpTypes(c, d, s)
    of isNone, isGeneric:
      if not compareTypes(targetTyp.skipTypes(abstractVar), srcTyp.skipTypes({tyOwned}), dcEqIgnoreDistinct):
        result = convNotLegal
    else:
      discard

proc isCastable(c: PContext; dst, src: PType): bool =
  ## Checks whether the source type can be cast to the destination type.
  ## Casting is very unrestrictive; casts are allowed as long as
  ## castDest.size >= src.size, and typeAllowed(dst, skParam)
  #const
  #  castableTypeKinds = {tyInt, tyPtr, tyRef, tyCstring, tyString,
  #                       tySequence, tyPointer, tyNil, tyOpenArray,
  #                       tyProc, tySet, tyEnum, tyBool, tyChar}
  let src = src.skipTypes(tyUserTypeClasses)
  if skipTypes(dst, abstractInst-{tyOpenArray}).kind == tyOpenArray:
    return false
  if skipTypes(src, abstractInst-{tyTypeDesc}).kind == tyTypeDesc:
    return false
  if skipTypes(dst, abstractInst).kind == tyBuiltInTypeClass:
    return false
  let conf = c.config
  if conf.selectedGC in {gcArc, gcOrc}:
    let d = skipTypes(dst, abstractInst)
    let s = skipTypes(src, abstractInst)
    if d.kind == tyRef and s.kind == tyRef and s[0].isFinal != d[0].isFinal:
      return false

  var dstSize, srcSize: BiggestInt
  dstSize = computeSize(conf, dst)
  srcSize = computeSize(conf, src)
  if dstSize == -3 or srcSize == -3: # szUnknownSize
    # The Nim compiler can't detect if it's legal or not.
    # Just assume the programmer knows what he is doing.
    return true
  if dstSize < 0:
    result = false
  elif srcSize < 0:
    result = false
  elif typeAllowed(dst, skParam, c) != nil:
    result = false
  elif dst.kind == tyProc and dst.callConv == ccClosure:
    result = src.kind == tyProc and src.callConv == ccClosure
  else:
    result = (dstSize >= srcSize) or
        (skipTypes(dst, abstractInst).kind in IntegralTypes) or
        (skipTypes(src, abstractInst-{tyTypeDesc}).kind in IntegralTypes)
  if result and src.kind == tyNil:
    result = dst.size <= conf.target.ptrSize

proc isSymChoice(n: PNode): bool {.inline.} =
  result = n.kind in nkSymChoices

proc maybeLiftType(t: var PType, c: PContext, info: TLineInfo) =
  # XXX: liftParamType started to perform addDecl
  # we could do that instead in semTypeNode by snooping for added
  # gnrc. params, then it won't be necessary to open a new scope here
  openScope(c)
  var lifted = liftParamType(c, skType, newNodeI(nkArgList, info),
                             t, ":anon", info)
  closeScope(c)
  if lifted != nil: t = lifted

proc isOwnedSym(c: PContext; n: PNode): bool =
  let s = qualifiedLookUp(c, n, {})
  result = s != nil and sfSystemModule in s.owner.flags and s.name.s == "owned"

proc semConv(c: PContext, n: PNode): PNode =
  if n.len != 2:
    localError(c.config, n.info, "a type conversion takes exactly one argument")
    return n

  result = newNodeI(nkConv, n.info)

  var targetType = semTypeNode(c, n[0], nil)
  case targetType.kind
  of tyTypeDesc:
    internalAssert c.config, targetType.len > 0
    if targetType.base.kind == tyNone:
      return semTypeOf(c, n)
    else:
      targetType = targetType.base
  of tyStatic:
    var evaluated = semStaticExpr(c, n[1])
    if evaluated.kind == nkType or evaluated.typ.kind == tyTypeDesc:
      result = n
      result.typ = c.makeTypeDesc semStaticType(c, evaluated, nil)
      return
    elif targetType.base.kind == tyNone:
      return evaluated
    else:
      targetType = targetType.base
  else: discard

  maybeLiftType(targetType, c, n[0].info)

  if targetType.kind in {tySink, tyLent} or isOwnedSym(c, n[0]):
    let baseType = semTypeNode(c, n[1], nil).skipTypes({tyTypeDesc})
    let t = newTypeS(targetType.kind, c)
    if targetType.kind == tyOwned:
      t.flags.incl tfHasOwned
    t.rawAddSonNoPropagationOfTypeFlags baseType
    result = newNodeI(nkType, n.info)
    result.typ = makeTypeDesc(c, t)
    return

  result.add copyTree(n[0])

  # special case to make MyObject(x = 3) produce a nicer error message:
  if n[1].kind == nkExprEqExpr and
      targetType.skipTypes(abstractPtrs).kind == tyObject:
    localError(c.config, n.info, "object construction uses ':', not '='")
  var op = semExprWithType(c, n[1])
  if targetType.kind != tyGenericParam and targetType.isMetaType:
    let final = inferWithMetatype(c, targetType, op, true)
    result.add final
    result.typ = final.typ
    return

  result.typ = targetType
  # XXX op is overwritten later on, this is likely added too early
  # here or needs to be overwritten too then.
  result.add op

  if targetType.kind == tyGenericParam:
    result.typ = makeTypeFromExpr(c, copyTree(result))
    return result

  if not isSymChoice(op):
    let status = checkConvertible(c, result.typ, op)
    case status
    of convOK:
      # handle SomeProcType(SomeGenericProc)
      if op.kind == nkSym and op.sym.isGenericRoutine:
        result[1] = fitNode(c, result.typ, result[1], result.info)
      elif op.kind in {nkPar, nkTupleConstr} and targetType.kind == tyTuple:
        op = fitNode(c, targetType, op, result.info)
    of convNotNeedeed:
      message(c.config, n.info, hintConvFromXtoItselfNotNeeded, result.typ.typeToString)
    of convNotLegal:
      result = fitNode(c, result.typ, result[1], result.info)
      if result == nil:
        localError(c.config, n.info, "illegal conversion from '$1' to '$2'" %
          [op.typ.typeToString, result.typ.typeToString])
    of convNotInRange:
      let value =
        if op.kind in {nkCharLit..nkUInt64Lit}: $op.getInt else: $op.getFloat
      localError(c.config, n.info, errGenerated, value & " can't be converted to " &
        result.typ.typeToString)
  else:
    for i in 0..<op.len:
      let it = op[i]
      let status = checkConvertible(c, result.typ, it)
      if status in {convOK, convNotNeedeed}:
        markUsed(c, n.info, it.sym)
        onUse(n.info, it.sym)
        markIndirect(c, it.sym)
        return it
    errorUseQualifier(c, n.info, op[0].sym)

proc semCast(c: PContext, n: PNode): PNode =
  ## Semantically analyze a casting ("cast[type](param)")
  checkSonsLen(n, 2, c.config)
  let targetType = semTypeNode(c, n[0], nil)
  let castedExpr = semExprWithType(c, n[1])
  if tfHasMeta in targetType.flags:
    localError(c.config, n[0].info, "cannot cast to a non concrete type: '$1'" % $targetType)
  if not isCastable(c, targetType, castedExpr.typ):
    let tar = $targetType
    let alt = typeToString(targetType, preferDesc)
    let msg = if tar != alt: tar & "=" & alt else: tar
    localError(c.config, n.info, "expression cannot be cast to " & msg)
  result = newNodeI(nkCast, n.info)
  result.typ = targetType
  result.add copyTree(n[0])
  result.add castedExpr

proc semLowHigh(c: PContext, n: PNode, m: TMagic): PNode =
  const
    opToStr: array[mLow..mHigh, string] = ["low", "high"]
  if n.len != 2:
    localError(c.config, n.info, errXExpectsTypeOrValue % opToStr[m])
  else:
    n[1] = semExprWithType(c, n[1], {efDetermineType})
    var typ = skipTypes(n[1].typ, abstractVarRange + {tyTypeDesc, tyUserTypeClassInst})
    case typ.kind
    of tySequence, tyString, tyCstring, tyOpenArray, tyVarargs:
      n.typ = getSysType(c.graph, n.info, tyInt)
    of tyArray:
      n.typ = typ[0] # indextype
      if n.typ.kind == tyRange and emptyRange(n.typ.n[0], n.typ.n[1]): #Invalid range
        n.typ = getSysType(c.graph, n.info, tyInt)
    of tyInt..tyInt64, tyChar, tyBool, tyEnum, tyUInt..tyUInt64, tyFloat..tyFloat64:
      n.typ = n[1].typ.skipTypes({tyTypeDesc})
    of tyGenericParam:
      # prepare this for resolving in semtypinst:
      # we must use copyTree here in order to avoid creating a cycle
      # that could easily turn into an infinite recursion in semtypinst
      n.typ = makeTypeFromExpr(c, n.copyTree)
    else:
      localError(c.config, n.info, "invalid argument for: " & opToStr[m])
  result = n

proc fixupStaticType(c: PContext, n: PNode) =
  # This proc can be applied to evaluated expressions to assign
  # them a static type.
  #
  # XXX: with implicit static, this should not be necessary,
  # because the output type of operations such as `semConstExpr`
  # should be a static type (as well as the type of any other
  # expression that can be implicitly evaluated). For now, we
  # apply this measure only in code that is enlightened to work
  # with static types.
  if n.typ.kind != tyStatic:
    n.typ = newTypeWithSons(getCurrOwner(c), tyStatic, @[n.typ], c.idgen)
    n.typ.n = n # XXX: cycles like the one here look dangerous.
                # Consider using `n.copyTree`

proc isOpImpl(c: PContext, n: PNode, flags: TExprFlags): PNode =
  internalAssert c.config,
    n.len == 3 and
    n[1].typ != nil and
    n[2].kind in {nkStrLit..nkTripleStrLit, nkType}

  var
    res = false
    t1 = n[1].typ
    t2 = n[2].typ

  if t1.kind == tyTypeDesc and t2.kind != tyTypeDesc:
    t1 = t1.base

  if n[2].kind in {nkStrLit..nkTripleStrLit}:
    case n[2].strVal.normalize
    of "closure":
      let t = skipTypes(t1, abstractRange)
      res = t.kind == tyProc and
            t.callConv == ccClosure
    of "iterator":
      let t = skipTypes(t1, abstractRange)
      res = t.kind == tyProc and
            t.callConv == ccClosure and
            tfIterator in t.flags
    else:
      res = false
  else:
    if t1.skipTypes({tyGenericInst, tyAlias, tySink, tyDistinct}).kind != tyGenericBody:
      maybeLiftType(t2, c, n.info)
    else:
      #[
      for this case:
      type Foo = object[T]
      Foo is Foo
      ]#
      discard
    var m = newCandidate(c, t2)
    if efExplain in flags:
      m.diagnostics = @[]
      m.diagnosticsEnabled = true
    res = typeRel(m, t2, t1) >= isSubtype # isNone
    # `res = sameType(t1, t2)` would be wrong, e.g. for `int is (int|float)`

  result = newIntNode(nkIntLit, ord(res))
  result.typ = n.typ

proc semIs(c: PContext, n: PNode, flags: TExprFlags): PNode =
  if n.len != 3:
    localError(c.config, n.info, "'is' operator takes 2 arguments")

  let boolType = getSysType(c.graph, n.info, tyBool)
  result = n
  n.typ = boolType
  var liftLhs = true

  n[1] = semExprWithType(c, n[1], {efDetermineType, efWantIterator})
  if n[2].kind notin {nkStrLit..nkTripleStrLit}:
    let t2 = semTypeNode(c, n[2], nil)
    n[2] = newNodeIT(nkType, n[2].info, t2)
    if t2.kind == tyStatic:
      let evaluated = tryConstExpr(c, n[1])
      if evaluated != nil:
        c.fixupStaticType(evaluated)
        n[1] = evaluated
      else:
        result = newIntNode(nkIntLit, 0)
        result.typ = boolType
        return
    elif t2.kind == tyTypeDesc and
        (t2.base.kind == tyNone or tfExplicit in t2.flags):
      # When the right-hand side is an explicit type, we must
      # not allow regular values to be matched against the type:
      liftLhs = false
  else:
    n[2] = semExpr(c, n[2])

  var lhsType = n[1].typ
  if lhsType.kind != tyTypeDesc:
    if liftLhs:
      n[1] = makeTypeSymNode(c, lhsType, n[1].info)
      lhsType = n[1].typ
  else:
    if lhsType.base.kind == tyNone or
        (c.inGenericContext > 0 and lhsType.base.containsGenericType):
      # BUGFIX: don't evaluate this too early: ``T is void``
      return

  result = isOpImpl(c, n, flags)

proc semOpAux(c: PContext, n: PNode) =
  const flags = {efDetermineType}
  for i in 1..<n.len:
    var a = n[i]
    if a.kind == nkExprEqExpr and a.len == 2:
      let info = a[0].info
      a[0] = newIdentNode(considerQuotedIdent(c, a[0], a), info)
      a[1] = semExprWithType(c, a[1], flags)
      a.typ = a[1].typ
    else:
      n[i] = semExprWithType(c, a, flags)

proc overloadedCallOpr(c: PContext, n: PNode): PNode =
  # quick check if there is *any* () operator overloaded:
  var par = getIdent(c.cache, "()")
  var amb = false
  if searchInScopes(c, par, amb) == nil:
    result = nil
  else:
    result = newNodeI(nkCall, n.info)
    result.add newIdentNode(par, n.info)
    for i in 0..<n.len: result.add n[i]
    result = semExpr(c, result)

proc changeType(c: PContext; n: PNode, newType: PType, check: bool) =
  case n.kind
  of nkCurly, nkBracket:
    for i in 0..<n.len:
      changeType(c, n[i], elemType(newType), check)
  of nkPar, nkTupleConstr:
    let tup = newType.skipTypes({tyGenericInst, tyAlias, tySink, tyDistinct})
    if tup.kind != tyTuple:
      if tup.kind == tyObject: return
      globalError(c.config, n.info, "no tuple type for constructor")
    elif n.len > 0 and n[0].kind == nkExprColonExpr:
      # named tuple?
      for i in 0..<n.len:
        var m = n[i][0]
        if m.kind != nkSym:
          globalError(c.config, m.info, "invalid tuple constructor")
          return
        if tup.n != nil:
          var f = getSymFromList(tup.n, m.sym.name)
          if f == nil:
            globalError(c.config, m.info, "unknown identifier: " & m.sym.name.s)
            return
          changeType(c, n[i][1], f.typ, check)
        else:
          changeType(c, n[i][1], tup[i], check)
    else:
      for i in 0..<n.len:
        changeType(c, n[i], tup[i], check)
        when false:
          var m = n[i]
          var a = newNodeIT(nkExprColonExpr, m.info, newType[i])
          a.add newSymNode(newType.n[i].sym)
          a.add m
          changeType(m, tup[i], check)
  of nkCharLit..nkUInt64Lit:
    if check and n.kind != nkUInt64Lit and not sameType(n.typ, newType):
      let value = n.intVal
      if value < firstOrd(c.config, newType) or value > lastOrd(c.config, newType):
        localError(c.config, n.info, "cannot convert " & $value &
                                         " to " & typeToString(newType))
  of nkFloatLit..nkFloat64Lit:
    if check and not floatRangeCheck(n.floatVal, newType):
      localError(c.config, n.info, errFloatToString % [$n.floatVal, typeToString(newType)])
  else: discard
  n.typ = newType

proc arrayConstrType(c: PContext, n: PNode): PType =
  var typ = newTypeS(tyArray, c)
  rawAddSon(typ, nil)     # index type
  if n.len == 0:
    rawAddSon(typ, newTypeS(tyEmpty, c)) # needs an empty basetype!
  else:
    var t = skipTypes(n[0].typ, {tyGenericInst, tyVar, tyLent, tyOrdinal, tyAlias, tySink})
    addSonSkipIntLit(typ, t, c.idgen)
  typ[0] = makeRangeType(c, 0, n.len - 1, n.info)
  result = typ

proc semArrayConstr(c: PContext, n: PNode, flags: TExprFlags): PNode =
  result = newNodeI(nkBracket, n.info)
  result.typ = newTypeS(tyArray, c)
  rawAddSon(result.typ, nil)     # index type
  var
    firstIndex, lastIndex: Int128
    indexType = getSysType(c.graph, n.info, tyInt)
    lastValidIndex = lastOrd(c.config, indexType)
  if n.len == 0:
    rawAddSon(result.typ, newTypeS(tyEmpty, c)) # needs an empty basetype!
    lastIndex = toInt128(-1)
  else:
    var x = n[0]
    if x.kind == nkExprColonExpr and x.len == 2:
      var idx = semConstExpr(c, x[0])
      if not isOrdinalType(idx.typ):
        localError(c.config, idx.info, "expected ordinal value for array " &
                   "index, got '$1'" % renderTree(idx))
      else:
        firstIndex = getOrdValue(idx)
        lastIndex = firstIndex
        indexType = idx.typ
        lastValidIndex = lastOrd(c.config, indexType)
        x = x[1]

    let yy = semExprWithType(c, x)
    var typ = yy.typ
    result.add yy
    #var typ = skipTypes(result[0].typ, {tyGenericInst, tyVar, tyLent, tyOrdinal})
    for i in 1..<n.len:
      if lastIndex == lastValidIndex:
        let validIndex = makeRangeType(c, toInt64(firstIndex), toInt64(lastValidIndex), n.info,
                                       indexType)
        localError(c.config, n.info, "size of array exceeds range of index " &
          "type '$1' by $2 elements" % [typeToString(validIndex), $(n.len-i)])

      x = n[i]
      if x.kind == nkExprColonExpr and x.len == 2:
        var idx = semConstExpr(c, x[0])
        idx = fitNode(c, indexType, idx, x.info)
        if lastIndex+1 != getOrdValue(idx):
          localError(c.config, x.info, "invalid order in array constructor")
        x = x[1]

      let xx = semExprWithType(c, x, {})
      result.add xx
      typ = commonType(c, typ, xx.typ)
      #n[i] = semExprWithType(c, x, {})
      #result.add fitNode(c, typ, n[i])
      inc(lastIndex)
    addSonSkipIntLit(result.typ, typ, c.idgen)
    for i in 0..<result.len:
      result[i] = fitNode(c, typ, result[i], result[i].info)
  result.typ[0] = makeRangeType(c, toInt64(firstIndex), toInt64(lastIndex), n.info,
                                     indexType)

proc fixAbstractType(c: PContext, n: PNode) =
  for i in 1..<n.len:
    let it = n[i]
    # do not get rid of nkHiddenSubConv for OpenArrays, the codegen needs it:
    if it.kind == nkHiddenSubConv and
        skipTypes(it.typ, abstractVar).kind notin {tyOpenArray, tyVarargs}:
      if skipTypes(it[1].typ, abstractVar).kind in
            {tyNil, tyTuple, tySet} or it[1].isArrayConstr:
        var s = skipTypes(it.typ, abstractVar)
        if s.kind != tyUntyped:
          changeType(c, it[1], s, check=true)
        n[i] = it[1]

proc isAssignable(c: PContext, n: PNode; isUnsafeAddr=false): TAssignableResult =
  result = parampatterns.isAssignable(c.p.owner, n, isUnsafeAddr)

proc isUnresolvedSym(s: PSym): bool =
  result = s.kind == skGenericParam
  if not result and s.typ != nil:
    result = tfInferrableStatic in s.typ.flags or
        (s.kind == skParam and s.typ.isMetaType) or
        (s.kind == skType and
        s.typ.flags * {tfGenericTypeParam, tfImplicitTypeParam} != {})

proc hasUnresolvedArgs(c: PContext, n: PNode): bool =
  # Checks whether an expression depends on generic parameters that
  # don't have bound values yet. E.g. this could happen in situations
  # such as:
  #  type Slot[T] = array[T.size, byte]
  #  proc foo[T](x: default(T))
  #
  # Both static parameter and type parameters can be unresolved.
  case n.kind
  of nkSym:
    return isUnresolvedSym(n.sym)
  of nkIdent, nkAccQuoted:
    let ident = considerQuotedIdent(c, n)
    var amb = false
    let sym = searchInScopes(c, ident, amb)
    if sym != nil:
      return isUnresolvedSym(sym)
    else:
      return false
  else:
    for i in 0..<n.safeLen:
      if hasUnresolvedArgs(c, n[i]): return true
    return false

proc newHiddenAddrTaken(c: PContext, n: PNode): PNode =
  if n.kind == nkHiddenDeref and not (c.config.backend == backendCpp or
                                      sfCompileToCpp in c.module.flags):
    checkSonsLen(n, 1, c.config)
    result = n[0]
  else:
    result = newNodeIT(nkHiddenAddr, n.info, makeVarType(c, n.typ))
    result.add n
    if isAssignable(c, n) notin {arLValue, arLocalLValue}:
      localError(c.config, n.info, errVarForOutParamNeededX % renderNotLValue(n))

proc analyseIfAddressTaken(c: PContext, n: PNode): PNode =
  result = n
  case n.kind
  of nkSym:
    # n.sym.typ can be nil in 'check' mode ...
    if n.sym.typ != nil and
        skipTypes(n.sym.typ, abstractInst-{tyTypeDesc}).kind notin {tyVar, tyLent}:
      incl(n.sym.flags, sfAddrTaken)
      result = newHiddenAddrTaken(c, n)
  of nkDotExpr:
    checkSonsLen(n, 2, c.config)
    if n[1].kind != nkSym:
      internalError(c.config, n.info, "analyseIfAddressTaken")
      return
    if skipTypes(n[1].sym.typ, abstractInst-{tyTypeDesc}).kind notin {tyVar, tyLent}:
      incl(n[1].sym.flags, sfAddrTaken)
      result = newHiddenAddrTaken(c, n)
  of nkBracketExpr:
    checkMinSonsLen(n, 1, c.config)
    if skipTypes(n[0].typ, abstractInst-{tyTypeDesc}).kind notin {tyVar, tyLent}:
      if n[0].kind == nkSym: incl(n[0].sym.flags, sfAddrTaken)
      result = newHiddenAddrTaken(c, n)
  else:
    result = newHiddenAddrTaken(c, n)

proc analyseIfAddressTakenInCall(c: PContext, n: PNode) =
  checkMinSonsLen(n, 1, c.config)
  const
    FakeVarParams = {mNew, mNewFinalize, mInc, ast.mDec, mIncl, mExcl,
      mSetLengthStr, mSetLengthSeq, mAppendStrCh, mAppendStrStr, mSwap,
      mAppendSeqElem, mNewSeq, mReset, mShallowCopy, mDeepCopy, mMove,
      mWasMoved}

  # get the real type of the callee
  # it may be a proc var with a generic alias type, so we skip over them
  var t = n[0].typ.skipTypes({tyGenericInst, tyAlias, tySink})

  if n[0].kind == nkSym and n[0].sym.magic in FakeVarParams:
    # BUGFIX: check for L-Value still needs to be done for the arguments!
    # note sometimes this is eval'ed twice so we check for nkHiddenAddr here:
    for i in 1..<n.len:
      if i < t.len and t[i] != nil and
          skipTypes(t[i], abstractInst-{tyTypeDesc}).kind in {tyVar}:
        let it = n[i]
        if isAssignable(c, it) notin {arLValue, arLocalLValue}:
          if it.kind != nkHiddenAddr:
            localError(c.config, it.info, errVarForOutParamNeededX % $it)
    # bug #5113: disallow newSeq(result) where result is a 'var T':
    if n[0].sym.magic in {mNew, mNewFinalize, mNewSeq}:
      var arg = n[1] #.skipAddr
      if arg.kind == nkHiddenDeref: arg = arg[0]
      if arg.kind == nkSym and arg.sym.kind == skResult and
          arg.typ.skipTypes(abstractInst).kind in {tyVar, tyLent}:
        localError(c.config, n.info, errXStackEscape % renderTree(n[1], {renderNoComments}))

    return
  for i in 1..<n.len:
    let n = if n.kind == nkHiddenDeref: n[0] else: n
    if n[i].kind == nkHiddenCallConv:
      # we need to recurse explicitly here as converters can create nested
      # calls and then they wouldn't be analysed otherwise
      analyseIfAddressTakenInCall(c, n[i])
    if i < t.len and
        skipTypes(t[i], abstractInst-{tyTypeDesc}).kind in {tyVar}:
      if n[i].kind != nkHiddenAddr:
        n[i] = analyseIfAddressTaken(c, n[i])

include semmagic

proc evalAtCompileTime(c: PContext, n: PNode): PNode =
  result = n
  if n.kind notin nkCallKinds or n[0].kind != nkSym: return
  var callee = n[0].sym
  # workaround for bug #537 (overly aggressive inlining leading to
  # wrong NimNode semantics):
  if n.typ != nil and tfTriggersCompileTime in n.typ.flags: return

  # constant folding that is necessary for correctness of semantic pass:
  if callee.magic != mNone and callee.magic in ctfeWhitelist and n.typ != nil:
    var call = newNodeIT(nkCall, n.info, n.typ)
    call.add(n[0])
    var allConst = true
    for i in 1..<n.len:
      var a = getConstExpr(c.module, n[i], c.idgen, c.graph)
      if a == nil:
        allConst = false
        a = n[i]
        if a.kind == nkHiddenStdConv: a = a[1]
      call.add(a)
    if allConst:
      result = semfold.getConstExpr(c.module, call, c.idgen, c.graph)
      if result.isNil: result = n
      else: return result

  block maybeLabelAsStatic:
    # XXX: temporary work-around needed for tlateboundstatic.
    # This is certainly not correct, but it will get the job
    # done until we have a more robust infrastructure for
    # implicit statics.
    if n.len > 1:
      for i in 1..<n.len:
        # see bug #2113, it's possible that n[i].typ for errornous code:
        if n[i].typ.isNil or n[i].typ.kind != tyStatic or
            tfUnresolved notin n[i].typ.flags:
          break maybeLabelAsStatic
      n.typ = newTypeWithSons(c, tyStatic, @[n.typ])
      n.typ.flags.incl tfUnresolved

  # optimization pass: not necessary for correctness of the semantic pass
  if callee.kind == skConst or
     {sfNoSideEffect, sfCompileTime} * callee.flags != {} and
     {sfForward, sfImportc} * callee.flags == {} and n.typ != nil:

    if callee.kind != skConst and
       sfCompileTime notin callee.flags and
       optImplicitStatic notin c.config.options: return

    if callee.magic notin ctfeWhitelist: return

    if callee.kind notin {skProc, skFunc, skConverter, skConst} or callee.isGenericRoutine:
      return

    if n.typ != nil and typeAllowed(n.typ, skConst, c) != nil: return

    var call = newNodeIT(nkCall, n.info, n.typ)
    call.add(n[0])
    for i in 1..<n.len:
      let a = getConstExpr(c.module, n[i], c.idgen, c.graph)
      if a == nil: return n
      call.add(a)

    #echo "NOW evaluating at compile time: ", call.renderTree
    if c.inStaticContext == 0 or sfNoSideEffect in callee.flags:
      if sfCompileTime in callee.flags:
        result = evalStaticExpr(c.module, c.idgen, c.graph, call, c.p.owner)
        if result.isNil:
          localError(c.config, n.info, errCannotInterpretNodeX % renderTree(call))
        else: result = fixupTypeAfterEval(c, result, n)
      else:
        result = evalConstExpr(c.module, c.idgen, c.graph, call)
        if result.isNil: result = n
        else: result = fixupTypeAfterEval(c, result, n)
    else:
      result = n
    #if result != n:
    #  echo "SUCCESS evaluated at compile time: ", call.renderTree

proc semStaticExpr(c: PContext, n: PNode): PNode =
  inc c.inStaticContext
  openScope(c)
  let a = semExprWithType(c, n)
  closeScope(c)
  dec c.inStaticContext
  if a.findUnresolvedStatic != nil: return a
  result = evalStaticExpr(c.module, c.idgen, c.graph, a, c.p.owner)
  if result.isNil:
    localError(c.config, n.info, errCannotInterpretNodeX % renderTree(n))
    result = c.graph.emptyNode
  else:
    result = fixupTypeAfterEval(c, result, a)

proc semOverloadedCallAnalyseEffects(c: PContext, n: PNode, nOrig: PNode,
                                     flags: TExprFlags): PNode =
  if flags*{efInTypeof, efWantIterator, efWantIterable} != {}:
    # consider: 'for x in pReturningArray()' --> we don't want the restriction
    # to 'skIterator' anymore; skIterator is preferred in sigmatch already
    # for typeof support.
    # for ``typeof(countup(1,3))``, see ``tests/ttoseq``.
    result = semOverloadedCall(c, n, nOrig,
      {skProc, skFunc, skMethod, skConverter, skMacro, skTemplate, skIterator}, flags)
  else:
    result = semOverloadedCall(c, n, nOrig,
      {skProc, skFunc, skMethod, skConverter, skMacro, skTemplate}, flags)

  if result != nil:
    if result[0].kind != nkSym:
      internalError(c.config, "semOverloadedCallAnalyseEffects")
      return
    let callee = result[0].sym
    case callee.kind
    of skMacro, skTemplate: discard
    else:
      if callee.kind == skIterator and callee.id == c.p.owner.id:
        localError(c.config, n.info, errRecursiveDependencyIteratorX % callee.name.s)
        # error correction, prevents endless for loop elimination in transf.
        # See bug #2051:
        result[0] = newSymNode(errorSym(c, n))
      elif callee.kind == skIterator:
        if efWantIterable in flags:
          let typ = newTypeS(tyIterable, c)
          rawAddSon(typ, result.typ)
          result.typ = typ

proc semObjConstr(c: PContext, n: PNode, flags: TExprFlags): PNode

proc resolveIndirectCall(c: PContext; n, nOrig: PNode;
                         t: PType): TCandidate =
  initCandidate(c, result, t)
  matches(c, n, nOrig, result)
  if result.state != csMatch:
    # try to deref the first argument:
    if implicitDeref in c.features and canDeref(n):
      n[1] = n[1].tryDeref
      initCandidate(c, result, t)
      matches(c, n, nOrig, result)

proc bracketedMacro(n: PNode): PSym =
  if n.len >= 1 and n[0].kind == nkSym:
    result = n[0].sym
    if result.kind notin {skMacro, skTemplate}:
      result = nil

proc setGenericParams(c: PContext, n: PNode) =
  for i in 1..<n.len:
    n[i].typ = semTypeNode(c, n[i], nil)

proc afterCallActions(c: PContext; n, orig: PNode, flags: TExprFlags): PNode =
  if efNoSemCheck notin flags and n.typ != nil and n.typ.kind == tyError:
    return errorNode(c, n)

  result = n
  let callee = result[0].sym
  case callee.kind
  of skMacro: result = semMacroExpr(c, result, orig, callee, flags)
  of skTemplate: result = semTemplateExpr(c, result, callee, flags)
  else:
    semFinishOperands(c, result)
    activate(c, result)
    fixAbstractType(c, result)
    analyseIfAddressTakenInCall(c, result)
    if callee.magic != mNone:
      result = magicsAfterOverloadResolution(c, result, flags)
    when false:
      if result.typ != nil and
          not (result.typ.kind == tySequence and result.typ[0].kind == tyEmpty):
        liftTypeBoundOps(c, result.typ, n.info)
    #result = patchResolvedTypeBoundOp(c, result)
  if c.matchedConcept == nil:
    result = evalAtCompileTime(c, result)

proc semIndirectOp(c: PContext, n: PNode, flags: TExprFlags): PNode =
  result = nil
  checkMinSonsLen(n, 1, c.config)
  var prc = n[0]
  if n[0].kind == nkDotExpr:
    checkSonsLen(n[0], 2, c.config)
    let n0 = semFieldAccess(c, n[0])
    if n0.kind == nkDotCall:
      # it is a static call!
      result = n0
      result.transitionSonsKind(nkCall)
      result.flags.incl nfExplicitCall
      for i in 1..<n.len: result.add n[i]
      return semExpr(c, result, flags)
    else:
      n[0] = n0
  else:
    n[0] = semExpr(c, n[0], {efInCall})
    let t = n[0].typ
    if t != nil and t.kind in {tyVar, tyLent}:
      n[0] = newDeref(n[0])
    elif n[0].kind == nkBracketExpr:
      let s = bracketedMacro(n[0])
      if s != nil:
        setGenericParams(c, n[0])
        return semDirectOp(c, n, flags)

  let nOrig = n.copyTree
  semOpAux(c, n)
  var t: PType = nil
  if n[0].typ != nil:
    t = skipTypes(n[0].typ, abstractInst+{tyOwned}-{tyTypeDesc, tyDistinct})
  if t != nil and t.kind == tyProc:
    # This is a proc variable, apply normal overload resolution
    let m = resolveIndirectCall(c, n, nOrig, t)
    if m.state != csMatch:
      if c.config.m.errorOutputs == {}:
        # speed up error generation:
        globalError(c.config, n.info, "type mismatch")
        return c.graph.emptyNode
      else:
        var hasErrorType = false
        var msg = "type mismatch: got <"
        for i in 1..<n.len:
          if i > 1: msg.add(", ")
          let nt = n[i].typ
          msg.add(typeToString(nt))
          if nt.kind == tyError:
            hasErrorType = true
            break
        if not hasErrorType:
          let typ = n[0].typ
          msg.add(">\nbut expected one of:\n" &
              typeToString(typ))
          # prefer notin preferToResolveSymbols
          # t.sym != nil
          # sfAnon notin t.sym.flags
          # t.kind != tySequence(It is tyProc)
          if typ.sym != nil and sfAnon notin typ.sym.flags and
                                typ.kind == tyProc:
            # when can `typ.sym != nil` ever happen?
            msg.add(" = " & typeToString(typ, preferDesc))
          msg.addDeclaredLocMaybe(c.config, typ)
          localError(c.config, n.info, msg)
        return errorNode(c, n)
      result = nil
    else:
      result = m.call
      instGenericConvertersSons(c, result, m)

  elif t != nil and t.kind == tyTypeDesc:
    if n.len == 1: return semObjConstr(c, n, flags)
    return semConv(c, n)
  else:
    result = overloadedCallOpr(c, n)
    # Now that nkSym does not imply an iteration over the proc/iterator space,
    # the old ``prc`` (which is likely an nkIdent) has to be restored:
    if result == nil:
      # XXX: hmm, what kind of symbols will end up here?
      # do we really need to try the overload resolution?
      n[0] = prc
      nOrig[0] = prc
      n.flags.incl nfExprCall
      result = semOverloadedCallAnalyseEffects(c, n, nOrig, flags)
      if result == nil: return errorNode(c, n)
    elif result.kind notin nkCallKinds:
      # the semExpr() in overloadedCallOpr can even break this condition!
      # See bug #904 of how to trigger it:
      return result
  #result = afterCallActions(c, result, nOrig, flags)
  if result[0].kind == nkSym:
    result = afterCallActions(c, result, nOrig, flags)
  else:
    fixAbstractType(c, result)
    analyseIfAddressTakenInCall(c, result)

proc semDirectOp(c: PContext, n: PNode, flags: TExprFlags): PNode =
  # this seems to be a hotspot in the compiler!
  let nOrig = n.copyTree
  #semLazyOpAux(c, n)
  result = semOverloadedCallAnalyseEffects(c, n, nOrig, flags)
  if result != nil: result = afterCallActions(c, result, nOrig, flags)
  else: result = errorNode(c, n)

proc buildEchoStmt(c: PContext, n: PNode): PNode =
  # we MUST not check 'n' for semantics again here! But for now we give up:
  result = newNodeI(nkCall, n.info)
  let e = systemModuleSym(c.graph, getIdent(c.cache, "echo"))
  if e != nil:
    result.add(newSymNode(e))
  else:
    result.add localErrorNode(c, n, "system needs: echo")
  result.add(n)
  result = semExpr(c, result)

proc semExprNoType(c: PContext, n: PNode): PNode =
  let isPush = c.config.hasHint(hintExtendedContext)
  if isPush: pushInfoContext(c.config, n.info)
  result = semExpr(c, n, {efWantStmt})
  discardCheck(c, result, {})
  if isPush: popInfoContext(c.config)

proc isTypeExpr(n: PNode): bool =
  case n.kind
  of nkType, nkTypeOfExpr: result = true
  of nkSym: result = n.sym.kind == skType
  else: result = false

proc createSetType(c: PContext; baseType: PType): PType =
  assert baseType != nil
  result = newTypeS(tySet, c)
  rawAddSon(result, baseType)

proc lookupInRecordAndBuildCheck(c: PContext, n, r: PNode, field: PIdent,
                                 check: var PNode): PSym =
  # transform in a node that contains the runtime check for the
  # field, if it is in a case-part...
  result = nil
  case r.kind
  of nkRecList:
    for i in 0..<r.len:
      result = lookupInRecordAndBuildCheck(c, n, r[i], field, check)
      if result != nil: return
  of nkRecCase:
    checkMinSonsLen(r, 2, c.config)
    if (r[0].kind != nkSym): illFormedAst(r, c.config)
    result = lookupInRecordAndBuildCheck(c, n, r[0], field, check)
    if result != nil: return
    let setType = createSetType(c, r[0].typ)
    var s = newNodeIT(nkCurly, r.info, setType)
    for i in 1..<r.len:
      var it = r[i]
      case it.kind
      of nkOfBranch:
        result = lookupInRecordAndBuildCheck(c, n, lastSon(it), field, check)
        if result == nil:
          for j in 0..<it.len-1: s.add copyTree(it[j])
        else:
          if check == nil:
            check = newNodeI(nkCheckedFieldExpr, n.info)
            check.add c.graph.emptyNode # make space for access node
          s = newNodeIT(nkCurly, n.info, setType)
          for j in 0..<it.len - 1: s.add copyTree(it[j])
          var inExpr = newNodeIT(nkCall, n.info, getSysType(c.graph, n.info, tyBool))
          inExpr.add newSymNode(getSysMagic(c.graph, n.info, "contains", mInSet), n.info)
          inExpr.add s
          inExpr.add copyTree(r[0])
          check.add inExpr
          #check.add semExpr(c, inExpr)
          return
      of nkElse:
        result = lookupInRecordAndBuildCheck(c, n, lastSon(it), field, check)
        if result != nil:
          if check == nil:
            check = newNodeI(nkCheckedFieldExpr, n.info)
            check.add c.graph.emptyNode # make space for access node
          var inExpr = newNodeIT(nkCall, n.info, getSysType(c.graph, n.info, tyBool))
          inExpr.add newSymNode(getSysMagic(c.graph, n.info, "contains", mInSet), n.info)
          inExpr.add s
          inExpr.add copyTree(r[0])
          var notExpr = newNodeIT(nkCall, n.info, getSysType(c.graph, n.info, tyBool))
          notExpr.add newSymNode(getSysMagic(c.graph, n.info, "not", mNot), n.info)
          notExpr.add inExpr
          check.add notExpr
          return
      else: illFormedAst(it, c.config)
  of nkSym:
    if r.sym.name.id == field.id: result = r.sym
  else: illFormedAst(n, c.config)

const
  tyTypeParamsHolders = {tyGenericInst, tyCompositeTypeClass}
  tyDotOpTransparent = {tyVar, tyLent, tyPtr, tyRef, tyOwned, tyAlias, tySink}

proc readTypeParameter(c: PContext, typ: PType,
                       paramName: PIdent, info: TLineInfo): PNode =
  # Note: This function will return emptyNode when attempting to read
  # a static type parameter that is not yet resolved (e.g. this may
  # happen in proc signatures such as `proc(x: T): array[T.sizeParam, U]`
  if typ.kind in {tyUserTypeClass, tyUserTypeClassInst}:
    for statement in typ.n:
      case statement.kind
      of nkTypeSection:
        for def in statement:
          if def[0].sym.name.id == paramName.id:
            # XXX: Instead of lifting the section type to a typedesc
            # here, we could try doing it earlier in semTypeSection.
            # This seems semantically correct and then we'll be able
            # to return the section symbol directly here
            let foundType = makeTypeDesc(c, def[2].typ)
            return newSymNode(copySym(def[0].sym, nextSymId c.idgen).linkTo(foundType), info)

      of nkConstSection:
        for def in statement:
          if def[0].sym.name.id == paramName.id:
            return def[2]

      else:
        discard

  if typ.kind != tyUserTypeClass:
    let ty = if typ.kind == tyCompositeTypeClass: typ[1].skipGenericAlias
             else: typ.skipGenericAlias
    let tbody = ty[0]
    for s in 0..<tbody.len-1:
      let tParam = tbody[s]
      if tParam.sym.name.id == paramName.id:
        let rawTyp = ty[s + 1]
        if rawTyp.kind == tyStatic:
          if rawTyp.n != nil:
            return rawTyp.n
          else:
            return c.graph.emptyNode
        else:
          let foundTyp = makeTypeDesc(c, rawTyp)
          return newSymNode(copySym(tParam.sym, nextSymId c.idgen).linkTo(foundTyp), info)

  return nil

proc semSym(c: PContext, n: PNode, sym: PSym, flags: TExprFlags): PNode =
  let s = getGenSym(c, sym)
  case s.kind
  of skConst:
    markUsed(c, n.info, s)
    onUse(n.info, s)
    let typ = skipTypes(s.typ, abstractInst-{tyTypeDesc})
    case typ.kind
    of  tyNil, tyChar, tyInt..tyInt64, tyFloat..tyFloat128,
        tyTuple, tySet, tyUInt..tyUInt64:
      if s.magic == mNone: result = inlineConst(c, n, s)
      else: result = newSymNode(s, n.info)
    of tyArray, tySequence:
      # Consider::
      #     const x = []
      #     proc p(a: openarray[int])
      #     proc q(a: openarray[char])
      #     p(x)
      #     q(x)
      #
      # It is clear that ``[]`` means two totally different things. Thus, we
      # copy `x`'s AST into each context, so that the type fixup phase can
      # deal with two different ``[]``.
      if s.ast.safeLen == 0: result = inlineConst(c, n, s)
      else: result = newSymNode(s, n.info)
    of tyStatic:
      if typ.n != nil:
        result = typ.n
        result.typ = typ.base
      else:
        result = newSymNode(s, n.info)
    else:
      result = newSymNode(s, n.info)
  of skMacro:
    if efNoEvaluateGeneric in flags and s.ast[genericParamsPos].len > 0 or
       (n.kind notin nkCallKinds and s.requiredParams > 0):
      markUsed(c, n.info, s)
      onUse(n.info, s)
      result = symChoice(c, n, s, scClosed)
    else:
      result = semMacroExpr(c, n, n, s, flags)
  of skTemplate:
    if efNoEvaluateGeneric in flags and s.ast[genericParamsPos].len > 0 or
       (n.kind notin nkCallKinds and s.requiredParams > 0) or
       sfCustomPragma in sym.flags:
      let info = getCallLineInfo(n)
      markUsed(c, info, s)
      onUse(info, s)
      result = symChoice(c, n, s, scClosed)
    else:
      result = semTemplateExpr(c, n, s, flags)
  of skParam:
    markUsed(c, n.info, s)
    onUse(n.info, s)
    if s.typ != nil and s.typ.kind == tyStatic and s.typ.n != nil:
      # XXX see the hack in sigmatch.nim ...
      return s.typ.n
    elif sfGenSym in s.flags:
      # the owner should have been set by now by addParamOrResult
      internalAssert c.config, s.owner != nil
    result = newSymNode(s, n.info)
  of skVar, skLet, skResult, skForVar:
    if s.magic == mNimvm:
      localError(c.config, n.info, "illegal context for 'nimvm' magic")

    markUsed(c, n.info, s)
    onUse(n.info, s)
    result = newSymNode(s, n.info)
    # We cannot check for access to outer vars for example because it's still
    # not sure the symbol really ends up being used:
    # var len = 0 # but won't be called
    # genericThatUsesLen(x) # marked as taking a closure?
    if hasWarn(c.config, warnResultUsed):
      message(c.config, n.info, warnResultUsed)

  of skGenericParam:
    onUse(n.info, s)
    if s.typ.kind == tyStatic:
      result = newSymNode(s, n.info)
      result.typ = s.typ
    elif s.ast != nil:
      result = semExpr(c, s.ast)
    else:
      n.typ = s.typ
      return n
  of skType:
    markUsed(c, n.info, s)
    onUse(n.info, s)
    if s.typ.kind == tyStatic and s.typ.base.kind != tyNone and s.typ.n != nil:
      return s.typ.n
    result = newSymNode(s, n.info)
    result.typ = makeTypeDesc(c, s.typ)
  of skField:
    var p = c.p
    while p != nil and p.selfSym == nil:
      p = p.next
    if p != nil and p.selfSym != nil:
      var ty = skipTypes(p.selfSym.typ, {tyGenericInst, tyVar, tyLent, tyPtr, tyRef,
                                         tyAlias, tySink, tyOwned})
      while tfBorrowDot in ty.flags: ty = ty.skipTypes({tyDistinct})
      var check: PNode = nil
      if ty.kind == tyObject:
        while true:
          check = nil
          let f = lookupInRecordAndBuildCheck(c, n, ty.n, s.name, check)
          if f != nil and fieldVisible(c, f):
            # is the access to a public field or in the same module or in a friend?
            doAssert f == s
            markUsed(c, n.info, f)
            onUse(n.info, f)
            result = newNodeIT(nkDotExpr, n.info, f.typ)
            result.add makeDeref(newSymNode(p.selfSym))
            result.add newSymNode(f) # we now have the correct field
            if check != nil:
              check[0] = result
              check.typ = result.typ
              result = check
            return result
          if ty[0] == nil: break
          ty = skipTypes(ty[0], skipPtrs)
    # old code, not sure if it's live code:
    markUsed(c, n.info, s)
    onUse(n.info, s)
    result = newSymNode(s, n.info)
  else:
    let info = getCallLineInfo(n)
    #if efInCall notin flags:
    markUsed(c, info, s)
    onUse(info, s)
    result = newSymNode(s, info)

proc tryReadingGenericParam(c: PContext, n: PNode, i: PIdent, t: PType): PNode =
  case t.kind
  of tyTypeParamsHolders:
    result = readTypeParameter(c, t, i, n.info)
    if result == c.graph.emptyNode:
      result = n
      n.typ = makeTypeFromExpr(c, n.copyTree)
  of tyUserTypeClasses:
    if t.isResolvedUserTypeClass:
      result = readTypeParameter(c, t, i, n.info)
    else:
      n.typ = makeTypeFromExpr(c, copyTree(n))
      result = n
  of tyGenericParam, tyAnything:
    n.typ = makeTypeFromExpr(c, copyTree(n))
    result = n
  else:
    discard

proc tryReadingTypeField(c: PContext, n: PNode, i: PIdent, ty: PType): PNode =
  var ty = ty.skipTypes(tyDotOpTransparent)
  case ty.kind
  of tyEnum:
    # look up if the identifier belongs to the enum:
    var f = PSym(nil)
    while ty != nil:
      f = getSymFromList(ty.n, i)
      if f != nil: break
      ty = ty.sons[0]         # enum inheritance
    if f != nil:
      result = newSymNode(f)
      result.info = n.info
      result.typ = ty
      markUsed(c, n.info, f)
      onUse(n.info, f)
  of tyObject, tyTuple:
    if ty.n != nil and ty.n.kind == nkRecList:
      let field = lookupInRecord(ty.n, i)
      if field != nil:
        n.typ = makeTypeDesc(c, field.typ)
        result = n
  of tyGenericInst:
    result = tryReadingTypeField(c, n, i, ty.lastSon)
    if result == nil:
      result = tryReadingGenericParam(c, n, i, ty)
  else:
    result = tryReadingGenericParam(c, n, i, ty)

proc builtinFieldAccess(c: PContext, n: PNode, flags: TExprFlags): PNode =
  ## returns nil if it's not a built-in field access
  checkSonsLen(n, 2, c.config)
  # tests/bind/tbindoverload.nim wants an early exit here, but seems to
  # work without now. template/tsymchoicefield doesn't like an early exit
  # here at all!
  #if isSymChoice(n[1]): return
  when defined(nimsuggest):
    if c.config.cmd == cmdIdeTools:
      suggestExpr(c, n)
      if exactEquals(c.config.m.trackPos, n[1].info): suggestExprNoCheck(c, n)

  var s = qualifiedLookUp(c, n, {checkAmbiguity, checkUndeclared, checkModule})
  if s != nil:
    if s.kind in OverloadableSyms:
      result = symChoice(c, n, s, scClosed)
      if result.kind == nkSym: result = semSym(c, n, s, flags)
    else:
      markUsed(c, n[1].info, s)
      result = semSym(c, n, s, flags)
    onUse(n[1].info, s)
    return

  n[0] = semExprWithType(c, n[0], flags+{efDetermineType, efWantIterable})
  #restoreOldStyleType(n[0])
  var i = considerQuotedIdent(c, n[1], n)
  var ty = n[0].typ
  var f: PSym = nil
  result = nil

  if ty.kind == tyTypeDesc:
    if ty.base.kind == tyNone:
      # This is a still unresolved typedesc parameter.
      # If this is a regular proc, then all bets are off and we must return
      # tyFromExpr, but when this happen in a macro this is not a built-in
      # field access and we leave the compiler to compile a normal call:
      if getCurrOwner(c).kind != skMacro:
        n.typ = makeTypeFromExpr(c, n.copyTree)
        return n
      else:
        return nil
    else:
      return tryReadingTypeField(c, n, i, ty.base)
  elif isTypeExpr(n.sons[0]):
    return tryReadingTypeField(c, n, i, ty)
  elif ty.kind == tyError:
    # a type error doesn't have any builtin fields
    return nil

  if ty.kind in tyUserTypeClasses and ty.isResolvedUserTypeClass:
    ty = ty.lastSon
  ty = skipTypes(ty, {tyGenericInst, tyVar, tyLent, tyPtr, tyRef, tyOwned, tyAlias, tySink})
  while tfBorrowDot in ty.flags: ty = ty.skipTypes({tyDistinct})
  var check: PNode = nil
  if ty.kind == tyObject:
    while true:
      check = nil
      f = lookupInRecordAndBuildCheck(c, n, ty.n, i, check)
      if f != nil: break
      if ty[0] == nil: break
      ty = skipTypes(ty[0], skipPtrs)
    if f != nil:
      let visibilityCheckNeeded =
        if n[1].kind == nkSym and n[1].sym == f:
          false # field lookup was done already, likely by hygienic template or bindSym
        else: true
      if not visibilityCheckNeeded or fieldVisible(c, f):
        # is the access to a public field or in the same module or in a friend?
        markUsed(c, n[1].info, f)
        onUse(n[1].info, f)
        n[0] = makeDeref(n[0])
        n[1] = newSymNode(f) # we now have the correct field
        n.typ = f.typ
        if check == nil:
          result = n
        else:
          check[0] = n
          check.typ = n.typ
          result = check
  elif ty.kind == tyTuple and ty.n != nil:
    f = getSymFromList(ty.n, i)
    if f != nil:
      markUsed(c, n[1].info, f)
      onUse(n[1].info, f)
      n[0] = makeDeref(n[0])
      n[1] = newSymNode(f)
      n.typ = f.typ
      result = n

  # we didn't find any field, let's look for a generic param
  if result == nil:
    let t = n[0].typ.skipTypes(tyDotOpTransparent)
    result = tryReadingGenericParam(c, n, i, t)

proc dotTransformation(c: PContext, n: PNode): PNode =
  if isSymChoice(n[1]):
    result = newNodeI(nkDotCall, n.info)
    result.add n[1]
    result.add copyTree(n[0])
  else:
    var i = considerQuotedIdent(c, n[1], n)
    result = newNodeI(nkDotCall, n.info)
    result.flags.incl nfDotField
    result.add newIdentNode(i, n[1].info)
    result.add copyTree(n[0])

proc semFieldAccess(c: PContext, n: PNode, flags: TExprFlags): PNode =
  # this is difficult, because the '.' is used in many different contexts
  # in Nim. We first allow types in the semantic checking.
  result = builtinFieldAccess(c, n, flags)
  if result == nil:
    result = dotTransformation(c, n)

proc buildOverloadedSubscripts(n: PNode, ident: PIdent): PNode =
  result = newNodeI(nkCall, n.info)
  result.add(newIdentNode(ident, n.info))
  for s in n: result.add s

proc semDeref(c: PContext, n: PNode): PNode =
  checkSonsLen(n, 1, c.config)
  n[0] = semExprWithType(c, n[0])
  let a = getConstExpr(c.module, n[0], c.idgen, c.graph)
  if a != nil:
    if a.kind == nkNilLit:
      localError(c.config, n.info, "nil dereference is not allowed")
    n[0] = a
  result = n
  var t = skipTypes(n[0].typ, {tyGenericInst, tyVar, tyLent, tyAlias, tySink, tyOwned})
  case t.kind
  of tyRef, tyPtr: n.typ = t.lastSon
  else: result = nil
  #GlobalError(n[0].info, errCircumNeedsPointer)

proc semSubscript(c: PContext, n: PNode, flags: TExprFlags): PNode =
  ## returns nil if not a built-in subscript operator; also called for the
  ## checking of assignments
  if n.len == 1:
    let x = semDeref(c, n)
    if x == nil: return nil
    result = newNodeIT(nkDerefExpr, x.info, x.typ)
    result.add(x[0])
    return
  checkMinSonsLen(n, 2, c.config)
  # make sure we don't evaluate generic macros/templates
  n[0] = semExprWithType(c, n[0],
                              {efNoEvaluateGeneric})
  var arr = skipTypes(n[0].typ, {tyGenericInst, tyUserTypeClassInst, tyOwned,
                                      tyVar, tyLent, tyPtr, tyRef, tyAlias, tySink})
  if arr.kind == tyStatic:
    if arr.base.kind == tyNone:
      result = n
      result.typ = semStaticType(c, n[1], nil)
      return
    elif arr.n != nil:
      return semSubscript(c, arr.n, flags)
    else:
      arr = arr.base

  case arr.kind
  of tyArray, tyOpenArray, tyVarargs, tySequence, tyString, tyCstring,
    tyUncheckedArray:
    if n.len != 2: return nil
    n[0] = makeDeref(n[0])
    for i in 1..<n.len:
      n[i] = semExprWithType(c, n[i],
                                  flags*{efInTypeof, efDetermineType})
    # Arrays index type is dictated by the range's type
    if arr.kind == tyArray:
      var indexType = arr[0]
      var arg = indexTypesMatch(c, indexType, n[1].typ, n[1])
      if arg != nil:
        n[1] = arg
        result = n
        result.typ = elemType(arr)
    # Other types have a bit more of leeway
    elif n[1].typ.skipTypes(abstractRange-{tyDistinct}).kind in
        {tyInt..tyInt64, tyUInt..tyUInt64}:
      result = n
      result.typ = elemType(arr)
  of tyTypeDesc:
    # The result so far is a tyTypeDesc bound
    # a tyGenericBody. The line below will substitute
    # it with the instantiated type.
    result = n
    result.typ = makeTypeDesc(c, semTypeNode(c, n, nil))
    #result = symNodeFromType(c, semTypeNode(c, n, nil), n.info)
  of tyTuple:
    if n.len != 2: return nil
    n[0] = makeDeref(n[0])
    # [] operator for tuples requires constant expression:
    n[1] = semConstExpr(c, n[1])
    if skipTypes(n[1].typ, {tyGenericInst, tyRange, tyOrdinal, tyAlias, tySink}).kind in
        {tyInt..tyInt64}:
      let idx = getOrdValue(n[1])
      if idx >= 0 and idx < arr.len: n.typ = arr[toInt(idx)]
      else: localError(c.config, n.info, "invalid index value for tuple subscript")
      result = n
    else:
      result = nil
  else:
    let s = if n[0].kind == nkSym: n[0].sym
            elif n[0].kind in nkSymChoices: n[0][0].sym
            else: nil
    if s != nil:
      case s.kind
      of skProc, skFunc, skMethod, skConverter, skIterator:
        # type parameters: partial generic specialization
        n[0] = semSymGenericInstantiation(c, n[0], s)
        result = explicitGenericInstantiation(c, n, s)
        if result == n:
          n[0] = copyTree(result)
        else:
          n[0] = result
      of skMacro, skTemplate:
        if efInCall in flags:
          # We are processing macroOrTmpl[] in macroOrTmpl[](...) call.
          # Return as is, so it can be transformed into complete macro or
          # template call in semIndirectOp caller.
          result = n
        else:
          # We are processing macroOrTmpl[] not in call. Transform it to the
          # macro or template call with generic arguments here.
          n.transitionSonsKind(nkCall)
          case s.kind
          of skMacro: result = semMacroExpr(c, n, n, s, flags)
          of skTemplate: result = semTemplateExpr(c, n, s, flags)
          else: discard
      of skType:
        result = symNodeFromType(c, semTypeNode(c, n, nil), n.info)
      else:
        discard

proc semArrayAccess(c: PContext, n: PNode, flags: TExprFlags): PNode =
  result = semSubscript(c, n, flags)
  if result == nil:
    # overloaded [] operator:
    result = semExpr(c, buildOverloadedSubscripts(n, getIdent(c.cache, "[]")))

proc propertyWriteAccess(c: PContext, n, nOrig, a: PNode): PNode =
  var id = considerQuotedIdent(c, a[1], a)
  var setterId = newIdentNode(getIdent(c.cache, id.s & '='), n.info)
  # a[0] is already checked for semantics, that does ``builtinFieldAccess``
  # this is ugly. XXX Semantic checking should use the ``nfSem`` flag for
  # nodes?
  let aOrig = nOrig[0]
  result = newTreeI(nkCall, n.info, setterId, a[0], semExprWithType(c, n[1]))
  result.flags.incl nfDotSetter
  let orig = newTreeI(nkCall, n.info, setterId, aOrig[0], nOrig[1])
  result = semOverloadedCallAnalyseEffects(c, result, orig, {})

  if result != nil:
    result = afterCallActions(c, result, nOrig, {})
    #fixAbstractType(c, result)
    #analyseIfAddressTakenInCall(c, result)

proc takeImplicitAddr(c: PContext, n: PNode; isLent: bool): PNode =
  # See RFC #7373, calls returning 'var T' are assumed to
  # return a view into the first argument (if there is one):
  let root = exprRoot(n)
  if root != nil and root.owner == c.p.owner:
    template url: string = "var_t_return.html".createDocLink
    if root.kind in {skLet, skVar, skTemp} and sfGlobal notin root.flags:
      localError(c.config, n.info, "'$1' escapes its stack frame; context: '$2'; see $3" % [
        root.name.s, renderTree(n, {renderNoComments}), url])
    elif root.kind == skParam and root.position != 0:
      localError(c.config, n.info, "'$1' is not the first parameter; context: '$2'; see $3" % [
        root.name.s, renderTree(n, {renderNoComments}), url])
  case n.kind
  of nkHiddenAddr, nkAddr: return n
  of nkDerefExpr: return n[0]
  of nkBracketExpr:
    if n.len == 1: return n[0]
  of nkHiddenDeref:
    # issue #13848
    # `proc fun(a: var int): var int = a`
    discard
  else: discard
  let valid = isAssignable(c, n, isLent)
  if valid != arLValue:
    if valid == arLocalLValue:
      localError(c.config, n.info, errXStackEscape % renderTree(n, {renderNoComments}))
    else:
      localError(c.config, n.info, errExprHasNoAddress)
  result = newNodeIT(nkHiddenAddr, n.info, makePtrType(c, n.typ))
  result.add(n)

proc asgnToResultVar(c: PContext, n, le, ri: PNode) {.inline.} =
  if le.kind == nkHiddenDeref:
    var x = le[0]
    if x.kind == nkSym and x.sym.kind == skResult and (x.typ.kind in {tyVar, tyLent} or classifyViewType(x.typ) != noView):
      n[0] = x # 'result[]' --> 'result'
      n[1] = takeImplicitAddr(c, ri, x.typ.kind == tyLent)
      x.typ.flags.incl tfVarIsPtr
      #echo x.info, " setting it for this type ", typeToString(x.typ), " ", n.info

proc borrowCheck(c: PContext, n, le, ri: PNode) =
  const
    PathKinds0 = {nkDotExpr, nkCheckedFieldExpr,
                  nkBracketExpr, nkAddr, nkHiddenAddr,
                  nkObjDownConv, nkObjUpConv}
    PathKinds1 = {nkHiddenStdConv, nkHiddenSubConv}

  proc getRoot(n: PNode; followDeref: bool): PNode =
    result = n
    while true:
      case result.kind
      of nkDerefExpr, nkHiddenDeref:
        if followDeref: result = result[0]
        else: break
      of PathKinds0:
        result = result[0]
      of PathKinds1:
        result = result[1]
      else: break

  proc scopedLifetime(c: PContext; ri: PNode): bool {.inline.} =
    let n = getRoot(ri, followDeref = false)
    result = (ri.kind in nkCallKinds+{nkObjConstr}) or
      (n.kind == nkSym and n.sym.owner == c.p.owner and n.sym.kind != skResult)

  proc escapes(c: PContext; le: PNode): bool {.inline.} =
    # param[].foo[] = self  definitely escapes, we don't need to
    # care about pointer derefs:
    let n = getRoot(le, followDeref = true)
    result = n.kind == nkSym and n.sym.kind == skParam

  # Special typing rule: do not allow to pass 'owned T' to 'T' in 'result = x':
  const absInst = abstractInst - {tyOwned}
  if ri.typ != nil and ri.typ.skipTypes(absInst).kind == tyOwned and
      le.typ != nil and le.typ.skipTypes(absInst).kind != tyOwned and
      scopedLifetime(c, ri):
    if le.kind == nkSym and le.sym.kind == skResult:
      localError(c.config, n.info, "cannot return an owned pointer as an unowned pointer; " &
        "use 'owned(" & typeToString(le.typ) & ")' as the return type")
    elif escapes(c, le):
      localError(c.config, n.info,
        "assignment produces a dangling ref: the unowned ref lives longer than the owned ref")

template resultTypeIsInferrable(typ: PType): untyped =
  typ.isMetaType and typ.kind != tyTypeDesc

proc goodLineInfo(arg: PNode): TLineInfo =
  if arg.kind == nkStmtListExpr and arg.len > 0:
    goodLineInfo(arg[^1])
  else:
    arg.info

proc semAsgn(c: PContext, n: PNode; mode=asgnNormal): PNode =
  checkSonsLen(n, 2, c.config)
  var a = n[0]
  case a.kind
  of nkDotExpr:
    # r.f = x
    # --> `f=` (r, x)
    let nOrig = n.copyTree
    a = builtinFieldAccess(c, a, {efLValue})
    if a == nil:
      a = propertyWriteAccess(c, n, nOrig, n[0])
      if a != nil: return a
      # we try without the '='; proc that return 'var' or macros are still
      # possible:
      a = dotTransformation(c, n[0])
      if a.kind == nkDotCall:
        a.transitionSonsKind(nkCall)
        a = semExprWithType(c, a, {efLValue})
  of nkBracketExpr:
    # a[i] = x
    # --> `[]=`(a, i, x)
    a = semSubscript(c, a, {efLValue})
    if a == nil:
      result = buildOverloadedSubscripts(n[0], getIdent(c.cache, "[]="))
      result.add(n[1])
      if mode == noOverloadedSubscript:
        bracketNotFoundError(c, result)
        return n
      else:
        result = semExprNoType(c, result)
        return result
  of nkCurlyExpr:
    # a{i} = x -->  `{}=`(a, i, x)
    result = buildOverloadedSubscripts(n[0], getIdent(c.cache, "{}="))
    result.add(n[1])
    return semExprNoType(c, result)
  of nkPar, nkTupleConstr:
    if a.len >= 2:
      # unfortunately we need to rewrite ``(x, y) = foo()`` already here so
      # that overloading of the assignment operator still works. Usually we
      # prefer to do these rewritings in transf.nim:
      return semStmt(c, lowerTupleUnpackingForAsgn(c.graph, n, c.idgen, c.p.owner), {})
    else:
      a = semExprWithType(c, a, {efLValue})
  else:
    a = semExprWithType(c, a, {efLValue})
  n[0] = a
  # a = b # both are vars, means: a[] = b[]
  # a = b # b no 'var T' means: a = addr(b)
  var le = a.typ
  if le == nil:
    localError(c.config, a.info, "expression has no type")
  elif (skipTypes(le, {tyGenericInst, tyAlias, tySink}).kind notin {tyVar} and
        isAssignable(c, a) in {arNone, arLentValue}) or (
      skipTypes(le, abstractVar).kind in {tyOpenArray, tyVarargs} and views notin c.features):
    # Direct assignment to a discriminant is allowed!
    localError(c.config, a.info, errXCannotBeAssignedTo %
               renderTree(a, {renderNoComments}))
  else:
    let lhs = n[0]
    let rhs = semExprWithType(c, n[1], {})
    if lhs.kind == nkSym and lhs.sym.kind == skResult:
      n.typ = c.enforceVoidContext
      if c.p.owner.kind != skMacro and resultTypeIsInferrable(lhs.sym.typ):
        var rhsTyp = rhs.typ
        if rhsTyp.kind in tyUserTypeClasses and rhsTyp.isResolvedUserTypeClass:
          rhsTyp = rhsTyp.lastSon
        if cmpTypes(c, lhs.typ, rhsTyp) in {isGeneric, isEqual}:
          internalAssert c.config, c.p.resultSym != nil
          # Make sure the type is valid for the result variable
          typeAllowedCheck(c, n.info, rhsTyp, skResult)
          lhs.typ = rhsTyp
          c.p.resultSym.typ = rhsTyp
          c.p.owner.typ[0] = rhsTyp
        else:
          typeMismatch(c.config, n.info, lhs.typ, rhsTyp, rhs)
    borrowCheck(c, n, lhs, rhs)

    n[1] = fitNode(c, le, rhs, goodLineInfo(n[1]))
    when false: liftTypeBoundOps(c, lhs.typ, lhs.info)

    fixAbstractType(c, n)
    asgnToResultVar(c, n, n[0], n[1])
  result = n

proc semReturn(c: PContext, n: PNode): PNode =
  result = n
  checkSonsLen(n, 1, c.config)
  if c.p.owner.kind in {skConverter, skMethod, skProc, skFunc, skMacro} or
      (not c.p.owner.typ.isNil and isClosureIterator(c.p.owner.typ)):
    if n[0].kind != nkEmpty:
      if n[0].kind == nkAsgn and n[0][0].kind == nkSym and c.p.resultSym == n[0][0].sym:
        discard "return is already transformed"
      elif c.p.resultSym != nil:
        # transform ``return expr`` to ``result = expr; return``
        var a = newNodeI(nkAsgn, n[0].info)
        a.add newSymNode(c.p.resultSym)
        a.add n[0]
        n[0] = a
      else:
        localError(c.config, n.info, errNoReturnTypeDeclared)
        return
      result[0] = semAsgn(c, n[0])
      # optimize away ``result = result``:
      if result[0][1].kind == nkSym and result[0][1].sym == c.p.resultSym:
        result[0] = c.graph.emptyNode
  else:
    localError(c.config, n.info, "'return' not allowed here")

proc semProcBody(c: PContext, n: PNode): PNode =
  openScope(c)
  result = semExpr(c, n)
  if c.p.resultSym != nil and not isEmptyType(result.typ):
    if result.kind == nkNilLit:
      # or ImplicitlyDiscardable(result):
      # new semantic: 'result = x' triggers the void context
      result.typ = nil
    elif result.kind == nkStmtListExpr and result.typ.kind == tyNil:
      # to keep backwards compatibility bodies like:
      #   nil
      #   # comment
      # are not expressions:
      fixNilType(c, result)
    else:
      var a = newNodeI(nkAsgn, n.info, 2)
      a[0] = newSymNode(c.p.resultSym)
      a[1] = result
      result = semAsgn(c, a)
  else:
    discardCheck(c, result, {})

  if c.p.owner.kind notin {skMacro, skTemplate} and
     c.p.resultSym != nil and c.p.resultSym.typ.isMetaType:
    if isEmptyType(result.typ):
      # we inferred a 'void' return type:
      c.p.resultSym.typ = errorType(c)
      c.p.owner.typ[0] = nil
    else:
      localError(c.config, c.p.resultSym.info, errCannotInferReturnType %
        c.p.owner.name.s)
  if isInlineIterator(c.p.owner.typ) and c.p.owner.typ[0] != nil and
      c.p.owner.typ[0].kind == tyUntyped:
    localError(c.config, c.p.owner.info, errCannotInferReturnType %
      c.p.owner.name.s)
  closeScope(c)

proc semYieldVarResult(c: PContext, n: PNode, restype: PType) =
  var t = skipTypes(restype, {tyGenericInst, tyAlias, tySink})
  case t.kind
  of tyVar, tyLent:
    t.flags.incl tfVarIsPtr # bugfix for #4048, #4910, #6892
    if n[0].kind in {nkHiddenStdConv, nkHiddenSubConv}:
      n[0] = n[0][1]
    n[0] = takeImplicitAddr(c, n[0], t.kind == tyLent)
  of tyTuple:
    for i in 0..<t.len:
      let e = skipTypes(t[i], {tyGenericInst, tyAlias, tySink})
      if e.kind in {tyVar, tyLent}:
        e.flags.incl tfVarIsPtr # bugfix for #4048, #4910, #6892
        let tupleConstr = if n[0].kind in {nkHiddenStdConv, nkHiddenSubConv}: n[0][1] else: n[0]
        if tupleConstr.kind in {nkPar, nkTupleConstr}:
          if tupleConstr[i].kind == nkExprColonExpr:
            tupleConstr[i][1] = takeImplicitAddr(c, tupleConstr[i][1], e.kind == tyLent)
          else:
            tupleConstr[i] = takeImplicitAddr(c, tupleConstr[i], e.kind == tyLent)
        else:
          localError(c.config, n[0].info, errXExpected, "tuple constructor")
  else:
    when false:
      # XXX investigate what we really need here.
      if isViewType(t):
        n[0] = takeImplicitAddr(c, n[0], false)

proc semYield(c: PContext, n: PNode): PNode =
  result = n
  checkSonsLen(n, 1, c.config)
  if c.p.owner == nil or c.p.owner.kind != skIterator:
    localError(c.config, n.info, errYieldNotAllowedHere)
  elif n[0].kind != nkEmpty:
    n[0] = semExprWithType(c, n[0]) # check for type compatibility:
    var iterType = c.p.owner.typ
    let restype = iterType[0]
    if restype != nil:
      if restype.kind != tyUntyped:
        n[0] = fitNode(c, restype, n[0], n.info)
      if n[0].typ == nil: internalError(c.config, n.info, "semYield")

      if resultTypeIsInferrable(restype):
        let inferred = n[0].typ
        iterType[0] = inferred
        if c.p.resultSym != nil:
          c.p.resultSym.typ = inferred

      semYieldVarResult(c, n, restype)
    else:
      localError(c.config, n.info, errCannotReturnExpr)
  elif c.p.owner.typ[0] != nil:
    localError(c.config, n.info, errGenerated, "yield statement must yield a value")

proc semDefined(c: PContext, n: PNode): PNode =
  checkSonsLen(n, 2, c.config)
  # we replace this node by a 'true' or 'false' node:
  result = newIntNode(nkIntLit, 0)
  result.intVal = ord isDefined(c.config, considerQuotedIdent(c, n[1], n).s)
  result.info = n.info
  result.typ = getSysType(c.graph, n.info, tyBool)

proc lookUpForDeclared(c: PContext, n: PNode, onlyCurrentScope: bool): PSym =
  case n.kind
  of nkIdent, nkAccQuoted:
    var amb = false
    let ident = considerQuotedIdent(c, n)
    result = if onlyCurrentScope:
               localSearchInScope(c, ident)
             else:
               searchInScopes(c, ident, amb)
  of nkDotExpr:
    result = nil
    if onlyCurrentScope: return
    checkSonsLen(n, 2, c.config)
    var m = lookUpForDeclared(c, n[0], onlyCurrentScope)
    if m != nil and m.kind == skModule:
      let ident = considerQuotedIdent(c, n[1], n)
      if m == c.module:
        result = strTableGet(c.topLevelScope.symbols, ident)
      else:
        result = someSym(c.graph, m, ident)
  of nkSym:
    result = n.sym
  of nkOpenSymChoice, nkClosedSymChoice:
    result = n[0].sym
  else:
    localError(c.config, n.info, "identifier expected, but got: " & renderTree(n))
    result = nil

proc semDeclared(c: PContext, n: PNode, onlyCurrentScope: bool): PNode =
  checkSonsLen(n, 2, c.config)
  # we replace this node by a 'true' or 'false' node:
  result = newIntNode(nkIntLit, 0)
  result.intVal = ord lookUpForDeclared(c, n[1], onlyCurrentScope) != nil
  result.info = n.info
  result.typ = getSysType(c.graph, n.info, tyBool)

proc expectMacroOrTemplateCall(c: PContext, n: PNode): PSym =
  ## The argument to the proc should be nkCall(...) or similar
  ## Returns the macro/template symbol
  if isCallExpr(n):
    var expandedSym = qualifiedLookUp(c, n[0], {checkUndeclared})
    if expandedSym == nil:
      errorUndeclaredIdentifier(c, n.info, n[0].renderTree)
      return errorSym(c, n[0])

    if expandedSym.kind notin {skMacro, skTemplate}:
      localError(c.config, n.info, "'$1' is not a macro or template" % expandedSym.name.s)
      return errorSym(c, n[0])

    result = expandedSym
  else:
    localError(c.config, n.info, "'$1' is not a macro or template" % n.renderTree)
    result = errorSym(c, n)

proc expectString(c: PContext, n: PNode): string =
  var n = semConstExpr(c, n)
  if n.kind in nkStrKinds:
    return n.strVal
  else:
    localError(c.config, n.info, errStringLiteralExpected)

proc newAnonSym(c: PContext; kind: TSymKind, info: TLineInfo): PSym =
  result = newSym(kind, c.cache.idAnon, nextSymId c.idgen, getCurrOwner(c), info)

proc semExpandToAst(c: PContext, n: PNode): PNode =
  let macroCall = n[1]

  when false:
    let expandedSym = expectMacroOrTemplateCall(c, macroCall)
    if expandedSym.kind == skError: return n

    macroCall[0] = newSymNode(expandedSym, macroCall.info)
    markUsed(c, n.info, expandedSym)
    onUse(n.info, expandedSym)

  if isCallExpr(macroCall):
    for i in 1..<macroCall.len:
      #if macroCall[0].typ[i].kind != tyUntyped:
      macroCall[i] = semExprWithType(c, macroCall[i], {})
    # performing overloading resolution here produces too serious regressions:
    let headSymbol = macroCall[0]
    var cands = 0
    var cand: PSym = nil
    var o: TOverloadIter
    var symx = initOverloadIter(o, c, headSymbol)
    while symx != nil:
      if symx.kind in {skTemplate, skMacro} and symx.typ.len == macroCall.len:
        cand = symx
        inc cands
      symx = nextOverloadIter(o, c, headSymbol)
    if cands == 0:
      localError(c.config, n.info, "expected a template that takes " & $(macroCall.len-1) & " arguments")
    elif cands >= 2:
      localError(c.config, n.info, "ambiguous symbol in 'getAst' context: " & $macroCall)
    else:
      let info = macroCall[0].info
      macroCall[0] = newSymNode(cand, info)
      markUsed(c, info, cand)
      onUse(info, cand)

    # we just perform overloading resolution here:
    #n[1] = semOverloadedCall(c, macroCall, macroCall, {skTemplate, skMacro})
  else:
    localError(c.config, n.info, "getAst takes a call, but got " & n.renderTree)
  # Preserve the magic symbol in order to be handled in evals.nim
  internalAssert c.config, n[0].sym.magic == mExpandToAst
  #n.typ = getSysSym("NimNode").typ # expandedSym.getReturnType
  if n.kind == nkStmtList and n.len == 1: result = n[0]
  else: result = n
  result.typ = sysTypeFromName(c.graph, n.info, "NimNode")

proc semExpandToAst(c: PContext, n: PNode, magicSym: PSym,
                    flags: TExprFlags = {}): PNode =
  if n.len == 2:
    n[0] = newSymNode(magicSym, n.info)
    result = semExpandToAst(c, n)
  else:
    result = semDirectOp(c, n, flags)

proc processQuotations(c: PContext; n: var PNode, op: string,
                       quotes: var seq[PNode],
                       ids: var seq[PNode]) =
  template returnQuote(q) =
    quotes.add q
    n = newIdentNode(getIdent(c.cache, $quotes.len), n.info)
    ids.add n
    return

  template handlePrefixOp(prefixed) =
    if prefixed[0].kind == nkIdent:
      let examinedOp = prefixed[0].ident.s
      if examinedOp == op:
        returnQuote prefixed[1]
      elif examinedOp.startsWith(op):
        prefixed[0] = newIdentNode(getIdent(c.cache, examinedOp.substr(op.len)), prefixed.info)

  if n.kind == nkPrefix:
    checkSonsLen(n, 2, c.config)
    handlePrefixOp(n)
  elif n.kind == nkAccQuoted:
    if op == "``":
      returnQuote n[0]
    else: # [bug #7589](https://github.com/nim-lang/Nim/issues/7589)
      if n.len == 2 and n[0].ident.s == op:
        var tempNode = nkPrefix.newTree()
        tempNode.newSons(2)
        tempNode[0] = n[0]
        tempNode[1] = n[1]
        handlePrefixOp(tempNode)
  elif n.kind == nkIdent:
    if n.ident.s == "result":
      n = ids[0]

  for i in 0..<n.safeLen:
    processQuotations(c, n[i], op, quotes, ids)

proc semQuoteAst(c: PContext, n: PNode): PNode =
  if n.len != 2 and n.len != 3:
    localError(c.config, n.info, "'quote' expects 1 or 2 arguments")
    return n
  # We transform the do block into a template with a param for
  # each interpolation. We'll pass this template to getAst.
  var
    quotedBlock = n[^1]
    op = if n.len == 3: expectString(c, n[1]) else: "``"
    quotes = newSeq[PNode](2)
      # the quotes will be added to a nkCall statement
      # leave some room for the callee symbol and the result symbol
    ids = newSeq[PNode](1)
      # this will store the generated param names
      # leave some room for the result symbol

  if quotedBlock.kind != nkStmtList:
    localError(c.config, n.info, errXExpected, "block")

  # This adds a default first field to pass the result symbol
  ids[0] = newAnonSym(c, skParam, n.info).newSymNode
  processQuotations(c, quotedBlock, op, quotes, ids)

  var dummyTemplate = newProcNode(
    nkTemplateDef, quotedBlock.info, body = quotedBlock,
    params = c.graph.emptyNode,
    name = newAnonSym(c, skTemplate, n.info).newSymNode,
              pattern = c.graph.emptyNode, genericParams = c.graph.emptyNode,
              pragmas = c.graph.emptyNode, exceptions = c.graph.emptyNode)

  if ids.len > 0:
    dummyTemplate[paramsPos] = newNodeI(nkFormalParams, n.info)
    dummyTemplate[paramsPos].add getSysSym(c.graph, n.info, "untyped").newSymNode # return type
    ids.add getSysSym(c.graph, n.info, "untyped").newSymNode # params type
    ids.add c.graph.emptyNode # no default value
    dummyTemplate[paramsPos].add newTreeI(nkIdentDefs, n.info, ids)

  var tmpl = semTemplateDef(c, dummyTemplate)
  quotes[0] = tmpl[namePos]
  # This adds a call to newIdentNode("result") as the first argument to the template call
  let identNodeSym = getCompilerProc(c.graph, "newIdentNode")
  # so that new Nim compilers can compile old macros.nim versions, we check for 'nil'
  # here and provide the old fallback solution:
  let identNode = if identNodeSym == nil:
                    newIdentNode(getIdent(c.cache, "newIdentNode"), n.info)
                  else:
                    identNodeSym.newSymNode
  quotes[1] = newTreeI(nkCall, n.info, identNode, newStrNode(nkStrLit, "result"))
  result = newTreeI(nkCall, n.info,
     createMagic(c.graph, c.idgen, "getAst", mExpandToAst).newSymNode,
     newTreeI(nkCall, n.info, quotes))
  result = semExpandToAst(c, result)

proc tryExpr(c: PContext, n: PNode, flags: TExprFlags = {}): PNode =
  # watch out, hacks ahead:
  when defined(nimsuggest):
    # Remove the error hook so nimsuggest doesn't report errors there
    let tempHook = c.graph.config.structuredErrorHook
    c.graph.config.structuredErrorHook = nil
  let oldErrorCount = c.config.errorCounter
  let oldErrorMax = c.config.errorMax
  let oldCompilesId = c.compilesContextId
  # if this is a nested 'when compiles', do not increase the ID so that
  # generic instantiations can still be cached for this level.
  if c.compilesContextId == 0:
    inc c.compilesContextIdGenerator
    c.compilesContextId = c.compilesContextIdGenerator
  c.config.errorMax = high(int) # `setErrorMaxHighMaybe` not appropriate here

  # open a scope for temporary symbol inclusions:
  let oldScope = c.currentScope
  openScope(c)
  let oldOwnerLen = c.graph.owners.len
  let oldGenerics = c.generics
  let oldErrorOutputs = c.config.m.errorOutputs
  if efExplain notin flags: c.config.m.errorOutputs = {}
  let oldContextLen = msgs.getInfoContextLen(c.config)

  let oldInGenericContext = c.inGenericContext
  let oldInUnrolledContext = c.inUnrolledContext
  let oldInGenericInst = c.inGenericInst
  let oldInStaticContext = c.inStaticContext
  let oldProcCon = c.p
  c.generics = @[]
  var err: string
  try:
    result = semExpr(c, n, flags)
    if result != nil and efNoSem2Check notin flags:
      trackStmt(c, c.module, result, isTopLevel = false)
    if c.config.errorCounter != oldErrorCount:
      result = nil
  except ERecoverableError:
    discard
  # undo symbol table changes (as far as it's possible):
  c.compilesContextId = oldCompilesId
  c.generics = oldGenerics
  c.inGenericContext = oldInGenericContext
  c.inUnrolledContext = oldInUnrolledContext
  c.inGenericInst = oldInGenericInst
  c.inStaticContext = oldInStaticContext
  c.p = oldProcCon
  msgs.setInfoContextLen(c.config, oldContextLen)
  setLen(c.graph.owners, oldOwnerLen)
  c.currentScope = oldScope
  c.config.m.errorOutputs = oldErrorOutputs
  c.config.errorCounter = oldErrorCount
  c.config.errorMax = oldErrorMax
  when defined(nimsuggest):
    # Restore the error hook
    c.graph.config.structuredErrorHook = tempHook

proc semCompiles(c: PContext, n: PNode, flags: TExprFlags): PNode =
  # we replace this node by a 'true' or 'false' node:
  if n.len != 2: return semDirectOp(c, n, flags)

  result = newIntNode(nkIntLit, ord(tryExpr(c, n[1], flags) != nil))
  result.info = n.info
  result.typ = getSysType(c.graph, n.info, tyBool)

proc semShallowCopy(c: PContext, n: PNode, flags: TExprFlags): PNode =
  if n.len == 3:
    # XXX ugh this is really a hack: shallowCopy() can be overloaded only
    # with procs that take not 2 parameters:
    result = newNodeI(nkFastAsgn, n.info)
    result.add(n[1])
    result.add(n[2])
    result = semAsgn(c, result)
  else:
    result = semDirectOp(c, n, flags)

proc createFlowVar(c: PContext; t: PType; info: TLineInfo): PType =
  result = newType(tyGenericInvocation, nextTypeId c.idgen, c.module)
  addSonSkipIntLit(result, magicsys.getCompilerProc(c.graph, "FlowVar").typ, c.idgen)
  addSonSkipIntLit(result, t, c.idgen)
  result = instGenericContainer(c, info, result, allowMetaTypes = false)

proc instantiateCreateFlowVarCall(c: PContext; t: PType;
                                  info: TLineInfo): PSym =
  let sym = magicsys.getCompilerProc(c.graph, "nimCreateFlowVar")
  if sym == nil:
    localError(c.config, info, "system needs: nimCreateFlowVar")
  var bindings: TIdTable
  initIdTable(bindings)
  bindings.idTablePut(sym.ast[genericParamsPos][0].typ, t)
  result = c.semGenerateInstance(c, sym, bindings, info)
  # since it's an instantiation, we unmark it as a compilerproc. Otherwise
  # codegen would fail:
  if sfCompilerProc in result.flags:
    result.flags.excl {sfCompilerProc, sfExportc, sfImportc}
    result.loc.r = nil

proc setMs(n: PNode, s: PSym): PNode =
  result = n
  n[0] = newSymNode(s)
  n[0].info = n.info

proc semSizeof(c: PContext, n: PNode): PNode =
  if n.len != 2:
    localError(c.config, n.info, errXExpectsTypeOrValue % "sizeof")
  else:
    n[1] = semExprWithType(c, n[1], {efDetermineType})
    #restoreOldStyleType(n[1])
  n.typ = getSysType(c.graph, n.info, tyInt)
  result = foldSizeOf(c.config, n, n)

proc semMagic(c: PContext, n: PNode, s: PSym, flags: TExprFlags): PNode =
  # this is a hotspot in the compiler!
  result = n
  case s.magic # magics that need special treatment
  of mAddr:
    markUsed(c, n.info, s)
    checkSonsLen(n, 2, c.config)
    result[0] = newSymNode(s, n[0].info)
    result[1] = semAddrArg(c, n[1], s.name.s == "unsafeAddr")
    result.typ = makePtrType(c, result[1].typ)
  of mTypeOf:
    markUsed(c, n.info, s)
    result = semTypeOf(c, n)
  of mDefined:
    markUsed(c, n.info, s)
    result = semDefined(c, setMs(n, s))
  of mDeclared:
    markUsed(c, n.info, s)
    result = semDeclared(c, setMs(n, s), false)
  of mDeclaredInScope:
    markUsed(c, n.info, s)
    result = semDeclared(c, setMs(n, s), true)
  of mCompiles:
    markUsed(c, n.info, s)
    result = semCompiles(c, setMs(n, s), flags)
  of mIs:
    markUsed(c, n.info, s)
    result = semIs(c, setMs(n, s), flags)
  of mShallowCopy:
    markUsed(c, n.info, s)
    result = semShallowCopy(c, n, flags)
  of mExpandToAst:
    markUsed(c, n.info, s)
    result = semExpandToAst(c, n, s, flags)
  of mQuoteAst:
    markUsed(c, n.info, s)
    result = semQuoteAst(c, n)
  of mAstToStr:
    markUsed(c, n.info, s)
    checkSonsLen(n, 2, c.config)
    result = newStrNodeT(renderTree(n[1], {renderNoComments}), n, c.graph)
    result.typ = getSysType(c.graph, n.info, tyString)
  of mParallel:
    markUsed(c, n.info, s)
    if parallel notin c.features:
      localError(c.config, n.info, "use the {.experimental.} pragma to enable 'parallel'")
    result = setMs(n, s)
    var x = n.lastSon
    if x.kind == nkDo: x = x[bodyPos]
    inc c.inParallelStmt
    result[1] = semStmt(c, x, {})
    dec c.inParallelStmt
  of mSpawn:
    markUsed(c, n.info, s)
    when defined(leanCompiler):
      result = localErrorNode(c, n, "compiler was built without 'spawn' support")
    else:
      result = setMs(n, s)
      for i in 1..<n.len:
        result[i] = semExpr(c, n[i])

      if n.len > 1 and n[1].kind notin nkCallKinds:
        return localErrorNode(c, n, n[1].info, "'spawn' takes a call expression; got: " & $n[1])

      let typ = result[^1].typ
      if not typ.isEmptyType:
        if spawnResult(typ, c.inParallelStmt > 0) == srFlowVar:
          result.typ = createFlowVar(c, typ, n.info)
        else:
          result.typ = typ
        result.add instantiateCreateFlowVarCall(c, typ, n.info).newSymNode
      else:
        result.add c.graph.emptyNode
  of mProcCall:
    markUsed(c, n.info, s)
    result = setMs(n, s)
    result[1] = semExpr(c, n[1])
    result.typ = n[1].typ
  of mPlugin:
    markUsed(c, n.info, s)
    # semDirectOp with conditional 'afterCallActions':
    let nOrig = n.copyTree
    #semLazyOpAux(c, n)
    result = semOverloadedCallAnalyseEffects(c, n, nOrig, flags)
    if result == nil:
      result = errorNode(c, n)
    else:
      let callee = result[0].sym
      if callee.magic == mNone:
        semFinishOperands(c, result)
      activate(c, result)
      fixAbstractType(c, result)
      analyseIfAddressTakenInCall(c, result)
      if callee.magic != mNone:
        result = magicsAfterOverloadResolution(c, result, flags)
  of mRunnableExamples:
    markUsed(c, n.info, s)
    if c.config.cmd in cmdDocLike and n.len >= 2 and n.lastSon.kind == nkStmtList:
      when false:
        # some of this dead code was moved to `prepareExamples`
        if sfMainModule in c.module.flags:
          let inp = toFullPath(c.config, c.module.info)
          if c.runnableExamples == nil:
            c.runnableExamples = newTree(nkStmtList,
              newTree(nkImportStmt, newStrNode(nkStrLit, expandFilename(inp))))
          let imports = newTree(nkStmtList)
          var savedLastSon = copyTree n.lastSon
          extractImports(savedLastSon, imports)
          for imp in imports: c.runnableExamples.add imp
          c.runnableExamples.add newTree(nkBlockStmt, c.graph.emptyNode, copyTree savedLastSon)
      result = setMs(n, s)
    else:
      result = c.graph.emptyNode
  of mSizeOf:
    markUsed(c, n.info, s)
    result = semSizeof(c, setMs(n, s))
  else:
    result = semDirectOp(c, n, flags)

proc semWhen(c: PContext, n: PNode, semCheck = true): PNode =
  # If semCheck is set to false, ``when`` will return the verbatim AST of
  # the correct branch. Otherwise the AST will be passed through semStmt.
  result = nil

  template setResult(e: untyped) =
    if semCheck: result = semExpr(c, e) # do not open a new scope!
    else: result = e

  # Check if the node is "when nimvm"
  # when nimvm:
  #   ...
  # else:
  #   ...
  var whenNimvm = false
  var typ = commonTypeBegin
  if n.len == 2 and n[0].kind == nkElifBranch and
      n[1].kind == nkElse:
    let exprNode = n[0][0]
    if exprNode.kind == nkIdent:
      whenNimvm = lookUp(c, exprNode).magic == mNimvm
    elif exprNode.kind == nkSym:
      whenNimvm = exprNode.sym.magic == mNimvm
    if whenNimvm: n.flags.incl nfLL

  for i in 0..<n.len:
    var it = n[i]
    case it.kind
    of nkElifBranch, nkElifExpr:
      checkSonsLen(it, 2, c.config)
      if whenNimvm:
        if semCheck:
          it[1] = semExpr(c, it[1])
          typ = commonType(c, typ, it[1].typ)
        result = n # when nimvm is not elimited until codegen
      else:
        let e = forceBool(c, semConstExpr(c, it[0]))
        if e.kind != nkIntLit:
          # can happen for cascading errors, assume false
          # InternalError(n.info, "semWhen")
          discard
        elif e.intVal != 0 and result == nil:
          setResult(it[1])
          return # we're not in nimvm and we already have a result
    of nkElse, nkElseExpr:
      checkSonsLen(it, 1, c.config)
      if result == nil or whenNimvm:
        if semCheck:
          it[0] = semExpr(c, it[0])
          typ = commonType(c, typ, it[0].typ)
        if result == nil:
          result = it[0]
    else: illFormedAst(n, c.config)
  if result == nil:
    result = newNodeI(nkEmpty, n.info)
  if whenNimvm: result.typ = typ

proc semSetConstr(c: PContext, n: PNode): PNode =
  result = newNodeI(nkCurly, n.info)
  result.typ = newTypeS(tySet, c)
  result.typ.flags.incl tfIsConstructor
  if n.len == 0:
    rawAddSon(result.typ, newTypeS(tyEmpty, c))
  else:
    # only semantic checking for all elements, later type checking:
    var typ: PType = nil
    for i in 0..<n.len:
      if isRange(n[i]):
        checkSonsLen(n[i], 3, c.config)
        n[i][1] = semExprWithType(c, n[i][1])
        n[i][2] = semExprWithType(c, n[i][2])
        if typ == nil:
          typ = skipTypes(n[i][1].typ,
                          {tyGenericInst, tyVar, tyLent, tyOrdinal, tyAlias, tySink})
        n[i].typ = n[i][2].typ # range node needs type too
      elif n[i].kind == nkRange:
        # already semchecked
        if typ == nil:
          typ = skipTypes(n[i][0].typ,
                          {tyGenericInst, tyVar, tyLent, tyOrdinal, tyAlias, tySink})
      else:
        n[i] = semExprWithType(c, n[i])
        if typ == nil:
          typ = skipTypes(n[i].typ, {tyGenericInst, tyVar, tyLent, tyOrdinal, tyAlias, tySink})
    if not isOrdinalType(typ, allowEnumWithHoles=true):
      localError(c.config, n.info, errOrdinalTypeExpected)
      typ = makeRangeType(c, 0, MaxSetElements-1, n.info)
    elif lengthOrd(c.config, typ) > MaxSetElements:
      typ = makeRangeType(c, 0, MaxSetElements-1, n.info)
    addSonSkipIntLit(result.typ, typ, c.idgen)
    for i in 0..<n.len:
      var m: PNode
      let info = n[i].info
      if isRange(n[i]):
        m = newNodeI(nkRange, info)
        m.add fitNode(c, typ, n[i][1], info)
        m.add fitNode(c, typ, n[i][2], info)
      elif n[i].kind == nkRange: m = n[i] # already semchecked
      else:
        m = fitNode(c, typ, n[i], info)
      result.add m

proc semTableConstr(c: PContext, n: PNode): PNode =
  # we simply transform ``{key: value, key2, key3: value}`` to
  # ``[(key, value), (key2, value2), (key3, value2)]``
  result = newNodeI(nkBracket, n.info)
  var lastKey = 0
  for i in 0..<n.len:
    var x = n[i]
    if x.kind == nkExprColonExpr and x.len == 2:
      for j in lastKey..<i:
        var pair = newNodeI(nkTupleConstr, x.info)
        pair.add(n[j])
        pair.add(x[1])
        result.add(pair)

      var pair = newNodeI(nkTupleConstr, x.info)
      pair.add(x[0])
      pair.add(x[1])
      result.add(pair)

      lastKey = i+1

  if lastKey != n.len: illFormedAst(n, c.config)
  result = semExpr(c, result)

type
  TParKind = enum
    paNone, paSingle, paTupleFields, paTuplePositions

proc checkPar(c: PContext; n: PNode): TParKind =
  if n.len == 0:
    result = paTuplePositions # ()
  elif n.len == 1:
    if n[0].kind == nkExprColonExpr: result = paTupleFields
    elif n.kind == nkTupleConstr: result = paTuplePositions
    else: result = paSingle         # (expr)
  else:
    if n[0].kind == nkExprColonExpr: result = paTupleFields
    else: result = paTuplePositions
    for i in 0..<n.len:
      if result == paTupleFields:
        if (n[i].kind != nkExprColonExpr) or
            n[i][0].kind notin {nkSym, nkIdent, nkAccQuoted}:
          localError(c.config, n[i].info, errNamedExprExpected)
          return paNone
      else:
        if n[i].kind == nkExprColonExpr:
          localError(c.config, n[i].info, errNamedExprNotAllowed)
          return paNone

proc semTupleFieldsConstr(c: PContext, n: PNode, flags: TExprFlags): PNode =
  result = newNodeI(nkTupleConstr, n.info)
  var typ = newTypeS(tyTuple, c)
  typ.n = newNodeI(nkRecList, n.info) # nkIdentDefs
  var ids = initIntSet()
  for i in 0..<n.len:
    if n[i].kind != nkExprColonExpr:
      illFormedAst(n[i], c.config)
    let id = considerQuotedIdent(c, n[i][0])
    if containsOrIncl(ids, id.id):
      localError(c.config, n[i].info, errFieldInitTwice % id.s)
    n[i][1] = semExprWithType(c, n[i][1], {})

    if n[i][1].typ.kind == tyTypeDesc:
      localError(c.config, n[i][1].info, "typedesc not allowed as tuple field.")
      n[i][1].typ = errorType(c)

    var f = newSymS(skField, n[i][0], c)
    f.typ = skipIntLit(n[i][1].typ, c.idgen)
    f.position = i
    rawAddSon(typ, f.typ)
    typ.n.add newSymNode(f)
    n[i][0] = newSymNode(f)
    result.add n[i]
  result.typ = typ

proc semTuplePositionsConstr(c: PContext, n: PNode, flags: TExprFlags): PNode =
  result = n                  # we don't modify n, but compute the type:
  result.transitionSonsKind(nkTupleConstr)
  var typ = newTypeS(tyTuple, c)  # leave typ.n nil!
  for i in 0..<n.len:
    n[i] = semExprWithType(c, n[i], {})
    addSonSkipIntLit(typ, n[i].typ, c.idgen)
  result.typ = typ

include semobjconstr

proc semBlock(c: PContext, n: PNode; flags: TExprFlags): PNode =
  result = n
  inc(c.p.nestedBlockCounter)
  checkSonsLen(n, 2, c.config)
  openScope(c) # BUGFIX: label is in the scope of block!
  if n[0].kind != nkEmpty:
    var labl = newSymG(skLabel, n[0], c)
    if sfGenSym notin labl.flags:
      addDecl(c, labl)
    elif labl.owner == nil:
      labl.owner = c.p.owner
    n[0] = newSymNode(labl, n[0].info)
    suggestSym(c.graph, n[0].info, labl, c.graph.usageSym)
    styleCheckDef(c.config, labl)
    onDef(n[0].info, labl)
  n[1] = semExpr(c, n[1], flags)
  n.typ = n[1].typ
  if isEmptyType(n.typ): n.transitionSonsKind(nkBlockStmt)
  else: n.transitionSonsKind(nkBlockExpr)
  closeScope(c)
  dec(c.p.nestedBlockCounter)

proc semExportExcept(c: PContext, n: PNode): PNode =
  let moduleName = semExpr(c, n[0])
  if moduleName.kind != nkSym or moduleName.sym.kind != skModule:
    localError(c.config, n.info, "The export/except syntax expects a module name")
    return n
  let exceptSet = readExceptSet(c, n)
  let exported = moduleName.sym
  result = newNodeI(nkExportStmt, n.info)
  reexportSym(c, exported)
  for s in allSyms(c.graph, exported):
    if s.kind in ExportableSymKinds+{skModule} and
       s.name.id notin exceptSet and sfError notin s.flags:
      reexportSym(c, s)
      result.add newSymNode(s, n.info)
  markUsed(c, n.info, exported)

proc semExport(c: PContext, n: PNode): PNode =
  proc specialSyms(c: PContext; s: PSym) {.inline.} =
    if s.kind == skConverter: addConverter(c, LazySym(sym: s))
    elif s.kind == skType and s.typ != nil and s.typ.kind == tyEnum and sfPure in s.flags:
      addPureEnum(c, LazySym(sym: s))

  result = newNodeI(nkExportStmt, n.info)
  for i in 0..<n.len:
    let a = n[i]
    var o: TOverloadIter
    var s = initOverloadIter(o, c, a)
    if s == nil:
      localError(c.config, a.info, errGenerated, "cannot export: " & renderTree(a))
    elif s.kind == skModule:
      # forward everything from that module:
      reexportSym(c, s)
      for it in allSyms(c.graph, s):
        if it.kind in ExportableSymKinds+{skModule}:
          reexportSym(c, it)
          result.add newSymNode(it, a.info)
          specialSyms(c, it)
      markUsed(c, n.info, s)
    else:
      while s != nil:
        if s.kind == skEnumField:
          localError(c.config, a.info, errGenerated, "cannot export: " & renderTree(a) &
            "; enum field cannot be exported individually")
        if s.kind in ExportableSymKinds+{skModule} and sfError notin s.flags:
          result.add(newSymNode(s, a.info))
          reexportSym(c, s)
          markUsed(c, n.info, s)
          specialSyms(c, s)
          if s.kind == skType and sfPure notin s.flags:
            var etyp = s.typ
            if etyp.kind in {tyBool, tyEnum}:
              for j in 0..<etyp.n.len:
                var e = etyp.n[j].sym
                if e.kind != skEnumField:
                  internalError(c.config, s.info, "rawImportSymbol")
                reexportSym(c, e)

        s = nextOverloadIter(o, c, a)

proc semTupleConstr(c: PContext, n: PNode, flags: TExprFlags): PNode =
  var tupexp = semTuplePositionsConstr(c, n, flags)
  var isTupleType: bool
  if tupexp.len > 0: # don't interpret () as type
    isTupleType = tupexp[0].typ.kind == tyTypeDesc
    # check if either everything or nothing is tyTypeDesc
    for i in 1..<tupexp.len:
      if isTupleType != (tupexp[i].typ.kind == tyTypeDesc):
        return localErrorNode(c, n, tupexp[i].info, "Mixing types and values in tuples is not allowed.")
  if isTupleType: # expressions as ``(int, string)`` are reinterpret as type expressions
    result = n
    var typ = semTypeNode(c, n, nil).skipTypes({tyTypeDesc})
    result.typ = makeTypeDesc(c, typ)
  else:
    result = tupexp

proc shouldBeBracketExpr(n: PNode): bool =
  assert n.kind in nkCallKinds
  let a = n[0]
  if a.kind in nkCallKinds:
    let b = a[0]
    if b.kind in nkSymChoices:
      for i in 0..<b.len:
        if b[i].kind == nkSym and b[i].sym.magic == mArrGet:
          let be = newNodeI(nkBracketExpr, n.info)
          for i in 1..<a.len: be.add(a[i])
          n[0] = be
          return true

proc asBracketExpr(c: PContext; n: PNode): PNode =
  proc isGeneric(c: PContext; n: PNode): bool =
    if n.kind in {nkIdent, nkAccQuoted}:
      let s = qualifiedLookUp(c, n, {})
      result = s != nil and isGenericRoutineStrict(s)

  assert n.kind in nkCallKinds
  if n.len > 1 and isGeneric(c, n[1]):
    let b = n[0]
    if b.kind in nkSymChoices:
      for i in 0..<b.len:
        if b[i].kind == nkSym and b[i].sym.magic == mArrGet:
          result = newNodeI(nkBracketExpr, n.info)
          for i in 1..<n.len: result.add(n[i])
          return result
  return nil

proc hoistParamsUsedInDefault(c: PContext, call, letSection, defExpr: var PNode) =
  # This takes care of complicated signatures such as:
  # proc foo(a: int, b = a)
  # proc bar(a: int, b: int, c = a + b)
  #
  # The recursion may confuse you. It performs two duties:
  #
  # 1) extracting all referenced params from default expressions
  #    into a let section preceding the call
  #
  # 2) replacing the "references" within the default expression
  #    with these extracted skLet symbols.
  #
  # The first duty is carried out directly in the code here, while the second
  # duty is activated by returning a non-nil value. The caller is responsible
  # for replacing the input to the function with the returned non-nil value.
  # (which is the hoisted symbol)
  if defExpr.kind == nkSym and defExpr.sym.kind == skParam and defExpr.sym.owner == call[0].sym:
    let paramPos = defExpr.sym.position + 1

    if call[paramPos].kind != nkSym:
      let hoistedVarSym = newSym(skLet, getIdent(c.graph.cache, genPrefix), nextSymId c.idgen,
                                 c.p.owner, letSection.info, c.p.owner.options)
      hoistedVarSym.typ = call[paramPos].typ

      letSection.add newTreeI(nkIdentDefs, letSection.info,
        newSymNode(hoistedVarSym),
        newNodeI(nkEmpty, letSection.info),
        call[paramPos])

      call[paramPos] = newSymNode(hoistedVarSym) # Refer the original arg to its hoisted sym

    # arg we refer to is a sym, wether introduced by hoisting or not doesn't matter, we simply reuse it
    defExpr = call[paramPos]
  else:
    for i in 0..<defExpr.safeLen:
      hoistParamsUsedInDefault(c, call, letSection, defExpr[i])

proc getNilType(c: PContext): PType =
  result = c.nilTypeCache
  if result == nil:
    result = newTypeS(tyNil, c)
    result.size = c.config.target.ptrSize
    result.align = c.config.target.ptrSize.int16
    c.nilTypeCache = result

proc enumFieldSymChoice(c: PContext, n: PNode, s: PSym): PNode =
  var o: TOverloadIter
  var i = 0
  var a = initOverloadIter(o, c, n)
  while a != nil:
    if a.kind in OverloadableSyms-{skModule}:
      inc(i)
      if i > 1: break
    a = nextOverloadIter(o, c, n)
  let info = getCallLineInfo(n)
  if i <= 1:
    if sfGenSym notin s.flags:
      result = newSymNode(s, info)
      markUsed(c, info, s)
      onUse(info, s)
    else:
      result = n
  else:
    result = newNodeIT(nkClosedSymChoice, info, newTypeS(tyNone, c))
    a = initOverloadIter(o, c, n)
    while a != nil:
      if a.kind in OverloadableSyms-{skModule}:
        incl(a.flags, sfUsed)
        markOwnerModuleAsUsed(c, a)
        result.add newSymNode(a, info)
        onUse(info, a)
      a = nextOverloadIter(o, c, n)

proc semExpr(c: PContext, n: PNode, flags: TExprFlags = {}): PNode =
  when defined(nimCompilerStacktraceHints):
    setFrameMsg c.config$n.info & " " & $n.kind
  when false: # see `tdebugutils`
    if isCompilerDebug():
      echo (">", c.config$n.info, n, flags, n.kind)
    defer:
      if isCompilerDebug():
        echo ("<", c.config$n.info, n, ?.result.typ)

  result = n
  if c.config.cmd == cmdIdeTools: suggestExpr(c, n)
  if nfSem in n.flags: return
  case n.kind
  of nkIdent, nkAccQuoted:
    let checks = if efNoEvaluateGeneric in flags:
        {checkUndeclared, checkPureEnumFields}
      elif efInCall in flags:
        {checkUndeclared, checkModule, checkPureEnumFields}
      else:
        {checkUndeclared, checkModule, checkAmbiguity, checkPureEnumFields}
    var s = qualifiedLookUp(c, n, checks)
    if c.matchedConcept == nil: semCaptureSym(s, c.p.owner)
    case s.kind
    of skProc, skFunc, skMethod, skConverter, skIterator:
      #performProcvarCheck(c, n, s)
      result = symChoice(c, n, s, scClosed)
      if result.kind == nkSym:
        markIndirect(c, result.sym)
        # if isGenericRoutine(result.sym):
        #   localError(c.config, n.info, errInstantiateXExplicitly, s.name.s)
      # "procs literals" are 'owned'
      if optOwnedRefs in c.config.globalOptions:
        result.typ = makeVarType(c, result.typ, tyOwned)
    of skEnumField:
<<<<<<< HEAD
      result = enumFieldSymChoice(c, n, s)
=======
      if overloadableEnums in c.features:
        result = enumFieldSymChoice(c, n, s)
      else:
        result = semSym(c, n, s, flags)
>>>>>>> d1c1e094
    else:
      result = semSym(c, n, s, flags)
  of nkSym:
    # because of the changed symbol binding, this does not mean that we
    # don't have to check the symbol for semantics here again!
    result = semSym(c, n, n.sym, flags)
  of nkEmpty, nkNone, nkCommentStmt, nkType:
    discard
  of nkNilLit:
    if result.typ == nil: result.typ = getNilType(c)
  of nkIntLit:
    if result.typ == nil: setIntLitType(c, result)
  of nkInt8Lit:
    if result.typ == nil: result.typ = getSysType(c.graph, n.info, tyInt8)
  of nkInt16Lit:
    if result.typ == nil: result.typ = getSysType(c.graph, n.info, tyInt16)
  of nkInt32Lit:
    if result.typ == nil: result.typ = getSysType(c.graph, n.info, tyInt32)
  of nkInt64Lit:
    if result.typ == nil: result.typ = getSysType(c.graph, n.info, tyInt64)
  of nkUIntLit:
    if result.typ == nil: result.typ = getSysType(c.graph, n.info, tyUInt)
  of nkUInt8Lit:
    if result.typ == nil: result.typ = getSysType(c.graph, n.info, tyUInt8)
  of nkUInt16Lit:
    if result.typ == nil: result.typ = getSysType(c.graph, n.info, tyUInt16)
  of nkUInt32Lit:
    if result.typ == nil: result.typ = getSysType(c.graph, n.info, tyUInt32)
  of nkUInt64Lit:
    if result.typ == nil: result.typ = getSysType(c.graph, n.info, tyUInt64)
  #of nkFloatLit:
  #  if result.typ == nil: result.typ = getFloatLitType(result)
  of nkFloat32Lit:
    if result.typ == nil: result.typ = getSysType(c.graph, n.info, tyFloat32)
  of nkFloat64Lit, nkFloatLit:
    if result.typ == nil: result.typ = getSysType(c.graph, n.info, tyFloat64)
  of nkFloat128Lit:
    if result.typ == nil: result.typ = getSysType(c.graph, n.info, tyFloat128)
  of nkStrLit..nkTripleStrLit:
    if result.typ == nil: result.typ = getSysType(c.graph, n.info, tyString)
  of nkCharLit:
    if result.typ == nil: result.typ = getSysType(c.graph, n.info, tyChar)
  of nkDotExpr:
    result = semFieldAccess(c, n, flags)
    if result.kind == nkDotCall:
      result.transitionSonsKind(nkCall)
      result = semExpr(c, result, flags)
  of nkBind:
    message(c.config, n.info, warnDeprecated, "bind is deprecated")
    result = semExpr(c, n[0], flags)
  of nkTypeOfExpr, nkTupleTy, nkTupleClassTy, nkRefTy..nkEnumTy, nkStaticTy:
    if c.matchedConcept != nil and n.len == 1:
      let modifier = n.modifierTypeKindOfNode
      if modifier != tyNone:
        var baseType = semExpr(c, n[0]).typ.skipTypes({tyTypeDesc})
        result.typ = c.makeTypeDesc(c.newTypeWithSons(modifier, @[baseType]))
        return
    var typ = semTypeNode(c, n, nil).skipTypes({tyTypeDesc})
    result.typ = makeTypeDesc(c, typ)
  of nkStmtListType:
    let typ = semTypeNode(c, n, nil)
    result.typ = makeTypeDesc(c, typ)
  of nkCall, nkInfix, nkPrefix, nkPostfix, nkCommand, nkCallStrLit:
    # check if it is an expression macro:
    checkMinSonsLen(n, 1, c.config)
    #when defined(nimsuggest):
    #  if gIdeCmd == ideCon and c.config.m.trackPos == n.info: suggestExprNoCheck(c, n)
    let mode = if nfDotField in n.flags: {} else: {checkUndeclared}
    c.isAmbiguous = false
    var s = qualifiedLookUp(c, n[0], mode)
    if s != nil:
      #if c.config.cmd == cmdNimfix and n[0].kind == nkDotExpr:
      #  pretty.checkUse(n[0][1].info, s)
      case s.kind
      of skMacro, skTemplate:
        result = semDirectOp(c, n, flags)
      of skType:
        # XXX think about this more (``set`` procs)
        let ambig = c.isAmbiguous
        if not (n[0].kind in {nkClosedSymChoice, nkOpenSymChoice, nkIdent} and ambig) and n.len == 2:
          result = semConv(c, n)
        elif ambig and n.len == 1:
          errorUseQualifier(c, n.info, s)
        elif n.len == 1:
          result = semObjConstr(c, n, flags)
        elif s.magic == mNone: result = semDirectOp(c, n, flags)
        else: result = semMagic(c, n, s, flags)
      of skProc, skFunc, skMethod, skConverter, skIterator:
        if s.magic == mNone: result = semDirectOp(c, n, flags)
        else: result = semMagic(c, n, s, flags)
      else:
        #liMessage(n.info, warnUser, renderTree(n));
        result = semIndirectOp(c, n, flags)
    elif (n[0].kind == nkBracketExpr or shouldBeBracketExpr(n)) and
        isSymChoice(n[0][0]):
      # indirectOp can deal with explicit instantiations; the fixes
      # the 'newSeq[T](x)' bug
      setGenericParams(c, n[0])
      result = semDirectOp(c, n, flags)
    elif nfDotField in n.flags:
      result = semDirectOp(c, n, flags)
    elif isSymChoice(n[0]):
      let b = asBracketExpr(c, n)
      if b != nil:
        result = semExpr(c, b, flags)
      else:
        result = semDirectOp(c, n, flags)
    else:
      result = semIndirectOp(c, n, flags)

    if nfDefaultRefsParam in result.flags:
      result = result.copyTree #XXX: Figure out what causes default param nodes to be shared.. (sigmatch bug?)
      # We've found a default value that references another param.
      # See the notes in `hoistParamsUsedInDefault` for more details.
      var hoistedParams = newNodeI(nkLetSection, result.info)
      for i in 1..<result.len:
        hoistParamsUsedInDefault(c, result, hoistedParams, result[i])
      result = newTreeIT(nkStmtListExpr, result.info, result.typ, hoistedParams, result)
  of nkWhen:
    if efWantStmt in flags:
      result = semWhen(c, n, true)
    else:
      result = semWhen(c, n, false)
      if result == n:
        # This is a "when nimvm" stmt.
        result = semWhen(c, n, true)
      else:
        result = semExpr(c, result, flags)
  of nkBracketExpr:
    checkMinSonsLen(n, 1, c.config)
    result = semArrayAccess(c, n, flags)
  of nkCurlyExpr:
    result = semExpr(c, buildOverloadedSubscripts(n, getIdent(c.cache, "{}")), flags)
  of nkPragmaExpr:
    var
      pragma = n[1]
      pragmaName = considerQuotedIdent(c, pragma[0])
      flags = flags
      finalNodeFlags: TNodeFlags = {}

    case whichKeyword(pragmaName)
    of wExplain:
      flags.incl efExplain
    of wExecuteOnReload:
      finalNodeFlags.incl nfExecuteOnReload
    else:
      # what other pragmas are allowed for expressions? `likely`, `unlikely`
      invalidPragma(c, n)

    result = semExpr(c, n[0], flags)
    result.flags.incl finalNodeFlags
  of nkPar, nkTupleConstr:
    case checkPar(c, n)
    of paNone: result = errorNode(c, n)
    of paTuplePositions: result = semTupleConstr(c, n, flags)
    of paTupleFields: result = semTupleFieldsConstr(c, n, flags)
    of paSingle: result = semExpr(c, n[0], flags)
  of nkCurly: result = semSetConstr(c, n)
  of nkBracket: result = semArrayConstr(c, n, flags)
  of nkObjConstr: result = semObjConstr(c, n, flags)
  of nkLambdaKinds: result = semProcAux(c, n, skProc, lambdaPragmas, flags)
  of nkDerefExpr: result = semDeref(c, n)
  of nkAddr:
    result = n
    checkSonsLen(n, 1, c.config)
    result[0] = semAddrArg(c, n[0])
    result.typ = makePtrType(c, result[0].typ)
  of nkHiddenAddr, nkHiddenDeref:
    checkSonsLen(n, 1, c.config)
    n[0] = semExpr(c, n[0], flags)
  of nkCast: result = semCast(c, n)
  of nkIfExpr, nkIfStmt: result = semIf(c, n, flags)
  of nkHiddenStdConv, nkHiddenSubConv, nkConv, nkHiddenCallConv:
    checkSonsLen(n, 2, c.config)
    considerGenSyms(c, n)
  of nkStringToCString, nkCStringToString, nkObjDownConv, nkObjUpConv:
    checkSonsLen(n, 1, c.config)
    considerGenSyms(c, n)
  of nkChckRangeF, nkChckRange64, nkChckRange:
    checkSonsLen(n, 3, c.config)
    considerGenSyms(c, n)
  of nkCheckedFieldExpr:
    checkMinSonsLen(n, 2, c.config)
    considerGenSyms(c, n)
  of nkTableConstr:
    result = semTableConstr(c, n)
  of nkClosedSymChoice, nkOpenSymChoice:
    # handling of sym choices is context dependent
    # the node is left intact for now
    discard
  of nkStaticExpr: result = semStaticExpr(c, n[0])
  of nkAsgn: result = semAsgn(c, n)
  of nkBlockStmt, nkBlockExpr: result = semBlock(c, n, flags)
  of nkStmtList, nkStmtListExpr: result = semStmtList(c, n, flags)
  of nkRaiseStmt: result = semRaise(c, n)
  of nkVarSection: result = semVarOrLet(c, n, skVar)
  of nkLetSection: result = semVarOrLet(c, n, skLet)
  of nkConstSection: result = semConst(c, n)
  of nkTypeSection: result = semTypeSection(c, n)
  of nkDiscardStmt: result = semDiscard(c, n)
  of nkWhileStmt: result = semWhile(c, n, flags)
  of nkTryStmt, nkHiddenTryStmt: result = semTry(c, n, flags)
  of nkBreakStmt, nkContinueStmt: result = semBreakOrContinue(c, n)
  of nkForStmt, nkParForStmt: result = semFor(c, n, flags)
  of nkCaseStmt: result = semCase(c, n, flags)
  of nkReturnStmt: result = semReturn(c, n)
  of nkUsingStmt: result = semUsing(c, n)
  of nkAsmStmt: result = semAsm(c, n)
  of nkYieldStmt: result = semYield(c, n)
  of nkPragma: pragma(c, c.p.owner, n, stmtPragmas, true)
  of nkIteratorDef: result = semIterator(c, n)
  of nkProcDef: result = semProc(c, n)
  of nkFuncDef: result = semFunc(c, n)
  of nkMethodDef: result = semMethod(c, n)
  of nkConverterDef: result = semConverterDef(c, n)
  of nkMacroDef: result = semMacroDef(c, n)
  of nkTemplateDef: result = semTemplateDef(c, n)
  of nkImportStmt:
    # this particular way allows 'import' in a 'compiles' context so that
    # template canImport(x): bool =
    #   compiles:
    #     import x
    #
    # works:
    if c.currentScope.depthLevel > 2 + c.compilesContextId:
      localError(c.config, n.info, errXOnlyAtModuleScope % "import")
    result = evalImport(c, n)
  of nkImportExceptStmt:
    if not isTopLevel(c): localError(c.config, n.info, errXOnlyAtModuleScope % "import")
    result = evalImportExcept(c, n)
  of nkFromStmt:
    if not isTopLevel(c): localError(c.config, n.info, errXOnlyAtModuleScope % "from")
    result = evalFrom(c, n)
  of nkIncludeStmt:
    #if not isTopLevel(c): localError(c.config, n.info, errXOnlyAtModuleScope % "include")
    result = evalInclude(c, n)
  of nkExportStmt:
    if not isTopLevel(c): localError(c.config, n.info, errXOnlyAtModuleScope % "export")
    result = semExport(c, n)
  of nkExportExceptStmt:
    if not isTopLevel(c): localError(c.config, n.info, errXOnlyAtModuleScope % "export")
    result = semExportExcept(c, n)
  of nkPragmaBlock:
    result = semPragmaBlock(c, n)
  of nkStaticStmt:
    result = semStaticStmt(c, n)
  of nkDefer:
    if c.currentScope == c.topLevelScope:
      localError(c.config, n.info, "defer statement not supported at top level")
    n[0] = semExpr(c, n[0])
    if not n[0].typ.isEmptyType and not implicitlyDiscardable(n[0]):
      localError(c.config, n.info, "'defer' takes a 'void' expression")
    #localError(c.config, n.info, errGenerated, "'defer' not allowed in this context")
  of nkGotoState, nkState:
    if n.len != 1 and n.len != 2: illFormedAst(n, c.config)
    for i in 0..<n.len:
      n[i] = semExpr(c, n[i])
  of nkComesFrom: discard "ignore the comes from information for now"
  of nkMixinStmt: discard
  of nkBindStmt:
    if c.p != nil:
      if n.len > 0 and n[0].kind == nkSym:
        c.p.localBindStmts.add n
    else:
      localError(c.config, n.info, "invalid context for 'bind' statement: " &
                renderTree(n, {renderNoComments}))
  else:
    localError(c.config, n.info, "invalid expression: " &
               renderTree(n, {renderNoComments}))
  if result != nil: incl(result.flags, nfSem)<|MERGE_RESOLUTION|>--- conflicted
+++ resolved
@@ -2770,14 +2770,10 @@
       if optOwnedRefs in c.config.globalOptions:
         result.typ = makeVarType(c, result.typ, tyOwned)
     of skEnumField:
-<<<<<<< HEAD
-      result = enumFieldSymChoice(c, n, s)
-=======
       if overloadableEnums in c.features:
         result = enumFieldSymChoice(c, n, s)
       else:
         result = semSym(c, n, s, flags)
->>>>>>> d1c1e094
     else:
       result = semSym(c, n, s, flags)
   of nkSym:
