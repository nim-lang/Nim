--- conflicted
+++ resolved
@@ -926,11 +926,6 @@
           rawAddSon(typ, result.typ)
           result.typ = typ
 
-<<<<<<< HEAD
-=======
-proc semObjConstr(c: PContext, n: PNode, flags: TExprFlags; expectedType: PType = nil): PNode
-
->>>>>>> 81e7811e
 proc resolveIndirectCall(c: PContext; n, nOrig: PNode;
                          t: PType): TCandidate =
   initCandidate(c, result, t)
@@ -2402,14 +2397,12 @@
   of mSizeOf:
     markUsed(c, n.info, s)
     result = semSizeof(c, setMs(n, s))
-<<<<<<< HEAD
   of mDefault:
     result = semDirectOp(c, n, flags)
     let typ = result[^1].typ.skipTypes({tyTypeDesc})
     let defaultExpr = defaultNodeField(c, result[^1], typ)
     if defaultExpr != nil:
       result = defaultExpr
-=======
   of mArrToSeq, mOpenArrayToSeq:
     if n.len == 2 and expectedType != nil and (
         let expected = expectedType.skipTypes(abstractRange-{tyDistinct});
@@ -2419,7 +2412,6 @@
       arrayType.rawAddSon(expected[0])
       n[1] = semExpr(c, n[1], flags, arrayType)
     result = semDirectOp(c, n, flags, expectedType)
->>>>>>> 81e7811e
   else:
     result = semDirectOp(c, n, flags, expectedType)
 
