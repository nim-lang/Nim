#
#
#           The Nim Compiler
#        (c) Copyright 2017 Andreas Rumpf
#
#    See the file "copying.txt", included in this
#    distribution, for details about the copyright.
#

## Injects destructor calls into Nim code as well as
## an optimizer that optimizes copies to moves. This is implemented as an
## AST to AST transformation so that every backend benefits from it.

## Rules for destructor injections:
##
## foo(bar(X(), Y()))
## X and Y get destroyed after bar completes:
##
## foo( (tmpX = X(); tmpY = Y(); tmpBar = bar(tmpX, tmpY);
##       destroy(tmpX); destroy(tmpY);
##       tmpBar))
## destroy(tmpBar)
##
## var x = f()
## body
##
## is the same as:
##
##  var x;
##  try:
##    move(x, f())
##  finally:
##    destroy(x)
##
## But this really just an optimization that tries to avoid to
## introduce too many temporaries, the 'destroy' is caused by
## the 'f()' call. No! That is not true for 'result = f()'!
##
## x = y where y is read only once
## is the same as:  move(x, y)
##
## Actually the more general rule is: The *last* read of ``y``
## can become a move if ``y`` is the result of a construction.
##
## We also need to keep in mind here that the number of reads is
## control flow dependent:
## let x = foo()
## while true:
##   y = x  # only one read, but the 2nd iteration will fail!
## This also affects recursions! Only usages that do not cross
## a loop boundary (scope) and are not used in function calls
## are safe.
##
##
## x = f() is the same as:  move(x, f())
##
## x = y
## is the same as:  copy(x, y)
##
## Reassignment works under this scheme:
## var x = f()
## x = y
##
## is the same as:
##
##  var x;
##  try:
##    move(x, f())
##    copy(x, y)
##  finally:
##    destroy(x)
##
##  result = f()  must not destroy 'result'!
##
## The produced temporaries clutter up the code and might lead to
## inefficiencies. A better strategy is to collect all the temporaries
## in a single object that we put into a single try-finally that
## surrounds the proc body. This means the code stays quite efficient
## when compiled to C. In fact, we do the same for variables, so
## destructors are called when the proc returns, not at scope exit!
## This makes certains idioms easier to support. (Taking the slice
## of a temporary object.)
##
## foo(bar(X(), Y()))
## X and Y get destroyed after bar completes:
##
## var tmp: object
## foo( (move tmp.x, X(); move tmp.y, Y(); tmp.bar = bar(tmpX, tmpY);
##       tmp.bar))
## destroy(tmp.bar)
## destroy(tmp.x); destroy(tmp.y)
##

##[
From https://github.com/nim-lang/Nim/wiki/Destructors

Rule      Pattern                 Transformed into
----      -------                 ----------------
1.1	      var x: T; stmts	        var x: T; try stmts
                                  finally: `=destroy`(x)
1.2       var x: sink T; stmts    var x: sink T; stmts; ensureEmpty(x)
2         x = f()                 `=sink`(x, f())
3         x = lastReadOf z        `=sink`(x, z); wasMoved(z)
4.1       y = sinkParam           `=sink`(y, sinkParam)
4.2       x = y                   `=`(x, y) # a copy
5.1       f_sink(g())             f_sink(g())
5.2       f_sink(y)               f_sink(copy y); # copy unless we can see it's the last read
5.3       f_sink(move y)          f_sink(y); wasMoved(y) # explicit moves empties 'y'
5.4       f_noSink(g())           var tmp = bitwiseCopy(g()); f(tmp); `=destroy`(tmp)

Remarks: Rule 1.2 is not yet implemented because ``sink`` is currently
  not allowed as a local variable.

``move`` builtin needs to be implemented.
]##

import
  intsets, ast, astalgo, msgs, renderer, magicsys, types, idents, trees,
  strutils, options, dfa, lowerings, tables, modulegraphs, msgs,
  lineinfos, parampatterns

const
  InterestingSyms = {skVar, skResult, skLet}

type
  Con = object
    owner: PSym
    g: ControlFlowGraph
    jumpTargets: IntSet
    destroys, topLevelVars: PNode
    graph: ModuleGraph
    emptyNode: PNode
    otherRead: PNode

proc isLastRead(s: PSym; c: var Con; pc, comesFrom: int): int =
  var pc = pc
  while pc < c.g.len:
    case c.g[pc].kind
    of def:
      if c.g[pc].sym == s:
        # the path lead to a redefinition of 's' --> abandon it.
        return high(int)
      inc pc
    of use:
      if c.g[pc].sym == s:
        c.otherRead = c.g[pc].n
        return -1
      inc pc
    of goto:
      pc = pc + c.g[pc].dest
    of fork:
      # every branch must lead to the last read of the location:
      var variantA = isLastRead(s, c, pc+1, pc)
      if variantA < 0: return -1
      let variantB = isLastRead(s, c, pc + c.g[pc].dest, pc)
      if variantB < 0: return -1
      elif variantA == high(int):
        variantA = variantB
      pc = variantA
    of InstrKind.join:
      let dest = pc + c.g[pc].dest
      if dest == comesFrom: return pc + 1
      inc pc
  return pc

proc isLastRead(n: PNode; c: var Con): bool =
  # first we need to search for the instruction that belongs to 'n':
  doAssert n.kind == nkSym
  c.otherRead = nil
  var instr = -1
  for i in 0..<c.g.len:
    if c.g[i].n == n:
      if instr < 0:
        instr = i
        break

  if instr < 0: return false
  # we go through all paths beginning from 'instr+1' and need to
  # ensure that we don't find another 'use X' instruction.
  if instr+1 >= c.g.len: return true
  when true:
    result = isLastRead(n.sym, c, instr+1, -1) >= 0
  else:
    let s = n.sym
    var pcs: seq[int] = @[instr+1]
    var takenGotos: IntSet
    var takenForks = initIntSet()
    while pcs.len > 0:
      var pc = pcs.pop

      takenGotos = initIntSet()
      while pc < c.g.len:
        case c.g[pc].kind
        of def:
          if c.g[pc].sym == s:
            # the path lead to a redefinition of 's' --> abandon it.
            break
          inc pc
        of use:
          if c.g[pc].sym == s:
            c.otherRead = c.g[pc].n
            return false
          inc pc
        of goto:
          # we must leave endless loops eventually:
          if not takenGotos.containsOrIncl(pc):
            pc = pc + c.g[pc].dest
          else:
            inc pc
        of fork:
          # we follow the next instruction but push the dest onto our "work" stack:
          if not takenForks.containsOrIncl(pc):
            pcs.add pc + c.g[pc].dest
          inc pc
        of InstrKind.join:
          inc pc
    #echo c.graph.config $ n.info, " last read here!"
    return true

template interestingSym(s: PSym): bool =
  s.owner == c.owner and s.kind in InterestingSyms and hasDestructor(s.typ)

template isUnpackedTuple(s: PSym): bool =
  ## we move out all elements of unpacked tuples,
  ## hence unpacked tuples themselves don't need to be destroyed
  s.kind == skTemp and s.typ.kind == tyTuple

proc patchHead(n: PNode) =
  if n.kind in nkCallKinds and n[0].kind == nkSym and n.len > 1:
    let s = n[0].sym
    if s.name.s[0] == '=' and s.name.s in ["=sink", "=", "=destroy"]:
      if sfFromGeneric in s.flags:
        excl(s.flags, sfFromGeneric)
        patchHead(s.getBody)
      let t = n[1].typ.skipTypes({tyVar, tyLent, tyGenericInst, tyAlias, tySink, tyInferred})
      template patch(op, field) =
        if s.name.s == op and field != nil and field != s:
          n.sons[0].sym = field
      patch "=sink", t.sink
      patch "=", t.assignment
      patch "=destroy", t.destructor
  for x in n:
    patchHead(x)

proc patchHead(s: PSym) =
  if sfFromGeneric in s.flags:
    # do not patch the builtin type bound operators for seqs:
    let dest = s.typ.sons[1].skipTypes(abstractVar)
    if dest.kind != tySequence:
      patchHead(s.ast[bodyPos])

proc checkForErrorPragma(c: Con; t: PType; ri: PNode; opname: string) =
  var m = "'" & opname & "' is not available for type <" & typeToString(t) & ">"
  if opname == "=" and ri != nil:
    m.add "; requires a copy because it's not the last read of '"
    m.add renderTree(ri)
    m.add '\''
    if c.otherRead != nil:
      m.add "; another read is done here: "
      m.add c.graph.config $ c.otherRead.info
  localError(c.graph.config, ri.info, errGenerated, m)

proc makePtrType(c: Con, baseType: PType): PType =
  result = newType(tyPtr, c.owner)
  addSonSkipIntLit(result, baseType)

template genOp(opr, opname, ri) =
  let op = opr
  if op == nil:
    globalError(c.graph.config, dest.info, "internal error: '" & opname &
      "' operator not found for type " & typeToString(t))
  elif op.ast[genericParamsPos].kind != nkEmpty:
    globalError(c.graph.config, dest.info, "internal error: '" & opname &
      "' operator is generic")
  patchHead op
  if sfError in op.flags: checkForErrorPragma(c, t, ri, opname)
  let addrExp = newNodeIT(nkHiddenAddr, dest.info, makePtrType(c, dest.typ))
  addrExp.add(dest)
  result = newTree(nkCall, newSymNode(op), addrExp)

proc genSink(c: Con; t: PType; dest, ri: PNode): PNode =
  when false:
    if t.kind != tyString:
      echo "this one ", c.graph.config$dest.info, " for ", typeToString(t, preferDesc)
      debug t.sink.typ.sons[2]
      echo t.sink.id, " owner ", t.id
      quit 1
  let t = t.skipTypes({tyGenericInst, tyAlias, tySink})
  genOp(if t.sink != nil: t.sink else: t.assignment, "=sink", ri)

proc genCopy(c: Con; t: PType; dest, ri: PNode): PNode =
  let t = t.skipTypes({tyGenericInst, tyAlias, tySink})
  genOp(t.assignment, "=", ri)

proc genDestroy(c: Con; t: PType; dest: PNode): PNode =
  let t = t.skipTypes({tyGenericInst, tyAlias, tySink})
  genOp(t.destructor, "=destroy", nil)

proc addTopVar(c: var Con; v: PNode) =
  c.topLevelVars.add newTree(nkIdentDefs, v, c.emptyNode, c.emptyNode)

proc getTemp(c: var Con; typ: PType; info: TLineInfo): PNode =
  let sym = newSym(skTemp, getIdent(c.graph.cache, ":tmpD"), c.owner, info)
  sym.typ = typ
  result = newSymNode(sym)
  c.addTopVar(result)

proc p(n: PNode; c: var Con): PNode

template recurse(n, dest) =
  for i in 0..<n.len:
    dest.add p(n[i], c)

proc isSinkParam(s: PSym): bool {.inline.} =
  result = s.kind == skParam and s.typ.kind == tySink

proc genMagicCall(n: PNode; c: var Con; magicname: string; m: TMagic): PNode =
  result = newNodeI(nkCall, n.info)
  result.add(newSymNode(createMagic(c.graph, magicname, m)))
  result.add n

proc genWasMoved(n: PNode; c: var Con): PNode =
  # The mWasMoved builtin does not take the address.
  result = genMagicCall(n, c, "wasMoved", mWasMoved)

proc destructiveMoveVar(n: PNode; c: var Con): PNode =
  # generate: (let tmp = v; reset(v); tmp)
  # XXX: Strictly speaking we can only move if there is a ``=sink`` defined
  # or if no ``=sink`` is defined and also no assignment.
  result = newNodeIT(nkStmtListExpr, n.info, n.typ)

  var temp = newSym(skLet, getIdent(c.graph.cache, "blitTmp"), c.owner, n.info)
  temp.typ = n.typ
  var v = newNodeI(nkLetSection, n.info)
  let tempAsNode = newSymNode(temp)

  var vpart = newNodeI(nkIdentDefs, tempAsNode.info, 3)
  vpart.sons[0] = tempAsNode
  vpart.sons[1] = c.emptyNode
  vpart.sons[2] = n
  add(v, vpart)

  result.add v
  result.add genWasMoved(n, c)
  result.add tempAsNode

proc sinkParamIsLastReadCheck(c: var Con, s: PNode) =
  assert s.kind == nkSym and s.sym.kind == skParam
  if not isLastRead(s, c):
     localError(c.graph.config, c.otherRead.info, "sink parameter `" & $s.sym.name.s &
         "` is already consumed at " & toFileLineCol(c. graph.config, s.info))

proc passCopyToSink(n: PNode; c: var Con): PNode =
  result = newNodeIT(nkStmtListExpr, n.info, n.typ)
  let tmp = getTemp(c, n.typ, n.info)
  if hasDestructor(n.typ):
    var m = genCopy(c, n.typ, tmp, n)
    m.add p(n, c)
    result.add m
    if isLValue(n):
      message(c.graph.config, n.info, hintPerformance,
        ("passing '$1' to a sink parameter introduces an implicit copy; " &
        "use 'move($1)' to prevent it") % $n)
  else:
    result.add newTree(nkAsgn, tmp, p(n, c))
  result.add tmp

proc pArg(arg: PNode; c: var Con; isSink: bool): PNode =
  template pArgIfTyped(arg_part: PNode): PNode =
    # typ is nil if we are in if/case expr branch with noreturn
    if arg_part.typ == nil: p(arg_part, c)
    else: pArg(arg_part, c, isSink)

  if isSink:
    if arg.kind in nkCallKinds:
      # recurse but skip the call expression in order to prevent
      # destructor injections: Rule 5.1 is different from rule 5.4!
      result = copyNode(arg)
      let parameters = arg[0].typ
      let L = if parameters != nil: parameters.len else: 0
      result.add arg[0]
      for i in 1..<arg.len:
        result.add pArg(arg[i], c, i < L and parameters[i].kind == tySink)
    elif arg.kind in {nkBracket, nkObjConstr, nkTupleConstr, nkBracket, nkCharLit..nkFloat128Lit}:
      discard "object construction to sink parameter: nothing to do"
      result = arg
    elif arg.kind == nkSym and isSinkParam(arg.sym):
      # Sinked params can be consumed only once. We need to reset the memory
      # to disable the destructor which we have not elided
      sinkParamIsLastReadCheck(c, arg)
      result = destructiveMoveVar(arg, c)
    elif arg.kind == nkSym and arg.sym.kind in InterestingSyms and isLastRead(arg, c):
      # it is the last read, can be sinked. We need to reset the memory
      # to disable the destructor which we have not elided
      result = destructiveMoveVar(arg, c)
    elif arg.kind in {nkBlockExpr, nkBlockStmt}:
      result = copyNode(arg)
      result.add arg[0]
      result.add pArg(arg[1], c, isSink)
    elif arg.kind == nkStmtListExpr:
      result = copyNode(arg)
      for i in 0..arg.len-2:
        result.add p(arg[i], c)
      result.add pArg(arg[^1], c, isSink)
    elif arg.kind in {nkIfExpr, nkIfStmt}:
      result = copyNode(arg)
      for i in 0..<arg.len:
        var branch = copyNode(arg[i])
        if arg[i].kind in {nkElifBranch, nkElifExpr}:
          branch.add p(arg[i][0], c)
          branch.add pArgIfTyped(arg[i][1])
        else:
          branch.add pArgIfTyped(arg[i][0])
        result.add branch
    elif arg.kind == nkCaseStmt:
      result = copyNode(arg)
      result.add p(arg[0], c)
      for i in 1..<arg.len:
        var branch: PNode
        if arg[i].kind == nkOfbranch:
          branch = arg[i] # of branch conditions are constants
          branch[^1] = pArgIfTyped(arg[i][^1])
        elif arg[i].kind in {nkElifBranch, nkElifExpr}:
          branch = copyNode(arg[i])
          branch.add p(arg[i][0], c)
          branch.add pArgIfTyped(arg[i][1])
        else:
          branch = copyNode(arg[i])
          branch.add pArgIfTyped(arg[i][0])
        result.add branch
    else:
      # an object that is not temporary but passed to a 'sink' parameter
      # results in a copy.
      result = passCopyToSink(arg, c)
  else:
    result = p(arg, c)

proc moveOrCopy(dest, ri: PNode; c: var Con): PNode =
  template moveOrCopyIfTyped(ri_part: PNode): PNode =
    # typ is nil if we are in if/case expr branch with noreturn
    if ri_part.typ == nil: p(ri_part, c)
    else: moveOrCopy(dest, ri_part, c)

  case ri.kind
  of nkCallKinds:
    result = genSink(c, dest.typ, dest, ri)
    # watch out and no not transform 'ri' twice if it's a call:
    let ri2 = copyNode(ri)
    let parameters = ri[0].typ
    let L = if parameters != nil: parameters.len else: 0
    ri2.add ri[0]
    for i in 1..<ri.len:
      ri2.add pArg(ri[i], c, i < L and parameters[i].kind == tySink)
    #recurse(ri, ri2)
    result.add ri2
  of nkBracketExpr:
    if ri[0].kind == nkSym and isUnpackedTuple(ri[0].sym):
      # unpacking of tuple: move out the elements
      result = genSink(c, dest.typ, dest, ri)
    else:
      result = genCopy(c, dest.typ, dest, ri)
    result.add p(ri, c)
  of nkStmtListExpr:
    result = newNodeI(nkStmtList, ri.info)
    for i in 0..ri.len-2:
      result.add p(ri[i], c)
    result.add moveOrCopy(dest, ri[^1], c)
  of nkBlockExpr, nkBlockStmt:
    result = newNodeI(nkBlockStmt, ri.info)
    result.add ri[0] ## add label
    result.add moveOrCopy(dest, ri[1], c)
  of nkIfExpr, nkIfStmt:
    result = newNodeI(nkIfStmt, ri.info)
    for i in 0..<ri.len:
      var branch = copyNode(ri[i])
      if ri[i].kind in {nkElifBranch, nkElifExpr}:
        branch.add p(ri[i][0], c)
        branch.add moveOrCopyIfTyped(ri[i][1])
      else:
        branch.add moveOrCopyIfTyped(ri[i][0])
      result.add branch
  of nkCaseStmt:
    result = newNodeI(nkCaseStmt, ri.info)
    result.add p(ri[0], c)
    for i in 1..<ri.len:
      var branch: PNode
      if ri[i].kind == nkOfbranch:
        branch = ri[i] # of branch conditions are constants
        branch[^1] = moveOrCopyIfTyped(ri[i][^1])
      elif ri[i].kind in {nkElifBranch, nkElifExpr}:
        branch = copyNode(ri[i])
        branch.add p(ri[i][0], c)
        branch.add moveOrCopyIfTyped(ri[i][1])
      else:
        branch = copyNode(ri[i])
        branch.add moveOrCopyIfTyped(ri[i][0])
      result.add branch
  of nkBracket:
    # array constructor
    result = genSink(c, dest.typ, dest, ri)
    let ri2 = copyTree(ri)
    for i in 0..<ri.len:
      # everything that is passed to an array constructor is consumed,
      # so these all act like 'sink' parameters:
      ri2[i] = pArg(ri[i], c, isSink = true)
    result.add ri2
  of nkObjConstr:
    result = genSink(c, dest.typ, dest, ri)
    let ri2 = copyTree(ri)
    for i in 1..<ri.len:
      # everything that is passed to an object constructor is consumed,
      # so these all act like 'sink' parameters:
      ri2[i].sons[1] = pArg(ri[i][1], c, isSink = true)
    result.add ri2
  of nkTupleConstr:
    result = genSink(c, dest.typ, dest, ri)
    let ri2 = copyTree(ri)
    for i in 0..<ri.len:
      # everything that is passed to an tuple constructor is consumed,
      # so these all act like 'sink' parameters:
      if ri[i].kind == nkExprColonExpr:
        ri2[i].sons[1] = pArg(ri[i][1], c, isSink = true)
      else:
        ri2[i] = pArg(ri[i], c, isSink = true)
    result.add ri2
  of nkSym:
    if isSinkParam(ri.sym):
      # Rule 3: `=sink`(x, z); wasMoved(z)
      sinkParamIsLastReadCheck(c, ri)
      var snk = genSink(c, dest.typ, dest, ri)
      snk.add ri
      result = newTree(nkStmtList, snk, genMagicCall(ri, c, "wasMoved", mWasMoved))
    elif ri.sym.kind != skParam and isLastRead(ri, c):
      # Rule 3: `=sink`(x, z); wasMoved(z)
      var snk = genSink(c, dest.typ, dest, ri)
      snk.add ri
      result = newTree(nkStmtList, snk, genMagicCall(ri, c, "wasMoved", mWasMoved))
    else:
      result = genCopy(c, dest.typ, dest, ri)
      result.add p(ri, c)
  else:
    result = genCopy(c, dest.typ, dest, ri)
    result.add p(ri, c)

proc p(n: PNode; c: var Con): PNode =
  case n.kind
  of nkVarSection, nkLetSection:
    discard "transform; var x = y to  var x; x op y  where op is a move or copy"
    result = newNodeI(nkStmtList, n.info)

    for i in 0..<n.len:
      let it = n[i]
      let L = it.len-1
      let ri = it[L]
      if it.kind == nkVarTuple and hasDestructor(ri.typ):
        let x = lowerTupleUnpacking(c.graph, it, c.owner)
        result.add p(x, c)
      elif it.kind == nkIdentDefs and hasDestructor(it[0].typ):
        for j in 0..L-2:
          let v = it[j]
          doAssert v.kind == nkSym
          # move the variable declaration to the top of the frame:
          c.addTopVar v
          # make sure it's destroyed at the end of the proc:
          if not isUnpackedTuple(it[0].sym):
            c.destroys.add genDestroy(c, v.typ, v)
          if ri.kind != nkEmpty:
            let r = moveOrCopy(v, ri, c)
            result.add r
      else:
        # keep it, but transform 'ri':
        var varSection = copyNode(n)
        var itCopy = copyNode(it)
        for j in 0..L-1:
          itCopy.add it[j]
        itCopy.add p(ri, c)
        varSection.add itCopy
        result.add varSection
  of nkCallKinds:
    let parameters = n[0].typ
    let L = if parameters != nil: parameters.len else: 0
    for i in 1 ..< n.len:
      n.sons[i] = pArg(n[i], c, i < L and parameters[i].kind == tySink)
    if n.typ != nil and hasDestructor(n.typ):
      discard "produce temp creation"
      result = newNodeIT(nkStmtListExpr, n.info, n.typ)
      let tmp = getTemp(c, n.typ, n.info)
      var sinkExpr = genSink(c, n.typ, tmp, n)
      sinkExpr.add n
      result.add sinkExpr
      result.add tmp
      c.destroys.add genDestroy(c, n.typ, tmp)
    else:
      result = n
  of nkAsgn, nkFastAsgn:
    if hasDestructor(n[0].typ):
      result = moveOrCopy(n[0], n[1], c)
    else:
      result = copyNode(n)
      recurse(n, result)
  of nkNone..nkNilLit, nkTypeSection, nkProcDef, nkConverterDef, nkMethodDef,
      nkIteratorDef, nkMacroDef, nkTemplateDef, nkLambda, nkDo, nkFuncDef:
    result = n
<<<<<<< HEAD
  of nkDiscardStmt:
    result = n
    if n[0].typ != nil and hasDestructor(n[0].typ):
      result = genDestroy(c, n[0].typ, n[0])
=======
  of nkCast, nkHiddenStdConv, nkHiddenSubConv, nkConv:
    result = copyNode(n)
    # Destination type
    result.add n[0]
    # Analyse the inner expression
    result.add p(n[1], c)
>>>>>>> f86835ce
  else:
    result = copyNode(n)
    recurse(n, result)

proc injectDestructorCalls*(g: ModuleGraph; owner: PSym; n: PNode): PNode =
  when false: # defined(nimDebugDestroys):
    echo "injecting into ", n
  var c: Con
  c.owner = owner
  c.destroys = newNodeI(nkStmtList, n.info)
  c.topLevelVars = newNodeI(nkVarSection, n.info)
  c.graph = g
  c.emptyNode = newNodeI(nkEmpty, n.info)
  let cfg = constructCfg(owner, n)
  shallowCopy(c.g, cfg)
  c.jumpTargets = initIntSet()
  for i in 0..<c.g.len:
    if c.g[i].kind in {goto, fork}:
      c.jumpTargets.incl(i+c.g[i].dest)
  #if owner.name.s == "test0p1":
  #  echoCfg(c.g)
  if owner.kind in {skProc, skFunc, skMethod, skIterator, skConverter}:
    let params = owner.typ.n
    for i in 1 ..< params.len:
      let param = params[i].sym
      if param.typ.kind == tySink and hasDestructor(param.typ.sons[0]):
        c.destroys.add genDestroy(c, param.typ.skipTypes({tyGenericInst, tyAlias, tySink}), params[i])

  let body = p(n, c)
  result = newNodeI(nkStmtList, n.info)
  if c.topLevelVars.len > 0:
    result.add c.topLevelVars
  if c.destroys.len > 0:
    result.add newTryFinally(body, c.destroys)
  else:
    result.add body

  when defined(nimDebugDestroys):
    if true:
      echo "------------------------------------"
      echo owner.name.s, " transformed to: "
      echo result<|MERGE_RESOLUTION|>--- conflicted
+++ resolved
@@ -601,19 +601,16 @@
   of nkNone..nkNilLit, nkTypeSection, nkProcDef, nkConverterDef, nkMethodDef,
       nkIteratorDef, nkMacroDef, nkTemplateDef, nkLambda, nkDo, nkFuncDef:
     result = n
-<<<<<<< HEAD
   of nkDiscardStmt:
     result = n
     if n[0].typ != nil and hasDestructor(n[0].typ):
       result = genDestroy(c, n[0].typ, n[0])
-=======
   of nkCast, nkHiddenStdConv, nkHiddenSubConv, nkConv:
     result = copyNode(n)
     # Destination type
     result.add n[0]
     # Analyse the inner expression
     result.add p(n[1], c)
->>>>>>> f86835ce
   else:
     result = copyNode(n)
     recurse(n, result)
