--- conflicted
+++ resolved
@@ -10,15 +10,8 @@
 import pathutils
 
 template setX(k, field) {.dirty.} =
-<<<<<<< HEAD
-  var s: seq[TFullReg]
-  move(s, cast[ptr seq[TFullReg]](a.slots)[])
-  s[a.ra].ensureKind(k)
-  s[a.ra].field = v
-=======
   a.slots[a.ra].ensureKind(k)
   a.slots[a.ra].field = v
->>>>>>> 2925a47a
 
 proc setResult*(a: VmArgs; v: BiggestInt) = setX(rkInt, intVal)
 proc setResult*(a: VmArgs; v: BiggestFloat) = setX(rkFloat, floatVal)
@@ -27,19 +20,6 @@
   setX(rkInt, intVal)
 
 proc setResult*(a: VmArgs; v: string) =
-<<<<<<< HEAD
-  var s: seq[TFullReg]
-  move(s, cast[ptr seq[TFullReg]](a.slots)[])
-  s[a.ra].ensureKind(rkNode)
-  s[a.ra].node = newNode(nkStrLit)
-  s[a.ra].node.strVal = v
-
-proc setResult*(a: VmArgs; n: PNode) =
-  var s: seq[TFullReg]
-  move(s, cast[ptr seq[TFullReg]](a.slots)[])
-  s[a.ra].ensureKind(rkNode)
-  s[a.ra].node = n
-=======
   a.slots[a.ra].ensureKind(rkNode)
   a.slots[a.ra].node = newNode(nkStrLit)
   a.slots[a.ra].node.strVal = v
@@ -47,54 +27,29 @@
 proc setResult*(a: VmArgs; n: PNode) =
   a.slots[a.ra].ensureKind(rkNode)
   a.slots[a.ra].node = n
->>>>>>> 2925a47a
 
 proc setResult*(a: VmArgs; v: AbsoluteDir) = setResult(a, v.string)
 
 proc setResult*(a: VmArgs; v: seq[string]) =
-<<<<<<< HEAD
-  var s: seq[TFullReg]
-  move(s, cast[ptr seq[TFullReg]](a.slots)[])
-  s[a.ra].ensureKind(rkNode)
-=======
   a.slots[a.ra].ensureKind(rkNode)
->>>>>>> 2925a47a
   var n = newNode(nkBracket)
   for x in v: n.add newStrNode(nkStrLit, x)
   a.slots[a.ra].node = n
 
 template getX(k, field) {.dirty.} =
   doAssert i < a.rc-1
-<<<<<<< HEAD
-  let s = cast[ptr seq[TFullReg]](a.slots)
-  doAssert s[i+a.rb+1].kind == k
-  result = s[i+a.rb+1].field
-=======
   doAssert a.slots[i+a.rb+1].kind == k
   result = a.slots[i+a.rb+1].field
->>>>>>> 2925a47a
 
 proc getInt*(a: VmArgs; i: Natural): BiggestInt = getX(rkInt, intVal)
 proc getBool*(a: VmArgs; i: Natural): bool = getInt(a, i) != 0
 proc getFloat*(a: VmArgs; i: Natural): BiggestFloat = getX(rkFloat, floatVal)
 proc getString*(a: VmArgs; i: Natural): string =
   doAssert i < a.rc-1
-<<<<<<< HEAD
-  let s = cast[ptr seq[TFullReg]](a.slots)
-  doAssert s[i+a.rb+1].kind == rkNode
-  result = s[i+a.rb+1].node.strVal
-
-proc getNode*(a: VmArgs; i: Natural): PNode =
-  doAssert i < a.rc-1
-  let s = cast[ptr seq[TFullReg]](a.slots)
-  doAssert s[i+a.rb+1].kind == rkNode
-  result = s[i+a.rb+1].node
-=======
   doAssert a.slots[i+a.rb+1].kind == rkNode
   result = a.slots[i+a.rb+1].node.strVal
 
 proc getNode*(a: VmArgs; i: Natural): PNode =
   doAssert i < a.rc-1
   doAssert a.slots[i+a.rb+1].kind == rkNode
-  result = a.slots[i+a.rb+1].node
->>>>>>> 2925a47a
+  result = a.slots[i+a.rb+1].node