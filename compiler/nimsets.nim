#
#
#           The Nim Compiler
#        (c) Copyright 2012 Andreas Rumpf
#
#    See the file "copying.txt", included in this
#    distribution, for details about the copyright.
#

# this unit handles Nim sets; it implements symbolic sets

import
  ast, astalgo, trees, nversion, lineinfos, platform, bitsets, types, renderer,
  options, int128

proc inSet*(s: PNode, elem: PNode): bool =
  assert s.kind == nkCurly
  if s.kind != nkCurly:
    #internalError(s.info, "inSet")
    return false
  for i in 0 ..< sonsLen(s):
    if s.sons[i].kind == nkRange:
      if leValue(s.sons[i].sons[0], elem) and
          leValue(elem, s.sons[i].sons[1]):
        return true
    else:
      if sameValue(s.sons[i], elem):
        return true
  result = false

proc overlap*(a, b: PNode): bool =
  if a.kind == nkRange:
    if b.kind == nkRange:
      # X..Y and C..D overlap iff (X <= D and C <= Y)
      result = leValue(a.sons[0], b.sons[1]) and
               leValue(b.sons[0], a.sons[1])
    else:
      result = leValue(a.sons[0], b) and leValue(b, a.sons[1])
  else:
    if b.kind == nkRange:
      result = leValue(b.sons[0], a) and leValue(a, b.sons[1])
    else:
      result = sameValue(a, b)

proc someInSet*(s: PNode, a, b: PNode): bool =
  # checks if some element of a..b is in the set s
  assert s.kind == nkCurly
  if s.kind != nkCurly:
    #internalError(s.info, "SomeInSet")
    return false
  for i in 0 ..< sonsLen(s):
    if s.sons[i].kind == nkRange:
      if leValue(s.sons[i].sons[0], b) and leValue(b, s.sons[i].sons[1]) or
          leValue(s.sons[i].sons[0], a) and leValue(a, s.sons[i].sons[1]):
        return true
    else:
      # a <= elem <= b
      if leValue(a, s.sons[i]) and leValue(s.sons[i], b):
        return true
  result = false

proc toBitSet*(conf: ConfigRef; s: PNode, b: var TBitSet) =
  var first, j: Int128
  first = firstOrd(conf, s.typ.sons[0])
  bitSetInit(b, int(getSize(conf, s.typ)))
  for i in 0 ..< sonsLen(s):
    if s.sons[i].kind == nkRange:
<<<<<<< HEAD
      j = getOrdValue(s.sons[i].sons[0])
      while j <= getOrdValue(s.sons[i].sons[1]):
        bitSetIncl(b, toInt64(j - first))
        inc(j)
    else:
      bitSetIncl(b, toInt64(getOrdValue(s.sons[i]) - first))
=======
      j = getOrdValue(s.sons[i].sons[0], first)
      while j <= getOrdValue(s.sons[i].sons[1], first):
        bitSetIncl(b, j - first)
        inc(j)
    else:
      bitSetIncl(b, getOrdValue(s.sons[i], first) - first)
>>>>>>> f50e4500

proc toTreeSet*(conf: ConfigRef; s: TBitSet, settype: PType, info: TLineInfo): PNode =
  var
    a, b, e, first: BiggestInt # a, b are interval borders
    elemType: PType
    n: PNode
  elemType = settype.sons[0]
  first = firstOrd(conf, elemType).toInt64
  result = newNodeI(nkCurly, info)
  result.typ = settype
  result.info = info
  e = 0
  while e < len(s) * ElemSize:
    if bitSetIn(s, e):
      a = e
      b = e
      while true:
        inc(b)
        if (b >= len(s) * ElemSize) or not bitSetIn(s, b): break
      dec(b)
      let aa = newIntTypeNode(a + first, elemType)
      aa.info = info
      if a == b:
        addSon(result, aa)
      else:
        n = newNodeI(nkRange, info)
        n.typ = elemType
        addSon(n, aa)
        let bb = newIntTypeNode(b + first, elemType)
        bb.info = info
        addSon(n, bb)
        addSon(result, n)
      e = b
    inc(e)

template nodeSetOp(a, b: PNode, op: untyped) {.dirty.} =
  var x, y: TBitSet
  toBitSet(conf, a, x)
  toBitSet(conf, b, y)
  op(x, y)
  result = toTreeSet(conf, x, a.typ, a.info)

proc unionSets*(conf: ConfigRef; a, b: PNode): PNode = nodeSetOp(a, b, bitSetUnion)
proc diffSets*(conf: ConfigRef; a, b: PNode): PNode = nodeSetOp(a, b, bitSetDiff)
proc intersectSets*(conf: ConfigRef; a, b: PNode): PNode = nodeSetOp(a, b, bitSetIntersect)
proc symdiffSets*(conf: ConfigRef; a, b: PNode): PNode = nodeSetOp(a, b, bitSetSymDiff)

proc containsSets*(conf: ConfigRef; a, b: PNode): bool =
  var x, y: TBitSet
  toBitSet(conf, a, x)
  toBitSet(conf, b, y)
  result = bitSetContains(x, y)

proc equalSets*(conf: ConfigRef; a, b: PNode): bool =
  var x, y: TBitSet
  toBitSet(conf, a, x)
  toBitSet(conf, b, y)
  result = bitSetEquals(x, y)

proc complement*(conf: ConfigRef; a: PNode): PNode =
  var x: TBitSet
  toBitSet(conf, a, x)
  for i in 0 .. high(x): x[i] = not x[i]
  result = toTreeSet(conf, x, a.typ, a.info)

proc deduplicate*(conf: ConfigRef; a: PNode): PNode =
  var x: TBitSet
  toBitSet(conf, a, x)
  result = toTreeSet(conf, x, a.typ, a.info)

proc cardSet*(conf: ConfigRef; a: PNode): BiggestInt =
  var x: TBitSet
  toBitSet(conf, a, x)
  result = bitSetCard(x)

proc setHasRange*(s: PNode): bool =
  assert s.kind == nkCurly
  if s.kind != nkCurly:
    return false
  for i in 0 ..< sonsLen(s):
    if s.sons[i].kind == nkRange:
      return true
  result = false

proc emptyRange*(a, b: PNode): bool =
  result = not leValue(a, b)  # a > b iff not (a <= b)<|MERGE_RESOLUTION|>--- conflicted
+++ resolved
@@ -65,21 +65,12 @@
   bitSetInit(b, int(getSize(conf, s.typ)))
   for i in 0 ..< sonsLen(s):
     if s.sons[i].kind == nkRange:
-<<<<<<< HEAD
-      j = getOrdValue(s.sons[i].sons[0])
-      while j <= getOrdValue(s.sons[i].sons[1]):
+      j = getOrdValue(s.sons[i].sons[0], first)
+      while j <= getOrdValue(s.sons[i].sons[1], first):
         bitSetIncl(b, toInt64(j - first))
         inc(j)
     else:
       bitSetIncl(b, toInt64(getOrdValue(s.sons[i]) - first))
-=======
-      j = getOrdValue(s.sons[i].sons[0], first)
-      while j <= getOrdValue(s.sons[i].sons[1], first):
-        bitSetIncl(b, j - first)
-        inc(j)
-    else:
-      bitSetIncl(b, getOrdValue(s.sons[i], first) - first)
->>>>>>> f50e4500
 
 proc toTreeSet*(conf: ConfigRef; s: TBitSet, settype: PType, info: TLineInfo): PNode =
   var
