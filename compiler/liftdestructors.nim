#
#
#           The Nim Compiler
#        (c) Copyright 2015 Andreas Rumpf
#
#    See the file "copying.txt", included in this
#    distribution, for details about the copyright.
#

## This module implements lifting for type-bound operations
## (``=sink``, ``=``, ``=destroy``, ``=deepCopy``).

# Todo:
# - use openArray instead of array to avoid over-specializations

import modulegraphs, lineinfos, idents, ast, renderer, semdata,
  sighashes, lowerings, options, types, msgs, magicsys, tables

from trees import isCaseObj

type
  TLiftCtx = object
    g: ModuleGraph
    info: TLineInfo # for construction
    kind: TTypeAttachedOp
    fn: PSym
    asgnForType: PType
    recurse: bool
    filterDiscriminator: PSym  # we generating destructor for case branch
    addMemReset: bool    # add wasMoved() call after destructor call
    c: PContext # c can be nil, then we are called from lambdalifting!

proc fillBody(c: var TLiftCtx; t: PType; body, x, y: PNode)
proc produceSym(g: ModuleGraph; c: PContext; typ: PType; kind: TTypeAttachedOp;
              info: TLineInfo): PSym

proc createTypeBoundOps*(g: ModuleGraph; c: PContext; orig: PType; info: TLineInfo)

proc at(a, i: PNode, elemType: PType): PNode =
  result = newNodeI(nkBracketExpr, a.info, 2)
  result[0] = a
  result[1] = i
  result.typ = elemType

proc fillBodyTup(c: var TLiftCtx; t: PType; body, x, y: PNode) =
  for i in 0..<t.len:
    let lit = lowerings.newIntLit(c.g, x.info, i)
    let b = if c.kind == attachedTrace: y else: y.at(lit, t[i])
    fillBody(c, t[i], body, x.at(lit, t[i]), b)

proc dotField(x: PNode, f: PSym): PNode =
  result = newNodeI(nkDotExpr, x.info, 2)
  if x.typ.skipTypes(abstractInst).kind in {tyVar, tyOut}:
    result[0] = x.newDeref
  else:
    result[0] = x
  result[1] = newSymNode(f, x.info)
  result.typ = f.typ

proc newAsgnStmt(le, ri: PNode): PNode =
  result = newNodeI(nkAsgn, le.info, 2)
  result[0] = le
  result[1] = ri

proc genBuiltin(g: ModuleGraph; magic: TMagic; name: string; i: PNode): PNode =
  result = newNodeI(nkCall, i.info)
  result.add createMagic(g, name, magic).newSymNode
  result.add i

proc defaultOp(c: var TLiftCtx; t: PType; body, x, y: PNode) =
  if c.kind in {attachedAsgn, attachedDeepCopy, attachedSink}:
    body.add newAsgnStmt(x, y)
  elif c.kind == attachedDestructor and c.addMemReset:
    let call = genBuiltin(c.g, mDefault, "default", x)
    call.typ = t
    body.add newAsgnStmt(x, call)

proc genAddr(g: ModuleGraph; x: PNode): PNode =
  if x.kind == nkHiddenDeref:
    checkSonsLen(x, 1, g.config)
    result = x[0]
  else:
    result = newNodeIT(nkHiddenAddr, x.info, makeVarType(x.typ.owner, x.typ))
    result.add x

proc genWhileLoop(c: var TLiftCtx; i, dest: PNode): PNode =
  result = newNodeI(nkWhileStmt, c.info, 2)
  let cmp = genBuiltin(c.g, mLtI, "<", i)
  cmp.add genLen(c.g, dest)
  cmp.typ = getSysType(c.g, c.info, tyBool)
  result[0] = cmp
  result[1] = newNodeI(nkStmtList, c.info)

proc genIf(c: var TLiftCtx; cond, action: PNode): PNode =
  result = newTree(nkIfStmt, newTree(nkElifBranch, cond, action))

proc genContainerOf(c: TLiftCtx; objType: PType, field, x: PSym): PNode =
  # generate: cast[ptr ObjType](cast[int](addr(x)) - offsetOf(objType.field))
  let intType = getSysType(c.g, unknownLineInfo, tyInt)

  let addrOf = newNodeIT(nkAddr, c.info, makePtrType(x.owner, x.typ))
  addrOf.add newDeref(newSymNode(x))
  let castExpr1 = newNodeIT(nkCast, c.info, intType)
  castExpr1.add newNodeIT(nkType, c.info, intType)
  castExpr1.add addrOf

  let dotExpr = newNodeIT(nkDotExpr, c.info, x.typ)
  dotExpr.add newNodeIT(nkType, c.info, objType)
  dotExpr.add newSymNode(field)

  let offsetOf = genBuiltin(c.g, mOffsetOf, "offsetof", dotExpr)
  offsetOf.typ = intType

  let minusExpr = genBuiltin(c.g, mSubI, "-", castExpr1)
  minusExpr.typ = intType
  minusExpr.add offsetOf

  let objPtr = makePtrType(objType.owner, objType)
  result = newNodeIT(nkCast, c.info, objPtr)
  result.add newNodeIT(nkType, c.info, objPtr)
  result.add minusExpr

proc destructorCall(c: TLiftCtx; op: PSym; x: PNode): PNode =
  var destroy = newNodeIT(nkCall, x.info, op.typ[0])
  destroy.add(newSymNode(op))
  destroy.add genAddr(c.g, x)
  if c.addMemReset:
    result = newTree(nkStmtList, destroy, genBuiltin(c.g, mWasMoved,  "wasMoved", x))
  else:
    result = destroy

proc fillBodyObj(c: var TLiftCtx; n, body, x, y: PNode; enforceDefaultOp: bool) =
  case n.kind
  of nkSym:
    if c.filterDiscriminator != nil: return
    let f = n.sym
    let b = if c.kind == attachedTrace: y else: y.dotField(f)
    if (sfCursor in f.flags and f.typ.skipTypes(abstractInst).kind in {tyRef, tyProc} and
        c.g.config.selectedGC in {gcArc, gcOrc, gcHooks}) or
        enforceDefaultOp:
      defaultOp(c, f.typ, body, x.dotField(f), b)
    else:
      fillBody(c, f.typ, body, x.dotField(f), b)
  of nkNilLit: discard
  of nkRecCase:
    # XXX This is only correct for 'attachedSink'!
    var localEnforceDefaultOp = enforceDefaultOp
    if c.kind == attachedSink:
      # the value needs to be destroyed before we assign the selector
      # or the value is lost
      let prevKind = c.kind
      c.kind = attachedDestructor
      fillBodyObj(c, n, body, x, y, enforceDefaultOp = false)
      c.kind = prevKind
      localEnforceDefaultOp = true

    if c.kind != attachedDestructor:
      # copy the selector before case stmt, but destroy after case stmt
      fillBodyObj(c, n[0], body, x, y, enforceDefaultOp = false)

    let oldfilterDiscriminator = c.filterDiscriminator
    if c.filterDiscriminator == n[0].sym:
      c.filterDiscriminator = nil # we have found the case part, proceed as normal

    # we need to generate a case statement:
    var caseStmt = newNodeI(nkCaseStmt, c.info)
    # XXX generate 'if' that checks same branches
    # generate selector:
    var access = dotField(x, n[0].sym)
    caseStmt.add(access)
    var emptyBranches = 0
    # copy the branches over, but replace the fields with the for loop body:
    for i in 1..<n.len:
      var branch = copyTree(n[i])
      branch[^1] = newNodeI(nkStmtList, c.info)

      fillBodyObj(c, n[i].lastSon, branch[^1], x, y,
                  enforceDefaultOp = localEnforceDefaultOp)
      if branch[^1].len == 0: inc emptyBranches
      caseStmt.add(branch)
    if emptyBranches != n.len-1:
      body.add(caseStmt)

    if c.kind == attachedDestructor:
      # destructor for selector is done after case stmt
      fillBodyObj(c, n[0], body, x, y, enforceDefaultOp = false)
    c.filterDiscriminator = oldfilterDiscriminator
  of nkRecList:
    for t in items(n): fillBodyObj(c, t, body, x, y, enforceDefaultOp)
  else:
    illFormedAstLocal(n, c.g.config)

proc fillBodyObjTImpl(c: var TLiftCtx; t: PType, body, x, y: PNode) =
  if t.len > 0 and t[0] != nil:
    fillBody(c, skipTypes(t[0], abstractPtrs), body, x, y)
  fillBodyObj(c, t.n, body, x, y, enforceDefaultOp = false)

proc fillBodyObjT(c: var TLiftCtx; t: PType, body, x, y: PNode) =
  var hasCase = isCaseObj(t.n)
  var obj = t
  while obj.len > 0 and obj[0] != nil:
    obj = skipTypes(obj[0], abstractPtrs)
    hasCase = hasCase or isCaseObj(obj.n)

  if hasCase and c.kind in {attachedAsgn, attachedDeepCopy}:
    # assignment for case objects is complex, we do:
    # =destroy(dest)
    # wasMoved(dest)
    # for every field:
    #   `=` dest.field, src.field
    # ^ this is what we used to do, but for 'result = result.sons[0]' it
    # destroys 'result' too early.
    # So this is what we really need to do:
    # let blob {.cursor.} = dest # remembers the old dest.kind
    # wasMoved(dest)
    # dest.kind = src.kind
    # for every field (dependent on dest.kind):
    #   `=` dest.field, src.field
    # =destroy(blob)
    var temp = newSym(skTemp, getIdent(c.g.cache, lowerings.genPrefix), c.fn, c.info)
    temp.typ = x.typ
    incl(temp.flags, sfFromGeneric)
    var v = newNodeI(nkVarSection, c.info)
    let blob = newSymNode(temp)
    v.addVar(blob, x)
    body.add v
    #body.add newAsgnStmt(blob, x)

    var wasMovedCall = newNodeI(nkCall, c.info)
    wasMovedCall.add(newSymNode(createMagic(c.g, "wasMoved", mWasMoved)))
    wasMovedCall.add x # mWasMoved does not take the address
    body.add wasMovedCall

    fillBodyObjTImpl(c, t, body, x, y)
    when false:
      # does not work yet due to phase-ordering problems:
      assert t.destructor != nil
      body.add destructorCall(c.g, t.destructor, blob)
    let prevKind = c.kind
    c.kind = attachedDestructor
    fillBodyObjTImpl(c, t, body, blob, y)
    c.kind = prevKind
  else:
    fillBodyObjTImpl(c, t, body, x, y)

proc newHookCall(g: ModuleGraph; op: PSym; x, y: PNode): PNode =
  #if sfError in op.flags:
  #  localError(c.config, x.info, "usage of '$1' is a user-defined error" % op.name.s)
  result = newNodeI(nkCall, x.info)
  result.add newSymNode(op)
  if op.typ.sons[1].kind in {tyVar, tyOut}:
    result.add genAddr(g, x)
  else:
    result.add x
  if y != nil:
    result.add y

proc newOpCall(op: PSym; x: PNode): PNode =
  result = newNodeIT(nkCall, x.info, op.typ[0])
  result.add(newSymNode(op))
  result.add x

proc newDeepCopyCall(op: PSym; x, y: PNode): PNode =
  result = newAsgnStmt(x, newOpCall(op, y))

proc usesBuiltinArc(t: PType): bool =
  proc wrap(t: PType): bool {.nimcall.} = ast.isGCedMem(t)
  result = types.searchTypeFor(t, wrap)

proc useNoGc(c: TLiftCtx; t: PType): bool {.inline.} =
  result = optSeqDestructors in c.g.config.globalOptions and
    ({tfHasGCedMem, tfHasOwned} * t.flags != {} or usesBuiltinArc(t))

proc requiresDestructor(c: TLiftCtx; t: PType): bool {.inline.} =
  result = optSeqDestructors in c.g.config.globalOptions and
    containsGarbageCollectedRef(t)

proc instantiateGeneric(c: var TLiftCtx; op: PSym; t, typeInst: PType): PSym =
  if c.c != nil and typeInst != nil:
    result = c.c.instTypeBoundOp(c.c, op, typeInst, c.info, attachedAsgn, 1)
  else:
    localError(c.g.config, c.info,
      "cannot generate destructor for generic type: " & typeToString(t))
    result = nil

proc considerAsgnOrSink(c: var TLiftCtx; t: PType; body, x, y: PNode;
                        field: var PSym): bool =
  if optSeqDestructors in c.g.config.globalOptions:
    let op = field
    if field != nil and sfOverriden in field.flags:
      if sfError in op.flags:
        incl c.fn.flags, sfError
      #else:
      #  markUsed(c.g.config, c.info, op, c.g.usageSym)
      onUse(c.info, op)
      body.add newHookCall(c.g, op, x, y)
      result = true
  elif tfHasAsgn in t.flags:
    var op: PSym
    if sameType(t, c.asgnForType):
      # generate recursive call:
      if c.recurse:
        op = c.fn
      else:
        c.recurse = true
        return false
    else:
      op = field
      if op == nil:
        op = produceSym(c.g, c.c, t, c.kind, c.info)
    if sfError in op.flags:
      incl c.fn.flags, sfError
    #else:
    #  markUsed(c.g.config, c.info, op, c.g.usageSym)
    onUse(c.info, op)
    # We also now do generic instantiations in the destructor lifting pass:
    if op.ast[genericParamsPos].kind != nkEmpty:
      op = instantiateGeneric(c, op, t, t.typeInst)
      field = op
      #echo "trying to use ", op.ast
      #echo "for ", op.name.s, " "
      #debug(t)
      #return false
    assert op.ast[genericParamsPos].kind == nkEmpty
    body.add newHookCall(c.g, op, x, y)
    result = true

proc addDestructorCall(c: var TLiftCtx; orig: PType; body, x: PNode) =
  let t = orig.skipTypes(abstractInst)
  var op = t.destructor

  if op != nil and sfOverriden in op.flags:
    if op.ast[genericParamsPos].kind != nkEmpty:
      # patch generic destructor:
      op = instantiateGeneric(c, op, t, t.typeInst)
      t.attachedOps[attachedDestructor] = op

  if op == nil and (useNoGc(c, t) or requiresDestructor(c, t)):
    op = produceSym(c.g, c.c, t, attachedDestructor, c.info)
    doAssert op != nil
    doAssert op == t.destructor

  if op != nil:
    #markUsed(c.g.config, c.info, op, c.g.usageSym)
    onUse(c.info, op)
    body.add destructorCall(c, op, x)
  elif useNoGc(c, t):
    internalError(c.g.config, c.info,
      "type-bound operator could not be resolved")

proc considerUserDefinedOp(c: var TLiftCtx; t: PType; body, x, y: PNode): bool =
  case c.kind
  of attachedDestructor:
    var op = t.destructor
    if op != nil and sfOverriden in op.flags:

      if op.ast[genericParamsPos].kind != nkEmpty:
        # patch generic destructor:
        op = instantiateGeneric(c, op, t, t.typeInst)
        t.attachedOps[attachedDestructor] = op

      #markUsed(c.g.config, c.info, op, c.g.usageSym)
      onUse(c.info, op)
      body.add destructorCall(c, op, x)
      result = true
    #result = addDestructorCall(c, t, body, x)
  of attachedAsgn, attachedSink, attachedTrace:
    result = considerAsgnOrSink(c, t, body, x, y, t.attachedOps[c.kind])
  of attachedDispose:
    result = considerAsgnOrSink(c, t, body, x, nil, t.attachedOps[c.kind])
  of attachedDeepCopy:
    let op = t.attachedOps[attachedDeepCopy]
    if op != nil:
      #markUsed(c.g.config, c.info, op, c.g.usageSym)
      onUse(c.info, op)
      body.add newDeepCopyCall(op, x, y)
      result = true

proc declareCounter(c: var TLiftCtx; body: PNode; first: BiggestInt): PNode =
  var temp = newSym(skTemp, getIdent(c.g.cache, lowerings.genPrefix), c.fn, c.info)
  temp.typ = getSysType(c.g, body.info, tyInt)
  incl(temp.flags, sfFromGeneric)

  var v = newNodeI(nkVarSection, c.info)
  result = newSymNode(temp)
  v.addVar(result, lowerings.newIntLit(c.g, body.info, first))
  body.add v

proc addIncStmt(c: var TLiftCtx; body, i: PNode) =
  let incCall = genBuiltin(c.g, mInc, "inc", i)
  incCall.add lowerings.newIntLit(c.g, c.info, 1)
  body.add incCall

proc newSeqCall(g: ModuleGraph; x, y: PNode): PNode =
  # don't call genAddr(c, x) here:
  result = genBuiltin(g, mNewSeq, "newSeq", x)
  let lenCall = genBuiltin(g, mLengthSeq, "len", y)
  lenCall.typ = getSysType(g, x.info, tyInt)
  result.add lenCall

proc setLenStrCall(g: ModuleGraph; x, y: PNode): PNode =
  let lenCall = genBuiltin(g, mLengthStr, "len", y)
  lenCall.typ = getSysType(g, x.info, tyInt)
  result = genBuiltin(g, mSetLengthStr, "setLen", x) # genAddr(g, x))
  result.add lenCall

proc setLenSeqCall(c: var TLiftCtx; t: PType; x, y: PNode): PNode =
  let lenCall = genBuiltin(c.g, mLengthSeq, "len", y)
  lenCall.typ = getSysType(c.g, x.info, tyInt)
  var op = getSysMagic(c.g, x.info, "setLen", mSetLengthSeq)
  op = instantiateGeneric(c, op, t, t)
  result = newTree(nkCall, newSymNode(op, x.info), x, lenCall)

proc forallElements(c: var TLiftCtx; t: PType; body, x, y: PNode) =
  let i = declareCounter(c, body, toInt64(firstOrd(c.g.config, t)))
  let whileLoop = genWhileLoop(c, i, x)
  let elemType = t.lastSon
  let b = if c.kind == attachedTrace: y else: y.at(i, elemType)
  fillBody(c, elemType, whileLoop[1], x.at(i, elemType), b)
  addIncStmt(c, whileLoop[1], i)
  body.add whileLoop

proc fillSeqOp(c: var TLiftCtx; t: PType; body, x, y: PNode) =
  case c.kind
  of attachedAsgn, attachedDeepCopy:
    # we generate:
    # setLen(dest, y.len)
    # var i = 0
    # while i < y.len: dest[i] = y[i]; inc(i)
    # This is usually more efficient than a destroy/create pair.
    body.add setLenSeqCall(c, t, x, y)
    forallElements(c, t, body, x, y)
  of attachedSink:
    let moveCall = genBuiltin(c.g, mMove, "move", x)
    moveCall.add y
    doAssert t.destructor != nil
    moveCall.add destructorCall(c, t.destructor, x)
    body.add moveCall
  of attachedDestructor:
    # destroy all elements:
    forallElements(c, t, body, x, y)
    body.add genBuiltin(c.g, mDestroy, "destroy", x)
  of attachedTrace:
    # follow all elements:
    forallElements(c, t, body, x, y)
  of attachedDispose:
    body.add genBuiltin(c.g, mDestroy, "destroy", x)

proc useSeqOrStrOp(c: var TLiftCtx; t: PType; body, x, y: PNode) =
  createTypeBoundOps(c.g, c.c, t, body.info)
  # recursions are tricky, so we might need to forward the generated
  # operation here:
  var t = t
  if t.assignment == nil or t.destructor == nil:
    let h = sighashes.hashType(t, {CoType, CoConsiderOwned, CoDistinct})
    let canon = c.g.canonTypes.getOrDefault(h)
    if canon != nil: t = canon

  case c.kind
  of attachedAsgn, attachedDeepCopy:
    if t.assignment == nil:
      return # protect from recursion
    body.add newHookCall(c.g, t.assignment, x, y)
  of attachedSink:
    # we always inline the move for better performance:
    let moveCall = genBuiltin(c.g, mMove, "move", x)
    moveCall.add y
    doAssert t.destructor != nil
    moveCall.add destructorCall(c, t.destructor, x)
    body.add moveCall
    # alternatively we could do this:
    when false:
      doAssert t.asink != nil
      body.add newHookCall(c.g, t.asink, x, y)
  of attachedDestructor:
    doAssert t.destructor != nil
    body.add destructorCall(c, t.destructor, x)
  of attachedTrace:
    if t.attachedOps[c.kind] == nil:
      return # protect from recursion
    body.add newHookCall(c.g, t.attachedOps[c.kind], x, y)
  of attachedDispose:
    if t.attachedOps[c.kind] == nil:
      return # protect from recursion
    body.add newHookCall(c.g, t.attachedOps[c.kind], x, nil)

proc fillStrOp(c: var TLiftCtx; t: PType; body, x, y: PNode) =
  case c.kind
  of attachedAsgn, attachedDeepCopy:
    body.add callCodegenProc(c.g, "nimAsgnStrV2", c.info, genAddr(c.g, x), y)
  of attachedSink:
    let moveCall = genBuiltin(c.g, mMove, "move", x)
    moveCall.add y
    doAssert t.destructor != nil
    moveCall.add destructorCall(c, t.destructor, x)
    body.add moveCall
  of attachedDestructor, attachedDispose:
    body.add genBuiltin(c.g, mDestroy, "destroy", x)
  of attachedTrace:
    discard "strings are atomic and have no inner elements that are to trace"

proc atomicRefOp(c: var TLiftCtx; t: PType; body, x, y: PNode) =
  var actions = newNodeI(nkStmtList, c.info)
  let elemType = t.lastSon

  if isFinal(elemType):
    addDestructorCall(c, elemType, actions, genDeref(x, nkDerefExpr))
    actions.add callCodegenProc(c.g, "nimRawDispose", c.info, x)
  else:
    addDestructorCall(c, elemType, newNodeI(nkStmtList, c.info), genDeref(x, nkDerefExpr))
    actions.add callCodegenProc(c.g, "nimDestroyAndDispose", c.info, x)

  let isCyclic = c.g.config.selectedGC == gcOrc and types.canFormAcycle(t)

  var cond: PNode
  if isCyclic:
    if isFinal(elemType):
      let typInfo = genBuiltin(c.g, mGetTypeInfo, "getTypeInfo", newNodeIT(nkType, x.info, elemType))
      typInfo.typ = getSysType(c.g, c.info, tyPointer)
      cond = callCodegenProc(c.g, "nimDecRefIsLastCyclicStatic", c.info, x, typInfo)
    else:
      cond = callCodegenProc(c.g, "nimDecRefIsLastCyclicDyn", c.info, x)
  else:
    cond = callCodegenProc(c.g, "nimDecRefIsLast", c.info, x)
  cond.typ = getSysType(c.g, x.info, tyBool)

  case c.kind
  of attachedSink:
    body.add genIf(c, cond, actions)
    body.add newAsgnStmt(x, y)
  of attachedAsgn:
    body.add genIf(c, y, callCodegenProc(c.g,
        if isCyclic: "nimIncRefCyclic" else: "nimIncRef", c.info, y))
    body.add genIf(c, cond, actions)
    body.add newAsgnStmt(x, y)
  of attachedDestructor:
    body.add genIf(c, cond, actions)
    body.add newAsgnStmt(x, newNodeIT(nkNilLit, body.info, t))
  of attachedDeepCopy: assert(false, "cannot happen")
  of attachedTrace:
    if isFinal(elemType):
      let typInfo = genBuiltin(c.g, mGetTypeInfo, "getTypeInfo", newNodeIT(nkType, x.info, elemType))
      typInfo.typ = getSysType(c.g, c.info, tyPointer)
      body.add callCodegenProc(c.g, "nimTraceRef", c.info, genAddrOf(x), typInfo, y)
    else:
      # If the ref is polymorphic we have to account for this
      body.add callCodegenProc(c.g, "nimTraceRefDyn", c.info, genAddrOf(x), y)
  of attachedDispose:
    # this is crucial! dispose is like =destroy but we don't follow refs
    # as that is dealt within the cycle collector.
    when false:
      let cond = copyTree(x)
      cond.typ = getSysType(c.g, x.info, tyBool)
      actions.add callCodegenProc(c.g, "nimRawDispose", c.info, x)
      body.add genIf(c, cond, actions)

proc atomicClosureOp(c: var TLiftCtx; t: PType; body, x, y: PNode) =
  ## Closures are really like refs except they always use a virtual destructor
  ## and we need to do the refcounting only on the ref field which we call 'xenv':
  let xenv = genBuiltin(c.g, mAccessEnv, "accessEnv", x)
  xenv.typ = getSysType(c.g, c.info, tyPointer)

  var actions = newNodeI(nkStmtList, c.info)
  actions.add callCodegenProc(c.g, "nimDestroyAndDispose", c.info, xenv)

  let decRefProc =
    if c.g.config.selectedGC == gcOrc: "nimDecRefIsLastCyclicDyn"
    else: "nimDecRefIsLast"
  let cond = callCodegenProc(c.g, decRefProc, c.info, xenv)
  cond.typ = getSysType(c.g, x.info, tyBool)

  case c.kind
  of attachedSink:
    body.add genIf(c, cond, actions)
    body.add newAsgnStmt(x, y)
  of attachedAsgn:
    let yenv = genBuiltin(c.g, mAccessEnv, "accessEnv", y)
    yenv.typ = getSysType(c.g, c.info, tyPointer)
    let incRefProc =
      if c.g.config.selectedGC == gcOrc: "nimIncRefCyclic"
      else: "nimIncRef"
    body.add genIf(c, yenv, callCodegenProc(c.g, incRefProc, c.info, yenv))
    body.add genIf(c, cond, actions)
    body.add newAsgnStmt(x, y)
  of attachedDestructor:
    body.add genIf(c, cond, actions)
    body.add newAsgnStmt(xenv, newNodeIT(nkNilLit, body.info, xenv.typ))
  of attachedDeepCopy: assert(false, "cannot happen")
  of attachedTrace:
    body.add callCodegenProc(c.g, "nimTraceRefDyn", c.info, genAddrOf(xenv), y)
  of attachedDispose:
    # this is crucial! dispose is like =destroy but we don't follow refs
    # as that is dealt within the cycle collector.
    when false:
      let cond = copyTree(xenv)
      cond.typ = getSysType(c.g, xenv.info, tyBool)
      actions.add callCodegenProc(c.g, "nimRawDispose", c.info, xenv)
      body.add genIf(c, cond, actions)

proc weakrefOp(c: var TLiftCtx; t: PType; body, x, y: PNode) =
  case c.kind
  of attachedSink:
    # we 'nil' y out afterwards so we *need* to take over its reference
    # count value:
    body.add genIf(c, x, callCodegenProc(c.g, "nimDecWeakRef", c.info, x))
    body.add newAsgnStmt(x, y)
  of attachedAsgn:
    body.add genIf(c, y, callCodegenProc(c.g, "nimIncRef", c.info, y))
    body.add genIf(c, x, callCodegenProc(c.g, "nimDecWeakRef", c.info, x))
    body.add newAsgnStmt(x, y)
  of attachedDestructor:
    # it's better to prepend the destruction of weak refs in order to
    # prevent wrong "dangling refs exist" problems:
    var actions = newNodeI(nkStmtList, c.info)
    actions.add callCodegenProc(c.g, "nimDecWeakRef", c.info, x)
    actions.add newAsgnStmt(x, newNodeIT(nkNilLit, body.info, t))
    let des = genIf(c, x, actions)
    if body.len == 0:
      body.add des
    else:
      body.sons.insert(des, 0)
  of attachedDeepCopy: assert(false, "cannot happen")
  of attachedTrace, attachedDispose: discard

proc ownedRefOp(c: var TLiftCtx; t: PType; body, x, y: PNode) =
  var actions = newNodeI(nkStmtList, c.info)

  let elemType = t.lastSon
  #fillBody(c, elemType, actions, genDeref(x), genDeref(y))
  #var disposeCall = genBuiltin(c.g, mDispose, "dispose", x)

  if isFinal(elemType):
    addDestructorCall(c, elemType, actions, genDeref(x, nkDerefExpr))
    actions.add callCodegenProc(c.g, "nimRawDispose", c.info, x)
  else:
    addDestructorCall(c, elemType, newNodeI(nkStmtList, c.info), genDeref(x, nkDerefExpr))
    actions.add callCodegenProc(c.g, "nimDestroyAndDispose", c.info, x)

  case c.kind
  of attachedSink, attachedAsgn:
    body.add genIf(c, x, actions)
    body.add newAsgnStmt(x, y)
  of attachedDestructor:
    body.add genIf(c, x, actions)
    body.add newAsgnStmt(x, newNodeIT(nkNilLit, body.info, t))
  of attachedDeepCopy: assert(false, "cannot happen")
  of attachedTrace, attachedDispose: discard

proc closureOp(c: var TLiftCtx; t: PType; body, x, y: PNode) =
  if c.kind == attachedDeepCopy:
    # a big problem is that we don't know the environment's type here, so we
    # have to go through some indirection; we delegate this to the codegen:
    let call = newNodeI(nkCall, c.info, 2)
    call.typ = t
    call[0] = newSymNode(createMagic(c.g, "deepCopy", mDeepCopy))
    call[1] = y
    body.add newAsgnStmt(x, call)
  elif (optOwnedRefs in c.g.config.globalOptions and
      optRefCheck in c.g.config.options) or c.g.config.selectedGC in {gcArc, gcOrc}:
    let xx = genBuiltin(c.g, mAccessEnv, "accessEnv", x)
    xx.typ = getSysType(c.g, c.info, tyPointer)
    case c.kind
    of attachedSink:
      # we 'nil' y out afterwards so we *need* to take over its reference
      # count value:
      body.add genIf(c, xx, callCodegenProc(c.g, "nimDecWeakRef", c.info, xx))
      body.add newAsgnStmt(x, y)
    of attachedAsgn:
      let yy = genBuiltin(c.g, mAccessEnv, "accessEnv", y)
      yy.typ = getSysType(c.g, c.info, tyPointer)
      body.add genIf(c, yy, callCodegenProc(c.g, "nimIncRef", c.info, yy))
      body.add genIf(c, xx, callCodegenProc(c.g, "nimDecWeakRef", c.info, xx))
      body.add newAsgnStmt(x, y)
    of attachedDestructor:
      var actions = newNodeI(nkStmtList, c.info)
      actions.add callCodegenProc(c.g, "nimDecWeakRef", c.info, xx)
      actions.add newAsgnStmt(xx, newNodeIT(nkNilLit, body.info, xx.typ))
      let des = genIf(c, xx, actions)
      if body.len == 0:
        body.add des
      else:
        body.sons.insert(des, 0)
    of attachedDeepCopy: assert(false, "cannot happen")
    of attachedTrace, attachedDispose: discard

proc ownedClosureOp(c: var TLiftCtx; t: PType; body, x, y: PNode) =
  let xx = genBuiltin(c.g, mAccessEnv, "accessEnv", x)
  xx.typ = getSysType(c.g, c.info, tyPointer)
  var actions = newNodeI(nkStmtList, c.info)
  #discard addDestructorCall(c, elemType, newNodeI(nkStmtList, c.info), genDeref(xx))
  actions.add callCodegenProc(c.g, "nimDestroyAndDispose", c.info, xx)
  case c.kind
  of attachedSink, attachedAsgn:
    body.add genIf(c, xx, actions)
    body.add newAsgnStmt(x, y)
  of attachedDestructor:
    body.add genIf(c, xx, actions)
    body.add newAsgnStmt(xx, newNodeIT(nkNilLit, body.info, xx.typ))
  of attachedDeepCopy: assert(false, "cannot happen")
  of attachedTrace, attachedDispose: discard

proc fillBody(c: var TLiftCtx; t: PType; body, x, y: PNode) =
  case t.kind
  of tyNone, tyEmpty, tyVoid: discard
  of tyPointer, tySet, tyBool, tyChar, tyEnum, tyInt..tyUInt64, tyCString,
<<<<<<< HEAD
      tyPtr, tyUncheckedArray, tyVar, tyOut, tyLent:
=======
      tyPtr, tyUncheckedArray, tyVar, tyLent:
>>>>>>> 8df20276
    defaultOp(c, t, body, x, y)
  of tyRef:
    if c.g.config.selectedGC in {gcArc, gcOrc}:
      atomicRefOp(c, t, body, x, y)
    elif (optOwnedRefs in c.g.config.globalOptions and
        optRefCheck in c.g.config.options):
      weakrefOp(c, t, body, x, y)
    else:
      defaultOp(c, t, body, x, y)
  of tyProc:
    if t.callConv == ccClosure:
      if c.g.config.selectedGC in {gcArc, gcOrc}:
        atomicClosureOp(c, t, body, x, y)
      else:
        closureOp(c, t, body, x, y)
    else:
      defaultOp(c, t, body, x, y)
  of tyOwned:
    let base = t.skipTypes(abstractInstOwned)
    if optOwnedRefs in c.g.config.globalOptions:
      case base.kind
      of tyRef:
        ownedRefOp(c, base, body, x, y)
        return
      of tyProc:
        if base.callConv == ccClosure:
          ownedClosureOp(c, base, body, x, y)
          return
      else: discard
    defaultOp(c, base, body, x, y)
  of tyArray:
    if tfHasAsgn in t.flags or useNoGc(c, t):
      forallElements(c, t, body, x, y)
    else:
      defaultOp(c, t, body, x, y)
  of tySequence:
    if useNoGc(c, t):
      useSeqOrStrOp(c, t, body, x, y)
    elif optSeqDestructors in c.g.config.globalOptions:
      # note that tfHasAsgn is propagated so we need the check on
      # 'selectedGC' here to determine if we have the new runtime.
      discard considerUserDefinedOp(c, t, body, x, y)
    elif tfHasAsgn in t.flags:
      if c.kind in {attachedAsgn, attachedSink, attachedDeepCopy}:
        body.add newSeqCall(c.g, x, y)
      forallElements(c, t, body, x, y)
    else:
      defaultOp(c, t, body, x, y)
  of tyString:
    if useNoGc(c, t):
      useSeqOrStrOp(c, t, body, x, y)
    elif tfHasAsgn in t.flags:
      discard considerUserDefinedOp(c, t, body, x, y)
    else:
      defaultOp(c, t, body, x, y)
  of tyObject:
    if not considerUserDefinedOp(c, t, body, x, y):
      if c.kind in {attachedAsgn, attachedSink} and t.sym != nil and sfImportc in t.sym.flags:
        body.add newAsgnStmt(x, y)
      else:
        fillBodyObjT(c, t, body, x, y)
  of tyDistinct:
    if not considerUserDefinedOp(c, t, body, x, y):
      fillBody(c, t[0], body, x, y)
  of tyTuple:
    fillBodyTup(c, t, body, x, y)
  of tyVarargs, tyOpenArray:
    if c.kind == attachedDestructor and (tfHasAsgn in t.flags or useNoGc(c, t)):
      forallElements(c, t, body, x, y)
    else:
      discard "cannot copy openArray"

  of tyFromExpr, tyProxy, tyBuiltInTypeClass, tyUserTypeClass,
     tyUserTypeClassInst, tyCompositeTypeClass, tyAnd, tyOr, tyNot, tyAnything,
     tyGenericParam, tyGenericBody, tyNil, tyUntyped, tyTyped,
     tyTypeDesc, tyGenericInvocation, tyForward, tyStatic:
    #internalError(c.g.config, c.info, "assignment requested for type: " & typeToString(t))
    discard
  of tyOrdinal, tyRange, tyInferred,
     tyGenericInst, tyAlias, tySink:
    fillBody(c, lastSon(t), body, x, y)
  of tyOptDeprecated: doAssert false

proc produceSymDistinctType(g: ModuleGraph; c: PContext; typ: PType;
                            kind: TTypeAttachedOp; info: TLineInfo): PSym =
  assert typ.kind == tyDistinct
  let baseType = typ[0]
  if baseType.attachedOps[kind] == nil:
    discard produceSym(g, c, baseType, kind, info)
  typ.attachedOps[kind] = baseType.attachedOps[kind]
  result = typ.attachedOps[kind]

proc symPrototype(g: ModuleGraph; typ: PType; owner: PSym; kind: TTypeAttachedOp;
              info: TLineInfo): PSym =

  let procname = getIdent(g.cache, AttachedOpToStr[kind])
  result = newSym(skProc, procname, owner, info)
  let dest = newSym(skParam, getIdent(g.cache, "dest"), result, info)
  let src = newSym(skParam, getIdent(g.cache, if kind == attachedTrace: "env" else: "src"), result, info)
  dest.typ = makeVarType(typ.owner, typ)
  if kind == attachedTrace:
    src.typ = getSysType(g, info, tyPointer)
  else:
    src.typ = typ

  result.typ = newProcType(info, owner)
  result.typ.addParam dest
  if kind notin {attachedDestructor, attachedDispose}:
    result.typ.addParam src

  var n = newNodeI(nkProcDef, info, bodyPos+1)
  for i in 0..<n.len: n[i] = newNodeI(nkEmpty, info)
  n[namePos] = newSymNode(result)
  n[paramsPos] = result.typ.n
  n[bodyPos] = newNodeI(nkStmtList, info)
  result.ast = n
  incl result.flags, sfFromGeneric
  incl result.flags, sfGeneratedOp


proc produceSym(g: ModuleGraph; c: PContext; typ: PType; kind: TTypeAttachedOp;
              info: TLineInfo): PSym =
  if typ.kind == tyDistinct:
    return produceSymDistinctType(g, c, typ, kind, info)

  result = symPrototype(g, typ, typ.owner, kind, info)
  var a = TLiftCtx(info: info, g: g, kind: kind, c: c, asgnForType:typ)
  a.fn = result

  let dest = result.typ.n[1].sym
  let d = newDeref(newSymNode(dest))
  let src = if kind in {attachedDestructor, attachedDispose}: newNodeIT(nkSym, info, getSysType(g, info, tyPointer))
            else: newSymNode(result.typ.n[2].sym)

  # register this operation already:
  typ.attachedOps[kind] = result

  if kind == attachedSink and typ.attachedOps[attachedDestructor] != nil and
       sfOverriden in typ.attachedOps[attachedDestructor].flags:
    ## compiler can use a combination of `=destroy` and memCopy for sink op
    dest.flags.incl sfCursor
    result.ast[bodyPos].add newOpCall(typ.attachedOps[attachedDestructor], d[0])
    result.ast[bodyPos].add newAsgnStmt(d, src)
  else:
    var tk: TTypeKind
    if g.config.selectedGC in {gcArc, gcOrc, gcHooks}:
      tk = skipTypes(typ, {tyOrdinal, tyRange, tyInferred, tyGenericInst, tyStatic, tyAlias, tySink}).kind
    else:
      tk = tyNone # no special casing for strings and seqs
    case tk
    of tySequence:
      fillSeqOp(a, typ, result.ast[bodyPos], d, src)
    of tyString:
      fillStrOp(a, typ, result.ast[bodyPos], d, src)
    else:
      fillBody(a, typ, result.ast[bodyPos], d, src)


proc produceDestructorForDiscriminator*(g: ModuleGraph; typ: PType; field: PSym, info: TLineInfo): PSym =
  assert(typ.skipTypes({tyAlias, tyGenericInst}).kind == tyObject)
  result = symPrototype(g, field.typ, typ.owner, attachedDestructor, info)
  var a = TLiftCtx(info: info, g: g, kind: attachedDestructor, asgnForType: typ)
  a.fn = result
  a.asgnForType = typ
  a.filterDiscriminator = field
  a.addMemReset = true
  let discrimantDest = result.typ.n[1].sym

  let dst = newSym(skVar, getIdent(g.cache, "dest"), result, info)
  dst.typ = makePtrType(typ.owner, typ)
  let dstSym = newSymNode(dst)
  let d = newDeref(dstSym)
  let v = newNodeI(nkVarSection, info)
  v.addVar(dstSym, genContainerOf(a, typ, field, discrimantDest))
  result.ast[bodyPos].add v
  let placeHolder = newNodeIT(nkSym, info, getSysType(g, info, tyPointer))
  fillBody(a, typ, result.ast[bodyPos], d, placeHolder)


template liftTypeBoundOps*(c: PContext; typ: PType; info: TLineInfo) =
  discard "now a nop"

proc patchBody(g: ModuleGraph; c: PContext; n: PNode; info: TLineInfo) =
  if n.kind in nkCallKinds:
    if n[0].kind == nkSym and n[0].sym.magic == mDestroy:
      let t = n[1].typ.skipTypes(abstractVar)
      if t.destructor == nil:
        discard produceSym(g, c, t, attachedDestructor, info)

      if t.destructor != nil:
        if t.destructor.ast[genericParamsPos].kind != nkEmpty:
          internalError(g.config, info, "resolved destructor is generic")
        if t.destructor.magic == mDestroy:
          internalError(g.config, info, "patching mDestroy with mDestroy?")
        n[0] = newSymNode(t.destructor)
  for x in n: patchBody(g, c, x, info)

template inst(field, t) =
  if field.ast != nil and field.ast[genericParamsPos].kind != nkEmpty:
    if t.typeInst != nil:
      var a: TLiftCtx
      a.info = info
      a.g = g
      a.kind = k
      a.c = c

      field = instantiateGeneric(a, field, t, t.typeInst)
      if field.ast != nil:
        patchBody(g, c, field.ast, info)
    else:
      localError(g.config, info, "unresolved generic parameter")

proc isTrival(s: PSym): bool {.inline.} =
  s == nil or (s.ast != nil and s.ast[bodyPos].len == 0)


proc isEmptyContainer(g: ModuleGraph, t: PType): bool =
  (t.kind == tyArray and lengthOrd(g.config, t[0]) == 0) or
    (t.kind == tySequence and t[0].kind == tyError)

proc createTypeBoundOps(g: ModuleGraph; c: PContext; orig: PType; info: TLineInfo) =
  ## In the semantic pass this is called in strategic places
  ## to ensure we lift assignment, destructors and moves properly.
  ## The later 'injectdestructors' pass depends on it.
  if orig == nil or {tfCheckedForDestructor, tfHasMeta} * orig.flags != {}: return
  incl orig.flags, tfCheckedForDestructor

  let skipped = orig.skipTypes({tyGenericInst, tyAlias, tySink})
  if isEmptyContainer(skipped) or skipped.kind == tyStatic: return

  let h = sighashes.hashType(skipped, {CoType, CoConsiderOwned, CoDistinct})
  var canon = g.canonTypes.getOrDefault(h)
  if canon == nil:
    g.canonTypes[h] = skipped
    canon = skipped

  # multiple cases are to distinguish here:
  # 1. we don't know yet if 'typ' has a nontrival destructor.
  # 2. we have a nop destructor. --> mDestroy
  # 3. we have a lifted destructor.
  # 4. We have a custom destructor.
  # 5. We have a (custom) generic destructor.

  # we do not generate '=trace' nor '=dispose' procs if we
  # have the cycle detection disabled, saves code size.
  let lastAttached = if g.config.selectedGC == gcOrc: attachedDispose
                     else: attachedSink

  # we generate the destructor first so that other operators can depend on it:
  for k in attachedDestructor..lastAttached:
    if canon.attachedOps[k] == nil:
      discard produceSym(g, c, canon, k, info)
    else:
      inst(canon.attachedOps[k], canon)
    if canon != orig:
      orig.attachedOps[k] = canon.attachedOps[k]

  if not isTrival(orig.destructor):
    #or not isTrival(orig.assignment) or
    # not isTrival(orig.sink):
    orig.flags.incl tfHasAsgn<|MERGE_RESOLUTION|>--- conflicted
+++ resolved
@@ -703,11 +703,7 @@
   case t.kind
   of tyNone, tyEmpty, tyVoid: discard
   of tyPointer, tySet, tyBool, tyChar, tyEnum, tyInt..tyUInt64, tyCString,
-<<<<<<< HEAD
-      tyPtr, tyUncheckedArray, tyVar, tyOut, tyLent:
-=======
       tyPtr, tyUncheckedArray, tyVar, tyLent:
->>>>>>> 8df20276
     defaultOp(c, t, body, x, y)
   of tyRef:
     if c.g.config.selectedGC in {gcArc, gcOrc}:
