#
#
#           The Nim Compiler
#        (c) Copyright 2015 Andreas Rumpf
#
#    See the file "copying.txt", included in this
#    distribution, for details about the copyright.
#

import
  intsets, ast, astalgo, msgs, renderer, magicsys, types, idents, trees,
  wordrecg, strutils, options, guards, lineinfos, semfold, semdata,
  modulegraphs, varpartitions, typeallowed, nilcheck, errorhandling, tables

when defined(nimPreviewSlimSystem):
  import std/assertions

when defined(useDfa):
  import dfa

import liftdestructors
include sinkparameter_inference

#[ Second semantic checking pass over the AST. Necessary because the old
   way had some inherent problems. Performs:

* effect+exception tracking
* "usage before definition" checking
* also now calls the "lift destructor logic" at strategic positions, this
  is about to be put into the spec:

We treat assignment and sinks and destruction as identical.

In the construct let/var x = expr() x's type is marked.

In x = y the type of x is marked.

For every sink parameter of type T T is marked.

For every call f() the return type of f() is marked.

]#

# ------------------------ exception and tag tracking -------------------------

discard """
  exception tracking:

  a() # raises 'x', 'e'
  try:
    b() # raises 'e'
  except e:
    # must not undo 'e' here; hrm
    c()

 --> we need a stack of scopes for this analysis

  # XXX enhance the algorithm to care about 'dirty' expressions:
  lock a[i].L:
    inc i # mark 'i' dirty
    lock a[j].L:
      access a[i], a[j]  # --> reject a[i]
"""

type
  TEffects = object
    exc: PNode  # stack of exceptions
    tags: PNode # list of tags
    forbids: PNode # list of tags
    bottom, inTryStmt, inExceptOrFinallyStmt, leftPartOfAsgn, inIfStmt, currentBlock: int
    owner: PSym
    ownerModule: PSym
    init: seq[int] # list of initialized variables
    scopes: Table[int, int] # maps var-id to its scope (see also `currentBlock`).
    guards: TModel # nested guards
    locked: seq[PNode] # locked locations
    gcUnsafe, isRecursive, isTopLevel, hasSideEffect, inEnforcedGcSafe: bool
    hasDangerousAssign, isInnerProc: bool
    inEnforcedNoSideEffects: bool
    maxLockLevel, currLockLevel: TLockLevel
    currOptions: TOptions
    config: ConfigRef
    graph: ModuleGraph
    c: PContext
    escapingParams: IntSet
  PEffects = var TEffects

proc `<`(a, b: TLockLevel): bool {.borrow.}
proc `<=`(a, b: TLockLevel): bool {.borrow.}
proc `==`(a, b: TLockLevel): bool {.borrow.}
proc max(a, b: TLockLevel): TLockLevel {.borrow.}

proc createTypeBoundOps(tracked: PEffects, typ: PType; info: TLineInfo) =
  if typ == nil: return
  when false:
    let realType = typ.skipTypes(abstractInst)
    if realType.kind == tyRef and
        optSeqDestructors in tracked.config.globalOptions:
      createTypeBoundOps(tracked.graph, tracked.c, realType.lastSon, info)

  createTypeBoundOps(tracked.graph, tracked.c, typ, info, tracked.c.idgen)
  if (tfHasAsgn in typ.flags) or
      optSeqDestructors in tracked.config.globalOptions:
    tracked.owner.flags.incl sfInjectDestructors

proc isLocalVar(a: PEffects, s: PSym): bool =
  # and (s.kind != skParam or s.typ.kind == tyOut)
  s.kind in {skVar, skResult} and sfGlobal notin s.flags and
    s.owner == a.owner and s.typ != nil

proc getLockLevel(t: PType): TLockLevel =
  var t = t
  # tyGenericInst(TLock {tyGenericBody}, tyStatic, tyObject):
  if t.kind == tyGenericInst and t.len == 3: t = t[1]
  if t.kind == tyStatic and t.n != nil and t.n.kind in {nkCharLit..nkInt64Lit}:
    result = t.n.intVal.TLockLevel

proc lockLocations(a: PEffects; pragma: PNode) =
  if pragma.kind != nkExprColonExpr:
    localError(a.config, pragma.info, "locks pragma without argument")
    return
  var firstLL = TLockLevel(-1'i16)
  for x in pragma[1]:
    let thisLL = getLockLevel(x.typ)
    if thisLL != 0.TLockLevel:
      if thisLL < 0.TLockLevel or thisLL > MaxLockLevel.TLockLevel:
        localError(a.config, x.info, "invalid lock level: " & $thisLL)
      elif firstLL < 0.TLockLevel: firstLL = thisLL
      elif firstLL != thisLL:
        localError(a.config, x.info,
          "multi-lock requires the same static lock level for every operand")
      a.maxLockLevel = max(a.maxLockLevel, firstLL)
    a.locked.add x
  if firstLL >= 0.TLockLevel and firstLL != a.currLockLevel:
    if a.currLockLevel > 0.TLockLevel and a.currLockLevel <= firstLL:
      localError(a.config, pragma.info, "invalid nested locking")
    a.currLockLevel = firstLL

proc guardGlobal(a: PEffects; n: PNode; guard: PSym) =
  # check whether the corresponding lock is held:
  for L in a.locked:
    if L.kind == nkSym and L.sym == guard: return
  # we allow accesses nevertheless in top level statements for
  # easier initialization:
  #if a.isTopLevel:
  #  message(a.config, n.info, warnUnguardedAccess, renderTree(n))
  #else:
  if not a.isTopLevel:
    localError(a.config, n.info, "unguarded access: " & renderTree(n))

# 'guard*' are checks which are concerned with 'guard' annotations
# (var x{.guard: y.}: int)
proc guardDotAccess(a: PEffects; n: PNode) =
  let ri = n[1]
  if ri.kind != nkSym or ri.sym.kind != skField: return
  var g = ri.sym.guard
  if g.isNil or a.isTopLevel: return
  # fixup guard:
  if g.kind == skUnknown:
    var field: PSym = nil
    var ty = n[0].typ.skipTypes(abstractPtrs)
    if ty.kind == tyTuple and not ty.n.isNil:
      field = lookupInRecord(ty.n, g.name)
    else:
      while ty != nil and ty.kind == tyObject:
        field = lookupInRecord(ty.n, g.name)
        if field != nil: break
        ty = ty[0]
        if ty == nil: break
        ty = ty.skipTypes(skipPtrs)
    if field == nil:
      localError(a.config, n.info, "invalid guard field: " & g.name.s)
      return
    g = field
    #ri.sym.guard = field
    # XXX unfortunately this is not correct for generic instantiations!
  if g.kind == skField:
    let dot = newNodeI(nkDotExpr, n.info, 2)
    dot[0] = n[0]
    dot[1] = newSymNode(g)
    dot.typ = g.typ
    for L in a.locked:
      #if a.guards.sameSubexprs(dot, L): return
      if guards.sameTree(dot, L): return
    localError(a.config, n.info, "unguarded access: " & renderTree(n))
  else:
    guardGlobal(a, n, g)

proc makeVolatile(a: PEffects; s: PSym) {.inline.} =
  if a.inTryStmt > 0 and a.config.exc == excSetjmp:
    incl(s.flags, sfVolatile)

proc varDecl(a: PEffects; n: PNode) {.inline.} =
  if n.kind == nkSym:
    a.scopes[n.sym.id] = a.currentBlock

proc initVar(a: PEffects, n: PNode; volatileCheck: bool) =
  if n.kind != nkSym: return
  let s = n.sym
  if isLocalVar(a, s):
    if volatileCheck: makeVolatile(a, s)
    for x in a.init:
      if x == s.id: return
    a.init.add s.id
    if a.scopes.getOrDefault(s.id) == a.currentBlock:
      #[ Consider this case:

      var x: T
      while true:
        if cond:
          x = T() #1
        else:
          x = T() #2
        use x

      Even though both #1 and #2 are first writes we must use the `=copy`
      here so that the old value is destroyed because `x`'s destructor is
      run outside of the while loop. This is why we need the check here that
      the assignment is done in the same logical block as `x` was declared in.
      ]#
      n.flags.incl nfFirstWrite2

proc initVarViaNew(a: PEffects, n: PNode) =
  if n.kind != nkSym: return
  let s = n.sym
  if {tfRequiresInit, tfNotNil} * s.typ.flags <= {tfNotNil}:
    # 'x' is not nil, but that doesn't mean its "not nil" children
    # are initialized:
    initVar(a, n, volatileCheck=true)
  elif isLocalVar(a, s):
    makeVolatile(a, s)

proc warnAboutGcUnsafe(n: PNode; conf: ConfigRef) =
  #assert false
  message(conf, n.info, warnGcUnsafe, renderTree(n))

proc markGcUnsafe(a: PEffects; reason: PSym) =
  if not a.inEnforcedGcSafe:
    a.gcUnsafe = true
    if a.owner.kind in routineKinds: a.owner.gcUnsafetyReason = reason

proc markGcUnsafe(a: PEffects; reason: PNode) =
  if not a.inEnforcedGcSafe:
    a.gcUnsafe = true
    if a.owner.kind in routineKinds:
      if reason.kind == nkSym:
        a.owner.gcUnsafetyReason = reason.sym
      else:
        a.owner.gcUnsafetyReason = newSym(skUnknown, a.owner.name, nextSymId a.c.idgen,
                                          a.owner, reason.info, {})

proc markSideEffect(a: PEffects; reason: PNode | PSym; useLoc: TLineInfo) =
  if not a.inEnforcedNoSideEffects:
    a.hasSideEffect = true
    if a.owner.kind in routineKinds:
      var sym: PSym
      when reason is PNode:
        if reason.kind == nkSym:
          sym = reason.sym
        else:
          let kind = if reason.kind == nkHiddenDeref: skParam else: skUnknown
          sym = newSym(kind, a.owner.name, nextSymId a.c.idgen, a.owner, reason.info, {})
      else:
        sym = reason
      a.c.sideEffects.mgetOrPut(a.owner.id, @[]).add (useLoc, sym)
    when false: markGcUnsafe(a, reason)

proc listGcUnsafety(s: PSym; onlyWarning: bool; cycleCheck: var IntSet; conf: ConfigRef) =
  let u = s.gcUnsafetyReason
  if u != nil and not cycleCheck.containsOrIncl(u.id):
    let msgKind = if onlyWarning: warnGcUnsafe2 else: errGenerated
    case u.kind
    of skLet, skVar:
      if u.typ.skipTypes(abstractInst).kind == tyProc:
        message(conf, s.info, msgKind,
          "'$#' is not GC-safe as it calls '$#'" %
          [s.name.s, u.name.s])
      else:
        message(conf, s.info, msgKind,
          ("'$#' is not GC-safe as it accesses '$#'" &
          " which is a global using GC'ed memory") % [s.name.s, u.name.s])
    of routineKinds:
      # recursive call *always* produces only a warning so the full error
      # message is printed:
      listGcUnsafety(u, true, cycleCheck, conf)
      message(conf, s.info, msgKind,
        "'$#' is not GC-safe as it calls '$#'" %
        [s.name.s, u.name.s])
    of skParam, skForVar:
      message(conf, s.info, msgKind,
        "'$#' is not GC-safe as it performs an indirect call via '$#'" %
        [s.name.s, u.name.s])
    else:
      message(conf, u.info, msgKind,
        "'$#' is not GC-safe as it performs an indirect call here" % s.name.s)

proc listGcUnsafety(s: PSym; onlyWarning: bool; conf: ConfigRef) =
  var cycleCheck = initIntSet()
  listGcUnsafety(s, onlyWarning, cycleCheck, conf)

proc listSideEffects(result: var string; s: PSym; cycleCheck: var IntSet;
                     conf: ConfigRef; context: PContext; indentLevel: int) =
  template addHint(msg; lineInfo; sym; level = indentLevel) =
    result.addf("$# $# Hint: '$#' $#\n", repeat(">", level), conf $ lineInfo, sym, msg)
  if context.sideEffects.hasKey(s.id):
    for (useLineInfo, u) in context.sideEffects[s.id]:
      if u != nil and not cycleCheck.containsOrIncl(u.id):
        case u.kind
        of skLet, skVar:
          addHint("accesses global state '$#'" % u.name.s, useLineInfo, s.name.s)
          addHint("accessed by '$#'" % s.name.s, u.info, u.name.s, indentLevel + 1)
        of routineKinds:
          addHint("calls `.sideEffect` '$#'" % u.name.s, useLineInfo, s.name.s)
          addHint("called by '$#'" % s.name.s, u.info, u.name.s, indentLevel + 1)
          listSideEffects(result, u, cycleCheck, conf, context, indentLevel + 2)
        of skParam, skForVar:
          addHint("calls routine via hidden pointer indirection", useLineInfo, s.name.s)
        else:
          addHint("calls routine via pointer indirection", useLineInfo, s.name.s)

proc listSideEffects(result: var string; s: PSym; conf: ConfigRef; context: PContext) =
  var cycleCheck = initIntSet()
  result.addf("'$#' can have side effects\n", s.name.s)
  listSideEffects(result, s, cycleCheck, conf, context, 1)

proc useVarNoInitCheck(a: PEffects; n: PNode; s: PSym) =
  if {sfGlobal, sfThread} * s.flags != {} and s.kind in {skVar, skLet} and
      s.magic != mNimvm:
    if s.guard != nil: guardGlobal(a, n, s.guard)
    if {sfGlobal, sfThread} * s.flags == {sfGlobal} and
        (tfHasGCedMem in s.typ.flags or s.typ.isGCedMem):
      #if a.config.hasWarn(warnGcUnsafe): warnAboutGcUnsafe(n)
      markGcUnsafe(a, s)
    markSideEffect(a, s, n.info)
  if s.owner != a.owner and s.kind in {skVar, skLet, skForVar, skResult, skParam} and
     {sfGlobal, sfThread} * s.flags == {}:
    a.isInnerProc = true

proc useVar(a: PEffects, n: PNode) =
  let s = n.sym
  if a.inExceptOrFinallyStmt > 0:
    incl s.flags, sfUsedInFinallyOrExcept
  if isLocalVar(a, s):
    if sfNoInit in s.flags:
      # If the variable is explicitly marked as .noinit. do not emit any error
      a.init.add s.id
    elif s.id notin a.init:
      if s.typ.requiresInit:
        message(a.config, n.info, warnProveInit, s.name.s)
      elif a.leftPartOfAsgn <= 0:
        message(a.config, n.info, warnUninit, s.name.s)
      # prevent superfluous warnings about the same variable:
      a.init.add s.id
  useVarNoInitCheck(a, n, s)


type
  TIntersection = seq[tuple[id, count: int]] # a simple count table

proc addToIntersection(inter: var TIntersection, s: int) =
  for j in 0..<inter.len:
    if s == inter[j].id:
      inc inter[j].count
      return
  inter.add((id: s, count: 1))

proc throws(tracked, n, orig: PNode) =
  if n.typ == nil or n.typ.kind != tyError:
    if orig != nil:
      let x = copyTree(orig)
      x.typ = n.typ
      tracked.add x
    else:
      tracked.add n

proc getEbase(g: ModuleGraph; info: TLineInfo): PType =
  result = g.sysTypeFromName(info, "Exception")

proc excType(g: ModuleGraph; n: PNode): PType =
  # reraise is like raising E_Base:
  let t = if n.kind == nkEmpty or n.typ.isNil: getEbase(g, n.info) else: n.typ
  result = skipTypes(t, skipPtrs)

proc createRaise(g: ModuleGraph; n: PNode): PNode =
  result = newNode(nkType)
  result.typ = getEbase(g, n.info)
  if not n.isNil: result.info = n.info

proc createTag(g: ModuleGraph; n: PNode): PNode =
  result = newNode(nkType)
  result.typ = g.sysTypeFromName(n.info, "RootEffect")
  if not n.isNil: result.info = n.info

proc addRaiseEffect(a: PEffects, e, comesFrom: PNode) =
  #assert e.kind != nkRaiseStmt
  var aa = a.exc
  for i in a.bottom..<aa.len:
    # we only track the first node that can have the effect E in order
    # to safe space and time.
    if sameType(a.graph.excType(aa[i]), a.graph.excType(e)): return

  if e.typ != nil:
    if optNimV1Emulation in a.config.globalOptions or not isDefectException(e.typ):
      throws(a.exc, e, comesFrom)

proc addTag(a: PEffects, e, comesFrom: PNode) =
  var aa = a.tags
  for i in 0..<aa.len:
    # we only track the first node that can have the effect E in order
    # to safe space and time.
    if sameType(aa[i].typ.skipTypes(skipPtrs), e.typ.skipTypes(skipPtrs)): return
  throws(a.tags, e, comesFrom)

proc addNotTag(a: PEffects, e, comesFrom: PNode) =
  var aa = a.forbids
  for i in 0..<aa.len:
    if sameType(aa[i].typ.skipTypes(skipPtrs), e.typ.skipTypes(skipPtrs)): return
  throws(a.forbids, e, comesFrom)

proc mergeRaises(a: PEffects, b, comesFrom: PNode) =
  if b.isNil:
    addRaiseEffect(a, createRaise(a.graph, comesFrom), comesFrom)
  else:
    for effect in items(b): addRaiseEffect(a, effect, comesFrom)

proc mergeTags(a: PEffects, b, comesFrom: PNode) =
  if b.isNil:
    addTag(a, createTag(a.graph, comesFrom), comesFrom)
  else:
    for effect in items(b): addTag(a, effect, comesFrom)

proc listEffects(a: PEffects) =
  for e in items(a.exc):  message(a.config, e.info, hintUser, typeToString(e.typ))
  for e in items(a.tags): message(a.config, e.info, hintUser, typeToString(e.typ))
  for e in items(a.forbids): message(a.config, e.info, hintUser, typeToString(e.typ))
  #if a.maxLockLevel != 0:
  #  message(e.info, hintUser, "lockLevel: " & a.maxLockLevel)

proc catches(tracked: PEffects, e: PType) =
  let e = skipTypes(e, skipPtrs)
  var L = tracked.exc.len
  var i = tracked.bottom
  while i < L:
    # r supertype of e?
    if safeInheritanceDiff(tracked.graph.excType(tracked.exc[i]), e) <= 0:
      tracked.exc[i] = tracked.exc[L-1]
      dec L
    else:
      inc i
  if tracked.exc.len > 0:
    setLen(tracked.exc.sons, L)
  else:
    assert L == 0

proc catchesAll(tracked: PEffects) =
  if tracked.exc.len > 0:
    setLen(tracked.exc.sons, tracked.bottom)

proc track(tracked: PEffects, n: PNode)
proc trackTryStmt(tracked: PEffects, n: PNode) =
  let oldBottom = tracked.bottom
  tracked.bottom = tracked.exc.len

  let oldState = tracked.init.len
  var inter: TIntersection = @[]

  inc tracked.inTryStmt
  track(tracked, n[0])
  dec tracked.inTryStmt
  for i in oldState..<tracked.init.len:
    addToIntersection(inter, tracked.init[i])

  var branches = 1
  var hasFinally = false
  inc tracked.inExceptOrFinallyStmt

  # Collect the exceptions caught by the except branches
  for i in 1..<n.len:
    let b = n[i]
    if b.kind == nkExceptBranch:
      inc branches
      if b.len == 1:
        catchesAll(tracked)
      else:
        for j in 0..<b.len - 1:
          if b[j].isInfixAs():
            assert(b[j][1].kind == nkType)
            catches(tracked, b[j][1].typ)
            createTypeBoundOps(tracked, b[j][2].typ, b[j][2].info)
          else:
            assert(b[j].kind == nkType)
            catches(tracked, b[j].typ)
    else:
      assert b.kind == nkFinally
  # Add any other exception raised in the except bodies
  for i in 1..<n.len:
    let b = n[i]
    if b.kind == nkExceptBranch:
      setLen(tracked.init, oldState)
      track(tracked, b[^1])
      for i in oldState..<tracked.init.len:
        addToIntersection(inter, tracked.init[i])
    else:
      setLen(tracked.init, oldState)
      track(tracked, b[^1])
      hasFinally = true

  tracked.bottom = oldBottom
  dec tracked.inExceptOrFinallyStmt
  if not hasFinally:
    setLen(tracked.init, oldState)
  for id, count in items(inter):
    if count == branches: tracked.init.add id

proc isIndirectCall(tracked: PEffects; n: PNode): bool =
  # we don't count f(...) as an indirect call if 'f' is an parameter.
  # Instead we track expressions of type tyProc too. See the manual for
  # details:
  if n.kind != nkSym:
    result = true
  elif n.sym.kind == skParam:
    if strictEffects in tracked.c.features:
      if tracked.owner == n.sym.owner and sfEffectsDelayed in n.sym.flags:
        result = false # it is not a harmful call
      else:
        result = true
    else:
      result = tracked.owner != n.sym.owner or tracked.owner == nil
  elif n.sym.kind notin routineKinds:
    result = true

proc isForwardedProc(n: PNode): bool =
  result = n.kind == nkSym and sfForward in n.sym.flags

proc trackPragmaStmt(tracked: PEffects, n: PNode) =
  for i in 0..<n.len:
    var it = n[i]
    let pragma = whichPragma(it)
    if pragma == wEffects:
      # list the computed effects up to here:
      listEffects(tracked)

template notGcSafe(t): untyped = {tfGcSafe, tfNoSideEffect} * t.flags == {}

proc importedFromC(n: PNode): bool =
  # when imported from C, we assume GC-safety.
  result = n.kind == nkSym and sfImportc in n.sym.flags

proc getLockLevel(s: PSym): TLockLevel =
  result = s.typ.lockLevel
  if result == UnspecifiedLockLevel:
    if {sfImportc, sfNoSideEffect} * s.flags != {} or
       tfNoSideEffect in s.typ.flags:
      result = 0.TLockLevel
    else:
      result = UnknownLockLevel
      #message(??.config, s.info, warnUser, "FOR THIS " & s.name.s)

proc mergeLockLevels(tracked: PEffects, n: PNode, lockLevel: TLockLevel) =
  if lockLevel >= tracked.currLockLevel:
    # if in lock section:
    if tracked.currLockLevel > 0.TLockLevel:
      localError tracked.config, n.info, errGenerated,
        "expected lock level < " & $tracked.currLockLevel &
        " but got lock level " & $lockLevel
    tracked.maxLockLevel = max(tracked.maxLockLevel, lockLevel)

proc propagateEffects(tracked: PEffects, n: PNode, s: PSym) =
  let pragma = s.ast[pragmasPos]
  let spec = effectSpec(pragma, wRaises)
  mergeRaises(tracked, spec, n)

  let tagSpec = effectSpec(pragma, wTags)
  mergeTags(tracked, tagSpec, n)

  if notGcSafe(s.typ) and sfImportc notin s.flags:
    if tracked.config.hasWarn(warnGcUnsafe): warnAboutGcUnsafe(n, tracked.config)
    markGcUnsafe(tracked, s)
  if tfNoSideEffect notin s.typ.flags:
    markSideEffect(tracked, s, n.info)
  mergeLockLevels(tracked, n, s.getLockLevel)

proc procVarCheck(n: PNode; conf: ConfigRef) =
  if n.kind in nkSymChoices:
    for x in n: procVarCheck(x, conf)
  elif n.kind == nkSym and n.sym.magic != mNone and n.sym.kind in routineKinds:
    localError(conf, n.info, ("'$1' is a built-in and cannot be used as " &
      "a first-class procedure") % n.sym.name.s)

proc notNilCheck(tracked: PEffects, n: PNode, paramType: PType) =
  let n = n.skipConv
  if paramType.isNil or paramType.kind != tyTypeDesc:
    procVarCheck skipConvCastAndClosure(n), tracked.config
  #elif n.kind in nkSymChoices:
  #  echo "came here"
  let paramType = paramType.skipTypesOrNil(abstractInst)
  if paramType != nil and tfNotNil in paramType.flags and n.typ != nil:
    let ntyp = n.typ.skipTypesOrNil({tyVar, tyLent, tySink})
    if ntyp != nil and tfNotNil notin ntyp.flags:
      if isAddrNode(n):
        # addr(x[]) can't be proven, but addr(x) can:
        if not containsNode(n, {nkDerefExpr, nkHiddenDeref}): return
      elif (n.kind == nkSym and n.sym.kind in routineKinds) or
          (n.kind in procDefs+{nkObjConstr, nkBracket, nkClosure, nkStrLit..nkTripleStrLit}) or
          (n.kind in nkCallKinds and n[0].kind == nkSym and n[0].sym.magic == mArrToSeq) or
          n.typ.kind == tyTypeDesc:
        # 'p' is not nil obviously:
        return
      case impliesNotNil(tracked.guards, n)
      of impUnknown:
        message(tracked.config, n.info, errGenerated,
                "cannot prove '$1' is not nil" % n.renderTree)
      of impNo:
        message(tracked.config, n.info, errGenerated,
                "'$1' is provably nil" % n.renderTree)
      of impYes: discard

proc assumeTheWorst(tracked: PEffects; n: PNode; op: PType) =
  addRaiseEffect(tracked, createRaise(tracked.graph, n), nil)
  addTag(tracked, createTag(tracked.graph, n), nil)
  let lockLevel = if op.lockLevel == UnspecifiedLockLevel: UnknownLockLevel
                  else: op.lockLevel
  #if lockLevel == UnknownLockLevel:
  #  message(??.config, n.info, warnUser, "had to assume the worst here")
  mergeLockLevels(tracked, n, lockLevel)

proc isOwnedProcVar(tracked: PEffects; n: PNode): bool =
  # XXX prove the soundness of this effect system rule
  result = n.kind == nkSym and n.sym.kind == skParam and
    tracked.owner == n.sym.owner
  #if result and sfPolymorphic notin n.sym.flags:
  #  echo tracked.config $ n.info, " different here!"
  if strictEffects in tracked.c.features:
    result = result and sfEffectsDelayed in n.sym.flags

proc isNoEffectList(n: PNode): bool {.inline.} =
  assert n.kind == nkEffectList
  n.len == 0 or (n[tagEffects] == nil and n[exceptionEffects] == nil and n[forbiddenEffects] == nil)

proc isTrival(caller: PNode): bool {.inline.} =
  result = caller.kind == nkSym and caller.sym.magic in {mEqProc, mIsNil, mMove, mWasMoved, mSwap}

proc trackOperandForIndirectCall(tracked: PEffects, n: PNode, formals: PType; argIndex: int; caller: PNode) =
  let a = skipConvCastAndClosure(n)
  let op = a.typ
  let param = if formals != nil and argIndex < formals.len and formals.n != nil: formals.n[argIndex].sym else: nil
  # assume indirect calls are taken here:
  if op != nil and op.kind == tyProc and n.skipConv.kind != nkNilLit and
      not isTrival(caller) and
      ((param != nil and sfEffectsDelayed in param.flags) or strictEffects notin tracked.c.features):

    internalAssert tracked.config, op.n[0].kind == nkEffectList
    var effectList = op.n[0]
    var s = n.skipConv
    if s.kind == nkCast and s[1].typ.kind == tyProc:
      s = s[1]
    if s.kind == nkSym and s.sym.kind in routineKinds and isNoEffectList(effectList):
      propagateEffects(tracked, n, s.sym)
    elif isNoEffectList(effectList):
      if isForwardedProc(n):
        # we have no explicit effects but it's a forward declaration and so it's
        # stated there are no additional effects, so simply propagate them:
        propagateEffects(tracked, n, n.sym)
      elif not isOwnedProcVar(tracked, a):
        # we have no explicit effects so assume the worst:
        assumeTheWorst(tracked, n, op)
      # assume GcUnsafe unless in its type; 'forward' does not matter:
      if notGcSafe(op) and not isOwnedProcVar(tracked, a):
        if tracked.config.hasWarn(warnGcUnsafe): warnAboutGcUnsafe(n, tracked.config)
        markGcUnsafe(tracked, a)
      elif tfNoSideEffect notin op.flags and not isOwnedProcVar(tracked, a):
        markSideEffect(tracked, a, n.info)
    else:
      mergeRaises(tracked, effectList[exceptionEffects], n)
      mergeTags(tracked, effectList[tagEffects], n)
      if notGcSafe(op):
        if tracked.config.hasWarn(warnGcUnsafe): warnAboutGcUnsafe(n, tracked.config)
        markGcUnsafe(tracked, a)
      elif tfNoSideEffect notin op.flags:
        markSideEffect(tracked, a, n.info)
  let paramType = if formals != nil and argIndex < formals.len: formals[argIndex] else: nil
  if paramType != nil and paramType.kind in {tyVar}:
    invalidateFacts(tracked.guards, n)
    if n.kind == nkSym and isLocalVar(tracked, n.sym):
      makeVolatile(tracked, n.sym)
  if paramType != nil and paramType.kind == tyProc and tfGcSafe in paramType.flags:
    let argtype = skipTypes(a.typ, abstractInst)
    # XXX figure out why this can be a non tyProc here. See httpclient.nim for an
    # example that triggers it.
    if argtype.kind == tyProc and notGcSafe(argtype) and not tracked.inEnforcedGcSafe:
      localError(tracked.config, n.info, $n & " is not GC safe")
  notNilCheck(tracked, n, paramType)

proc breaksBlock(n: PNode): bool =
  # semantic check doesn't allow statements after raise, break, return or
  # call to noreturn proc, so it is safe to check just the last statements
  var it = n
  while it.kind in {nkStmtList, nkStmtListExpr} and it.len > 0:
    it = it.lastSon

  result = it.kind in {nkBreakStmt, nkReturnStmt, nkRaiseStmt} or
    it.kind in nkCallKinds and it[0].kind == nkSym and sfNoReturn in it[0].sym.flags

proc trackCase(tracked: PEffects, n: PNode) =
  track(tracked, n[0])
  inc tracked.inIfStmt
  let oldState = tracked.init.len
  let oldFacts = tracked.guards.s.len
  let stringCase = n[0].typ != nil and skipTypes(n[0].typ,
        abstractVarRange-{tyTypeDesc}).kind in {tyFloat..tyFloat128, tyString, tyCstring}
  let interesting = not stringCase and interestingCaseExpr(n[0]) and
        tracked.config.hasWarn(warnProveField)
  var inter: TIntersection = @[]
  var toCover = 0
  for i in 1..<n.len:
    let branch = n[i]
    setLen(tracked.init, oldState)
    if interesting:
      setLen(tracked.guards.s, oldFacts)
      addCaseBranchFacts(tracked.guards, n, i)
    for i in 0..<branch.len:
      track(tracked, branch[i])
    if not breaksBlock(branch.lastSon): inc toCover
    for i in oldState..<tracked.init.len:
      addToIntersection(inter, tracked.init[i])

  setLen(tracked.init, oldState)
  if not stringCase or lastSon(n).kind == nkElse:
    for id, count in items(inter):
      if count >= toCover: tracked.init.add id
    # else we can't merge
  setLen(tracked.guards.s, oldFacts)
  dec tracked.inIfStmt

proc trackIf(tracked: PEffects, n: PNode) =
  track(tracked, n[0][0])
  inc tracked.inIfStmt
  let oldFacts = tracked.guards.s.len
  addFact(tracked.guards, n[0][0])
  let oldState = tracked.init.len

  var inter: TIntersection = @[]
  var toCover = 0
  track(tracked, n[0][1])
  if not breaksBlock(n[0][1]): inc toCover
  for i in oldState..<tracked.init.len:
    addToIntersection(inter, tracked.init[i])

  for i in 1..<n.len:
    let branch = n[i]
    setLen(tracked.guards.s, oldFacts)
    for j in 0..i-1:
      addFactNeg(tracked.guards, n[j][0])
    if branch.len > 1:
      addFact(tracked.guards, branch[0])
    setLen(tracked.init, oldState)
    for i in 0..<branch.len:
      track(tracked, branch[i])
    if not breaksBlock(branch.lastSon): inc toCover
    for i in oldState..<tracked.init.len:
      addToIntersection(inter, tracked.init[i])
  setLen(tracked.init, oldState)
  if lastSon(n).len == 1:
    for id, count in items(inter):
      if count >= toCover: tracked.init.add id
    # else we can't merge as it is not exhaustive
  setLen(tracked.guards.s, oldFacts)
  dec tracked.inIfStmt

proc trackBlock(tracked: PEffects, n: PNode) =
  if n.kind in {nkStmtList, nkStmtListExpr}:
    var oldState = -1
    for i in 0..<n.len:
      if hasSubnodeWith(n[i], nkBreakStmt):
        # block:
        #   x = def
        #   if ...: ... break # some nested break
        #   y = def
        # --> 'y' not defined after block!
        if oldState < 0: oldState = tracked.init.len
      track(tracked, n[i])
    if oldState > 0: setLen(tracked.init, oldState)
  else:
    track(tracked, n)

proc cstringCheck(tracked: PEffects; n: PNode) =
  if n[0].typ.kind == tyCstring and (let a = skipConv(n[1]);
      a.typ.kind == tyString and a.kind notin {nkStrLit..nkTripleStrLit}):
    message(tracked.config, n.info, warnUnsafeCode, renderTree(n))

proc patchResult(c: PEffects; n: PNode) =
  if n.kind == nkSym and n.sym.kind == skResult:
    let fn = c.owner
    if fn != nil and fn.kind in routineKinds and fn.ast != nil and resultPos < fn.ast.len:
      n.sym = fn.ast[resultPos].sym
    else:
      localError(c.config, n.info, "routine has no return type, but .requires contains 'result'")
  else:
    for i in 0..<safeLen(n):
      patchResult(c, n[i])

proc checkLe(c: PEffects; a, b: PNode) =
  case proveLe(c.guards, a, b)
  of impUnknown:
    #for g in c.guards.s:
    #  if g != nil: echo "I Know ", g
    message(c.config, a.info, warnStaticIndexCheck,
      "cannot prove: " & $a & " <= " & $b)
  of impYes:
    discard
  of impNo:
    message(c.config, a.info, warnStaticIndexCheck,
      "can prove: " & $a & " > " & $b)

proc checkBounds(c: PEffects; arr, idx: PNode) =
  checkLe(c, lowBound(c.config, arr), idx)
  checkLe(c, idx, highBound(c.config, arr, c.guards.g.operators))

proc checkRange(c: PEffects; value: PNode; typ: PType) =
  let t = typ.skipTypes(abstractInst - {tyRange})
  if t.kind == tyRange:
    let lowBound = copyTree(t.n[0])
    lowBound.info = value.info
    let highBound = copyTree(t.n[1])
    highBound.info = value.info
    checkLe(c, lowBound, value)
    checkLe(c, value, highBound)

#[
proc passedToEffectsDelayedParam(tracked: PEffects; n: PNode) =
  let t = n.typ.skipTypes(abstractInst)
  if t.kind == tyProc:
    if n.kind == nkSym and tracked.owner == n.sym.owner and sfEffectsDelayed in n.sym.flags:
      discard "the arg is itself a delayed parameter, so do nothing"
    else:
      var effectList = t.n[0]
      if effectList.len == effectListLen:
        mergeRaises(tracked, effectList[exceptionEffects], n)
        mergeTags(tracked, effectList[tagEffects], n)
      if not importedFromC(n):
        if notGcSafe(t):
          if tracked.config.hasWarn(warnGcUnsafe): warnAboutGcUnsafe(n, tracked.config)
          markGcUnsafe(tracked, n)
        if tfNoSideEffect notin t.flags:
          markSideEffect(tracked, n, n.info)
]#

proc checkForSink(tracked: PEffects; n: PNode) =
  if tracked.inIfStmt == 0:
    checkForSink(tracked.config, tracked.c.idgen, tracked.owner, n)

proc trackCall(tracked: PEffects; n: PNode) =
  template gcsafeAndSideeffectCheck() =
    if notGcSafe(op) and not importedFromC(a):
      # and it's not a recursive call:
      if not (a.kind == nkSym and a.sym == tracked.owner):
        if tracked.config.hasWarn(warnGcUnsafe): warnAboutGcUnsafe(n, tracked.config)
        markGcUnsafe(tracked, a)
    if tfNoSideEffect notin op.flags and not importedFromC(a):
      # and it's not a recursive call:
      if not (a.kind == nkSym and a.sym == tracked.owner):
        markSideEffect(tracked, a, n.info)

  # p's effects are ours too:
  var a = n[0]
  #if canRaise(a):
  #  echo "this can raise ", tracked.config $ n.info
  let op = a.typ
  if n.typ != nil:
    if tracked.owner.kind != skMacro and n.typ.skipTypes(abstractVar).kind != tyOpenArray:
      createTypeBoundOps(tracked, n.typ, n.info)
  if getConstExpr(tracked.ownerModule, n, tracked.c.idgen, tracked.graph) == nil:
    if a.kind == nkCast and a[1].typ.kind == tyProc:
      a = a[1]
    # XXX: in rare situations, templates and macros will reach here after
    # calling getAst(templateOrMacro()). Currently, templates and macros
    # are indistinguishable from normal procs (both have tyProc type) and
    # we can detect them only by checking for attached nkEffectList.
    if op != nil and op.kind == tyProc and op.n[0].kind == nkEffectList:
      if a.kind == nkSym:
        if a.sym == tracked.owner: tracked.isRecursive = true
        # even for recursive calls we need to check the lock levels (!):
        mergeLockLevels(tracked, n, a.sym.getLockLevel)
        if sfSideEffect in a.sym.flags: markSideEffect(tracked, a, n.info)
      else:
        mergeLockLevels(tracked, n, op.lockLevel)
      var effectList = op.n[0]
      if a.kind == nkSym and a.sym.kind == skMethod:
        propagateEffects(tracked, n, a.sym)
      elif isNoEffectList(effectList):
        if isForwardedProc(a):
          propagateEffects(tracked, n, a.sym)
        elif isIndirectCall(tracked, a):
          assumeTheWorst(tracked, n, op)
          gcsafeAndSideeffectCheck()
        else:
          if strictEffects in tracked.c.features and a.kind == nkSym and
              a.sym.kind in routineKinds:
            propagateEffects(tracked, n, a.sym)
      else:
        mergeRaises(tracked, effectList[exceptionEffects], n)
        mergeTags(tracked, effectList[tagEffects], n)
        gcsafeAndSideeffectCheck()
    if a.kind != nkSym or a.sym.magic notin {mNBindSym, mFinished, mExpandToAst, mQuoteAst}:
      for i in 1..<n.len:
        trackOperandForIndirectCall(tracked, n[i], op, i, a)
    if a.kind == nkSym and a.sym.magic in {mNew, mNewFinalize, mNewSeq}:
      # may not look like an assignment, but it is:
      let arg = n[1]
      initVarViaNew(tracked, arg)
      if arg.typ.len != 0 and {tfRequiresInit} * arg.typ.lastSon.flags != {}:
        if a.sym.magic == mNewSeq and n[2].kind in {nkCharLit..nkUInt64Lit} and
            n[2].intVal == 0:
          # var s: seq[notnil];  newSeq(s, 0)  is a special case!
          discard
        else:
          message(tracked.config, arg.info, warnProveInit, $arg)

      # check required for 'nim check':
      if n[1].typ.len > 0:
        createTypeBoundOps(tracked, n[1].typ.lastSon, n.info)
        createTypeBoundOps(tracked, n[1].typ, n.info)
        # new(x, finalizer): Problem: how to move finalizer into 'createTypeBoundOps'?

    elif a.kind == nkSym and a.sym.magic in {mArrGet, mArrPut} and
        optStaticBoundsCheck in tracked.currOptions:
      checkBounds(tracked, n[1], n[2])

    if a.kind != nkSym or a.sym.magic notin {mRunnableExamples, mNBindSym, mExpandToAst, mQuoteAst}:
      for i in 0..<n.safeLen:
        track(tracked, n[i])

  if a.kind == nkSym and a.sym.name.s.len > 0 and a.sym.name.s[0] == '=' and
        tracked.owner.kind != skMacro:
    var opKind = find(AttachedOpToStr, a.sym.name.s.normalize)
    if a.sym.name.s == "=": opKind = attachedAsgn.int
    if opKind != -1:
      # rebind type bounds operations after createTypeBoundOps call
      let t = n[1].typ.skipTypes({tyAlias, tyVar})
      if a.sym != getAttachedOp(tracked.graph, t, TTypeAttachedOp(opKind)):
        createTypeBoundOps(tracked, t, n.info)
        let op = getAttachedOp(tracked.graph, t, TTypeAttachedOp(opKind))
        if op != nil:
          n[0].sym = op

  if op != nil and op.kind == tyProc:
    for i in 1..<min(n.safeLen, op.len):
      case op[i].kind
      of tySink:
        createTypeBoundOps(tracked,  op[i][0], n.info)
        checkForSink(tracked, n[i])
      of tyVar:
        tracked.hasDangerousAssign = true
      #of tyOut:
      # consider this case: p(out x, x); we want to remark that 'x' is not
      # initialized until after the call. Since we do this after we analysed the
      # call, this is fine.
      # initVar(tracked, n[i].skipAddr, false)
      else: discard

type
  PragmaBlockContext = object
    oldLocked: int
    oldLockLevel: TLockLevel
    enforcedGcSafety, enforceNoSideEffects: bool
    oldExc, oldTags, oldForbids: int
    exc, tags, forbids: PNode

proc createBlockContext(tracked: PEffects): PragmaBlockContext =
  var oldForbidsLen = 0
  if tracked.forbids != nil: oldForbidsLen = tracked.forbids.len
  result = PragmaBlockContext(oldLocked: tracked.locked.len,
    oldLockLevel: tracked.currLockLevel,
    enforcedGcSafety: false, enforceNoSideEffects: false,
    oldExc: tracked.exc.len, oldTags: tracked.tags.len,
    oldForbids: oldForbidsLen)

proc applyBlockContext(tracked: PEffects, bc: PragmaBlockContext) =
  if bc.enforcedGcSafety: tracked.inEnforcedGcSafe = true
  if bc.enforceNoSideEffects: tracked.inEnforcedNoSideEffects = true

proc unapplyBlockContext(tracked: PEffects; bc: PragmaBlockContext) =
  if bc.enforcedGcSafety: tracked.inEnforcedGcSafe = false
  if bc.enforceNoSideEffects: tracked.inEnforcedNoSideEffects = false
  setLen(tracked.locked, bc.oldLocked)
  tracked.currLockLevel = bc.oldLockLevel
  if bc.exc != nil:
    # beware that 'raises: []' is very different from not saying
    # anything about 'raises' in the 'cast' at all. Same applies for 'tags'.
    setLen(tracked.exc.sons, bc.oldExc)
    for e in bc.exc:
      addRaiseEffect(tracked, e, e)
  if bc.tags != nil:
    setLen(tracked.tags.sons, bc.oldTags)
    for t in bc.tags:
      addTag(tracked, t, t)
  if bc.forbids != nil:
    setLen(tracked.forbids.sons, bc.oldForbids)
    for t in bc.forbids:
      addNotTag(tracked, t, t)

proc castBlock(tracked: PEffects, pragma: PNode, bc: var PragmaBlockContext) =
  case whichPragma(pragma)
  of wGcSafe:
    bc.enforcedGcSafety = true
  of wNoSideEffect:
    bc.enforceNoSideEffects = true
  of wTags:
    let n = pragma[1]
    if n.kind in {nkCurly, nkBracket}:
      bc.tags = n
    else:
      bc.tags = newNodeI(nkArgList, pragma.info)
      bc.tags.add n
  of wForbids:
    let n = pragma[1]
    if n.kind in {nkCurly, nkBracket}:
      bc.forbids = n
    else:
      bc.forbids = newNodeI(nkArgList, pragma.info)
      bc.forbids.add n
  of wRaises:
    let n = pragma[1]
    if n.kind in {nkCurly, nkBracket}:
      bc.exc = n
    else:
      bc.exc = newNodeI(nkArgList, pragma.info)
      bc.exc.add n
  of wUncheckedAssign:
    discard "handled in sempass1"
  else:
    localError(tracked.config, pragma.info,
        "invalid pragma block: " & $pragma)

proc trackInnerProc(tracked: PEffects, n: PNode) =
  case n.kind
  of nkSym:
    let s = n.sym
    if s.kind == skParam and s.owner == tracked.owner:
      tracked.escapingParams.incl s.id
  of nkNone..pred(nkSym), succ(nkSym)..nkNilLit:
    discard
  of nkProcDef, nkConverterDef, nkMethodDef, nkIteratorDef, nkLambda, nkFuncDef, nkDo:
    if n[0].kind == nkSym and n[0].sym.ast != nil:
      trackInnerProc(tracked, getBody(tracked.graph, n[0].sym))
  of nkTypeSection, nkMacroDef, nkTemplateDef, nkError,
     nkConstSection, nkConstDef, nkIncludeStmt, nkImportStmt,
     nkExportStmt, nkPragma, nkCommentStmt, nkBreakState,
     nkTypeOfExpr, nkMixinStmt, nkBindStmt:
    discard
  else:
    for ch in n: trackInnerProc(tracked, ch)

proc allowCStringConv(n: PNode): bool =
  case n.kind
  of nkStrLit..nkTripleStrLit: result = true
  of nkSym: result = n.sym.kind in {skConst, skParam}
  of nkAddr: result = isCharArrayPtr(n.typ, true)
  of nkCallKinds:
    result = isCharArrayPtr(n.typ, n[0].kind == nkSym and n[0].sym.magic == mAddr)
  else: result = isCharArrayPtr(n.typ, false)

proc track(tracked: PEffects, n: PNode) =
  case n.kind
  of nkSym:
    useVar(tracked, n)
    if n.sym.typ != nil and tfHasAsgn in n.sym.typ.flags:
      tracked.owner.flags.incl sfInjectDestructors
      # bug #15038: ensure consistency
      if not hasDestructor(n.typ) and sameType(n.typ, n.sym.typ): n.typ = n.sym.typ
  of nkHiddenAddr, nkAddr:
    if n[0].kind == nkSym and isLocalVar(tracked, n[0].sym):
      useVarNoInitCheck(tracked, n[0], n[0].sym)
    else:
      track(tracked, n[0])
  of nkRaiseStmt:
    if n[0].kind != nkEmpty:
      n[0].info = n.info
      #throws(tracked.exc, n[0])
      addRaiseEffect(tracked, n[0], n)
      for i in 0..<n.safeLen:
        track(tracked, n[i])
      createTypeBoundOps(tracked, n[0].typ, n.info)
    else:
      # A `raise` with no arguments means we're going to re-raise the exception
      # being handled or, if outside of an `except` block, a `ReraiseDefect`.
      # Here we add a `Exception` tag in order to cover both the cases.
      addRaiseEffect(tracked, createRaise(tracked.graph, n), nil)
  of nkCallKinds:
    trackCall(tracked, n)
  of nkDotExpr:
    guardDotAccess(tracked, n)
    for i in 0..<n.len: track(tracked, n[i])
  of nkCheckedFieldExpr:
    track(tracked, n[0])
    if tracked.config.hasWarn(warnProveField):
      checkFieldAccess(tracked.guards, n, tracked.config)
  of nkTryStmt: trackTryStmt(tracked, n)
  of nkPragma: trackPragmaStmt(tracked, n)
  of nkAsgn, nkFastAsgn:
    track(tracked, n[1])
    initVar(tracked, n[0], volatileCheck=true)
    invalidateFacts(tracked.guards, n[0])
    inc tracked.leftPartOfAsgn
    track(tracked, n[0])
    dec tracked.leftPartOfAsgn
    addAsgnFact(tracked.guards, n[0], n[1])
    notNilCheck(tracked, n[1], n[0].typ)
    when false: cstringCheck(tracked, n)
    if tracked.owner.kind != skMacro and n[0].typ.kind notin {tyOpenArray, tyVarargs}:
      createTypeBoundOps(tracked, n[0].typ, n.info)
    if n[0].kind != nkSym or not isLocalVar(tracked, n[0].sym):
      checkForSink(tracked, n[1])
      if not tracked.hasDangerousAssign and n[0].kind != nkSym:
        tracked.hasDangerousAssign = true
  of nkVarSection, nkLetSection:
    for child in n:
      let last = lastSon(child)
      if last.kind != nkEmpty: track(tracked, last)
      if tracked.owner.kind != skMacro:
        if child.kind == nkVarTuple:
          createTypeBoundOps(tracked, child[^1].typ, child.info)
          for i in 0..<child.len-2:
            createTypeBoundOps(tracked, child[i].typ, child.info)
        else:
<<<<<<< HEAD
          createTypeBoundOps(tracked, child[0].typ, child.info)
      if child.kind == nkIdentDefs:
        for i in 0..<child.len-2:
          varDecl(tracked, child[i])
          if last.kind != nkEmpty:
            initVar(tracked, child[i], volatileCheck=false)
            addAsgnFact(tracked.guards, child[i], last)
            notNilCheck(tracked, last, child[i].typ)
      elif child.kind == nkVarTuple:
=======
          createTypeBoundOps(tracked, skipPragmaExpr(child[0]).typ, child.info)
      if child.kind == nkIdentDefs and last.kind != nkEmpty:
        for i in 0..<child.len-2:
          let a = skipPragmaExpr(child[i])
          initVar(tracked, a, volatileCheck=false)
          addAsgnFact(tracked.guards, a, last)
          notNilCheck(tracked, last, a.typ)
      elif child.kind == nkVarTuple and last.kind != nkEmpty:
>>>>>>> a8cc5d13
        for i in 0..<child.len-1:
          if child[i].kind == nkEmpty or
            child[i].kind == nkSym and child[i].sym.name.s == "_":
            continue
          varDecl(tracked, child[i])
          if last.kind != nkEmpty:
            initVar(tracked, child[i], volatileCheck=false)
          if last.kind in {nkPar, nkTupleConstr}:
            addAsgnFact(tracked.guards, child[i], last[i])
            notNilCheck(tracked, last[i], child[i].typ)
      # since 'var (a, b): T = ()' is not even allowed, there is always type
      # inference for (a, b) and thus no nil checking is necessary.
  of nkConstSection:
    for child in n:
      let last = lastSon(child)
      track(tracked, last)
  of nkCaseStmt: trackCase(tracked, n)
  of nkWhen, nkIfStmt, nkIfExpr: trackIf(tracked, n)
  of nkBlockStmt, nkBlockExpr: trackBlock(tracked, n[1])
  of nkWhileStmt:
    # 'while true' loop?
    inc tracked.currentBlock
    if isTrue(n[0]):
      trackBlock(tracked, n[1])
    else:
      # loop may never execute:
      let oldState = tracked.init.len
      let oldFacts = tracked.guards.s.len
      addFact(tracked.guards, n[0])
      track(tracked, n[0])
      track(tracked, n[1])
      setLen(tracked.init, oldState)
      setLen(tracked.guards.s, oldFacts)
    dec tracked.currentBlock
  of nkForStmt, nkParForStmt:
    # we are very conservative here and assume the loop is never executed:
    inc tracked.currentBlock
    let oldState = tracked.init.len

    let oldFacts = tracked.guards.s.len
    let iterCall = n[n.len-2]
    if optStaticBoundsCheck in tracked.currOptions and iterCall.kind in nkCallKinds:
      let op = iterCall[0]
      if op.kind == nkSym and fromSystem(op.sym):
        let iterVar = n[0]
        case op.sym.name.s
        of "..", "countup", "countdown":
          let lower = iterCall[1]
          let upper = iterCall[2]
          # for i in 0..n   means  0 <= i and i <= n. Countdown is
          # the same since only the iteration direction changes.
          addFactLe(tracked.guards, lower, iterVar)
          addFactLe(tracked.guards, iterVar, upper)
        of "..<":
          let lower = iterCall[1]
          let upper = iterCall[2]
          addFactLe(tracked.guards, lower, iterVar)
          addFactLt(tracked.guards, iterVar, upper)
        else: discard

    for i in 0..<n.len-2:
      let it = n[i]
      track(tracked, it)
      if tracked.owner.kind != skMacro:
        if it.kind == nkVarTuple:
          for x in it:
            createTypeBoundOps(tracked, x.typ, x.info)
        else:
          createTypeBoundOps(tracked, it.typ, it.info)
    let loopBody = n[^1]
    if tracked.owner.kind != skMacro and iterCall.safeLen > 1:
      # XXX this is a bit hacky:
      if iterCall[1].typ != nil and iterCall[1].typ.skipTypes(abstractVar).kind notin {tyVarargs, tyOpenArray}:
        createTypeBoundOps(tracked, iterCall[1].typ, iterCall[1].info)
    track(tracked, iterCall)
    track(tracked, loopBody)
    setLen(tracked.init, oldState)
    setLen(tracked.guards.s, oldFacts)
    dec tracked.currentBlock

  of nkObjConstr:
    when false: track(tracked, n[0])
    let oldFacts = tracked.guards.s.len
    for i in 1..<n.len:
      let x = n[i]
      track(tracked, x)
      if x[0].kind == nkSym and sfDiscriminant in x[0].sym.flags:
        addDiscriminantFact(tracked.guards, x)
      if tracked.owner.kind != skMacro:
        createTypeBoundOps(tracked, x[1].typ, n.info)

      if x.kind == nkExprColonExpr:
        if x[0].kind == nkSym:
          notNilCheck(tracked, x[1], x[0].sym.typ)
        checkForSink(tracked, x[1])
      else:
        checkForSink(tracked, x)
    setLen(tracked.guards.s, oldFacts)
    if tracked.owner.kind != skMacro:
      # XXX n.typ can be nil in runnableExamples, we need to do something about it.
      if n.typ != nil and n.typ.skipTypes(abstractInst).kind == tyRef:
        createTypeBoundOps(tracked, n.typ.lastSon, n.info)
      createTypeBoundOps(tracked, n.typ, n.info)
  of nkTupleConstr:
    for i in 0..<n.len:
      track(tracked, n[i])
      if tracked.owner.kind != skMacro:
        if n[i].kind == nkExprColonExpr:
          createTypeBoundOps(tracked, n[i][0].typ, n.info)
        else:
          createTypeBoundOps(tracked, n[i].typ, n.info)
      checkForSink(tracked, n[i])
  of nkPragmaBlock:
    let pragmaList = n[0]
    var bc = createBlockContext(tracked)
    for i in 0..<pragmaList.len:
      let pragma = whichPragma(pragmaList[i])
      case pragma
      of wLocks:
        lockLocations(tracked, pragmaList[i])
      of wGcSafe:
        bc.enforcedGcSafety = true
      of wNoSideEffect:
        bc.enforceNoSideEffects = true
      of wCast:
        castBlock(tracked, pragmaList[i][1], bc)
      else:
        discard
    applyBlockContext(tracked, bc)
    track(tracked, n.lastSon)
    unapplyBlockContext(tracked, bc)

  of nkProcDef, nkConverterDef, nkMethodDef, nkIteratorDef, nkLambda, nkFuncDef, nkDo:
    if n[0].kind == nkSym and n[0].sym.ast != nil:
      trackInnerProc(tracked, getBody(tracked.graph, n[0].sym))
  of nkTypeSection, nkMacroDef, nkTemplateDef:
    discard
  of nkCast:
    if n.len == 2:
      track(tracked, n[1])
      if tracked.owner.kind != skMacro:
        createTypeBoundOps(tracked, n.typ, n.info)
  of nkHiddenStdConv, nkHiddenSubConv, nkConv:
    if n.kind in {nkHiddenStdConv, nkHiddenSubConv} and
        n.typ.skipTypes(abstractInst).kind == tyCstring and
        not allowCStringConv(n[1]):
      message(tracked.config, n.info, warnCstringConv,
        "implicit conversion to 'cstring' from a non-const location: $1; this will become a compile time error in the future" %
          $n[1])

    let t = n.typ.skipTypes(abstractInst)
    if t.kind == tyEnum:
      if tfEnumHasHoles in t.flags:
        message(tracked.config, n.info, warnHoleEnumConv, "conversion to enum with holes is unsafe: $1" % $n)
      else:
        message(tracked.config, n.info, warnAnyEnumConv, "enum conversion: $1" % $n)

    if n.len == 2:
      track(tracked, n[1])
      if tracked.owner.kind != skMacro:
        createTypeBoundOps(tracked, n.typ, n.info)
        # This is a hacky solution in order to fix bug #13110. Hopefully
        # a better solution will come up eventually.
        if n[1].typ.kind != tyString:
          createTypeBoundOps(tracked, n[1].typ, n[1].info)
      if optStaticBoundsCheck in tracked.currOptions:
        checkRange(tracked, n[1], n.typ)
  of nkObjUpConv, nkObjDownConv, nkChckRange, nkChckRangeF, nkChckRange64:
    if n.len == 1:
      track(tracked, n[0])
      if tracked.owner.kind != skMacro:
        createTypeBoundOps(tracked, n.typ, n.info)
        createTypeBoundOps(tracked, n[0].typ, n[0].info)
      if optStaticBoundsCheck in tracked.currOptions:
        checkRange(tracked, n[0], n.typ)
  of nkBracket:
    for i in 0..<n.safeLen:
      track(tracked, n[i])
      checkForSink(tracked, n[i])
    if tracked.owner.kind != skMacro:
      createTypeBoundOps(tracked, n.typ, n.info)
  of nkBracketExpr:
    if optStaticBoundsCheck in tracked.currOptions and n.len == 2:
      if n[0].typ != nil and skipTypes(n[0].typ, abstractVar).kind != tyTuple:
        checkBounds(tracked, n[0], n[1])
    track(tracked, n[0])
    dec tracked.leftPartOfAsgn
    for i in 1 ..< n.len: track(tracked, n[i])
    inc tracked.leftPartOfAsgn
  of nkError:
    localError(tracked.config, n.info, errorToString(tracked.config, n))
  else:
    for i in 0..<n.safeLen: track(tracked, n[i])

proc subtypeRelation(g: ModuleGraph; spec, real: PNode): bool =
  if spec.typ.kind == tyOr:
    for t in spec.typ.sons:
      if safeInheritanceDiff(g.excType(real), t) <= 0:
        return true
  else:
    return safeInheritanceDiff(g.excType(real), spec.typ) <= 0

proc checkRaisesSpec(g: ModuleGraph; emitWarnings: bool; spec, real: PNode, msg: string, hints: bool;
                     effectPredicate: proc (g: ModuleGraph; a, b: PNode): bool {.nimcall.};
                     hintsArg: PNode = nil; isForbids: bool = false) =
  # check that any real exception is listed in 'spec'; mark those as used;
  # report any unused exception
  var used = initIntSet()
  for r in items(real):
    block search:
      for s in 0..<spec.len:
        if effectPredicate(g, spec[s], r):
          if isForbids: break
          used.incl(s)
          break search
        if isForbids:
          break search
      # XXX call graph analysis would be nice here!
      pushInfoContext(g.config, spec.info)
      var rr = if r.kind == nkRaiseStmt: r[0] else: r
      while rr.kind in {nkStmtList, nkStmtListExpr} and rr.len > 0: rr = rr.lastSon
      message(g.config, r.info, if emitWarnings: warnEffect else: errGenerated,
              renderTree(rr) & " " & msg & typeToString(r.typ))
      popInfoContext(g.config)
  # hint about unnecessarily listed exception types:
  if hints:
    for s in 0..<spec.len:
      if not used.contains(s):
        message(g.config, spec[s].info, hintXCannotRaiseY,
                "'$1' cannot raise '$2'" % [renderTree(hintsArg), renderTree(spec[s])])

proc checkMethodEffects*(g: ModuleGraph; disp, branch: PSym) =
  ## checks for consistent effects for multi methods.
  let actual = branch.typ.n[0]
  if actual.len != effectListLen: return

  let p = disp.ast[pragmasPos]
  let raisesSpec = effectSpec(p, wRaises)
  if not isNil(raisesSpec):
    checkRaisesSpec(g, false, raisesSpec, actual[exceptionEffects],
      "can raise an unlisted exception: ", hints=off, subtypeRelation)
  let tagsSpec = effectSpec(p, wTags)
  if not isNil(tagsSpec):
    checkRaisesSpec(g, false, tagsSpec, actual[tagEffects],
      "can have an unlisted effect: ", hints=off, subtypeRelation)
  let forbidsSpec = effectSpec(p, wForbids)
  if not isNil(forbidsSpec):
    checkRaisesSpec(g, false, forbidsSpec, actual[tagEffects],
      "has an illegal effect: ", hints=off, subtypeRelation, isForbids=true)
  if sfThread in disp.flags and notGcSafe(branch.typ):
    localError(g.config, branch.info, "base method is GC-safe, but '$1' is not" %
                                branch.name.s)
  when defined(drnim):
    if not g.compatibleProps(g, disp.typ, branch.typ):
      localError(g.config, branch.info, "for method '" & branch.name.s &
        "' the `.requires` or `.ensures` properties are incompatible.")

  if branch.typ.lockLevel > disp.typ.lockLevel:
    when true:
      message(g.config, branch.info, warnLockLevel,
        "base method has lock level $1, but dispatcher has $2" %
          [$branch.typ.lockLevel, $disp.typ.lockLevel])
    else:
      # XXX make this an error after bigbreak has been released:
      localError(g.config, branch.info,
        "base method has lock level $1, but dispatcher has $2" %
          [$branch.typ.lockLevel, $disp.typ.lockLevel])

proc setEffectsForProcType*(g: ModuleGraph; t: PType, n: PNode; s: PSym = nil) =
  var effects = t.n[0]
  if t.kind != tyProc or effects.kind != nkEffectList: return
  if n.kind != nkEmpty:
    internalAssert g.config, effects.len == 0
    newSeq(effects.sons, effectListLen)
    let raisesSpec = effectSpec(n, wRaises)
    if not isNil(raisesSpec):
      effects[exceptionEffects] = raisesSpec
    elif s != nil and (s.magic != mNone or {sfImportc, sfExportc} * s.flags == {sfImportc}):
      effects[exceptionEffects] = newNodeI(nkArgList, effects.info)

    let tagsSpec = effectSpec(n, wTags)
    if not isNil(tagsSpec):
      effects[tagEffects] = tagsSpec
    elif s != nil and (s.magic != mNone or {sfImportc, sfExportc} * s.flags == {sfImportc}):
      effects[tagEffects] = newNodeI(nkArgList, effects.info)

    let forbidsSpec = effectSpec(n, wForbids)
    if not isNil(forbidsSpec):
      effects[forbiddenEffects] = forbidsSpec
    elif s != nil and (s.magic != mNone or {sfImportc, sfExportc} * s.flags == {sfImportc}):
      effects[forbiddenEffects] = newNodeI(nkArgList, effects.info)

    let requiresSpec = propSpec(n, wRequires)
    if not isNil(requiresSpec):
      effects[requiresEffects] = requiresSpec
    let ensuresSpec = propSpec(n, wEnsures)
    if not isNil(ensuresSpec):
      effects[ensuresEffects] = ensuresSpec

    effects[pragmasEffects] = n
  if s != nil and s.magic != mNone:
    if s.magic != mEcho:
      t.flags.incl tfNoSideEffect

proc rawInitEffects(g: ModuleGraph; effects: PNode) =
  newSeq(effects.sons, effectListLen)
  effects[exceptionEffects] = newNodeI(nkArgList, effects.info)
  effects[tagEffects] = newNodeI(nkArgList, effects.info)
  effects[forbiddenEffects] = newNodeI(nkArgList, effects.info)
  effects[requiresEffects] = g.emptyNode
  effects[ensuresEffects] = g.emptyNode
  effects[pragmasEffects] = g.emptyNode

proc initEffects(g: ModuleGraph; effects: PNode; s: PSym; t: var TEffects; c: PContext) =
  rawInitEffects(g, effects)

  t.exc = effects[exceptionEffects]
  t.tags = effects[tagEffects]
  t.forbids = effects[forbiddenEffects]
  t.owner = s
  t.ownerModule = s.getModule
  t.init = @[]
  t.guards.s = @[]
  t.guards.g = g
  when defined(drnim):
    t.currOptions = g.config.options + s.options - {optStaticBoundsCheck}
  else:
    t.currOptions = g.config.options + s.options
  t.guards.beSmart = optStaticBoundsCheck in t.currOptions
  t.locked = @[]
  t.graph = g
  t.config = g.config
  t.c = c
  t.currentBlock = 1

proc hasRealBody(s: PSym): bool =
  ## also handles importc procs with runnableExamples, which requires `=`,
  ## which is not a real implementation, refs #14314
  result = {sfForward, sfImportc} * s.flags == {}

proc trackProc*(c: PContext; s: PSym, body: PNode) =
  let g = c.graph
  var effects = s.typ.n[0]
  if effects.kind != nkEffectList: return
  # effects already computed?
  if not s.hasRealBody: return
  let emitWarnings = tfEffectSystemWorkaround in s.typ.flags
  if effects.len == effectListLen and not emitWarnings: return

  var inferredEffects = newNodeI(nkEffectList, s.info)

  var t: TEffects
  initEffects(g, inferredEffects, s, t, c)
  rawInitEffects g, effects

  if not isEmptyType(s.typ[0]) and
     s.kind in {skProc, skFunc, skConverter, skMethod}:
    var res = s.ast[resultPos].sym # get result symbol
    t.scopes[res.id] = t.currentBlock

  track(t, body)

  if s.kind != skMacro:
    let params = s.typ.n
    for i in 1..<params.len:
      let param = params[i].sym
      let typ = param.typ
      if isSinkTypeForParam(typ) or
          (t.config.selectedGC in {gcArc, gcOrc} and
            (isClosure(typ.skipTypes(abstractInst)) or param.id in t.escapingParams)):
        createTypeBoundOps(t, typ, param.info)
      when false:
        if typ.kind == tyOut and param.id notin t.init:
          message(g.config, param.info, warnProveInit, param.name.s)

  if not isEmptyType(s.typ[0]) and
     (s.typ[0].requiresInit or s.typ[0].skipTypes(abstractInst).kind == tyVar) and
     s.kind in {skProc, skFunc, skConverter, skMethod}:
    var res = s.ast[resultPos].sym # get result symbol
    if res.id notin t.init:
      message(g.config, body.info, warnProveInit, "result")
  let p = s.ast[pragmasPos]
  let raisesSpec = effectSpec(p, wRaises)
  if not isNil(raisesSpec):
    checkRaisesSpec(g, false, raisesSpec, t.exc, "can raise an unlisted exception: ",
                    hints=on, subtypeRelation, hintsArg=s.ast[0])
    # after the check, use the formal spec:
    effects[exceptionEffects] = raisesSpec
  else:
    effects[exceptionEffects] = t.exc

  let tagsSpec = effectSpec(p, wTags)
  if not isNil(tagsSpec):
    checkRaisesSpec(g, false, tagsSpec, t.tags, "can have an unlisted effect: ",
                    hints=off, subtypeRelation)
    # after the check, use the formal spec:
    effects[tagEffects] = tagsSpec
  else:
    effects[tagEffects] = t.tags

  let forbidsSpec = effectSpec(p, wForbids)
  if not isNil(forbidsSpec):
    checkRaisesSpec(g, false, forbidsSpec, t.tags, "has an illegal effect: ",
                    hints=off, subtypeRelation, isForbids=true)
    # after the check, use the formal spec:
    effects[forbiddenEffects] = forbidsSpec
  else:
    effects[forbiddenEffects] = t.forbids

  let requiresSpec = propSpec(p, wRequires)
  if not isNil(requiresSpec):
    effects[requiresEffects] = requiresSpec
  let ensuresSpec = propSpec(p, wEnsures)
  if not isNil(ensuresSpec):
    patchResult(t, ensuresSpec)
    effects[ensuresEffects] = ensuresSpec

  var mutationInfo = MutationInfo()
  var hasMutationSideEffect = false
  if {strictFuncs, views} * c.features != {}:
    var goals: set[Goal] = {}
    if strictFuncs in c.features: goals.incl constParameters
    if views in c.features: goals.incl borrowChecking
    var partitions = computeGraphPartitions(s, body, g, goals)
    if not t.hasSideEffect and t.hasDangerousAssign:
      t.hasSideEffect = varpartitions.hasSideEffect(partitions, mutationInfo)
      hasMutationSideEffect = t.hasSideEffect
    if views in c.features:
      checkBorrowedLocations(partitions, body, g.config)

  if sfThread in s.flags and t.gcUnsafe:
    if optThreads in g.config.globalOptions and optThreadAnalysis in g.config.globalOptions:
      #localError(s.info, "'$1' is not GC-safe" % s.name.s)
      listGcUnsafety(s, onlyWarning=false, g.config)
    else:
      listGcUnsafety(s, onlyWarning=true, g.config)
      #localError(s.info, warnGcUnsafe2, s.name.s)
  if sfNoSideEffect in s.flags and t.hasSideEffect:
    when false:
      listGcUnsafety(s, onlyWarning=false, g.config)
    else:
      if hasMutationSideEffect:
        localError(g.config, s.info, "'$1' can have side effects$2" % [s.name.s, g.config $ mutationInfo])
      elif c.compilesContextId == 0: # don't render extended diagnostic messages in `system.compiles` context
        var msg = ""
        listSideEffects(msg, s, g.config, t.c)
        message(g.config, s.info, errGenerated, msg)
      else:
        localError(g.config, s.info, "") # simple error for `system.compiles` context
  if not t.gcUnsafe:
    s.typ.flags.incl tfGcSafe
  if not t.hasSideEffect and sfSideEffect notin s.flags:
    s.typ.flags.incl tfNoSideEffect
  if s.typ.lockLevel == UnspecifiedLockLevel:
    s.typ.lockLevel = t.maxLockLevel
  elif t.maxLockLevel > s.typ.lockLevel:
    #localError(s.info,
    message(g.config, s.info, warnLockLevel,
      "declared lock level is $1, but real lock level is $2" %
        [$s.typ.lockLevel, $t.maxLockLevel])
  when defined(drnim):
    if c.graph.strongSemCheck != nil: c.graph.strongSemCheck(c.graph, s, body)
  when defined(useDfa):
    if s.name.s == "testp":
      dataflowAnalysis(s, body)

      when false: trackWrites(s, body)
  if strictNotNil in c.features and s.kind == skProc:
    checkNil(s, body, g.config, c.idgen)

proc trackStmt*(c: PContext; module: PSym; n: PNode, isTopLevel: bool) =
  if n.kind in {nkPragma, nkMacroDef, nkTemplateDef, nkProcDef, nkFuncDef,
                nkTypeSection, nkConverterDef, nkMethodDef, nkIteratorDef}:
    return
  let g = c.graph
  var effects = newNodeI(nkEffectList, n.info)
  var t: TEffects
  initEffects(g, effects, module, t, c)
  t.isTopLevel = isTopLevel
  track(t, n)
  when defined(drnim):
    if c.graph.strongSemCheck != nil: c.graph.strongSemCheck(c.graph, module, n)<|MERGE_RESOLUTION|>--- conflicted
+++ resolved
@@ -1123,26 +1123,16 @@
           for i in 0..<child.len-2:
             createTypeBoundOps(tracked, child[i].typ, child.info)
         else:
-<<<<<<< HEAD
           createTypeBoundOps(tracked, child[0].typ, child.info)
       if child.kind == nkIdentDefs:
         for i in 0..<child.len-2:
-          varDecl(tracked, child[i])
+          let a = skipPragmaExpr(child[i])
+          varDecl(tracked, a)
           if last.kind != nkEmpty:
-            initVar(tracked, child[i], volatileCheck=false)
-            addAsgnFact(tracked.guards, child[i], last)
-            notNilCheck(tracked, last, child[i].typ)
+            initVar(tracked, a, volatileCheck=false)
+            addAsgnFact(tracked.guards, a, last)
+            notNilCheck(tracked, last, a.typ)
       elif child.kind == nkVarTuple:
-=======
-          createTypeBoundOps(tracked, skipPragmaExpr(child[0]).typ, child.info)
-      if child.kind == nkIdentDefs and last.kind != nkEmpty:
-        for i in 0..<child.len-2:
-          let a = skipPragmaExpr(child[i])
-          initVar(tracked, a, volatileCheck=false)
-          addAsgnFact(tracked.guards, a, last)
-          notNilCheck(tracked, last, a.typ)
-      elif child.kind == nkVarTuple and last.kind != nkEmpty:
->>>>>>> a8cc5d13
         for i in 0..<child.len-1:
           if child[i].kind == nkEmpty or
             child[i].kind == nkSym and child[i].sym.name.s == "_":
