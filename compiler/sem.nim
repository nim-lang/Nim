--- conflicted
+++ resolved
@@ -16,13 +16,8 @@
   procfind, lookups, pragmas, passes, semdata, semtypinst, sigmatch,
   intsets, transf, vmdef, vm, idgen, aliases, cgmeth, lambdalifting,
   evaltempl, patterns, parampatterns, sempass2, linter, semmacrosanity,
-<<<<<<< HEAD
-  lowerings, plugins/active, rod, lineinfos, strtabs, int128, concepts,
-  isolation_check
-=======
-  lowerings, plugins/active, rod, lineinfos, strtabs, int128,
+  lowerings, plugins/active, rod, lineinfos, strtabs, int128, concepts
   isolation_check, typeallowed
->>>>>>> f3552b86
 
 from modulegraphs import ModuleGraph, PPassContext, onUse, onDef, onDefResolveForward
 
