#
#
#           The Nim Compiler
#        (c) Copyright 2013 Andreas Rumpf
#
#    See the file "copying.txt", included in this
#    distribution, for details about the copyright.
#

# this module contains routines for accessing and iterating over types

import
  intsets, ast, astalgo, trees, msgs, strutils, platform, renderer, options,
  lineinfos, int128

type
  TPreferedDesc* = enum
    preferName, # default
    preferDesc, # probably should become what preferResolved is
    preferExported,
    preferModuleInfo, # fully qualified
    preferGenericArg,
    preferTypeName,
    preferResolved, # fully resolved symbols
    preferMixed, # show symbol + resolved symbols if it differs, eg: seq[cint{int32}, float]

proc typeToString*(typ: PType; prefer: TPreferedDesc = preferName): string
template `$`*(typ: PType): string = typeToString(typ)

proc base*(t: PType): PType =
  result = t[0]

# ------------------- type iterator: ----------------------------------------
type
  TTypeIter* = proc (t: PType, closure: RootRef): bool {.nimcall.} # true if iteration should stop
  TTypeMutator* = proc (t: PType, closure: RootRef): PType {.nimcall.} # copy t and mutate it
  TTypePredicate* = proc (t: PType): bool {.nimcall.}

proc iterOverType*(t: PType, iter: TTypeIter, closure: RootRef): bool
  # Returns result of `iter`.
proc mutateType*(t: PType, iter: TTypeMutator, closure: RootRef): PType
  # Returns result of `iter`.

type
  TParamsEquality* = enum     # they are equal, but their
                              # identifiers or their return
                              # type differ (i.e. they cannot be
                              # overloaded)
                              # this used to provide better error messages
    paramsNotEqual,           # parameters are not equal
    paramsEqual,              # parameters are equal
    paramsIncompatible

proc equalParams*(a, b: PNode): TParamsEquality
  # returns whether the parameter lists of the procs a, b are exactly the same

const
  # TODO: Remove tyTypeDesc from each abstractX and (where necessary)
  # replace with typedescX
  abstractPtrs* = {tyVar, tyPtr, tyRef, tyGenericInst, tyDistinct, tyOrdinal,
                   tyTypeDesc, tyAlias, tyInferred, tySink, tyLent, tyOwned}
  abstractVar* = {tyVar, tyGenericInst, tyDistinct, tyOrdinal, tyTypeDesc,
                  tyAlias, tyInferred, tySink, tyLent, tyOwned}
  abstractRange* = {tyGenericInst, tyRange, tyDistinct, tyOrdinal, tyTypeDesc,
                    tyAlias, tyInferred, tySink, tyOwned}
  abstractVarRange* = {tyGenericInst, tyRange, tyVar, tyDistinct, tyOrdinal,
                       tyTypeDesc, tyAlias, tyInferred, tySink, tyOwned}
  abstractInst* = {tyGenericInst, tyDistinct, tyOrdinal, tyTypeDesc, tyAlias,
                   tyInferred, tySink, tyOwned}
  abstractInstOwned* = abstractInst + {tyOwned}
  skipPtrs* = {tyVar, tyPtr, tyRef, tyGenericInst, tyTypeDesc, tyAlias,
               tyInferred, tySink, tyLent, tyOwned}
  # typedescX is used if we're sure tyTypeDesc should be included (or skipped)
  typedescPtrs* = abstractPtrs + {tyTypeDesc}
  typedescInst* = abstractInst + {tyTypeDesc, tyOwned}

proc invalidGenericInst*(f: PType): bool =
  result = f.kind == tyGenericInst and lastSon(f) == nil

proc isPureObject*(typ: PType): bool =
  var t = typ
  while t.kind == tyObject and t[0] != nil:
    t = t[0].skipTypes(skipPtrs)
  result = t.sym != nil and sfPure in t.sym.flags

proc isUnsigned*(t: PType): bool =
  t.skipTypes(abstractInst).kind in {tyChar, tyUInt..tyUInt64}

proc getOrdValue*(n: PNode; onError = high(Int128)): Int128 =
  var k = n.kind
  if n.typ != nil and n.typ.skipTypes(abstractInst).kind in {tyChar, tyUInt..tyUInt64}:
    k = nkUIntLit

  case k
  of nkCharLit, nkUIntLit..nkUInt64Lit:
    # XXX: enable this assert
    #assert n.typ == nil or isUnsigned(n.typ), $n.typ
    toInt128(cast[uint64](n.intVal))
  of nkIntLit..nkInt64Lit:
    # XXX: enable this assert
    #assert n.typ == nil or not isUnsigned(n.typ), $n.typ.kind
    toInt128(n.intVal)
  of nkNilLit:
    int128.Zero
  of nkHiddenStdConv: getOrdValue(n[1], onError)
  else:
    # XXX: The idea behind the introduction of int128 was to finally
    # have all calculations numerically far away from any
    # overflows. This command just introduces such overflows and
    # should therefore really be revisited.
    onError

proc getFloatValue*(n: PNode): BiggestFloat =
  case n.kind
  of nkFloatLiterals: n.floatVal
  of nkHiddenStdConv: getFloatValue(n[1])
  else: NaN

proc isIntLit*(t: PType): bool {.inline.} =
  result = t.kind == tyInt and t.n != nil and t.n.kind == nkIntLit

proc isFloatLit*(t: PType): bool {.inline.} =
  result = t.kind == tyFloat and t.n != nil and t.n.kind == nkFloatLit

proc getProcHeader*(conf: ConfigRef; sym: PSym; prefer: TPreferedDesc = preferName; getDeclarationPath = true): string =
  assert sym != nil
  # consider using `skipGenericOwner` to avoid fun2.fun2 when fun2 is generic
  result = sym.owner.name.s & '.' & sym.name.s
  if sym.kind in routineKinds:
    result.add '('
    var n = sym.typ.n
    for i in 1..<n.len:
      let p = n[i]
      if p.kind == nkSym:
        result.add(p.sym.name.s)
        result.add(": ")
        result.add(typeToString(p.sym.typ, prefer))
        if i != n.len-1: result.add(", ")
      else:
        result.add renderTree(p)
    result.add(')')
    if n[0].typ != nil:
      result.add(": " & typeToString(n[0].typ, prefer))
  if getDeclarationPath:
    result.add " [declared in "
    result.add(conf$sym.info)
    result.add "]"

proc elemType*(t: PType): PType =
  assert(t != nil)
  case t.kind
  of tyGenericInst, tyDistinct, tyAlias, tySink: result = elemType(lastSon(t))
  of tyArray: result = t[1]
  of tyError: result = t
  else: result = t.lastSon
  assert(result != nil)

proc enumHasHoles*(t: PType): bool =
  var b = t.skipTypes({tyRange, tyGenericInst, tyAlias, tySink})
  result = b.kind == tyEnum and tfEnumHasHoles in b.flags

proc isOrdinalType*(t: PType, allowEnumWithHoles: bool = false): bool =
  assert(t != nil)
  const
    baseKinds = {tyChar,tyInt..tyInt64,tyUInt..tyUInt64,tyBool,tyEnum}
    parentKinds = {tyRange, tyOrdinal, tyGenericInst, tyAlias, tySink, tyDistinct}
  result = (t.kind in baseKinds and (not t.enumHasHoles or allowEnumWithHoles)) or
    (t.kind in parentKinds and isOrdinalType(t.lastSon, allowEnumWithHoles))

proc iterOverTypeAux(marker: var IntSet, t: PType, iter: TTypeIter,
                     closure: RootRef): bool
proc iterOverNode(marker: var IntSet, n: PNode, iter: TTypeIter,
                  closure: RootRef): bool =
  if n != nil:
    case n.kind
    of nkNone..nkNilLit:
      # a leaf
      result = iterOverTypeAux(marker, n.typ, iter, closure)
    else:
      for i in 0..<n.len:
        result = iterOverNode(marker, n[i], iter, closure)
        if result: return

proc iterOverTypeAux(marker: var IntSet, t: PType, iter: TTypeIter,
                     closure: RootRef): bool =
  result = false
  if t == nil: return
  result = iter(t, closure)
  if result: return
  if not containsOrIncl(marker, t.id):
    case t.kind
    of tyGenericInst, tyGenericBody, tyAlias, tySink, tyInferred:
      result = iterOverTypeAux(marker, lastSon(t), iter, closure)
    else:
      for i in 0..<t.len:
        result = iterOverTypeAux(marker, t[i], iter, closure)
        if result: return
      if t.n != nil and t.kind != tyProc: result = iterOverNode(marker, t.n, iter, closure)

proc iterOverType(t: PType, iter: TTypeIter, closure: RootRef): bool =
  var marker = initIntSet()
  result = iterOverTypeAux(marker, t, iter, closure)

proc searchTypeForAux(t: PType, predicate: TTypePredicate,
                      marker: var IntSet): bool

proc searchTypeNodeForAux(n: PNode, p: TTypePredicate,
                          marker: var IntSet): bool =
  result = false
  case n.kind
  of nkRecList:
    for i in 0..<n.len:
      result = searchTypeNodeForAux(n[i], p, marker)
      if result: return
  of nkRecCase:
    assert(n[0].kind == nkSym)
    result = searchTypeNodeForAux(n[0], p, marker)
    if result: return
    for i in 1..<n.len:
      case n[i].kind
      of nkOfBranch, nkElse:
        result = searchTypeNodeForAux(lastSon(n[i]), p, marker)
        if result: return
      else: discard
  of nkSym:
    result = searchTypeForAux(n.sym.typ, p, marker)
  else: discard

proc searchTypeForAux(t: PType, predicate: TTypePredicate,
                      marker: var IntSet): bool =
  # iterates over VALUE types!
  result = false
  if t == nil: return
  if containsOrIncl(marker, t.id): return
  result = predicate(t)
  if result: return
  case t.kind
  of tyObject:
    if t[0] != nil:
      result = searchTypeForAux(t[0].skipTypes(skipPtrs), predicate, marker)
    if not result: result = searchTypeNodeForAux(t.n, predicate, marker)
  of tyGenericInst, tyDistinct, tyAlias, tySink:
    result = searchTypeForAux(lastSon(t), predicate, marker)
  of tyArray, tySet, tyTuple:
    for i in 0..<t.len:
      result = searchTypeForAux(t[i], predicate, marker)
      if result: return
  else:
    discard

proc searchTypeFor(t: PType, predicate: TTypePredicate): bool =
  var marker = initIntSet()
  result = searchTypeForAux(t, predicate, marker)

proc isObjectPredicate(t: PType): bool =
  result = t.kind == tyObject

proc containsObject*(t: PType): bool =
  result = searchTypeFor(t, isObjectPredicate)

proc isObjectWithTypeFieldPredicate(t: PType): bool =
  result = t.kind == tyObject and t[0] == nil and
      not (t.sym != nil and {sfPure, sfInfixCall} * t.sym.flags != {}) and
      tfFinal notin t.flags

type
  TTypeFieldResult* = enum
    frNone,                   # type has no object type field
    frHeader,                 # type has an object type field only in the header
    frEmbedded                # type has an object type field somewhere embedded

proc analyseObjectWithTypeFieldAux(t: PType,
                                   marker: var IntSet): TTypeFieldResult =
  var res: TTypeFieldResult
  result = frNone
  if t == nil: return
  case t.kind
  of tyObject:
    if t.n != nil:
      if searchTypeNodeForAux(t.n, isObjectWithTypeFieldPredicate, marker):
        return frEmbedded
    for i in 0..<t.len:
      var x = t[i]
      if x != nil: x = x.skipTypes(skipPtrs)
      res = analyseObjectWithTypeFieldAux(x, marker)
      if res == frEmbedded:
        return frEmbedded
      if res == frHeader: result = frHeader
    if result == frNone:
      if isObjectWithTypeFieldPredicate(t): result = frHeader
  of tyGenericInst, tyDistinct, tyAlias, tySink:
    result = analyseObjectWithTypeFieldAux(lastSon(t), marker)
  of tyArray, tyTuple:
    for i in 0..<t.len:
      res = analyseObjectWithTypeFieldAux(t[i], marker)
      if res != frNone:
        return frEmbedded
  else:
    discard

proc analyseObjectWithTypeField*(t: PType): TTypeFieldResult =
  # this does a complex analysis whether a call to ``objectInit`` needs to be
  # made or initializing of the type field suffices or if there is no type field
  # at all in this type.
  var marker = initIntSet()
  result = analyseObjectWithTypeFieldAux(t, marker)

proc isGCRef(t: PType): bool =
  result = t.kind in GcTypeKinds or
    (t.kind == tyProc and t.callConv == ccClosure)
  if result and t.kind in {tyString, tySequence} and tfHasAsgn in t.flags:
    result = false

proc containsGarbageCollectedRef*(typ: PType): bool =
  # returns true if typ contains a reference, sequence or string (all the
  # things that are garbage-collected)
  result = searchTypeFor(typ, isGCRef)

proc isTyRef(t: PType): bool =
  result = t.kind == tyRef or (t.kind == tyProc and t.callConv == ccClosure)

proc containsTyRef*(typ: PType): bool =
  # returns true if typ contains a 'ref'
  result = searchTypeFor(typ, isTyRef)

proc isHiddenPointer(t: PType): bool =
  result = t.kind in {tyString, tySequence}

proc containsHiddenPointer*(typ: PType): bool =
  # returns true if typ contains a string, table or sequence (all the things
  # that need to be copied deeply)
  result = searchTypeFor(typ, isHiddenPointer)

proc canFormAcycleAux(marker: var IntSet, typ: PType, startId: int): bool
proc canFormAcycleNode(marker: var IntSet, n: PNode, startId: int): bool =
  result = false
  if n != nil:
    result = canFormAcycleAux(marker, n.typ, startId)
    if not result:
      case n.kind
      of nkNone..nkNilLit:
        discard
      else:
        for i in 0..<n.len:
          result = canFormAcycleNode(marker, n[i], startId)
          if result: return

proc canFormAcycleAux(marker: var IntSet, typ: PType, startId: int): bool =
  result = false
  if typ == nil: return
  if tfAcyclic in typ.flags: return
  var t = skipTypes(typ, abstractInst+{tyOwned}-{tyTypeDesc})
  if tfAcyclic in t.flags: return
  case t.kind
  of tyTuple, tyObject, tyRef, tySequence, tyArray, tyOpenArray, tyVarargs:
    if not containsOrIncl(marker, t.id):
      for i in 0..<t.len:
        result = canFormAcycleAux(marker, t[i], startId)
        if result: return
      if t.n != nil: result = canFormAcycleNode(marker, t.n, startId)
    else:
      result = t.id == startId
    # Inheritance can introduce cyclic types, however this is not relevant
    # as the type that is passed to 'new' is statically known!
    # er but we use it also for the write barrier ...
    if t.kind == tyObject and tfFinal notin t.flags:
      # damn inheritance may introduce cycles:
      result = true
  of tyProc: result = typ.callConv == ccClosure
  else: discard

proc isFinal*(t: PType): bool =
  let t = t.skipTypes(abstractInst)
  result = t.kind != tyObject or tfFinal in t.flags or isPureObject(t)

proc canFormAcycle*(typ: PType): bool =
  var marker = initIntSet()
  result = canFormAcycleAux(marker, typ, typ.id)

proc mutateTypeAux(marker: var IntSet, t: PType, iter: TTypeMutator,
                   closure: RootRef): PType
proc mutateNode(marker: var IntSet, n: PNode, iter: TTypeMutator,
                closure: RootRef): PNode =
  result = nil
  if n != nil:
    result = copyNode(n)
    result.typ = mutateTypeAux(marker, n.typ, iter, closure)
    case n.kind
    of nkNone..nkNilLit:
      # a leaf
      discard
    else:
      for i in 0..<n.len:
        result.add mutateNode(marker, n[i], iter, closure)

proc mutateTypeAux(marker: var IntSet, t: PType, iter: TTypeMutator,
                   closure: RootRef): PType =
  result = nil
  if t == nil: return
  result = iter(t, closure)
  if not containsOrIncl(marker, t.id):
    for i in 0..<t.len:
      result[i] = mutateTypeAux(marker, result[i], iter, closure)
    if t.n != nil: result.n = mutateNode(marker, t.n, iter, closure)
  assert(result != nil)

proc mutateType(t: PType, iter: TTypeMutator, closure: RootRef): PType =
  var marker = initIntSet()
  result = mutateTypeAux(marker, t, iter, closure)

proc valueToString(a: PNode): string =
  case a.kind
  of nkCharLit..nkUInt64Lit: result = $a.intVal
  of nkFloatLit..nkFloat128Lit: result = $a.floatVal
  of nkStrLit..nkTripleStrLit: result = a.strVal
  else: result = "<invalid value>"

proc rangeToStr(n: PNode): string =
  assert(n.kind == nkRange)
  result = valueToString(n[0]) & ".." & valueToString(n[1])

const
  typeToStr: array[TTypeKind, string] = ["None", "bool", "char", "empty",
    "Alias", "typeof(nil)", "untyped", "typed", "typeDesc",
    "GenericInvocation", "GenericBody", "GenericInst", "GenericParam",
    "distinct $1", "enum", "ordinal[$1]", "array[$1, $2]", "object", "tuple",
    "set[$1]", "range[$1]", "ptr ", "ref ", "var ", "seq[$1]", "proc",
    "pointer", "OpenArray[$1]", "string", "cstring", "Forward",
    "int", "int8", "int16", "int32", "int64",
    "float", "float32", "float64", "float128",
    "uint", "uint8", "uint16", "uint32", "uint64",
    "owned", "sink",
    "lent ", "varargs[$1]", "UncheckedArray[$1]", "Error Type",
    "BuiltInTypeClass", "UserTypeClass",
    "UserTypeClassInst", "CompositeTypeClass", "inferred",
    "and", "or", "not", "any", "static", "TypeFromExpr", "FieldAccessor",
    "void"]

const preferToResolveSymbols = {preferName, preferTypeName, preferModuleInfo,
  preferGenericArg, preferResolved, preferMixed}

template bindConcreteTypeToUserTypeClass*(tc, concrete: PType) =
  tc.add concrete
  tc.flags.incl tfResolved

# TODO: It would be a good idea to kill the special state of a resolved
# concept by switching to tyAlias within the instantiated procs.
# Currently, tyAlias is always skipped with lastSon, which means that
# we can store information about the matched concept in another position.
# Then builtInFieldAccess can be modified to properly read the derived
# consts and types stored within the concept.
template isResolvedUserTypeClass*(t: PType): bool =
  tfResolved in t.flags

proc addTypeFlags(name: var string, typ: PType) {.inline.} =
  if tfNotNil in typ.flags: name.add(" not nil")

proc typeToString(typ: PType, prefer: TPreferedDesc = preferName): string =
  let preferToplevel = prefer
  proc getPrefer(prefer: TPreferedDesc): TPreferedDesc =
    if preferToplevel in {preferResolved, preferMixed}:
      preferToplevel # sticky option
    else:
      prefer

  proc typeToString(typ: PType, prefer: TPreferedDesc = preferName): string =
    let prefer = getPrefer(prefer)
    let t = typ
    result = ""
    if t == nil: return
    if prefer in preferToResolveSymbols and t.sym != nil and
         sfAnon notin t.sym.flags and t.kind != tySequence:
      if t.kind == tyInt and isIntLit(t):
        result = t.sym.name.s & " literal(" & $t.n.intVal & ")"
      elif t.kind == tyAlias and t[0].kind != tyAlias:
        result = typeToString(t[0])
      elif prefer in {preferResolved, preferMixed}:
        case t.kind
        of IntegralTypes + {tyFloat..tyFloat128} + {tyString, tyCString}:
          result = typeToStr[t.kind]
        of tyGenericBody:
          result = typeToString(t.lastSon)
        of tyCompositeTypeClass:
          # avoids showing `A[any]` in `proc fun(a: A)` with `A = object[T]`
          result = typeToString(t.lastSon.lastSon)
        else:
          result = t.sym.name.s
        if prefer == preferMixed and result != t.sym.name.s:
          result = t.sym.name.s & "{" & result & "}"
      elif prefer in {preferName, preferTypeName} or t.sym.owner.isNil:
        # note: should probably be: {preferName, preferTypeName, preferGenericArg}
        result = t.sym.name.s
        if t.kind == tyGenericParam and t.len > 0:
          result.add ": "
          var first = true
          for son in t.sons:
            if not first: result.add " or "
            result.add son.typeToString
            first = false
      else:
        result = t.sym.owner.name.s & '.' & t.sym.name.s
      result.addTypeFlags(t)
      return
    case t.kind
    of tyInt:
      if not isIntLit(t) or prefer == preferExported:
        result = typeToStr[t.kind]
      else:
        if prefer == preferGenericArg:
          result = $t.n.intVal
        else:
          result = "int literal(" & $t.n.intVal & ")"
    of tyGenericInst, tyGenericInvocation:
      result = typeToString(t[0]) & '['
      for i in 1..<t.len-ord(t.kind != tyGenericInvocation):
        if i > 1: result.add(", ")
        result.add(typeToString(t[i], preferGenericArg))
      result.add(']')
    of tyGenericBody:
      result = typeToString(t.lastSon) & '['
      for i in 0..<t.len-1:
        if i > 0: result.add(", ")
        result.add(typeToString(t[i], preferTypeName))
      result.add(']')
    of tyTypeDesc:
      if t[0].kind == tyNone: result = "typedesc"
      else: result = "type " & typeToString(t[0])
    of tyStatic:
      if prefer == preferGenericArg and t.n != nil:
        result = t.n.renderTree
      else:
        result = "static[" & (if t.len > 0: typeToString(t[0]) else: "") & "]"
        if t.n != nil: result.add "(" & renderTree(t.n) & ")"
    of tyUserTypeClass:
      if t.sym != nil and t.sym.owner != nil:
        if t.isResolvedUserTypeClass: return typeToString(t.lastSon)
        return t.sym.owner.name.s
      else:
        result = "<invalid tyUserTypeClass>"
    of tyBuiltInTypeClass:
      result = case t.base.kind:
        of tyVar: "var"
        of tyRef: "ref"
        of tyPtr: "ptr"
        of tySequence: "seq"
        of tyArray: "array"
        of tySet: "set"
        of tyRange: "range"
        of tyDistinct: "distinct"
        of tyProc: "proc"
        of tyObject: "object"
        of tyTuple: "tuple"
        of tyOpenArray: "openArray"
        else: typeToStr[t.base.kind]
    of tyInferred:
      let concrete = t.previouslyInferred
      if concrete != nil: result = typeToString(concrete)
      else: result = "inferred[" & typeToString(t.base) & "]"
    of tyUserTypeClassInst:
      let body = t.base
      result = body.sym.name.s & "["
      for i in 1..<t.len - 1:
        if i > 1: result.add(", ")
        result.add(typeToString(t[i]))
      result.add "]"
    of tyAnd:
      for i, son in t.sons:
        result.add(typeToString(son))
        if i < t.sons.high:
          result.add(" and ")
    of tyOr:
      for i, son in t.sons:
        result.add(typeToString(son))
        if i < t.sons.high:
          result.add(" or ")
    of tyNot:
      result = "not " & typeToString(t[0])
    of tyUntyped:
      #internalAssert t.len == 0
      result = "untyped"
    of tyFromExpr:
      if t.n == nil:
        result = "unknown"
      else:
        result = "type(" & renderTree(t.n) & ")"
    of tyArray:
      if t[0].kind == tyRange:
        result = "array[" & rangeToStr(t[0].n) & ", " &
            typeToString(t[1]) & ']'
      else:
        result = "array[" & typeToString(t[0]) & ", " &
            typeToString(t[1]) & ']'
    of tyUncheckedArray:
      result = "UncheckedArray[" & typeToString(t[0]) & ']'
    of tySequence:
      if t.sym != nil and prefer != preferResolved:
        result = t.sym.name.s
      else:
        result = "seq[" & typeToString(t[0]) & ']'
    of tyOpt:
      result = "opt[" & typeToString(t[0]) & ']'
    of tyOrdinal:
      result = "ordinal[" & typeToString(t[0]) & ']'
    of tySet:
      result = "set[" & typeToString(t[0]) & ']'
    of tyOpenArray:
      result = "openArray[" & typeToString(t[0]) & ']'
    of tyDistinct:
      result = "distinct " & typeToString(t[0],
        if prefer == preferModuleInfo: preferModuleInfo else: preferTypeName)
    of tyTuple:
      # we iterate over t.sons here, because t.n may be nil
      if t.n != nil:
        result = "tuple["
        assert(t.n.len == t.len)
        for i in 0..<t.n.len:
          assert(t.n[i].kind == nkSym)
          result.add(t.n[i].sym.name.s & ": " & typeToString(t[i]))
          if i < t.n.len - 1: result.add(", ")
        result.add(']')
      elif t.len == 0:
        result = "tuple[]"
      else:
        if prefer == preferTypeName: result = "("
        else: result = "tuple of ("
        for i in 0..<t.len:
          result.add(typeToString(t[i]))
          if i < t.len - 1: result.add(", ")
        result.add(')')
    of tyPtr, tyRef, tyVar, tyLent:
      result = typeToStr[t.kind]
      if t.len >= 2:
        setLen(result, result.len-1)
        result.add '['
        for i in 0..<t.len:
          result.add(typeToString(t[i]))
          if i < t.len - 1: result.add(", ")
        result.add ']'
      else:
        result.add typeToString(t[0])
    of tyRange:
      result = "range "
      if t.n != nil and t.n.kind == nkRange:
        result.add rangeToStr(t.n)
      if prefer != preferExported:
        result.add("(" & typeToString(t[0]) & ")")
    of tyProc:
      result = if tfIterator in t.flags: "iterator "
               elif t.owner != nil:
                 case t.owner.kind
                 of skTemplate: "template "
                 of skMacro: "macro "
                 of skConverter: "converter "
                 else: "proc "
              else:
                "proc "
      if tfUnresolved in t.flags: result.add "[*missing parameters*]"
      result.add "("
      for i in 1..<t.len:
        if t.n != nil and i < t.n.len and t.n[i].kind == nkSym:
          result.add(t.n[i].sym.name.s)
          result.add(": ")
        result.add(typeToString(t[i]))
        if i < t.len - 1: result.add(", ")
      result.add(')')
      if t.len > 0 and t[0] != nil: result.add(": " & typeToString(t[0]))
      var prag = if t.callConv == ccDefault: "" else: CallingConvToStr[t.callConv]
      if tfNoSideEffect in t.flags:
        addSep(prag)
        prag.add("noSideEffect")
      if tfThread in t.flags:
        addSep(prag)
        prag.add("gcsafe")
      if t.lockLevel.ord != UnspecifiedLockLevel.ord:
        addSep(prag)
        prag.add("locks: " & $t.lockLevel)
      if prag.len != 0: result.add("{." & prag & ".}")
    of tyVarargs:
      result = typeToStr[t.kind] % typeToString(t[0])
    of tySink:
      result = "sink " & typeToString(t[0])
    of tyOwned:
      result = "owned " & typeToString(t[0])
    else:
      result = typeToStr[t.kind]
    result.addTypeFlags(t)
  result = typeToString(typ, prefer)

proc firstOrd*(conf: ConfigRef; t: PType): Int128 =
  case t.kind
  of tyBool, tyChar, tySequence, tyOpenArray, tyString, tyVarargs, tyProxy:
    result = Zero
  of tySet, tyVar: result = firstOrd(conf, t[0])
  of tyArray: result = firstOrd(conf, t[0])
  of tyRange:
    assert(t.n != nil)        # range directly given:
    assert(t.n.kind == nkRange)
    result = getOrdValue(t.n[0])
  of tyInt:
    if conf != nil and conf.target.intSize == 4:
      result = toInt128(-2147483648)
    else:
      result = toInt128(0x8000000000000000'i64)
  of tyInt8: result =  toInt128(-128)
  of tyInt16: result = toInt128(-32768)
  of tyInt32: result = toInt128(-2147483648)
  of tyInt64: result = toInt128(0x8000000000000000'i64)
  of tyUInt..tyUInt64: result = Zero
  of tyEnum:
    # if basetype <> nil then return firstOrd of basetype
    if t.len > 0 and t[0] != nil:
      result = firstOrd(conf, t[0])
    else:
      assert(t.n[0].kind == nkSym)
      result = toInt128(t.n[0].sym.position)
  of tyGenericInst, tyDistinct, tyTypeDesc, tyAlias, tySink,
     tyStatic, tyInferred, tyUserTypeClasses:
    result = firstOrd(conf, lastSon(t))
  of tyOrdinal:
    if t.len > 0: result = firstOrd(conf, lastSon(t))
    else: internalError(conf, "invalid kind for firstOrd(" & $t.kind & ')')
  of tyUncheckedArray, tyCString:
    result = Zero
  else:
    internalError(conf, "invalid kind for firstOrd(" & $t.kind & ')')
    result = Zero

proc firstFloat*(t: PType): BiggestFloat =
  case t.kind
  of tyFloat..tyFloat128: -Inf
  of tyRange:
    assert(t.n != nil)        # range directly given:
    assert(t.n.kind == nkRange)
    getFloatValue(t.n[0])
  of tyVar: firstFloat(t[0])
  of tyGenericInst, tyDistinct, tyTypeDesc, tyAlias, tySink,
     tyStatic, tyInferred, tyUserTypeClasses:
    firstFloat(lastSon(t))
  else:
    internalError(newPartialConfigRef(), "invalid kind for firstFloat(" & $t.kind & ')')
    NaN

proc lastOrd*(conf: ConfigRef; t: PType): Int128 =
  case t.kind
  of tyBool: result = toInt128(1'u)
  of tyChar: result = toInt128(255'u)
  of tySet, tyVar: result = lastOrd(conf, t[0])
  of tyArray: result = lastOrd(conf, t[0])
  of tyRange:
    assert(t.n != nil)        # range directly given:
    assert(t.n.kind == nkRange)
    result = getOrdValue(t.n[1])
  of tyInt:
    if conf != nil and conf.target.intSize == 4: result = toInt128(0x7FFFFFFF)
    else: result = toInt128(0x7FFFFFFFFFFFFFFF'u64)
  of tyInt8: result = toInt128(0x0000007F)
  of tyInt16: result = toInt128(0x00007FFF)
  of tyInt32: result = toInt128(0x7FFFFFFF)
  of tyInt64: result = toInt128(0x7FFFFFFFFFFFFFFF'u64)
  of tyUInt:
    if conf != nil and conf.target.intSize == 4:
      result = toInt128(0xFFFFFFFF)
    else:
      result = toInt128(0xFFFFFFFFFFFFFFFF'u64)
  of tyUInt8: result = toInt128(0xFF)
  of tyUInt16: result = toInt128(0xFFFF)
  of tyUInt32: result = toInt128(0xFFFFFFFF)
  of tyUInt64:
    result = toInt128(0xFFFFFFFFFFFFFFFF'u64)
  of tyEnum:
    assert(t.n[^1].kind == nkSym)
    result = toInt128(t.n[^1].sym.position)
  of tyGenericInst, tyDistinct, tyTypeDesc, tyAlias, tySink,
     tyStatic, tyInferred, tyUserTypeClasses:
    result = lastOrd(conf, lastSon(t))
  of tyProxy: result = Zero
  of tyOrdinal:
    if t.len > 0: result = lastOrd(conf, lastSon(t))
    else: internalError(conf, "invalid kind for lastOrd(" & $t.kind & ')')
  of tyUncheckedArray:
    result = Zero
  else:
    internalError(conf, "invalid kind for lastOrd(" & $t.kind & ')')
    result = Zero

proc lastFloat*(t: PType): BiggestFloat =
  case t.kind
  of tyFloat..tyFloat128: Inf
  of tyVar: lastFloat(t[0])
  of tyRange:
    assert(t.n != nil)        # range directly given:
    assert(t.n.kind == nkRange)
    getFloatValue(t.n[1])
  of tyGenericInst, tyDistinct, tyTypeDesc, tyAlias, tySink,
     tyStatic, tyInferred, tyUserTypeClasses:
    lastFloat(lastSon(t))
  else:
    internalError(newPartialConfigRef(), "invalid kind for lastFloat(" & $t.kind & ')')
    NaN

proc floatRangeCheck*(x: BiggestFloat, t: PType): bool =
  case t.kind
  # This needs to be special cased since NaN is never
  # part of firstFloat(t)..lastFloat(t)
  of tyFloat..tyFloat128:
    true
  of tyRange:
    x in firstFloat(t)..lastFloat(t)
  of tyVar:
    floatRangeCheck(x, t[0])
  of tyGenericInst, tyDistinct, tyTypeDesc, tyAlias, tySink,
     tyStatic, tyInferred, tyUserTypeClasses:
    floatRangeCheck(x, lastSon(t))
  else:
    internalError(newPartialConfigRef(), "invalid kind for floatRangeCheck:" & $t.kind)
    false

proc lengthOrd*(conf: ConfigRef; t: PType): Int128 =
  if t.skipTypes(tyUserTypeClasses).kind == tyDistinct:
    result = lengthOrd(conf, t[0])
  else:
    let last = lastOrd(conf, t)
    let first = firstOrd(conf, t)
    result = last - first + One

# -------------- type equality -----------------------------------------------

type
  TDistinctCompare* = enum ## how distinct types are to be compared
    dcEq,                  ## a and b should be the same type
    dcEqIgnoreDistinct,    ## compare symmetrically: (distinct a) == b, a == b
                           ## or a == (distinct b)
    dcEqOrDistinctOf       ## a equals b or a is distinct of b

  TTypeCmpFlag* = enum
    IgnoreTupleFields      ## NOTE: Only set this flag for backends!
    IgnoreCC
    ExactTypeDescValues
    ExactGenericParams
    ExactConstraints
    ExactGcSafety
    AllowCommonBase

  TTypeCmpFlags* = set[TTypeCmpFlag]

  TSameTypeClosure = object
    cmp: TDistinctCompare
    recCheck: int
    flags: TTypeCmpFlags
    s: seq[tuple[a,b: int]] # seq for a set as it's hopefully faster
                            # (few elements expected)

proc initSameTypeClosure: TSameTypeClosure =
  # we do the initialization lazily for performance (avoids memory allocations)
  discard

proc containsOrIncl(c: var TSameTypeClosure, a, b: PType): bool =
  result = c.s.len > 0 and c.s.contains((a.id, b.id))
  if not result:
    when not defined(nimNoNilSeqs):
      if isNil(c.s): c.s = @[]
    c.s.add((a.id, b.id))

proc sameTypeAux(x, y: PType, c: var TSameTypeClosure): bool
proc sameTypeOrNilAux(a, b: PType, c: var TSameTypeClosure): bool =
  if a == b:
    result = true
  else:
    if a == nil or b == nil: result = false
    else: result = sameTypeAux(a, b, c)

proc sameType*(a, b: PType, flags: TTypeCmpFlags = {}): bool =
  var c = initSameTypeClosure()
  c.flags = flags
  result = sameTypeAux(a, b, c)

proc sameTypeOrNil*(a, b: PType, flags: TTypeCmpFlags = {}): bool =
  if a == b:
    result = true
  else:
    if a == nil or b == nil: result = false
    else: result = sameType(a, b, flags)

proc equalParam(a, b: PSym): TParamsEquality =
  if sameTypeOrNil(a.typ, b.typ, {ExactTypeDescValues}) and
      exprStructuralEquivalent(a.constraint, b.constraint):
    if a.ast == b.ast:
      result = paramsEqual
    elif a.ast != nil and b.ast != nil:
      if exprStructuralEquivalent(a.ast, b.ast): result = paramsEqual
      else: result = paramsIncompatible
    elif a.ast != nil:
      result = paramsEqual
    elif b.ast != nil:
      result = paramsIncompatible
  else:
    result = paramsNotEqual

proc sameConstraints(a, b: PNode): bool =
  if isNil(a) and isNil(b): return true
  if a.len != b.len: return false
  for i in 1..<a.len:
    if not exprStructuralEquivalent(a[i].sym.constraint,
                                    b[i].sym.constraint):
      return false
  return true

proc equalParams(a, b: PNode): TParamsEquality =
  result = paramsEqual
  if a.len != b.len:
    result = paramsNotEqual
  else:
    for i in 1..<a.len:
      var m = a[i].sym
      var n = b[i].sym
      assert((m.kind == skParam) and (n.kind == skParam))
      case equalParam(m, n)
      of paramsNotEqual:
        return paramsNotEqual
      of paramsEqual:
        discard
      of paramsIncompatible:
        result = paramsIncompatible
      if (m.name.id != n.name.id):
        # BUGFIX
        return paramsNotEqual # paramsIncompatible;
      # continue traversal! If not equal, we can return immediately; else
      # it stays incompatible
    if not sameTypeOrNil(a.typ, b.typ, {ExactTypeDescValues}):
      if (a.typ == nil) or (b.typ == nil):
        result = paramsNotEqual # one proc has a result, the other not is OK
      else:
        result = paramsIncompatible # overloading by different
                                    # result types does not work

proc sameTuple(a, b: PType, c: var TSameTypeClosure): bool =
  # two tuples are equivalent iff the names, types and positions are the same;
  # however, both types may not have any field names (t.n may be nil) which
  # complicates the matter a bit.
  if a.len == b.len:
    result = true
    for i in 0..<a.len:
      var x = a[i]
      var y = b[i]
      if IgnoreTupleFields in c.flags:
        x = skipTypes(x, {tyRange, tyGenericInst, tyAlias})
        y = skipTypes(y, {tyRange, tyGenericInst, tyAlias})

      result = sameTypeAux(x, y, c)
      if not result: return
    if a.n != nil and b.n != nil and IgnoreTupleFields notin c.flags:
      for i in 0..<a.n.len:
        # check field names:
        if a.n[i].kind == nkSym and b.n[i].kind == nkSym:
          var x = a.n[i].sym
          var y = b.n[i].sym
          result = x.name.id == y.name.id
          if not result: break
        else:
          return false
    elif a.n != b.n and (a.n == nil or b.n == nil) and IgnoreTupleFields notin c.flags:
      result = false

template ifFastObjectTypeCheckFailed(a, b: PType, body: untyped) =
  if tfFromGeneric notin a.flags + b.flags:
    # fast case: id comparison suffices:
    result = a.id == b.id
  else:
    # expensive structural equality test; however due to the way generic and
    # objects work, if one of the types does **not** contain tfFromGeneric,
    # they cannot be equal. The check ``a.sym.id == b.sym.id`` checks
    # for the same origin and is essential because we don't want "pure"
    # structural type equivalence:
    #
    # type
    #   TA[T] = object
    #   TB[T] = object
    # --> TA[int] != TB[int]
    if tfFromGeneric in a.flags * b.flags and a.sym.id == b.sym.id:
      # ok, we need the expensive structural check
      body

proc sameObjectTypes*(a, b: PType): bool =
  # specialized for efficiency (sigmatch uses it)
  ifFastObjectTypeCheckFailed(a, b):
    var c = initSameTypeClosure()
    result = sameTypeAux(a, b, c)

proc sameDistinctTypes*(a, b: PType): bool {.inline.} =
  result = sameObjectTypes(a, b)

proc sameEnumTypes*(a, b: PType): bool {.inline.} =
  result = a.id == b.id

proc sameObjectTree(a, b: PNode, c: var TSameTypeClosure): bool =
  if a == b:
    result = true
  elif a != nil and b != nil and a.kind == b.kind:
    var x = a.typ
    var y = b.typ
    if IgnoreTupleFields in c.flags:
      if x != nil: x = skipTypes(x, {tyRange, tyGenericInst, tyAlias})
      if y != nil: y = skipTypes(y, {tyRange, tyGenericInst, tyAlias})
    if sameTypeOrNilAux(x, y, c):
      case a.kind
      of nkSym:
        # same symbol as string is enough:
        result = a.sym.name.id == b.sym.name.id
      of nkIdent: result = a.ident.id == b.ident.id
      of nkCharLit..nkInt64Lit: result = a.intVal == b.intVal
      of nkFloatLit..nkFloat64Lit: result = a.floatVal == b.floatVal
      of nkStrLit..nkTripleStrLit: result = a.strVal == b.strVal
      of nkEmpty, nkNilLit, nkType: result = true
      else:
        if a.len == b.len:
          for i in 0..<a.len:
            if not sameObjectTree(a[i], b[i], c): return
          result = true

proc sameObjectStructures(a, b: PType, c: var TSameTypeClosure): bool =
  # check base types:
  if a.len != b.len: return
  for i in 0..<a.len:
    if not sameTypeOrNilAux(a[i], b[i], c): return
  if not sameObjectTree(a.n, b.n, c): return
  result = true

proc sameChildrenAux(a, b: PType, c: var TSameTypeClosure): bool =
  if a.len != b.len: return false
  result = true
  for i in 0..<a.len:
    result = sameTypeOrNilAux(a[i], b[i], c)
    if not result: return

proc isGenericAlias*(t: PType): bool =
  return t.kind == tyGenericInst and t.lastSon.kind == tyGenericInst

proc skipGenericAlias*(t: PType): PType =
  return if t.isGenericAlias: t.lastSon else: t

proc sameFlags*(a, b: PType): bool {.inline.} =
  result = eqTypeFlags*a.flags == eqTypeFlags*b.flags

proc sameTypeAux(x, y: PType, c: var TSameTypeClosure): bool =
  template cycleCheck() =
    # believe it or not, the direct check for ``containsOrIncl(c, a, b)``
    # increases bootstrapping time from 2.4s to 3.3s on my laptop! So we cheat
    # again: Since the recursion check is only to not get caught in an endless
    # recursion, we use a counter and only if it's value is over some
    # threshold we perform the expensive exact cycle check:
    if c.recCheck < 3:
      inc c.recCheck
    else:
      if containsOrIncl(c, a, b): return true

  if x == y: return true
  var a = skipTypes(x, {tyGenericInst, tyAlias})
  var b = skipTypes(y, {tyGenericInst, tyAlias})
  assert(a != nil)
  assert(b != nil)
  if a.kind != b.kind:
    case c.cmp
    of dcEq: return false
    of dcEqIgnoreDistinct:
      while a.kind == tyDistinct: a = a[0]
      while b.kind == tyDistinct: b = b[0]
      if a.kind != b.kind: return false
    of dcEqOrDistinctOf:
      while a.kind == tyDistinct: a = a[0]
      if a.kind != b.kind: return false

  # this is required by tunique_type but makes no sense really:
  if x.kind == tyGenericInst and IgnoreTupleFields notin c.flags:
    let
      lhs = x.skipGenericAlias
      rhs = y.skipGenericAlias
    if rhs.kind != tyGenericInst or lhs.base != rhs.base:
      return false
    for i in 1..<lhs.len - 1:
      let ff = rhs[i]
      let aa = lhs[i]
      if not sameTypeAux(ff, aa, c): return false
    return true

  case a.kind
  of tyEmpty, tyChar, tyBool, tyNil, tyPointer, tyString, tyCString,
     tyInt..tyUInt64, tyTyped, tyUntyped, tyVoid:
    result = sameFlags(a, b)
  of tyStatic, tyFromExpr:
    result = exprStructuralEquivalent(a.n, b.n) and sameFlags(a, b)
    if result and a.len == b.len and a.len == 1:
      cycleCheck()
      result = sameTypeAux(a[0], b[0], c)
  of tyObject:
    ifFastObjectTypeCheckFailed(a, b):
      cycleCheck()
      result = sameObjectStructures(a, b, c) and sameFlags(a, b)
  of tyDistinct:
    cycleCheck()
    if c.cmp == dcEq:
      if sameFlags(a, b):
        ifFastObjectTypeCheckFailed(a, b):
          result = sameTypeAux(a[0], b[0], c)
    else:
      result = sameTypeAux(a[0], b[0], c) and sameFlags(a, b)
  of tyEnum, tyForward:
    # XXX generic enums do not make much sense, but require structural checking
    result = a.id == b.id and sameFlags(a, b)
  of tyError:
    result = b.kind == tyError
  of tyTuple:
    cycleCheck()
    result = sameTuple(a, b, c) and sameFlags(a, b)
  of tyTypeDesc:
    if c.cmp == dcEqIgnoreDistinct: result = false
    elif ExactTypeDescValues in c.flags:
      cycleCheck()
      result = sameChildrenAux(x, y, c) and sameFlags(a, b)
    else:
      result = sameFlags(a, b)
  of tyGenericParam:
    result = sameChildrenAux(a, b, c) and sameFlags(a, b)
    if result and {ExactGenericParams, ExactTypeDescValues} * c.flags != {}:
      result = a.sym.position == b.sym.position
  of tyBuiltInTypeClass:
    assert a.len == 1
    assert a[0].len == 0
    assert b.len == 1
    assert b[0].len == 0
    result = a[0].kind == b[0].kind
  of tyGenericInvocation, tyGenericBody, tySequence, tyOpenArray, tySet, tyRef,
     tyPtr, tyVar, tyLent, tySink, tyUncheckedArray, tyArray, tyProc, tyVarargs,
     tyOrdinal, tyCompositeTypeClass, tyUserTypeClass, tyUserTypeClassInst,
     tyAnd, tyOr, tyNot, tyAnything, tyOpt, tyOwned:
    cycleCheck()
    if a.kind == tyUserTypeClass and a.n != nil: return a.n == b.n
    result = sameChildrenAux(a, b, c)
    if result:
      if IgnoreTupleFields in c.flags:
        result = a.flags * {tfVarIsPtr} == b.flags * {tfVarIsPtr}
      else:
        result = sameFlags(a, b)
    if result and ExactGcSafety in c.flags:
      result = a.flags * {tfThread} == b.flags * {tfThread}
    if result and a.kind == tyProc:
      result = ((IgnoreCC in c.flags) or a.callConv == b.callConv) and
               ((ExactConstraints notin c.flags) or sameConstraints(a.n, b.n))
  of tyRange:
    cycleCheck()
    result = sameTypeOrNilAux(a[0], b[0], c) and
        sameValue(a.n[0], b.n[0]) and
        sameValue(a.n[1], b.n[1])
  of tyGenericInst, tyAlias, tyInferred:
    cycleCheck()
    result = sameTypeAux(a.lastSon, b.lastSon, c)
  of tyNone: result = false

proc sameBackendType*(x, y: PType): bool =
  var c = initSameTypeClosure()
  c.flags.incl IgnoreTupleFields
  c.cmp = dcEqIgnoreDistinct
  result = sameTypeAux(x, y, c)

proc compareTypes*(x, y: PType,
                   cmp: TDistinctCompare = dcEq,
                   flags: TTypeCmpFlags = {}): bool =
  ## compares two type for equality (modulo type distinction)
  var c = initSameTypeClosure()
  c.cmp = cmp
  c.flags = flags
  if x == y: result = true
  elif x.isNil or y.isNil: result = false
  else: result = sameTypeAux(x, y, c)

proc inheritanceDiff*(a, b: PType): int =
  # | returns: 0 iff `a` == `b`
  # | returns: -x iff `a` is the x'th direct superclass of `b`
  # | returns: +x iff `a` is the x'th direct subclass of `b`
  # | returns: `maxint` iff `a` and `b` are not compatible at all
  if a == b or a.kind == tyError or b.kind == tyError: return 0
  assert a.kind in {tyObject} + skipPtrs
  assert b.kind in {tyObject} + skipPtrs
  var x = a
  result = 0
  while x != nil:
    x = skipTypes(x, skipPtrs)
    if sameObjectTypes(x, b): return
    x = x[0]
    dec(result)
  var y = b
  result = 0
  while y != nil:
    y = skipTypes(y, skipPtrs)
    if sameObjectTypes(y, a): return
    y = y[0]
    inc(result)
  result = high(int)

proc commonSuperclass*(a, b: PType): PType =
  # quick check: are they the same?
  if sameObjectTypes(a, b): return a

  # simple algorithm: we store all ancestors of 'a' in a ID-set and walk 'b'
  # up until the ID is found:
  assert a.kind == tyObject
  assert b.kind == tyObject
  var x = a
  var ancestors = initIntSet()
  while x != nil:
    x = skipTypes(x, skipPtrs)
    ancestors.incl(x.id)
    x = x[0]
  var y = b
  while y != nil:
    var t = y # bug #7818, save type before skip
    y = skipTypes(y, skipPtrs)
    if ancestors.contains(y.id):
      # bug #7818, defer the previous skipTypes
      if t.kind != tyGenericInst: t = y
      return t
    y = y[0]

type
  TTypeAllowedFlag* = enum
    taField,
    taHeap,
    taConcept,
    taIsOpenArray,
    taNoUntyped

  TTypeAllowedFlags* = set[TTypeAllowedFlag]

proc typeAllowedAux(marker: var IntSet, typ: PType, kind: TSymKind,
                    flags: TTypeAllowedFlags = {}): PType

proc typeAllowedNode(marker: var IntSet, n: PNode, kind: TSymKind,
                     flags: TTypeAllowedFlags = {}): PType =
  if n != nil:
    result = typeAllowedAux(marker, n.typ, kind, flags)
    if result == nil:
      case n.kind
      of nkNone..nkNilLit:
        discard
      else:
        #if n.kind == nkRecCase and kind in {skProc, skFunc, skConst}:
        #  return n[0].typ
        for i in 0..<n.len:
          let it = n[i]
          result = typeAllowedNode(marker, it, kind, flags)
          if result != nil: break

proc matchType*(a: PType, pattern: openArray[tuple[k:TTypeKind, i:int]],
                last: TTypeKind): bool =
  var a = a
  for k, i in pattern.items:
    if a.kind != k: return false
    if i >= a.len or a[i] == nil: return false
    a = a[i]
  result = a.kind == last

proc typeAllowedAux(marker: var IntSet, typ: PType, kind: TSymKind,
                    flags: TTypeAllowedFlags = {}): PType =
  assert(kind in {skVar, skLet, skConst, skProc, skFunc, skParam, skResult})
  # if we have already checked the type, return true, because we stop the
  # evaluation if something is wrong:
  result = nil
  if typ == nil: return nil
  if containsOrIncl(marker, typ.id): return nil
  var t = skipTypes(typ, abstractInst-{tyTypeDesc})
  case t.kind
  of tyVar, tyLent:
    if kind in {skProc, skFunc, skConst}:
      result = t
    elif t.kind == tyLent and kind != skResult:
      result = t
    else:
      var t2 = skipTypes(t[0], abstractInst-{tyTypeDesc})
      case t2.kind
      of tyVar, tyLent:
        if taHeap notin flags: result = t2 # ``var var`` is illegal on the heap
      of tyOpenArray:
        if kind != skParam or taIsOpenArray in flags: result = t
        else: result = typeAllowedAux(marker, t2[0], kind, flags+{taIsOpenArray})
      of tyUncheckedArray:
        if kind != skParam: result = t
        else: result = typeAllowedAux(marker, t2[0], kind, flags)
      else:
        if kind notin {skParam, skResult}: result = t
        else: result = typeAllowedAux(marker, t2, kind, flags)
  of tyProc:
    if isInlineIterator(typ) and kind in {skVar, skLet, skConst, skParam, skResult}:
      # only closure iterators my be assigned to anything.
      result = t
    let f = if kind in {skProc, skFunc}: flags+{taNoUntyped} else: flags
    for i in 1..<t.len:
      if result != nil: break
      result = typeAllowedAux(marker, t[i], skParam, f-{taIsOpenArray})
    if result.isNil and t[0] != nil:
      result = typeAllowedAux(marker, t[0], skResult, flags)
  of tyTypeDesc:
    # XXX: This is still a horrible idea...
    result = nil
  of tyUntyped, tyTyped:
    if kind notin {skParam, skResult} or taNoUntyped in flags: result = t
  of tyStatic:
    if kind notin {skParam}: result = t
  of tyVoid:
    if taField notin flags: result = t
  of tyTypeClasses:
    if tfGenericTypeParam in t.flags or taConcept in flags: #or taField notin flags:
      discard
    elif t.isResolvedUserTypeClass:
      result = typeAllowedAux(marker, t.lastSon, kind, flags)
    elif kind notin {skParam, skResult}:
      result = t
  of tyGenericBody, tyGenericParam, tyGenericInvocation,
     tyNone, tyForward, tyFromExpr:
    result = t
  of tyNil:
    if kind != skConst and kind != skParam: result = t
  of tyString, tyBool, tyChar, tyEnum, tyInt..tyUInt64, tyCString, tyPointer:
    result = nil
  of tyOrdinal:
    if kind != skParam: result = t
  of tyGenericInst, tyDistinct, tyAlias, tyInferred:
    result = typeAllowedAux(marker, lastSon(t), kind, flags)
  of tyRange:
    if skipTypes(t[0], abstractInst-{tyTypeDesc}).kind notin
      {tyChar, tyEnum, tyInt..tyFloat128, tyInt..tyUInt64}: result = t
  of tyOpenArray, tyVarargs, tySink:
    # you cannot nest openArrays/sinks/etc.
    if kind != skParam or taIsOpenArray in flags:
      result = t
    else:
      result = typeAllowedAux(marker, t[0], kind, flags+{taIsOpenArray})
  of tyUncheckedArray:
    if kind != skParam and taHeap notin flags:
      result = t
    else:
      result = typeAllowedAux(marker, lastSon(t), kind, flags-{taHeap})
  of tySequence, tyOpt:
    if t[0].kind != tyEmpty:
      result = typeAllowedAux(marker, t[0], kind, flags+{taHeap})
    elif kind in {skVar, skLet}:
      result = t[0]
  of tyArray:
    if t[1].kind != tyEmpty:
      result = typeAllowedAux(marker, t[1], kind, flags)
    elif kind in {skVar, skLet}:
      result = t[1]
  of tyRef:
    if kind == skConst: result = t
    else: result = typeAllowedAux(marker, t.lastSon, kind, flags+{taHeap})
  of tyPtr:
    result = typeAllowedAux(marker, t.lastSon, kind, flags+{taHeap})
  of tySet:
    for i in 0..<t.len:
      result = typeAllowedAux(marker, t[i], kind, flags)
      if result != nil: break
  of tyObject, tyTuple:
    if kind in {skProc, skFunc, skConst} and
        t.kind == tyObject and t[0] != nil:
      result = t
    else:
      let flags = flags+{taField}
      for i in 0..<t.len:
        result = typeAllowedAux(marker, t[i], kind, flags)
        if result != nil: break
      if result.isNil and t.n != nil:
        result = typeAllowedNode(marker, t.n, kind, flags)
  of tyEmpty:
    if kind in {skVar, skLet}: result = t
  of tyProxy:
    # for now same as error node; we say it's a valid type as it should
    # prevent cascading errors:
    result = nil
  of tyOwned:
    if t.len == 1 and t[0].skipTypes(abstractInst).kind in {tyRef, tyPtr, tyProc}:
      result = typeAllowedAux(marker, t.lastSon, kind, flags+{taHeap})
    else:
      result = t

proc typeAllowed*(t: PType, kind: TSymKind; flags: TTypeAllowedFlags = {}): PType =
  # returns 'nil' on success and otherwise the part of the type that is
  # wrong!
  var marker = initIntSet()
  result = typeAllowedAux(marker, t, kind, flags)

include sizealignoffsetimpl

proc computeSize*(conf: ConfigRef; typ: PType): BiggestInt =
  computeSizeAlign(conf, typ)
  result = typ.size

proc getReturnType*(s: PSym): PType =
  # Obtains the return type of a iterator/proc/macro/template
  assert s.kind in skProcKinds
  result = s.typ[0]

proc getAlign*(conf: ConfigRef; typ: PType): BiggestInt =
  computeSizeAlign(conf, typ)
  result = typ.align

proc getSize*(conf: ConfigRef; typ: PType): BiggestInt =
  computeSizeAlign(conf, typ)
  result = typ.size

proc containsGenericTypeIter(t: PType, closure: RootRef): bool =
  case t.kind
  of tyStatic:
    return t.n == nil
  of tyTypeDesc:
    if t.base.kind == tyNone: return true
    if containsGenericTypeIter(t.base, closure): return true
    return false
  of GenericTypes + tyTypeClasses + {tyFromExpr}:
    return true
  else:
    return false

proc containsGenericType*(t: PType): bool =
  result = iterOverType(t, containsGenericTypeIter, nil)

proc baseOfDistinct*(t: PType): PType =
  if t.kind == tyDistinct:
    result = t[0]
  else:
    result = copyType(t, t.owner, false)
    var parent: PType = nil
    var it = result
    while it.kind in {tyPtr, tyRef, tyOwned}:
      parent = it
      it = it.lastSon
    if it.kind == tyDistinct and parent != nil:
      parent[0] = it[0]

proc safeInheritanceDiff*(a, b: PType): int =
  # same as inheritanceDiff but checks for tyError:
  if a.kind == tyError or b.kind == tyError:
    result = -1
  else:
    result = inheritanceDiff(a.skipTypes(skipPtrs), b.skipTypes(skipPtrs))

proc compatibleEffectsAux(se, re: PNode): bool =
  if re.isNil: return false
  for r in items(re):
    block search:
      for s in items(se):
        if safeInheritanceDiff(r.typ, s.typ) <= 0:
          break search
      return false
  result = true

type
  EffectsCompat* = enum
    efCompat
    efRaisesDiffer
    efRaisesUnknown
    efTagsDiffer
    efTagsUnknown
    efLockLevelsDiffer

proc compatibleEffects*(formal, actual: PType): EffectsCompat =
  # for proc type compatibility checking:
  assert formal.kind == tyProc and actual.kind == tyProc
  if formal.n[0].kind != nkEffectList or
     actual.n[0].kind != nkEffectList:
    return efTagsUnknown

  var spec = formal.n[0]
  if spec.len != 0:
    var real = actual.n[0]

    let se = spec[exceptionEffects]
    # if 'se.kind == nkArgList' it is no formal type really, but a
    # computed effect and as such no spec:
    # 'r.msgHandler = if isNil(msgHandler): defaultMsgHandler else: msgHandler'
    if not isNil(se) and se.kind != nkArgList:
      # spec requires some exception or tag, but we don't know anything:
      if real.len == 0: return efRaisesUnknown
      let res = compatibleEffectsAux(se, real[exceptionEffects])
      if not res: return efRaisesDiffer

    let st = spec[tagEffects]
    if not isNil(st) and st.kind != nkArgList:
      # spec requires some exception or tag, but we don't know anything:
      if real.len == 0: return efTagsUnknown
      let res = compatibleEffectsAux(st, real[tagEffects])
      if not res: return efTagsDiffer
  if formal.lockLevel.ord < 0 or
      actual.lockLevel.ord <= formal.lockLevel.ord:
    result = efCompat
  else:
    result = efLockLevelsDiffer

proc isCompileTimeOnly*(t: PType): bool {.inline.} =
  result = t.kind in {tyTypeDesc, tyStatic}

proc containsCompileTimeOnly*(t: PType): bool =
  if isCompileTimeOnly(t): return true
  for i in 0..<t.len:
    if t[i] != nil and isCompileTimeOnly(t[i]):
      return true
  return false

type
  OrdinalType* = enum
    NoneLike, IntLike, FloatLike

proc classify*(t: PType): OrdinalType =
  ## for convenient type checking:
  if t == nil:
    result = NoneLike
  else:
    case skipTypes(t, abstractVarRange).kind
    of tyFloat..tyFloat128: result = FloatLike
    of tyInt..tyInt64, tyUInt..tyUInt64, tyBool, tyChar, tyEnum:
      result = IntLike
    else: result = NoneLike

proc skipConv*(n: PNode): PNode =
  result = n
  case n.kind
  of nkObjUpConv, nkObjDownConv, nkChckRange, nkChckRangeF, nkChckRange64:
    # only skip the conversion if it doesn't lose too important information
    # (see bug #1334)
    if n[0].typ.classify == n.typ.classify:
      result = n[0]
  of nkHiddenStdConv, nkHiddenSubConv, nkConv:
    if n[1].typ.classify == n.typ.classify:
      result = n[1]
  else: discard

proc skipHidden*(n: PNode): PNode =
  result = n
  while true:
    case result.kind
    of nkHiddenStdConv, nkHiddenSubConv:
      if result[1].typ.classify == result.typ.classify:
        result = result[1]
      else: break
    of nkHiddenDeref, nkHiddenAddr:
      result = result[0]
    else: break

proc skipConvTakeType*(n: PNode): PNode =
  result = n.skipConv
  result.typ = n.typ

proc isEmptyContainer*(t: PType): bool =
  case t.kind
  of tyUntyped, tyNil: result = true
  of tyArray: result = t[1].kind == tyEmpty
  of tySet, tySequence, tyOpenArray, tyVarargs:
    result = t[0].kind == tyEmpty
  of tyGenericInst, tyAlias, tySink: result = isEmptyContainer(t.lastSon)
  else: result = false

proc takeType*(formal, arg: PType): PType =
  # param: openArray[string] = []
  # [] is an array constructor of length 0 of type string!
  if arg.kind == tyNil:
    # and not (formal.kind == tyProc and formal.callConv == ccClosure):
    result = formal
  elif formal.kind in {tyOpenArray, tyVarargs, tySequence} and
      arg.isEmptyContainer:
    let a = copyType(arg.skipTypes({tyGenericInst, tyAlias}), arg.owner, keepId=false)
    a[ord(arg.kind == tyArray)] = formal[0]
    result = a
  elif formal.kind in {tyTuple, tySet} and arg.kind == formal.kind:
    result = formal
  else:
    result = arg

proc skipHiddenSubConv*(n: PNode): PNode =
  if n.kind == nkHiddenSubConv:
    # param: openArray[string] = []
    # [] is an array constructor of length 0 of type string!
    let formal = n.typ
    result = n[1]
    let arg = result.typ
    let dest = takeType(formal, arg)
    if dest == arg and formal.kind != tyUntyped:
      #echo n.info, " came here for ", formal.typeToString
      result = n
    else:
      result = copyTree(result)
      result.typ = dest
  else:
    result = n

proc typeMismatch*(conf: ConfigRef; info: TLineInfo, formal, actual: PType) =
  if formal.kind != tyError and actual.kind != tyError:
    let named = typeToString(formal)
    let desc = typeToString(formal, preferDesc)
    let x = if named == desc: named else: named & " = " & desc
    var msg = "type mismatch: got <" &
              typeToString(actual) & "> " &
              "but expected '" & x & "'"

    if formal.kind == tyProc and actual.kind == tyProc:
      case compatibleEffects(formal, actual)
      of efCompat: discard
      of efRaisesDiffer:
        msg.add "\n.raise effects differ"
      of efRaisesUnknown:
        msg.add "\n.raise effect is 'can raise any'"
      of efTagsDiffer:
        msg.add "\n.tag effects differ"
      of efTagsUnknown:
        msg.add "\n.tag effect is 'any tag allowed'"
      of efLockLevelsDiffer:
        msg.add "\nlock levels differ"
    localError(conf, info, msg)

proc isTupleRecursive(t: PType, cycleDetector: var IntSet): bool =
  if t == nil:
    return false
  if cycleDetector.containsOrIncl(t.id):
    return true
<<<<<<< HEAD
  case t.kind:
    of tyTuple:
      var cycleDetectorCopy: IntSet
      for i in  0..<t.len:
        assign(cycleDetectorCopy, cycleDetector)
        if isTupleRecursive(t[i], cycleDetectorCopy):
          return true
    of tyAlias, tyRef, tyPtr, tyGenericInst, tyVar, tyLent, tySink, tyArray, tyUncheckedArray, tySequence, tyDistinct:
      return isTupleRecursive(t.lastSon, cycleDetector)
    else:
      return false
=======
  case t.kind
  of tyTuple:
    var cycleDetectorCopy: IntSet
    for i in 0..<t.len:
      assign(cycleDetectorCopy, cycleDetector)
      if isTupleRecursive(t[i], cycleDetectorCopy):
        return true
  of tyAlias, tyRef, tyPtr, tyGenericInst, tyVar, tyLent, tySink,
      tyArray, tyUncheckedArray, tySequence:
    return isTupleRecursive(t.lastSon, cycleDetector)
  else:
    return false
>>>>>>> fb641483

proc isTupleRecursive*(t: PType): bool =
  var cycleDetector = initIntSet()
  isTupleRecursive(t, cycleDetector)

proc isObjectRecursive(typ: PType, isPointer: bool, cycleDetector: IntSet): bool

proc isObjectRecursiveFoldFunction(n: PNode, isPointer: bool; cycleDetector: IntSet): bool =
  assert n != nil
  case n.kind
  of nkRecCase:
    if isObjectRecursiveFoldFunction(n[0], isPointer, cycleDetector):
      return true
    for i in 1..<n.len:
      if isObjectRecursiveFoldFunction(n[i].lastSon, isPointer, cycleDetector):
        return true
    return false
  of nkRecList:
    for i, child in n.sons:
      if isObjectRecursiveFoldFunction(child, isPointer, cycleDetector):
        return true
    return false
  of nkSym:
    return isObjectRecursive(n.typ, isPointer, cycleDetector)
  else:
    debug n
    quit("should not get here")

proc isObjectRecursive(typ: PType, isPointer: bool; cycleDetector: IntSet): bool =
  if typ == nil:
    return false
  var cycleDetector = cycleDetector
  if cycleDetector.containsOrIncl(typ.id):
    return true
  case typ.kind:
    of tyTuple:
      if isPointer:
        var cycleDetectorCopy: IntSet
        for i in  0 ..< typ.len:
          assign(cycleDetectorCopy, cycleDetector)
          if isTupleRecursive(typ[i], cycleDetectorCopy):
            return true
      else:
        return false
    of tyObject:
      if isPointer:
        if typ[0] != nil and isObjectRecursive(typ[0], isPointer, cycleDetector):
          return true
        return isObjectRecursiveFoldFunction(typ.n, isPointer, cycleDetector)
      else:
        return false
    of tyRef, tyPtr:
      return isObjectRecursive(typ.lastSon, true, cycleDetector)
    of tyAlias, tyGenericInst, tyVar, tyLent, tySink, tyArray, tyUncheckedArray, tySequence, tyDistinct:
      return isObjectRecursive(typ.lastSon, isPointer, cycleDetector)
    else:
      return false

proc isRecursive*(t: PType): bool =
  var cycleDetector = initIntSet()
  isObjectRecursive(t, false, cycleDetector)


proc isException*(t: PType): bool =
  # check if `y` is object type and it inherits from Exception
  assert(t != nil)

  var t = t.skipTypes(abstractInst)
  while t.kind == tyObject:
    if t.sym != nil and t.sym.magic == mException: return true
    if t[0] == nil: break
    t = skipTypes(t[0], abstractPtrs)
  return false

proc isSinkTypeForParam*(t: PType): bool =
  # a parameter like 'seq[owned T]' must not be used only once, but its
  # elements must, so we detect this case here:
  result = t.skipTypes({tyGenericInst, tyAlias}).kind in {tySink, tyOwned}
  when false:
    if isSinkType(t):
      if t.skipTypes({tyGenericInst, tyAlias}).kind in {tyArray, tyVarargs, tyOpenArray, tySequence}:
        result = false
      else:
        result = true<|MERGE_RESOLUTION|>--- conflicted
+++ resolved
@@ -1618,19 +1618,6 @@
     return false
   if cycleDetector.containsOrIncl(t.id):
     return true
-<<<<<<< HEAD
-  case t.kind:
-    of tyTuple:
-      var cycleDetectorCopy: IntSet
-      for i in  0..<t.len:
-        assign(cycleDetectorCopy, cycleDetector)
-        if isTupleRecursive(t[i], cycleDetectorCopy):
-          return true
-    of tyAlias, tyRef, tyPtr, tyGenericInst, tyVar, tyLent, tySink, tyArray, tyUncheckedArray, tySequence, tyDistinct:
-      return isTupleRecursive(t.lastSon, cycleDetector)
-    else:
-      return false
-=======
   case t.kind
   of tyTuple:
     var cycleDetectorCopy: IntSet
@@ -1639,11 +1626,10 @@
       if isTupleRecursive(t[i], cycleDetectorCopy):
         return true
   of tyAlias, tyRef, tyPtr, tyGenericInst, tyVar, tyLent, tySink,
-      tyArray, tyUncheckedArray, tySequence:
+      tyArray, tyUncheckedArray, tySequence, tyDistinct:
     return isTupleRecursive(t.lastSon, cycleDetector)
   else:
     return false
->>>>>>> fb641483
 
 proc isTupleRecursive*(t: PType): bool =
   var cycleDetector = initIntSet()
