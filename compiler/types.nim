#
#
#           The Nim Compiler
#        (c) Copyright 2013 Andreas Rumpf
#
#    See the file "copying.txt", included in this
#    distribution, for details about the copyright.
#

# this module contains routines for accessing and iterating over types

import
  intsets, ast, astalgo, trees, msgs, strutils, platform, renderer, options,
  lineinfos, int128

type
  TPreferedDesc* = enum
    preferName, preferDesc, preferExported, preferModuleInfo, preferGenericArg,
    preferTypeName

proc typeToString*(typ: PType; prefer: TPreferedDesc = preferName): string
template `$`*(typ: PType): string = typeToString(typ)

proc base*(t: PType): PType =
  result = t.sons[0]

# ------------------- type iterator: ----------------------------------------
type
  TTypeIter* = proc (t: PType, closure: RootRef): bool {.nimcall.} # true if iteration should stop
  TTypeMutator* = proc (t: PType, closure: RootRef): PType {.nimcall.} # copy t and mutate it
  TTypePredicate* = proc (t: PType): bool {.nimcall.}

proc iterOverType*(t: PType, iter: TTypeIter, closure: RootRef): bool
  # Returns result of `iter`.
proc mutateType*(t: PType, iter: TTypeMutator, closure: RootRef): PType
  # Returns result of `iter`.

type
  TParamsEquality* = enum     # they are equal, but their
                              # identifiers or their return
                              # type differ (i.e. they cannot be
                              # overloaded)
                              # this used to provide better error messages
    paramsNotEqual,           # parameters are not equal
    paramsEqual,              # parameters are equal
    paramsIncompatible

proc equalParams*(a, b: PNode): TParamsEquality
  # returns whether the parameter lists of the procs a, b are exactly the same

const
  # TODO: Remove tyTypeDesc from each abstractX and (where necessary)
  # replace with typedescX
  abstractPtrs* = {tyVar, tyPtr, tyRef, tyGenericInst, tyDistinct, tyOrdinal,
                   tyTypeDesc, tyAlias, tyInferred, tySink, tyLent, tyOwned}
  abstractVar* = {tyVar, tyGenericInst, tyDistinct, tyOrdinal, tyTypeDesc,
                  tyAlias, tyInferred, tySink, tyLent, tyOwned}
  abstractRange* = {tyGenericInst, tyRange, tyDistinct, tyOrdinal, tyTypeDesc,
                    tyAlias, tyInferred, tySink, tyOwned}
  abstractVarRange* = {tyGenericInst, tyRange, tyVar, tyDistinct, tyOrdinal,
                       tyTypeDesc, tyAlias, tyInferred, tySink, tyOwned}
  abstractInst* = {tyGenericInst, tyDistinct, tyOrdinal, tyTypeDesc, tyAlias,
                   tyInferred, tySink, tyOwned}
  abstractInstOwned* = abstractInst + {tyOwned}
  skipPtrs* = {tyVar, tyPtr, tyRef, tyGenericInst, tyTypeDesc, tyAlias,
               tyInferred, tySink, tyLent, tyOwned}
  # typedescX is used if we're sure tyTypeDesc should be included (or skipped)
  typedescPtrs* = abstractPtrs + {tyTypeDesc}
  typedescInst* = abstractInst + {tyTypeDesc, tyOwned}

proc invalidGenericInst*(f: PType): bool =
  result = f.kind == tyGenericInst and lastSon(f) == nil

proc isPureObject*(typ: PType): bool =
  var t = typ
  while t.kind == tyObject and t.sons[0] != nil:
    t = t.sons[0].skipTypes(skipPtrs)
  result = t.sym != nil and sfPure in t.sym.flags

<<<<<<< HEAD
proc isUnsigned*(t: PType): bool =
  t.skipTypes(abstractInst).kind in {tyChar, tyUInt..tyUInt64}

proc getOrdValue*(n: PNode): Int128 =
  case n.kind
  of nkCharLit, nkUintLit..nkUint64Lit:
    # XXX: enable this assert
    #assert n.typ == nil or isUnsigned(n.typ), $n.typ
    toInt128(cast[uint64](n.intVal))
  of nkIntLit..nkInt64Lit:
    # XXX: enable this assert
    #assert n.typ == nil or not isUnsigned(n.typ), $n.typ.kind
    toInt128(n.intVal)
  of nkNilLit:
    int128.Zero
  of nkHiddenStdConv: getOrdValue(n.sons[1])
  else:
    # XXX: The idea behind the introduction of int128 was to finally
    # have all calculations numerically far away from any
    # overflows. This command just introduces such overflows and
    # should therefore really be revisited.
    high(Int128)

proc getOrdValue64*(n: PNode): BiggestInt {.deprecated: "use getOrdvalue".} =
  case n.kind
  of nkCharLit..nkUInt64Lit: n.intVal
  of nkNilLit: 0
  of nkHiddenStdConv: getOrdValue64(n.sons[1])
  else: high(BiggestInt)
=======
proc getOrdValue*(n: PNode; onError = high(BiggestInt)): BiggestInt =
  case n.kind
  of nkCharLit..nkUInt64Lit: n.intVal
  of nkNilLit: 0
  of nkHiddenStdConv: getOrdValue(n.sons[1], onError)
  else: onError
>>>>>>> f50e4500

proc getFloatValue*(n: PNode): BiggestFloat =
  case n.kind
  of nkFloatLiterals: n.floatVal
  of nkHiddenStdConv: getFloatValue(n.sons[1])
  else: NaN

proc isIntLit*(t: PType): bool {.inline.} =
  result = t.kind == tyInt and t.n != nil and t.n.kind == nkIntLit

proc isFloatLit*(t: PType): bool {.inline.} =
  result = t.kind == tyFloat and t.n != nil and t.n.kind == nkFloatLit

proc getProcHeader*(conf: ConfigRef; sym: PSym; prefer: TPreferedDesc = preferName): string =
  assert sym != nil
  result = sym.owner.name.s & '.' & sym.name.s
  if sym.kind in routineKinds:
    result.add '('
    var n = sym.typ.n
    for i in 1 ..< sonsLen(n):
      let p = n.sons[i]
      if p.kind == nkSym:
        add(result, p.sym.name.s)
        add(result, ": ")
        add(result, typeToString(p.sym.typ, prefer))
        if i != sonsLen(n)-1: add(result, ", ")
      else:
        result.add renderTree(p)
    add(result, ')')
    if n.sons[0].typ != nil:
      result.add(": " & typeToString(n.sons[0].typ, prefer))
  result.add " [declared in "
  result.add(conf$sym.info)
  result.add "]"

proc elemType*(t: PType): PType =
  assert(t != nil)
  case t.kind
  of tyGenericInst, tyDistinct, tyAlias, tySink: result = elemType(lastSon(t))
  of tyArray: result = t.sons[1]
  of tyError: result = t
  else: result = t.lastSon
  assert(result != nil)

proc enumHasHoles*(t: PType): bool =
  var b = t.skipTypes({tyRange, tyGenericInst, tyAlias, tySink})
  result = b.kind == tyEnum and tfEnumHasHoles in b.flags

proc isOrdinalType*(t: PType, allowEnumWithHoles = false): bool =
  assert(t != nil)
  const
    # caution: uint, uint64 are no ordinal types!
    baseKinds = {tyChar,tyInt..tyInt64,tyUInt8..tyUInt32,tyBool,tyEnum}
    parentKinds = {tyRange, tyOrdinal, tyGenericInst, tyAlias, tySink, tyDistinct}
  (t.kind in baseKinds and not (t.enumHasHoles and not allowEnumWithHoles)) or
    (t.kind in parentKinds and isOrdinalType(t.lastSon))

proc iterOverTypeAux(marker: var IntSet, t: PType, iter: TTypeIter,
                     closure: RootRef): bool
proc iterOverNode(marker: var IntSet, n: PNode, iter: TTypeIter,
                  closure: RootRef): bool =
  if n != nil:
    case n.kind
    of nkNone..nkNilLit:
      # a leaf
      result = iterOverTypeAux(marker, n.typ, iter, closure)
    else:
      for i in 0 ..< sonsLen(n):
        result = iterOverNode(marker, n.sons[i], iter, closure)
        if result: return

proc iterOverTypeAux(marker: var IntSet, t: PType, iter: TTypeIter,
                     closure: RootRef): bool =
  result = false
  if t == nil: return
  result = iter(t, closure)
  if result: return
  if not containsOrIncl(marker, t.id):
    case t.kind
    of tyGenericInst, tyGenericBody, tyAlias, tySink, tyInferred:
      result = iterOverTypeAux(marker, lastSon(t), iter, closure)
    else:
      for i in 0 ..< sonsLen(t):
        result = iterOverTypeAux(marker, t.sons[i], iter, closure)
        if result: return
      if t.n != nil and t.kind != tyProc: result = iterOverNode(marker, t.n, iter, closure)

proc iterOverType(t: PType, iter: TTypeIter, closure: RootRef): bool =
  var marker = initIntSet()
  result = iterOverTypeAux(marker, t, iter, closure)

proc searchTypeForAux(t: PType, predicate: TTypePredicate,
                      marker: var IntSet): bool

proc searchTypeNodeForAux(n: PNode, p: TTypePredicate,
                          marker: var IntSet): bool =
  result = false
  case n.kind
  of nkRecList:
    for i in 0 ..< sonsLen(n):
      result = searchTypeNodeForAux(n.sons[i], p, marker)
      if result: return
  of nkRecCase:
    assert(n.sons[0].kind == nkSym)
    result = searchTypeNodeForAux(n.sons[0], p, marker)
    if result: return
    for i in 1 ..< sonsLen(n):
      case n.sons[i].kind
      of nkOfBranch, nkElse:
        result = searchTypeNodeForAux(lastSon(n.sons[i]), p, marker)
        if result: return
      else: discard
  of nkSym:
    result = searchTypeForAux(n.sym.typ, p, marker)
  else: discard

proc searchTypeForAux(t: PType, predicate: TTypePredicate,
                      marker: var IntSet): bool =
  # iterates over VALUE types!
  result = false
  if t == nil: return
  if containsOrIncl(marker, t.id): return
  result = predicate(t)
  if result: return
  case t.kind
  of tyObject:
    if t.sons[0] != nil:
      result = searchTypeForAux(t.sons[0].skipTypes(skipPtrs), predicate, marker)
    if not result: result = searchTypeNodeForAux(t.n, predicate, marker)
  of tyGenericInst, tyDistinct, tyAlias, tySink:
    result = searchTypeForAux(lastSon(t), predicate, marker)
  of tyArray, tySet, tyTuple:
    for i in 0 ..< sonsLen(t):
      result = searchTypeForAux(t.sons[i], predicate, marker)
      if result: return
  else:
    discard

proc searchTypeFor(t: PType, predicate: TTypePredicate): bool =
  var marker = initIntSet()
  result = searchTypeForAux(t, predicate, marker)

proc isObjectPredicate(t: PType): bool =
  result = t.kind == tyObject

proc containsObject*(t: PType): bool =
  result = searchTypeFor(t, isObjectPredicate)

proc isObjectWithTypeFieldPredicate(t: PType): bool =
  result = t.kind == tyObject and t.sons[0] == nil and
      not (t.sym != nil and {sfPure, sfInfixCall} * t.sym.flags != {}) and
      tfFinal notin t.flags

type
  TTypeFieldResult* = enum
    frNone,                   # type has no object type field
    frHeader,                 # type has an object type field only in the header
    frEmbedded                # type has an object type field somewhere embedded

proc analyseObjectWithTypeFieldAux(t: PType,
                                   marker: var IntSet): TTypeFieldResult =
  var res: TTypeFieldResult
  result = frNone
  if t == nil: return
  case t.kind
  of tyObject:
    if t.n != nil:
      if searchTypeNodeForAux(t.n, isObjectWithTypeFieldPredicate, marker):
        return frEmbedded
    for i in 0 ..< sonsLen(t):
      var x = t.sons[i]
      if x != nil: x = x.skipTypes(skipPtrs)
      res = analyseObjectWithTypeFieldAux(x, marker)
      if res == frEmbedded:
        return frEmbedded
      if res == frHeader: result = frHeader
    if result == frNone:
      if isObjectWithTypeFieldPredicate(t): result = frHeader
  of tyGenericInst, tyDistinct, tyAlias, tySink:
    result = analyseObjectWithTypeFieldAux(lastSon(t), marker)
  of tyArray, tyTuple:
    for i in 0 ..< sonsLen(t):
      res = analyseObjectWithTypeFieldAux(t.sons[i], marker)
      if res != frNone:
        return frEmbedded
  else:
    discard

proc analyseObjectWithTypeField*(t: PType): TTypeFieldResult =
  # this does a complex analysis whether a call to ``objectInit`` needs to be
  # made or intializing of the type field suffices or if there is no type field
  # at all in this type.
  var marker = initIntSet()
  result = analyseObjectWithTypeFieldAux(t, marker)

proc isGCRef(t: PType): bool =
  result = t.kind in GcTypeKinds or
    (t.kind == tyProc and t.callConv == ccClosure)
  if result and t.kind in {tyString, tySequence} and tfHasAsgn in t.flags:
    result = false

proc containsGarbageCollectedRef*(typ: PType): bool =
  # returns true if typ contains a reference, sequence or string (all the
  # things that are garbage-collected)
  result = searchTypeFor(typ, isGCRef)

proc isTyRef(t: PType): bool =
  result = t.kind == tyRef or (t.kind == tyProc and t.callConv == ccClosure)

proc containsTyRef*(typ: PType): bool =
  # returns true if typ contains a 'ref'
  result = searchTypeFor(typ, isTyRef)

proc isHiddenPointer(t: PType): bool =
  result = t.kind in {tyString, tySequence}

proc containsHiddenPointer*(typ: PType): bool =
  # returns true if typ contains a string, table or sequence (all the things
  # that need to be copied deeply)
  result = searchTypeFor(typ, isHiddenPointer)

proc canFormAcycleAux(marker: var IntSet, typ: PType, startId: int): bool
proc canFormAcycleNode(marker: var IntSet, n: PNode, startId: int): bool =
  result = false
  if n != nil:
    result = canFormAcycleAux(marker, n.typ, startId)
    if not result:
      case n.kind
      of nkNone..nkNilLit:
        discard
      else:
        for i in 0 ..< sonsLen(n):
          result = canFormAcycleNode(marker, n.sons[i], startId)
          if result: return

proc canFormAcycleAux(marker: var IntSet, typ: PType, startId: int): bool =
  result = false
  if typ == nil: return
  var t = skipTypes(typ, abstractInst+{tyOwned}-{tyTypeDesc})
  case t.kind
  of tyTuple, tyObject, tyRef, tySequence, tyArray, tyOpenArray, tyVarargs:
    if not containsOrIncl(marker, t.id):
      for i in 0 ..< sonsLen(t):
        result = canFormAcycleAux(marker, t.sons[i], startId)
        if result: return
      if t.n != nil: result = canFormAcycleNode(marker, t.n, startId)
    else:
      result = t.id == startId
    # Inheritance can introduce cyclic types, however this is not relevant
    # as the type that is passed to 'new' is statically known!
    # er but we use it also for the write barrier ...
    if t.kind == tyObject and tfFinal notin t.flags:
      # damn inheritance may introduce cycles:
      result = true
  of tyProc: result = typ.callConv == ccClosure
  else: discard

proc isFinal*(t: PType): bool =
  var t = t.skipTypes(abstractInst)
  result = t.kind != tyObject or tfFinal in t.flags

proc canFormAcycle*(typ: PType): bool =
  var marker = initIntSet()
  result = canFormAcycleAux(marker, typ, typ.id)

proc mutateTypeAux(marker: var IntSet, t: PType, iter: TTypeMutator,
                   closure: RootRef): PType
proc mutateNode(marker: var IntSet, n: PNode, iter: TTypeMutator,
                closure: RootRef): PNode =
  result = nil
  if n != nil:
    result = copyNode(n)
    result.typ = mutateTypeAux(marker, n.typ, iter, closure)
    case n.kind
    of nkNone..nkNilLit:
      # a leaf
      discard
    else:
      for i in 0 ..< sonsLen(n):
        addSon(result, mutateNode(marker, n.sons[i], iter, closure))

proc mutateTypeAux(marker: var IntSet, t: PType, iter: TTypeMutator,
                   closure: RootRef): PType =
  result = nil
  if t == nil: return
  result = iter(t, closure)
  if not containsOrIncl(marker, t.id):
    for i in 0 ..< sonsLen(t):
      result.sons[i] = mutateTypeAux(marker, result.sons[i], iter, closure)
    if t.n != nil: result.n = mutateNode(marker, t.n, iter, closure)
  assert(result != nil)

proc mutateType(t: PType, iter: TTypeMutator, closure: RootRef): PType =
  var marker = initIntSet()
  result = mutateTypeAux(marker, t, iter, closure)

proc valueToString(a: PNode): string =
  case a.kind
  of nkCharLit..nkUInt64Lit: result = $a.intVal
  of nkFloatLit..nkFloat128Lit: result = $a.floatVal
  of nkStrLit..nkTripleStrLit: result = a.strVal
  else: result = "<invalid value>"

proc rangeToStr(n: PNode): string =
  assert(n.kind == nkRange)
  result = valueToString(n.sons[0]) & ".." & valueToString(n.sons[1])

const
  typeToStr: array[TTypeKind, string] = ["None", "bool", "Char", "empty",
    "Alias", "nil", "untyped", "typed", "typeDesc",
    "GenericInvocation", "GenericBody", "GenericInst", "GenericParam",
    "distinct $1", "enum", "ordinal[$1]", "array[$1, $2]", "object", "tuple",
    "set[$1]", "range[$1]", "ptr ", "ref ", "var ", "seq[$1]", "proc",
    "pointer", "OpenArray[$1]", "string", "CString", "Forward",
    "int", "int8", "int16", "int32", "int64",
    "float", "float32", "float64", "float128",
    "uint", "uint8", "uint16", "uint32", "uint64",
    "owned", "sink",
    "lent ", "varargs[$1]", "UncheckedArray[$1]", "Error Type",
    "BuiltInTypeClass", "UserTypeClass",
    "UserTypeClassInst", "CompositeTypeClass", "inferred",
    "and", "or", "not", "any", "static", "TypeFromExpr", "FieldAccessor",
    "void"]

const preferToResolveSymbols = {preferName, preferTypeName, preferModuleInfo, preferGenericArg}

template bindConcreteTypeToUserTypeClass*(tc, concrete: PType) =
  tc.sons.add concrete
  tc.flags.incl tfResolved

# TODO: It would be a good idea to kill the special state of a resolved
# concept by switching to tyAlias within the instantiated procs.
# Currently, tyAlias is always skipped with lastSon, which means that
# we can store information about the matched concept in another position.
# Then builtInFieldAccess can be modified to properly read the derived
# consts and types stored within the concept.
template isResolvedUserTypeClass*(t: PType): bool =
  tfResolved in t.flags

proc addTypeFlags(name: var string, typ: PType) {.inline.} =
  if tfNotNil in typ.flags: name.add(" not nil")

proc typeToString(typ: PType, prefer: TPreferedDesc = preferName): string =
  var t = typ
  result = ""
  if t == nil: return
  if prefer in preferToResolveSymbols and t.sym != nil and
       sfAnon notin t.sym.flags and t.kind != tySequence:
    if t.kind == tyInt and isIntLit(t):
      result = t.sym.name.s & " literal(" & $t.n.intVal & ")"
    elif t.kind == tyAlias and t.sons[0].kind != tyAlias:
      result = typeToString(t.sons[0])
    elif prefer in {preferName, preferTypeName} or t.sym.owner.isNil:
      result = t.sym.name.s
      if t.kind == tyGenericParam and t.sonsLen > 0:
        result.add ": "
        var first = true
        for son in t.sons:
          if not first: result.add " or "
          result.add son.typeToString
          first = false
    else:
      result = t.sym.owner.name.s & '.' & t.sym.name.s
    result.addTypeFlags(t)
    return
  case t.kind
  of tyInt:
    if not isIntLit(t) or prefer == preferExported:
      result = typeToStr[t.kind]
    else:
      if prefer == preferGenericArg:
        result = $t.n.intVal
      else:
        result = "int literal(" & $t.n.intVal & ")"
  of tyGenericInst, tyGenericInvocation:
    result = typeToString(t.sons[0]) & '['
    for i in 1 ..< sonsLen(t)-ord(t.kind != tyGenericInvocation):
      if i > 1: add(result, ", ")
      add(result, typeToString(t.sons[i], preferGenericArg))
    add(result, ']')
  of tyGenericBody:
    result = typeToString(t.lastSon) & '['
    for i in 0 .. sonsLen(t)-2:
      if i > 0: add(result, ", ")
      add(result, typeToString(t.sons[i], preferTypeName))
    add(result, ']')
  of tyTypeDesc:
    if t.sons[0].kind == tyNone: result = "typedesc"
    else: result = "type " & typeToString(t.sons[0])
  of tyStatic:
    if prefer == preferGenericArg and t.n != nil:
      result = t.n.renderTree
    else:
      result = "static[" & (if t.len > 0: typeToString(t.sons[0]) else: "") & "]"
      if t.n != nil: result.add "(" & renderTree(t.n) & ")"
  of tyUserTypeClass:
    if t.sym != nil and t.sym.owner != nil:
      if t.isResolvedUserTypeClass: return typeToString(t.lastSon)
      return t.sym.owner.name.s
    else:
      result = "<invalid tyUserTypeClass>"
  of tyBuiltInTypeClass:
    result = case t.base.kind:
      of tyVar: "var"
      of tyRef: "ref"
      of tyPtr: "ptr"
      of tySequence: "seq"
      of tyArray: "array"
      of tySet: "set"
      of tyRange: "range"
      of tyDistinct: "distinct"
      of tyProc: "proc"
      of tyObject: "object"
      of tyTuple: "tuple"
      of tyOpenArray: "openarray"
      else: typeToStr[t.base.kind]
  of tyInferred:
    let concrete = t.previouslyInferred
    if concrete != nil: result = typeToString(concrete)
    else: result = "inferred[" & typeToString(t.base) & "]"
  of tyUserTypeClassInst:
    let body = t.base
    result = body.sym.name.s & "["
    for i in 1 .. sonsLen(t) - 2:
      if i > 1: add(result, ", ")
      add(result, typeToString(t.sons[i]))
    result.add "]"
  of tyAnd:
    for i, son in t.sons:
      result.add(typeToString(son))
      if i < t.sons.high:
        result.add(" and ")
  of tyOr:
    for i, son in t.sons:
      result.add(typeToString(son))
      if i < t.sons.high:
        result.add(" or ")
  of tyNot:
    result = "not " & typeToString(t.sons[0])
  of tyUntyped:
    #internalAssert t.len == 0
    result = "untyped"
  of tyFromExpr:
    if t.n == nil:
      result = "unknown"
    else:
      result = "type(" & renderTree(t.n) & ")"
  of tyArray:
    if t.sons[0].kind == tyRange:
      result = "array[" & rangeToStr(t.sons[0].n) & ", " &
          typeToString(t.sons[1]) & ']'
    else:
      result = "array[" & typeToString(t.sons[0]) & ", " &
          typeToString(t.sons[1]) & ']'
  of tyUncheckedArray:
    result = "UncheckedArray[" & typeToString(t.sons[0]) & ']'
  of tySequence:
    result = "seq[" & typeToString(t.sons[0]) & ']'
  of tyOpt:
    result = "opt[" & typeToString(t.sons[0]) & ']'
  of tyOrdinal:
    result = "ordinal[" & typeToString(t.sons[0]) & ']'
  of tySet:
    result = "set[" & typeToString(t.sons[0]) & ']'
  of tyOpenArray:
    result = "openarray[" & typeToString(t.sons[0]) & ']'
  of tyDistinct:
    result = "distinct " & typeToString(t.sons[0],
      if prefer == preferModuleInfo: preferModuleInfo else: preferTypeName)
  of tyTuple:
    # we iterate over t.sons here, because t.n may be nil
    if t.n != nil:
      result = "tuple["
      assert(sonsLen(t.n) == sonsLen(t))
      for i in 0 ..< sonsLen(t.n):
        assert(t.n.sons[i].kind == nkSym)
        add(result, t.n.sons[i].sym.name.s & ": " & typeToString(t.sons[i]))
        if i < sonsLen(t.n) - 1: add(result, ", ")
      add(result, ']')
    elif sonsLen(t) == 0:
      result = "tuple[]"
    else:
      if prefer == preferTypeName: result = "("
      else: result = "tuple of ("
      for i in 0 ..< sonsLen(t):
        add(result, typeToString(t.sons[i]))
        if i < sonsLen(t) - 1: add(result, ", ")
      add(result, ')')
  of tyPtr, tyRef, tyVar, tyLent:
    result = typeToStr[t.kind]
    if t.len >= 2:
      setLen(result, result.len-1)
      result.add '['
      for i in 0 ..< sonsLen(t):
        add(result, typeToString(t.sons[i]))
        if i < sonsLen(t) - 1: add(result, ", ")
      result.add ']'
    else:
      result.add typeToString(t.sons[0])
  of tyRange:
    result = "range "
    if t.n != nil and t.n.kind == nkRange:
      result.add rangeToStr(t.n)
    if prefer != preferExported:
      result.add("(" & typeToString(t.sons[0]) & ")")
  of tyProc:
    result = if tfIterator in t.flags: "iterator "
             elif t.owner != nil:
               case t.owner.kind
               of skTemplate: "template "
               of skMacro: "macro "
               of skConverter: "converter "
               else: "proc "
            else:
              "proc "
    if tfUnresolved in t.flags: result.add "[*missing parameters*]"
    result.add "("
    for i in 1 ..< sonsLen(t):
      if t.n != nil and i < t.n.len and t.n[i].kind == nkSym:
        add(result, t.n[i].sym.name.s)
        add(result, ": ")
      add(result, typeToString(t.sons[i]))
      if i < sonsLen(t) - 1: add(result, ", ")
    add(result, ')')
    if t.len > 0 and t.sons[0] != nil: add(result, ": " & typeToString(t.sons[0]))
    var prag = if t.callConv == ccDefault: "" else: CallingConvToStr[t.callConv]
    if tfNoSideEffect in t.flags:
      addSep(prag)
      add(prag, "noSideEffect")
    if tfThread in t.flags:
      addSep(prag)
      add(prag, "gcsafe")
    if t.lockLevel.ord != UnspecifiedLockLevel.ord:
      addSep(prag)
      add(prag, "locks: " & $t.lockLevel)
    if len(prag) != 0: add(result, "{." & prag & ".}")
  of tyVarargs:
    result = typeToStr[t.kind] % typeToString(t.sons[0])
  of tySink:
    result = "sink " & typeToString(t.sons[0])
  of tyOwned:
    result = "owned " & typeToString(t.sons[0])
  else:
    result = typeToStr[t.kind]
  result.addTypeFlags(t)

proc firstOrd*(conf: ConfigRef; t: PType): Int128 =
  case t.kind
  of tyBool, tyChar, tySequence, tyOpenArray, tyString, tyVarargs, tyProxy:
    result = Zero
  of tySet, tyVar: result = firstOrd(conf, t.sons[0])
  of tyArray: result = firstOrd(conf, t.sons[0])
  of tyRange:
    assert(t.n != nil)        # range directly given:
    assert(t.n.kind == nkRange)
    result = getOrdValue(t.n.sons[0])
  of tyInt:
    if conf != nil and conf.target.intSize == 4:
      result = toInt128(-2147483648)
    else:
      result = toInt128(0x8000000000000000'i64)
  of tyInt8: result =  toInt128(-128)
  of tyInt16: result = toInt128(-32768)
  of tyInt32: result = toInt128(-2147483648)
  of tyInt64: result = toInt128(0x8000000000000000'i64)
  of tyUInt..tyUInt64: result = Zero
  of tyEnum:
    # if basetype <> nil then return firstOrd of basetype
    if sonsLen(t) > 0 and t.sons[0] != nil:
      result = firstOrd(conf, t.sons[0])
    else:
      assert(t.n.sons[0].kind == nkSym)
      result = toInt128(t.n.sons[0].sym.position)
  of tyGenericInst, tyDistinct, tyTypeDesc, tyAlias, tySink,
     tyStatic, tyInferred, tyUserTypeClasses:
    result = firstOrd(conf, lastSon(t))
  of tyOrdinal:
    if t.len > 0: result = firstOrd(conf, lastSon(t))
    else: internalError(conf, "invalid kind for firstOrd(" & $t.kind & ')')
  of tyUncheckedArray:
    result = Zero
  else:
    internalError(conf, "invalid kind for firstOrd(" & $t.kind & ')')
    result = Zero

proc firstFloat*(t: PType): BiggestFloat =
  case t.kind
  of tyFloat..tyFloat128: -Inf
  of tyRange:
    assert(t.n != nil)        # range directly given:
    assert(t.n.kind == nkRange)
    getFloatValue(t.n.sons[0])
  of tyVar: firstFloat(t.sons[0])
  of tyGenericInst, tyDistinct, tyTypeDesc, tyAlias, tySink,
     tyStatic, tyInferred, tyUserTypeClasses:
    firstFloat(lastSon(t))
  else:
    internalError(newPartialConfigRef(), "invalid kind for firstFloat(" & $t.kind & ')')
    NaN

proc lastOrd*(conf: ConfigRef; t: PType): Int128 =
  case t.kind
  of tyBool: result = toInt128(1'u)
  of tyChar: result = toInt128(255'u)
  of tySet, tyVar: result = lastOrd(conf, t.sons[0])
  of tyArray: result = lastOrd(conf, t.sons[0])
  of tyRange:
    assert(t.n != nil)        # range directly given:
    assert(t.n.kind == nkRange)
    result = getOrdValue(t.n.sons[1])
  of tyInt:
    if conf != nil and conf.target.intSize == 4: result = toInt128(0x7FFFFFFF)
    else: result = toInt128(0x7FFFFFFFFFFFFFFF'u64)
  of tyInt8: result = toInt128(0x0000007F)
  of tyInt16: result = toInt128(0x00007FFF)
  of tyInt32: result = toInt128(0x7FFFFFFF)
  of tyInt64: result = toInt128(0x7FFFFFFFFFFFFFFF'u64)
  of tyUInt:
    if conf != nil and conf.target.intSize == 4:
      result = toInt128(0xFFFFFFFF)
    else:
      result = toInt128(0xFFFFFFFFFFFFFFFF'u64)
  of tyUInt8: result = toInt128(0xFF)
  of tyUInt16: result = toInt128(0xFFFF)
  of tyUInt32: result = toInt128(0xFFFFFFFF)
  of tyUInt64:
    result = toInt128(0xFFFFFFFFFFFFFFFF'u64)
  of tyEnum:
    assert(t.n.sons[sonsLen(t.n) - 1].kind == nkSym)
    result = toInt128(t.n.sons[sonsLen(t.n) - 1].sym.position)
  of tyGenericInst, tyDistinct, tyTypeDesc, tyAlias, tySink,
     tyStatic, tyInferred, tyUserTypeClasses:
    result = lastOrd(conf, lastSon(t))
  of tyProxy: result = Zero
  of tyOrdinal:
    if t.len > 0: result = lastOrd(conf, lastSon(t))
    else: internalError(conf, "invalid kind for lastOrd(" & $t.kind & ')')
  of tyUncheckedArray:
    result = Zero
  else:
    internalError(conf, "invalid kind for lastOrd(" & $t.kind & ')')
    result = Zero

proc lastFloat*(t: PType): BiggestFloat =
  case t.kind
  of tyFloat..tyFloat128: Inf
  of tyVar: lastFloat(t.sons[0])
  of tyRange:
    assert(t.n != nil)        # range directly given:
    assert(t.n.kind == nkRange)
    getFloatValue(t.n.sons[1])
  of tyGenericInst, tyDistinct, tyTypeDesc, tyAlias, tySink,
     tyStatic, tyInferred, tyUserTypeClasses:
    lastFloat(lastSon(t))
  else:
    internalError(newPartialConfigRef(), "invalid kind for lastFloat(" & $t.kind & ')')
    NaN

proc floatRangeCheck*(x: BiggestFloat, t: PType): bool =
  case t.kind
  # This needs to be special cased since NaN is never
  # part of firstFloat(t) .. lastFloat(t)
  of tyFloat..tyFloat128:
    true
  of tyRange:
    x in firstFloat(t) .. lastFloat(t)
  of tyVar:
    floatRangeCheck(x, t.sons[0])
  of tyGenericInst, tyDistinct, tyTypeDesc, tyAlias, tySink,
     tyStatic, tyInferred, tyUserTypeClasses:
    floatRangeCheck(x, lastSon(t))
  else:
    internalError(newPartialConfigRef(), "invalid kind for floatRangeCheck:" & $t.kind)
    false

proc lengthOrd*(conf: ConfigRef; t: PType): Int128 =
  case t.skipTypes(tyUserTypeClasses).kind
  of tyInt64, tyInt32, tyInt:
    # XXX: this is just wrong
    result = lastOrd(conf, t)
  of tyDistinct: result = lengthOrd(conf, t.sons[0])
  else:
    let last = lastOrd(conf, t)
    let first = firstOrd(conf, t)
    result = last - first + One

# -------------- type equality -----------------------------------------------

type
  TDistinctCompare* = enum ## how distinct types are to be compared
    dcEq,                  ## a and b should be the same type
    dcEqIgnoreDistinct,    ## compare symmetrically: (distinct a) == b, a == b
                           ## or a == (distinct b)
    dcEqOrDistinctOf       ## a equals b or a is distinct of b

  TTypeCmpFlag* = enum
    IgnoreTupleFields      ## NOTE: Only set this flag for backends!
    IgnoreCC
    ExactTypeDescValues
    ExactGenericParams
    ExactConstraints
    ExactGcSafety
    AllowCommonBase

  TTypeCmpFlags* = set[TTypeCmpFlag]

  TSameTypeClosure = object
    cmp: TDistinctCompare
    recCheck: int
    flags: TTypeCmpFlags
    s: seq[tuple[a,b: int]] # seq for a set as it's hopefully faster
                            # (few elements expected)

proc initSameTypeClosure: TSameTypeClosure =
  # we do the initialization lazily for performance (avoids memory allocations)
  discard

proc containsOrIncl(c: var TSameTypeClosure, a, b: PType): bool =
  result = c.s.len > 0 and c.s.contains((a.id, b.id))
  if not result:
    when not defined(nimNoNilSeqs):
      if isNil(c.s): c.s = @[]
    c.s.add((a.id, b.id))

proc sameTypeAux(x, y: PType, c: var TSameTypeClosure): bool
proc sameTypeOrNilAux(a, b: PType, c: var TSameTypeClosure): bool =
  if a == b:
    result = true
  else:
    if a == nil or b == nil: result = false
    else: result = sameTypeAux(a, b, c)

proc sameType*(a, b: PType, flags: TTypeCmpFlags = {}): bool =
  var c = initSameTypeClosure()
  c.flags = flags
  result = sameTypeAux(a, b, c)

proc sameTypeOrNil*(a, b: PType, flags: TTypeCmpFlags = {}): bool =
  if a == b:
    result = true
  else:
    if a == nil or b == nil: result = false
    else: result = sameType(a, b, flags)

proc equalParam(a, b: PSym): TParamsEquality =
  if sameTypeOrNil(a.typ, b.typ, {ExactTypeDescValues}) and
      exprStructuralEquivalent(a.constraint, b.constraint):
    if a.ast == b.ast:
      result = paramsEqual
    elif a.ast != nil and b.ast != nil:
      if exprStructuralEquivalent(a.ast, b.ast): result = paramsEqual
      else: result = paramsIncompatible
    elif a.ast != nil:
      result = paramsEqual
    elif b.ast != nil:
      result = paramsIncompatible
  else:
    result = paramsNotEqual

proc sameConstraints(a, b: PNode): bool =
  if isNil(a) and isNil(b): return true
  if a.len != b.len: return false
  for i in 1 ..< a.len:
    if not exprStructuralEquivalent(a[i].sym.constraint,
                                    b[i].sym.constraint):
      return false
  return true

proc equalParams(a, b: PNode): TParamsEquality =
  result = paramsEqual
  var length = sonsLen(a)
  if length != sonsLen(b):
    result = paramsNotEqual
  else:
    for i in 1 ..< length:
      var m = a.sons[i].sym
      var n = b.sons[i].sym
      assert((m.kind == skParam) and (n.kind == skParam))
      case equalParam(m, n)
      of paramsNotEqual:
        return paramsNotEqual
      of paramsEqual:
        discard
      of paramsIncompatible:
        result = paramsIncompatible
      if (m.name.id != n.name.id):
        # BUGFIX
        return paramsNotEqual # paramsIncompatible;
      # continue traversal! If not equal, we can return immediately; else
      # it stays incompatible
    if not sameTypeOrNil(a.typ, b.typ, {ExactTypeDescValues}):
      if (a.typ == nil) or (b.typ == nil):
        result = paramsNotEqual # one proc has a result, the other not is OK
      else:
        result = paramsIncompatible # overloading by different
                                    # result types does not work

proc sameTuple(a, b: PType, c: var TSameTypeClosure): bool =
  # two tuples are equivalent iff the names, types and positions are the same;
  # however, both types may not have any field names (t.n may be nil) which
  # complicates the matter a bit.
  if sonsLen(a) == sonsLen(b):
    result = true
    for i in 0 ..< sonsLen(a):
      var x = a.sons[i]
      var y = b.sons[i]
      if IgnoreTupleFields in c.flags:
        x = skipTypes(x, {tyRange, tyGenericInst, tyAlias})
        y = skipTypes(y, {tyRange, tyGenericInst, tyAlias})

      result = sameTypeAux(x, y, c)
      if not result: return
    if a.n != nil and b.n != nil and IgnoreTupleFields notin c.flags:
      for i in 0 ..< sonsLen(a.n):
        # check field names:
        if a.n.sons[i].kind == nkSym and b.n.sons[i].kind == nkSym:
          var x = a.n.sons[i].sym
          var y = b.n.sons[i].sym
          result = x.name.id == y.name.id
          if not result: break
        else:
          return false
    elif a.n != b.n and (a.n == nil or b.n == nil) and IgnoreTupleFields notin c.flags:
      result = false

template ifFastObjectTypeCheckFailed(a, b: PType, body: untyped) =
  if tfFromGeneric notin a.flags + b.flags:
    # fast case: id comparison suffices:
    result = a.id == b.id
  else:
    # expensive structural equality test; however due to the way generic and
    # objects work, if one of the types does **not** contain tfFromGeneric,
    # they cannot be equal. The check ``a.sym.id == b.sym.id`` checks
    # for the same origin and is essential because we don't want "pure"
    # structural type equivalence:
    #
    # type
    #   TA[T] = object
    #   TB[T] = object
    # --> TA[int] != TB[int]
    if tfFromGeneric in a.flags * b.flags and a.sym.id == b.sym.id:
      # ok, we need the expensive structural check
      body

proc sameObjectTypes*(a, b: PType): bool =
  # specialized for efficiency (sigmatch uses it)
  ifFastObjectTypeCheckFailed(a, b):
    var c = initSameTypeClosure()
    result = sameTypeAux(a, b, c)

proc sameDistinctTypes*(a, b: PType): bool {.inline.} =
  result = sameObjectTypes(a, b)

proc sameEnumTypes*(a, b: PType): bool {.inline.} =
  result = a.id == b.id

proc sameObjectTree(a, b: PNode, c: var TSameTypeClosure): bool =
  if a == b:
    result = true
  elif a != nil and b != nil and a.kind == b.kind:
    var x = a.typ
    var y = b.typ
    if IgnoreTupleFields in c.flags:
      if x != nil: x = skipTypes(x, {tyRange, tyGenericInst, tyAlias})
      if y != nil: y = skipTypes(y, {tyRange, tyGenericInst, tyAlias})
    if sameTypeOrNilAux(x, y, c):
      case a.kind
      of nkSym:
        # same symbol as string is enough:
        result = a.sym.name.id == b.sym.name.id
      of nkIdent: result = a.ident.id == b.ident.id
      of nkCharLit..nkInt64Lit: result = a.intVal == b.intVal
      of nkFloatLit..nkFloat64Lit: result = a.floatVal == b.floatVal
      of nkStrLit..nkTripleStrLit: result = a.strVal == b.strVal
      of nkEmpty, nkNilLit, nkType: result = true
      else:
        if sonsLen(a) == sonsLen(b):
          for i in 0 ..< sonsLen(a):
            if not sameObjectTree(a.sons[i], b.sons[i], c): return
          result = true

proc sameObjectStructures(a, b: PType, c: var TSameTypeClosure): bool =
  # check base types:
  if sonsLen(a) != sonsLen(b): return
  for i in 0 ..< sonsLen(a):
    if not sameTypeOrNilAux(a.sons[i], b.sons[i], c): return
  if not sameObjectTree(a.n, b.n, c): return
  result = true

proc sameChildrenAux(a, b: PType, c: var TSameTypeClosure): bool =
  if sonsLen(a) != sonsLen(b): return false
  result = true
  for i in 0 ..< sonsLen(a):
    result = sameTypeOrNilAux(a.sons[i], b.sons[i], c)
    if not result: return

proc isGenericAlias*(t: PType): bool =
  return t.kind == tyGenericInst and t.lastSon.kind == tyGenericInst

proc skipGenericAlias*(t: PType): PType =
  return if t.isGenericAlias: t.lastSon else: t

proc sameFlags*(a, b: PType): bool {.inline.} =
  result = eqTypeFlags*a.flags == eqTypeFlags*b.flags

proc sameTypeAux(x, y: PType, c: var TSameTypeClosure): bool =
  template cycleCheck() =
    # believe it or not, the direct check for ``containsOrIncl(c, a, b)``
    # increases bootstrapping time from 2.4s to 3.3s on my laptop! So we cheat
    # again: Since the recursion check is only to not get caught in an endless
    # recursion, we use a counter and only if it's value is over some
    # threshold we perform the expensive exact cycle check:
    if c.recCheck < 3:
      inc c.recCheck
    else:
      if containsOrIncl(c, a, b): return true

  if x == y: return true
  var a = skipTypes(x, {tyGenericInst, tyAlias})
  var b = skipTypes(y, {tyGenericInst, tyAlias})
  assert(a != nil)
  assert(b != nil)
  if a.kind != b.kind:
    case c.cmp
    of dcEq: return false
    of dcEqIgnoreDistinct:
      while a.kind == tyDistinct: a = a.sons[0]
      while b.kind == tyDistinct: b = b.sons[0]
      if a.kind != b.kind: return false
    of dcEqOrDistinctOf:
      while a.kind == tyDistinct: a = a.sons[0]
      if a.kind != b.kind: return false

  # this is required by tunique_type but makes no sense really:
  if x.kind == tyGenericInst and IgnoreTupleFields notin c.flags:
    let
      lhs = x.skipGenericAlias
      rhs = y.skipGenericAlias
    if rhs.kind != tyGenericInst or lhs.base != rhs.base:
      return false
    for i in 1 .. lhs.len - 2:
      let ff = rhs.sons[i]
      let aa = lhs.sons[i]
      if not sameTypeAux(ff, aa, c): return false
    return true

  case a.kind
  of tyEmpty, tyChar, tyBool, tyNil, tyPointer, tyString, tyCString,
     tyInt..tyUInt64, tyTyped, tyUntyped, tyVoid:
    result = sameFlags(a, b)
  of tyStatic, tyFromExpr:
    result = exprStructuralEquivalent(a.n, b.n) and sameFlags(a, b)
    if result and a.len == b.len and a.len == 1:
      cycleCheck()
      result = sameTypeAux(a.sons[0], b.sons[0], c)
  of tyObject:
    ifFastObjectTypeCheckFailed(a, b):
      cycleCheck()
      result = sameObjectStructures(a, b, c) and sameFlags(a, b)
  of tyDistinct:
    cycleCheck()
    if c.cmp == dcEq:
      if sameFlags(a, b):
        ifFastObjectTypeCheckFailed(a, b):
          result = sameTypeAux(a.sons[0], b.sons[0], c)
    else:
      result = sameTypeAux(a.sons[0], b.sons[0], c) and sameFlags(a, b)
  of tyEnum, tyForward:
    # XXX generic enums do not make much sense, but require structural checking
    result = a.id == b.id and sameFlags(a, b)
  of tyError:
    result = b.kind == tyError
  of tyTuple:
    cycleCheck()
    result = sameTuple(a, b, c) and sameFlags(a, b)
  of tyTypeDesc:
    if c.cmp == dcEqIgnoreDistinct: result = false
    elif ExactTypeDescValues in c.flags:
      cycleCheck()
      result = sameChildrenAux(x, y, c) and sameFlags(a, b)
    else:
      result = sameFlags(a, b)
  of tyGenericParam:
    result = sameChildrenAux(a, b, c) and sameFlags(a, b)
    if result and {ExactGenericParams, ExactTypeDescValues} * c.flags != {}:
      result = a.sym.position == b.sym.position
  of tyGenericInvocation, tyGenericBody, tySequence,
     tyOpenArray, tySet, tyRef, tyPtr, tyVar, tyLent, tySink, tyUncheckedArray,
     tyArray, tyProc, tyVarargs, tyOrdinal, tyTypeClasses, tyOpt, tyOwned:
    cycleCheck()
    if a.kind == tyUserTypeClass and a.n != nil: return a.n == b.n
    result = sameChildrenAux(a, b, c)
    if result:
      if IgnoreTupleFields in c.flags:
        result = a.flags * {tfVarIsPtr} == b.flags * {tfVarIsPtr}
      else:
        result = sameFlags(a, b)
    if result and ExactGcSafety in c.flags:
      result = a.flags * {tfThread} == b.flags * {tfThread}
    if result and a.kind == tyProc:
      result = ((IgnoreCC in c.flags) or a.callConv == b.callConv) and
               ((ExactConstraints notin c.flags) or sameConstraints(a.n, b.n))
  of tyRange:
    cycleCheck()
    result = sameTypeOrNilAux(a.sons[0], b.sons[0], c) and
        sameValue(a.n.sons[0], b.n.sons[0]) and
        sameValue(a.n.sons[1], b.n.sons[1])
  of tyGenericInst, tyAlias, tyInferred:
    cycleCheck()
    result = sameTypeAux(a.lastSon, b.lastSon, c)
  of tyNone: result = false

proc sameBackendType*(x, y: PType): bool =
  var c = initSameTypeClosure()
  c.flags.incl IgnoreTupleFields
  c.cmp = dcEqIgnoreDistinct
  result = sameTypeAux(x, y, c)

proc compareTypes*(x, y: PType,
                   cmp: TDistinctCompare = dcEq,
                   flags: TTypeCmpFlags = {}): bool =
  ## compares two type for equality (modulo type distinction)
  var c = initSameTypeClosure()
  c.cmp = cmp
  c.flags = flags
  if x == y: result = true
  elif x.isNil or y.isNil: result = false
  else: result = sameTypeAux(x, y, c)

proc inheritanceDiff*(a, b: PType): int =
  # | returns: 0 iff `a` == `b`
  # | returns: -x iff `a` is the x'th direct superclass of `b`
  # | returns: +x iff `a` is the x'th direct subclass of `b`
  # | returns: `maxint` iff `a` and `b` are not compatible at all
  if a == b or a.kind == tyError or b.kind == tyError: return 0
  assert a.kind in {tyObject} + skipPtrs
  assert b.kind in {tyObject} + skipPtrs
  var x = a
  result = 0
  while x != nil:
    x = skipTypes(x, skipPtrs)
    if sameObjectTypes(x, b): return
    x = x.sons[0]
    dec(result)
  var y = b
  result = 0
  while y != nil:
    y = skipTypes(y, skipPtrs)
    if sameObjectTypes(y, a): return
    y = y.sons[0]
    inc(result)
  result = high(int)

proc commonSuperclass*(a, b: PType): PType =
  # quick check: are they the same?
  if sameObjectTypes(a, b): return a

  # simple algorithm: we store all ancestors of 'a' in a ID-set and walk 'b'
  # up until the ID is found:
  assert a.kind == tyObject
  assert b.kind == tyObject
  var x = a
  var ancestors = initIntSet()
  while x != nil:
    x = skipTypes(x, skipPtrs)
    ancestors.incl(x.id)
    x = x.sons[0]
  var y = b
  while y != nil:
    var t = y # bug #7818, save type before skip
    y = skipTypes(y, skipPtrs)
    if ancestors.contains(y.id):
      # bug #7818, defer the previous skipTypes
      if t.kind != tyGenericInst: t = y
      return t
    y = y.sons[0]

type
  TTypeAllowedFlag* = enum
    taField,
    taHeap,
    taConcept

  TTypeAllowedFlags* = set[TTypeAllowedFlag]

proc typeAllowedAux(marker: var IntSet, typ: PType, kind: TSymKind,
                    flags: TTypeAllowedFlags = {}): PType

proc typeAllowedNode(marker: var IntSet, n: PNode, kind: TSymKind,
                     flags: TTypeAllowedFlags = {}): PType =
  if n != nil:
    result = typeAllowedAux(marker, n.typ, kind, flags)
    if result == nil:
      case n.kind
      of nkNone..nkNilLit:
        discard
      else:
        if n.kind == nkRecCase and kind in {skProc, skFunc, skConst}:
          return n[0].typ
        for i in 0 ..< sonsLen(n):
          let it = n.sons[i]
          result = typeAllowedNode(marker, it, kind, flags)
          if result != nil: break

proc matchType*(a: PType, pattern: openArray[tuple[k:TTypeKind, i:int]],
                last: TTypeKind): bool =
  var a = a
  for k, i in pattern.items:
    if a.kind != k: return false
    if i >= a.sonsLen or a.sons[i] == nil: return false
    a = a.sons[i]
  result = a.kind == last

proc typeAllowedAux(marker: var IntSet, typ: PType, kind: TSymKind,
                    flags: TTypeAllowedFlags = {}): PType =
  assert(kind in {skVar, skLet, skConst, skProc, skFunc, skParam, skResult})
  # if we have already checked the type, return true, because we stop the
  # evaluation if something is wrong:
  result = nil
  if typ == nil: return nil
  if containsOrIncl(marker, typ.id): return nil
  var t = skipTypes(typ, abstractInst-{tyTypeDesc})
  case t.kind
  of tyVar, tyLent:
    if kind in {skProc, skFunc, skConst}:
      result = t
    elif t.kind == tyLent and kind != skResult:
      result = t
    else:
      var t2 = skipTypes(t.sons[0], abstractInst-{tyTypeDesc})
      case t2.kind
      of tyVar, tyLent:
        if taHeap notin flags: result = t2 # ``var var`` is illegal on the heap
      of tyOpenArray, tyUncheckedArray:
        if kind != skParam: result = t
        else: result = typeAllowedAux(marker, t2.sons[0], skParam, flags)
      else:
        if kind notin {skParam, skResult}: result = t
        else: result = typeAllowedAux(marker, t2, kind, flags)
  of tyProc:
    if kind == skConst and t.callConv == ccClosure:
      result = t
    else:
      for i in 1 ..< sonsLen(t):
        result = typeAllowedAux(marker, t.sons[i], skParam, flags)
        if result != nil: break
      if result.isNil and t.sons[0] != nil:
        result = typeAllowedAux(marker, t.sons[0], skResult, flags)
  of tyTypeDesc:
    # XXX: This is still a horrible idea...
    result = nil
  of tyUntyped, tyTyped, tyStatic:
    if kind notin {skParam, skResult}: result = t
  of tyVoid:
    if taField notin flags: result = t
  of tyTypeClasses:
    if tfGenericTypeParam in t.flags or taConcept in flags: #or taField notin flags:
      discard
    elif t.isResolvedUserTypeClass:
      result = typeAllowedAux(marker, t.lastSon, kind, flags)
    elif kind notin {skParam, skResult}:
      result = t
  of tyGenericBody, tyGenericParam, tyGenericInvocation,
     tyNone, tyForward, tyFromExpr:
    result = t
  of tyNil:
    if kind != skConst and kind != skParam: result = t
  of tyString, tyBool, tyChar, tyEnum, tyInt..tyUInt64, tyCString, tyPointer:
    result = nil
  of tyOrdinal:
    if kind != skParam: result = t
  of tyGenericInst, tyDistinct, tyAlias, tyInferred:
    result = typeAllowedAux(marker, lastSon(t), kind, flags)
  of tyRange:
    if skipTypes(t.sons[0], abstractInst-{tyTypeDesc}).kind notin
      {tyChar, tyEnum, tyInt..tyFloat128, tyUInt8..tyUInt32}: result = t
  of tyOpenArray, tyVarargs, tySink:
    if kind != skParam:
      result = t
    else:
      result = typeAllowedAux(marker, t.sons[0], skVar, flags)
  of tyUncheckedArray:
    if kind != skParam and taHeap notin flags:
      result = t
    else:
      result = typeAllowedAux(marker, lastSon(t), kind, flags)
  of tySequence, tyOpt:
    if t.sons[0].kind != tyEmpty:
      result = typeAllowedAux(marker, t.sons[0], skVar, flags+{taHeap})
    elif kind in {skVar, skLet}:
      result = t.sons[0]
  of tyArray:
    if t.sons[1].kind != tyEmpty:
      result = typeAllowedAux(marker, t.sons[1], skVar, flags)
    elif kind in {skVar, skLet}:
      result = t.sons[1]
  of tyRef:
    if kind == skConst: result = t
    else: result = typeAllowedAux(marker, t.lastSon, skVar, flags+{taHeap})
  of tyPtr:
    result = typeAllowedAux(marker, t.lastSon, skVar, flags+{taHeap})
  of tySet:
    for i in 0 ..< sonsLen(t):
      result = typeAllowedAux(marker, t.sons[i], kind, flags)
      if result != nil: break
  of tyObject, tyTuple:
    if kind in {skProc, skFunc, skConst} and
        t.kind == tyObject and t.sons[0] != nil:
      result = t
    else:
      let flags = flags+{taField}
      for i in 0 ..< sonsLen(t):
        result = typeAllowedAux(marker, t.sons[i], kind, flags)
        if result != nil: break
      if result.isNil and t.n != nil:
        result = typeAllowedNode(marker, t.n, kind, flags)
  of tyEmpty:
    if kind in {skVar, skLet}: result = t
  of tyProxy:
    # for now same as error node; we say it's a valid type as it should
    # prevent cascading errors:
    result = nil
  of tyOwned:
    if t.len == 1 and t.sons[0].skipTypes(abstractInst).kind in {tyRef, tyPtr, tyProc}:
      result = typeAllowedAux(marker, t.lastSon, skVar, flags+{taHeap})
    else:
      result = t

proc typeAllowed*(t: PType, kind: TSymKind; flags: TTypeAllowedFlags = {}): PType =
  # returns 'nil' on success and otherwise the part of the type that is
  # wrong!
  var marker = initIntSet()
  result = typeAllowedAux(marker, t, kind, flags)

include sizealignoffsetimpl

proc computeSize*(conf: ConfigRef; typ: PType): BiggestInt =
  computeSizeAlign(conf, typ)
  result = typ.size

proc getReturnType*(s: PSym): PType =
  # Obtains the return type of a iterator/proc/macro/template
  assert s.kind in skProcKinds
  result = s.typ.sons[0]

proc getAlign*(conf: ConfigRef; typ: PType): BiggestInt =
  computeSizeAlign(conf, typ)
  result = typ.align

proc getSize*(conf: ConfigRef; typ: PType): BiggestInt =
  computeSizeAlign(conf, typ)
  result = typ.size

proc containsGenericTypeIter(t: PType, closure: RootRef): bool =
  case t.kind
  of tyStatic:
    return t.n == nil
  of tyTypeDesc:
    if t.base.kind == tyNone: return true
    if containsGenericTypeIter(t.base, closure): return true
    return false
  of GenericTypes + tyTypeClasses + {tyFromExpr}:
    return true
  else:
    return false

proc containsGenericType*(t: PType): bool =
  result = iterOverType(t, containsGenericTypeIter, nil)

proc baseOfDistinct*(t: PType): PType =
  if t.kind == tyDistinct:
    result = t.sons[0]
  else:
    result = copyType(t, t.owner, false)
    var parent: PType = nil
    var it = result
    while it.kind in {tyPtr, tyRef, tyOwned}:
      parent = it
      it = it.lastSon
    if it.kind == tyDistinct and parent != nil:
      parent.sons[0] = it.sons[0]

proc safeInheritanceDiff*(a, b: PType): int =
  # same as inheritanceDiff but checks for tyError:
  if a.kind == tyError or b.kind == tyError:
    result = -1
  else:
    result = inheritanceDiff(a.skipTypes(skipPtrs), b.skipTypes(skipPtrs))

proc compatibleEffectsAux(se, re: PNode): bool =
  if re.isNil: return false
  for r in items(re):
    block search:
      for s in items(se):
        if safeInheritanceDiff(r.typ, s.typ) <= 0:
          break search
      return false
  result = true

type
  EffectsCompat* = enum
    efCompat
    efRaisesDiffer
    efRaisesUnknown
    efTagsDiffer
    efTagsUnknown
    efLockLevelsDiffer

proc compatibleEffects*(formal, actual: PType): EffectsCompat =
  # for proc type compatibility checking:
  assert formal.kind == tyProc and actual.kind == tyProc
  if formal.n.sons[0].kind != nkEffectList or
     actual.n.sons[0].kind != nkEffectList:
    return efTagsUnknown

  var spec = formal.n.sons[0]
  if spec.len != 0:
    var real = actual.n.sons[0]

    let se = spec.sons[exceptionEffects]
    # if 'se.kind == nkArgList' it is no formal type really, but a
    # computed effect and as such no spec:
    # 'r.msgHandler = if isNil(msgHandler): defaultMsgHandler else: msgHandler'
    if not isNil(se) and se.kind != nkArgList:
      # spec requires some exception or tag, but we don't know anything:
      if real.len == 0: return efRaisesUnknown
      let res = compatibleEffectsAux(se, real.sons[exceptionEffects])
      if not res: return efRaisesDiffer

    let st = spec.sons[tagEffects]
    if not isNil(st) and st.kind != nkArgList:
      # spec requires some exception or tag, but we don't know anything:
      if real.len == 0: return efTagsUnknown
      let res = compatibleEffectsAux(st, real.sons[tagEffects])
      if not res: return efTagsDiffer
  if formal.lockLevel.ord < 0 or
      actual.lockLevel.ord <= formal.lockLevel.ord:
    result = efCompat
  else:
    result = efLockLevelsDiffer

proc isCompileTimeOnly*(t: PType): bool {.inline.} =
  result = t.kind in {tyTypeDesc, tyStatic}

proc containsCompileTimeOnly*(t: PType): bool =
  if isCompileTimeOnly(t): return true
  for i in 0 ..< t.sonsLen:
    if t.sons[i] != nil and isCompileTimeOnly(t.sons[i]):
      return true
  return false

type
  OrdinalType* = enum
    NoneLike, IntLike, FloatLike

proc classify*(t: PType): OrdinalType =
  ## for convenient type checking:
  if t == nil:
    result = NoneLike
  else:
    case skipTypes(t, abstractVarRange).kind
    of tyFloat..tyFloat128: result = FloatLike
    of tyInt..tyInt64, tyUInt..tyUInt64, tyBool, tyChar, tyEnum:
      result = IntLike
    else: result = NoneLike

proc skipConv*(n: PNode): PNode =
  result = n
  case n.kind
  of nkObjUpConv, nkObjDownConv, nkChckRange, nkChckRangeF, nkChckRange64:
    # only skip the conversion if it doesn't lose too important information
    # (see bug #1334)
    if n.sons[0].typ.classify == n.typ.classify:
      result = n.sons[0]
  of nkHiddenStdConv, nkHiddenSubConv, nkConv:
    if n.sons[1].typ.classify == n.typ.classify:
      result = n.sons[1]
  else: discard

proc skipHidden*(n: PNode): PNode =
  result = n
  while true:
    case result.kind
    of nkHiddenStdConv, nkHiddenSubConv:
      if result.sons[1].typ.classify == result.typ.classify:
        result = result.sons[1]
      else: break
    of nkHiddenDeref, nkHiddenAddr:
      result = result.sons[0]
    else: break

proc skipConvTakeType*(n: PNode): PNode =
  result = n.skipConv
  result.typ = n.typ

proc isEmptyContainer*(t: PType): bool =
  case t.kind
  of tyUntyped, tyNil: result = true
  of tyArray: result = t.sons[1].kind == tyEmpty
  of tySet, tySequence, tyOpenArray, tyVarargs:
    result = t.sons[0].kind == tyEmpty
  of tyGenericInst, tyAlias, tySink: result = isEmptyContainer(t.lastSon)
  else: result = false

proc takeType*(formal, arg: PType): PType =
  # param: openArray[string] = []
  # [] is an array constructor of length 0 of type string!
  if arg.kind == tyNil:
    # and not (formal.kind == tyProc and formal.callConv == ccClosure):
    result = formal
  elif formal.kind in {tyOpenArray, tyVarargs, tySequence} and
      arg.isEmptyContainer:
    let a = copyType(arg.skipTypes({tyGenericInst, tyAlias}), arg.owner, keepId=false)
    a.sons[ord(arg.kind == tyArray)] = formal.sons[0]
    result = a
  elif formal.kind in {tyTuple, tySet} and arg.kind == formal.kind:
    result = formal
  else:
    result = arg

proc skipHiddenSubConv*(n: PNode): PNode =
  if n.kind == nkHiddenSubConv:
    # param: openArray[string] = []
    # [] is an array constructor of length 0 of type string!
    let formal = n.typ
    result = n.sons[1]
    let arg = result.typ
    let dest = takeType(formal, arg)
    if dest == arg and formal.kind != tyUntyped:
      #echo n.info, " came here for ", formal.typeToString
      result = n
    else:
      result = copyTree(result)
      result.typ = dest
  else:
    result = n

proc typeMismatch*(conf: ConfigRef; info: TLineInfo, formal, actual: PType) =
  if formal.kind != tyError and actual.kind != tyError:
    let named = typeToString(formal)
    let desc = typeToString(formal, preferDesc)
    let x = if named == desc: named else: named & " = " & desc
    var msg = "type mismatch: got <" &
              typeToString(actual) & "> " &
              "but expected '" & x & "'"

    if formal.kind == tyProc and actual.kind == tyProc:
      case compatibleEffects(formal, actual)
      of efCompat: discard
      of efRaisesDiffer:
        msg.add "\n.raise effects differ"
      of efRaisesUnknown:
        msg.add "\n.raise effect is 'can raise any'"
      of efTagsDiffer:
        msg.add "\n.tag effects differ"
      of efTagsUnknown:
        msg.add "\n.tag effect is 'any tag allowed'"
      of efLockLevelsDiffer:
        msg.add "\nlock levels differ"
    localError(conf, info, msg)

proc isTupleRecursive(t: PType, cycleDetector: var IntSet): bool =
  if t == nil:
    return false
  if cycleDetector.containsOrIncl(t.id):
    return true
  case t.kind:
    of tyTuple:
      var cycleDetectorCopy: IntSet
      for i in  0..<t.len:
        assign(cycleDetectorCopy, cycleDetector)
        if isTupleRecursive(t[i], cycleDetectorCopy):
          return true
    of tyAlias, tyRef, tyPtr, tyGenericInst, tyVar, tyLent, tySink, tyArray, tyUncheckedArray, tySequence:
      return isTupleRecursive(t.lastSon, cycleDetector)
    else:
      return false

proc isTupleRecursive*(t: PType): bool =
  var cycleDetector = initIntSet()
  isTupleRecursive(t, cycleDetector)

proc isException*(t: PType): bool =
  # check if `y` is object type and it inherits from Exception
  assert(t != nil)

  var t = t.skipTypes(abstractInst)
  while t.kind == tyObject:
    if t.sym != nil and t.sym.magic == mException: return true
    if t.sons[0] == nil: break
    t = skipTypes(t.sons[0], abstractPtrs)
  return false<|MERGE_RESOLUTION|>--- conflicted
+++ resolved
@@ -77,13 +77,12 @@
     t = t.sons[0].skipTypes(skipPtrs)
   result = t.sym != nil and sfPure in t.sym.flags
 
-<<<<<<< HEAD
 proc isUnsigned*(t: PType): bool =
   t.skipTypes(abstractInst).kind in {tyChar, tyUInt..tyUInt64}
 
-proc getOrdValue*(n: PNode): Int128 =
+proc getOrdValue*(n: PNode; onError = high(Int128)): Int128 =
   case n.kind
-  of nkCharLit, nkUintLit..nkUint64Lit:
+  of nkCharLit, nkUIntLit..nkUInt64Lit:
     # XXX: enable this assert
     #assert n.typ == nil or isUnsigned(n.typ), $n.typ
     toInt128(cast[uint64](n.intVal))
@@ -93,13 +92,13 @@
     toInt128(n.intVal)
   of nkNilLit:
     int128.Zero
-  of nkHiddenStdConv: getOrdValue(n.sons[1])
+  of nkHiddenStdConv: getOrdValue(n.sons[1], onError)
   else:
     # XXX: The idea behind the introduction of int128 was to finally
     # have all calculations numerically far away from any
     # overflows. This command just introduces such overflows and
     # should therefore really be revisited.
-    high(Int128)
+    onError
 
 proc getOrdValue64*(n: PNode): BiggestInt {.deprecated: "use getOrdvalue".} =
   case n.kind
@@ -107,14 +106,6 @@
   of nkNilLit: 0
   of nkHiddenStdConv: getOrdValue64(n.sons[1])
   else: high(BiggestInt)
-=======
-proc getOrdValue*(n: PNode; onError = high(BiggestInt)): BiggestInt =
-  case n.kind
-  of nkCharLit..nkUInt64Lit: n.intVal
-  of nkNilLit: 0
-  of nkHiddenStdConv: getOrdValue(n.sons[1], onError)
-  else: onError
->>>>>>> f50e4500
 
 proc getFloatValue*(n: PNode): BiggestFloat =
   case n.kind
