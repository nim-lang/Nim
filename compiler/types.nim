#
#
#           The Nim Compiler
#        (c) Copyright 2013 Andreas Rumpf
#
#    See the file "copying.txt", included in this
#    distribution, for details about the copyright.
#

# this module contains routines for accessing and iterating over types

import
  intsets, ast, astalgo, trees, msgs, strutils, platform, renderer, options,
  lineinfos

type
  TPreferedDesc* = enum
    preferName, preferDesc, preferExported, preferModuleInfo, preferGenericArg,
    preferTypeName

proc typeToString*(typ: PType; prefer: TPreferedDesc = preferName): string
template `$`*(typ: PType): string = typeToString(typ)

proc base*(t: PType): PType =
  result = t.sons[0]

# ------------------- type iterator: ----------------------------------------
type
  TTypeIter* = proc (t: PType, closure: RootRef): bool {.nimcall.} # true if iteration should stop
  TTypeMutator* = proc (t: PType, closure: RootRef): PType {.nimcall.} # copy t and mutate it
  TTypePredicate* = proc (t: PType): bool {.nimcall.}

proc iterOverType*(t: PType, iter: TTypeIter, closure: RootRef): bool
  # Returns result of `iter`.
proc mutateType*(t: PType, iter: TTypeMutator, closure: RootRef): PType
  # Returns result of `iter`.

type
  TParamsEquality* = enum     # they are equal, but their
                              # identifiers or their return
                              # type differ (i.e. they cannot be
                              # overloaded)
                              # this used to provide better error messages
    paramsNotEqual,           # parameters are not equal
    paramsEqual,              # parameters are equal
    paramsIncompatible

proc equalParams*(a, b: PNode): TParamsEquality
  # returns whether the parameter lists of the procs a, b are exactly the same

const
  # TODO: Remove tyTypeDesc from each abstractX and (where necessary)
  # replace with typedescX
  abstractPtrs* = {tyVar, tyPtr, tyRef, tyGenericInst, tyDistinct, tyOrdinal,
                   tyTypeDesc, tyAlias, tyInferred, tySink, tyLent, tyOwned}
  abstractVar* = {tyVar, tyGenericInst, tyDistinct, tyOrdinal, tyTypeDesc,
                  tyAlias, tyInferred, tySink, tyLent, tyOwned}
  abstractRange* = {tyGenericInst, tyRange, tyDistinct, tyOrdinal, tyTypeDesc,
                    tyAlias, tyInferred, tySink, tyOwned}
  abstractVarRange* = {tyGenericInst, tyRange, tyVar, tyDistinct, tyOrdinal,
                       tyTypeDesc, tyAlias, tyInferred, tySink, tyOwned}
  abstractInst* = {tyGenericInst, tyDistinct, tyOrdinal, tyTypeDesc, tyAlias,
                   tyInferred, tySink, tyOwned}
  abstractInstOwned* = abstractInst + {tyOwned}
  skipPtrs* = {tyVar, tyPtr, tyRef, tyGenericInst, tyTypeDesc, tyAlias,
               tyInferred, tySink, tyLent, tyOwned}
  # typedescX is used if we're sure tyTypeDesc should be included (or skipped)
  typedescPtrs* = abstractPtrs + {tyTypeDesc}
  typedescInst* = abstractInst + {tyTypeDesc, tyOwned}

proc invalidGenericInst*(f: PType): bool =
  result = f.kind == tyGenericInst and lastSon(f) == nil

proc isPureObject*(typ: PType): bool =
  var t = typ
  while t.kind == tyObject and t.sons[0] != nil:
    t = t.sons[0].skipTypes(skipPtrs)
  result = t.sym != nil and sfPure in t.sym.flags

proc getOrdValue*(n: PNode): BiggestInt =
  case n.kind
  of nkCharLit..nkUInt64Lit: n.intVal
  of nkNilLit: 0
  of nkHiddenStdConv: getOrdValue(n.sons[1])
  else: high(BiggestInt)

proc getFloatValue*(n: PNode): BiggestFloat =
  case n.kind
  of nkFloatLiterals: n.floatVal
  of nkHiddenStdConv: getFloatValue(n.sons[1])
  else: NaN

proc isIntLit*(t: PType): bool {.inline.} =
  result = t.kind == tyInt and t.n != nil and t.n.kind == nkIntLit

proc isFloatLit*(t: PType): bool {.inline.} =
  result = t.kind == tyFloat and t.n != nil and t.n.kind == nkFloatLit

proc getProcHeader*(conf: ConfigRef; sym: PSym; prefer: TPreferedDesc = preferName): string =
  assert sym != nil
  result = sym.owner.name.s & '.' & sym.name.s
  if sym.kind in routineKinds:
    result.add '('
    var n = sym.typ.n
    for i in 1 ..< sonsLen(n):
      let p = n.sons[i]
      if p.kind == nkSym:
        add(result, p.sym.name.s)
        add(result, ": ")
        add(result, typeToString(p.sym.typ, prefer))
        if i != sonsLen(n)-1: add(result, ", ")
      else:
        result.add renderTree(p)
    add(result, ')')
    if n.sons[0].typ != nil:
      result.add(": " & typeToString(n.sons[0].typ, prefer))
  result.add " [declared in "
  result.add(conf$sym.info)
  result.add "]"

proc elemType*(t: PType): PType =
  assert(t != nil)
  case t.kind
  of tyGenericInst, tyDistinct, tyAlias, tySink: result = elemType(lastSon(t))
  of tyArray: result = t.sons[1]
  of tyError: result = t
  else: result = t.lastSon
  assert(result != nil)

proc enumHasHoles*(t: PType): bool =
  var b = t.skipTypes({tyRange, tyGenericInst, tyAlias, tySink})
  result = b.kind == tyEnum and tfEnumHasHoles in b.flags

proc isOrdinalType*(t: PType, allowEnumWithHoles = false): bool =
  assert(t != nil)
  const
    # caution: uint, uint64 are no ordinal types!
    baseKinds = {tyChar,tyInt..tyInt64,tyUInt8..tyUInt32,tyBool,tyEnum}
    parentKinds = {tyRange, tyOrdinal, tyGenericInst, tyAlias, tySink, tyDistinct}
  (t.kind in baseKinds and not (t.enumHasHoles and not allowEnumWithHoles)) or
    (t.kind in parentKinds and isOrdinalType(t.lastSon))

proc iterOverTypeAux(marker: var IntSet, t: PType, iter: TTypeIter,
                     closure: RootRef): bool
proc iterOverNode(marker: var IntSet, n: PNode, iter: TTypeIter,
                  closure: RootRef): bool =
  if n != nil:
    case n.kind
    of nkNone..nkNilLit:
      # a leaf
      result = iterOverTypeAux(marker, n.typ, iter, closure)
    else:
      for i in 0 ..< sonsLen(n):
        result = iterOverNode(marker, n.sons[i], iter, closure)
        if result: return

proc iterOverTypeAux(marker: var IntSet, t: PType, iter: TTypeIter,
                     closure: RootRef): bool =
  result = false
  if t == nil: return
  result = iter(t, closure)
  if result: return
  if not containsOrIncl(marker, t.id):
    case t.kind
    of tyGenericInst, tyGenericBody, tyAlias, tySink, tyInferred:
      result = iterOverTypeAux(marker, lastSon(t), iter, closure)
    else:
      for i in 0 ..< sonsLen(t):
        result = iterOverTypeAux(marker, t.sons[i], iter, closure)
        if result: return
      if t.n != nil: result = iterOverNode(marker, t.n, iter, closure)

proc iterOverType(t: PType, iter: TTypeIter, closure: RootRef): bool =
  var marker = initIntSet()
  result = iterOverTypeAux(marker, t, iter, closure)

proc searchTypeForAux(t: PType, predicate: TTypePredicate,
                      marker: var IntSet): bool

proc searchTypeNodeForAux(n: PNode, p: TTypePredicate,
                          marker: var IntSet): bool =
  result = false
  case n.kind
  of nkRecList:
    for i in 0 ..< sonsLen(n):
      result = searchTypeNodeForAux(n.sons[i], p, marker)
      if result: return
  of nkRecCase:
    assert(n.sons[0].kind == nkSym)
    result = searchTypeNodeForAux(n.sons[0], p, marker)
    if result: return
    for i in 1 ..< sonsLen(n):
      case n.sons[i].kind
      of nkOfBranch, nkElse:
        result = searchTypeNodeForAux(lastSon(n.sons[i]), p, marker)
        if result: return
      else: discard
  of nkSym:
    result = searchTypeForAux(n.sym.typ, p, marker)
  else: discard

proc searchTypeForAux(t: PType, predicate: TTypePredicate,
                      marker: var IntSet): bool =
  # iterates over VALUE types!
  result = false
  if t == nil: return
  if containsOrIncl(marker, t.id): return
  result = predicate(t)
  if result: return
  case t.kind
  of tyObject:
    if t.sons[0] != nil:
      result = searchTypeForAux(t.sons[0].skipTypes(skipPtrs), predicate, marker)
    if not result: result = searchTypeNodeForAux(t.n, predicate, marker)
  of tyGenericInst, tyDistinct, tyAlias, tySink:
    result = searchTypeForAux(lastSon(t), predicate, marker)
  of tyArray, tySet, tyTuple:
    for i in 0 ..< sonsLen(t):
      result = searchTypeForAux(t.sons[i], predicate, marker)
      if result: return
  else:
    discard

proc searchTypeFor(t: PType, predicate: TTypePredicate): bool =
  var marker = initIntSet()
  result = searchTypeForAux(t, predicate, marker)

proc isObjectPredicate(t: PType): bool =
  result = t.kind == tyObject

proc containsObject*(t: PType): bool =
  result = searchTypeFor(t, isObjectPredicate)

proc isObjectWithTypeFieldPredicate(t: PType): bool =
  result = t.kind == tyObject and t.sons[0] == nil and
      not (t.sym != nil and {sfPure, sfInfixCall} * t.sym.flags != {}) and
      tfFinal notin t.flags

type
  TTypeFieldResult* = enum
    frNone,                   # type has no object type field
    frHeader,                 # type has an object type field only in the header
    frEmbedded                # type has an object type field somewhere embedded

proc analyseObjectWithTypeFieldAux(t: PType,
                                   marker: var IntSet): TTypeFieldResult =
  var res: TTypeFieldResult
  result = frNone
  if t == nil: return
  case t.kind
  of tyObject:
    if t.n != nil:
      if searchTypeNodeForAux(t.n, isObjectWithTypeFieldPredicate, marker):
        return frEmbedded
    for i in 0 ..< sonsLen(t):
      var x = t.sons[i]
      if x != nil: x = x.skipTypes(skipPtrs)
      res = analyseObjectWithTypeFieldAux(x, marker)
      if res == frEmbedded:
        return frEmbedded
      if res == frHeader: result = frHeader
    if result == frNone:
      if isObjectWithTypeFieldPredicate(t): result = frHeader
  of tyGenericInst, tyDistinct, tyAlias, tySink:
    result = analyseObjectWithTypeFieldAux(lastSon(t), marker)
  of tyArray, tyTuple:
    for i in 0 ..< sonsLen(t):
      res = analyseObjectWithTypeFieldAux(t.sons[i], marker)
      if res != frNone:
        return frEmbedded
  else:
    discard

proc analyseObjectWithTypeField*(t: PType): TTypeFieldResult =
  # this does a complex analysis whether a call to ``objectInit`` needs to be
  # made or intializing of the type field suffices or if there is no type field
  # at all in this type.
  var marker = initIntSet()
  result = analyseObjectWithTypeFieldAux(t, marker)

proc isGCRef(t: PType): bool =
  result = t.kind in GcTypeKinds or
    (t.kind == tyProc and t.callConv == ccClosure)
  if result and t.kind in {tyString, tySequence} and tfHasAsgn in t.flags:
    result = false

proc containsGarbageCollectedRef*(typ: PType): bool =
  # returns true if typ contains a reference, sequence or string (all the
  # things that are garbage-collected)
  result = searchTypeFor(typ, isGCRef)

proc isTyRef(t: PType): bool =
  result = t.kind == tyRef or (t.kind == tyProc and t.callConv == ccClosure)

proc containsTyRef*(typ: PType): bool =
  # returns true if typ contains a 'ref'
  result = searchTypeFor(typ, isTyRef)

proc isHiddenPointer(t: PType): bool =
  result = t.kind in {tyString, tySequence}

proc containsHiddenPointer*(typ: PType): bool =
  # returns true if typ contains a string, table or sequence (all the things
  # that need to be copied deeply)
  result = searchTypeFor(typ, isHiddenPointer)

proc canFormAcycleAux(marker: var IntSet, typ: PType, startId: int): bool
proc canFormAcycleNode(marker: var IntSet, n: PNode, startId: int): bool =
  result = false
  if n != nil:
    result = canFormAcycleAux(marker, n.typ, startId)
    if not result:
      case n.kind
      of nkNone..nkNilLit:
        discard
      else:
        for i in 0 ..< sonsLen(n):
          result = canFormAcycleNode(marker, n.sons[i], startId)
          if result: return

proc canFormAcycleAux(marker: var IntSet, typ: PType, startId: int): bool =
  result = false
  if typ == nil: return
  var t = skipTypes(typ, abstractInst+{tyOwned}-{tyTypeDesc})
  case t.kind
  of tyTuple, tyObject, tyRef, tySequence, tyArray, tyOpenArray, tyVarargs:
    if not containsOrIncl(marker, t.id):
      for i in 0 ..< sonsLen(t):
        result = canFormAcycleAux(marker, t.sons[i], startId)
        if result: return
      if t.n != nil: result = canFormAcycleNode(marker, t.n, startId)
    else:
      result = t.id == startId
    # Inheritance can introduce cyclic types, however this is not relevant
    # as the type that is passed to 'new' is statically known!
    # er but we use it also for the write barrier ...
    if t.kind == tyObject and tfFinal notin t.flags:
      # damn inheritance may introduce cycles:
      result = true
  of tyProc: result = typ.callConv == ccClosure
  else: discard

proc isFinal*(t: PType): bool =
  var t = t.skipTypes(abstractInst)
  result = t.kind != tyObject or tfFinal in t.flags

proc canFormAcycle*(typ: PType): bool =
  var marker = initIntSet()
  result = canFormAcycleAux(marker, typ, typ.id)

proc mutateTypeAux(marker: var IntSet, t: PType, iter: TTypeMutator,
                   closure: RootRef): PType
proc mutateNode(marker: var IntSet, n: PNode, iter: TTypeMutator,
                closure: RootRef): PNode =
  result = nil
  if n != nil:
    result = copyNode(n)
    result.typ = mutateTypeAux(marker, n.typ, iter, closure)
    case n.kind
    of nkNone..nkNilLit:
      # a leaf
      discard
    else:
      for i in 0 ..< sonsLen(n):
        addSon(result, mutateNode(marker, n.sons[i], iter, closure))

proc mutateTypeAux(marker: var IntSet, t: PType, iter: TTypeMutator,
                   closure: RootRef): PType =
  result = nil
  if t == nil: return
  result = iter(t, closure)
  if not containsOrIncl(marker, t.id):
    for i in 0 ..< sonsLen(t):
      result.sons[i] = mutateTypeAux(marker, result.sons[i], iter, closure)
    if t.n != nil: result.n = mutateNode(marker, t.n, iter, closure)
  assert(result != nil)

proc mutateType(t: PType, iter: TTypeMutator, closure: RootRef): PType =
  var marker = initIntSet()
  result = mutateTypeAux(marker, t, iter, closure)

proc valueToString(a: PNode): string =
  case a.kind
  of nkCharLit..nkUInt64Lit: result = $a.intVal
  of nkFloatLit..nkFloat128Lit: result = $a.floatVal
  of nkStrLit..nkTripleStrLit: result = a.strVal
  else: result = "<invalid value>"

proc rangeToStr(n: PNode): string =
  assert(n.kind == nkRange)
  result = valueToString(n.sons[0]) & ".." & valueToString(n.sons[1])

const
  typeToStr: array[TTypeKind, string] = ["None", "bool", "Char", "empty",
    "Alias", "nil", "untyped", "typed", "typeDesc",
    "GenericInvocation", "GenericBody", "GenericInst", "GenericParam",
    "distinct $1", "enum", "ordinal[$1]", "array[$1, $2]", "object", "tuple",
    "set[$1]", "range[$1]", "ptr ", "ref ", "var ", "seq[$1]", "proc",
    "pointer", "OpenArray[$1]", "string", "CString", "Forward",
    "int", "int8", "int16", "int32", "int64",
    "float", "float32", "float64", "float128",
    "uint", "uint8", "uint16", "uint32", "uint64",
    "owned", "sink",
    "lent ", "varargs[$1]", "UncheckedArray[$1]", "Error Type",
    "BuiltInTypeClass", "UserTypeClass",
    "UserTypeClassInst", "CompositeTypeClass", "inferred",
    "and", "or", "not", "any", "static", "TypeFromExpr", "FieldAccessor",
    "void"]

const preferToResolveSymbols = {preferName, preferTypeName, preferModuleInfo, preferGenericArg}

template bindConcreteTypeToUserTypeClass*(tc, concrete: PType) =
  tc.sons.add concrete
  tc.flags.incl tfResolved

# TODO: It would be a good idea to kill the special state of a resolved
# concept by switching to tyAlias within the instantiated procs.
# Currently, tyAlias is always skipped with lastSon, which means that
# we can store information about the matched concept in another position.
# Then builtInFieldAccess can be modified to properly read the derived
# consts and types stored within the concept.
template isResolvedUserTypeClass*(t: PType): bool =
  tfResolved in t.flags

proc addTypeFlags(name: var string, typ: PType) {.inline.} =
  if tfNotNil in typ.flags: name.add(" not nil")

proc typeToString(typ: PType, prefer: TPreferedDesc = preferName): string =
  var t = typ
  result = ""
  if t == nil: return
  if prefer in preferToResolveSymbols and t.sym != nil and
       sfAnon notin t.sym.flags and t.kind != tySequence:
    if t.kind == tyInt and isIntLit(t):
      result = t.sym.name.s & " literal(" & $t.n.intVal & ")"
    elif t.kind == tyAlias and t.sons[0].kind != tyAlias:
      result = typeToString(t.sons[0])
    elif prefer in {preferName, preferTypeName} or t.sym.owner.isNil:
      result = t.sym.name.s
      if t.kind == tyGenericParam and t.sonsLen > 0:
        result.add ": "
        var first = true
        for son in t.sons:
          if not first: result.add " or "
          result.add son.typeToString
          first = false
    else:
      result = t.sym.owner.name.s & '.' & t.sym.name.s
    result.addTypeFlags(t)
    return
  case t.kind
  of tyInt:
    if not isIntLit(t) or prefer == preferExported:
      result = typeToStr[t.kind]
    else:
      if prefer == preferGenericArg:
        result = $t.n.intVal
      else:
        result = "int literal(" & $t.n.intVal & ")"
  of tyGenericInst, tyGenericInvocation:
    result = typeToString(t.sons[0]) & '['
    for i in 1 ..< sonsLen(t)-ord(t.kind != tyGenericInvocation):
      if i > 1: add(result, ", ")
      add(result, typeToString(t.sons[i], preferGenericArg))
    add(result, ']')
  of tyGenericBody:
    result = typeToString(t.lastSon) & '['
    for i in 0 .. sonsLen(t)-2:
      if i > 0: add(result, ", ")
      add(result, typeToString(t.sons[i], preferTypeName))
    add(result, ']')
  of tyTypeDesc:
    if t.sons[0].kind == tyNone: result = "typedesc"
    else: result = "type " & typeToString(t.sons[0])
  of tyStatic:
    if prefer == preferGenericArg and t.n != nil:
      result = t.n.renderTree
    else:
      result = "static[" & (if t.len > 0: typeToString(t.sons[0]) else: "") & "]"
      if t.n != nil: result.add "(" & renderTree(t.n) & ")"
  of tyUserTypeClass:
    if t.sym != nil and t.sym.owner != nil:
      if t.isResolvedUserTypeClass: return typeToString(t.lastSon)
      return t.sym.owner.name.s
    else:
      result = "<invalid tyUserTypeClass>"
  of tyBuiltInTypeClass:
    result = case t.base.kind:
      of tyVar: "var"
      of tyRef: "ref"
      of tyPtr: "ptr"
      of tySequence: "seq"
      of tyArray: "array"
      of tySet: "set"
      of tyRange: "range"
      of tyDistinct: "distinct"
      of tyProc: "proc"
      of tyObject: "object"
      of tyTuple: "tuple"
      of tyOpenArray: "openarray"
      else: typeToStr[t.base.kind]
  of tyInferred:
    let concrete = t.previouslyInferred
    if concrete != nil: result = typeToString(concrete)
    else: result = "inferred[" & typeToString(t.base) & "]"
  of tyUserTypeClassInst:
    let body = t.base
    result = body.sym.name.s & "["
    for i in 1 .. sonsLen(t) - 2:
      if i > 1: add(result, ", ")
      add(result, typeToString(t.sons[i]))
    result.add "]"
  of tyAnd:
    for i, son in t.sons:
      result.add(typeToString(son))
      if i < t.sons.high:
        result.add(" and ")
  of tyOr:
    for i, son in t.sons:
      result.add(typeToString(son))
      if i < t.sons.high:
        result.add(" or ")
  of tyNot:
    result = "not " & typeToString(t.sons[0])
  of tyUntyped:
    #internalAssert t.len == 0
    result = "untyped"
  of tyFromExpr:
    if t.n == nil:
      result = "unknown"
    else:
      result = "type(" & renderTree(t.n) & ")"
  of tyArray:
    if t.sons[0].kind == tyRange:
      result = "array[" & rangeToStr(t.sons[0].n) & ", " &
          typeToString(t.sons[1]) & ']'
    else:
      result = "array[" & typeToString(t.sons[0]) & ", " &
          typeToString(t.sons[1]) & ']'
  of tyUncheckedArray:
    result = "UncheckedArray[" & typeToString(t.sons[0]) & ']'
  of tySequence:
    result = "seq[" & typeToString(t.sons[0]) & ']'
  of tyOpt:
    result = "opt[" & typeToString(t.sons[0]) & ']'
  of tyOrdinal:
    result = "ordinal[" & typeToString(t.sons[0]) & ']'
  of tySet:
    result = "set[" & typeToString(t.sons[0]) & ']'
  of tyOpenArray:
    result = "openarray[" & typeToString(t.sons[0]) & ']'
  of tyDistinct:
    result = "distinct " & typeToString(t.sons[0],
      if prefer == preferModuleInfo: preferModuleInfo else: preferTypeName)
  of tyTuple:
    # we iterate over t.sons here, because t.n may be nil
    if t.n != nil:
      result = "tuple["
      assert(sonsLen(t.n) == sonsLen(t))
      for i in 0 ..< sonsLen(t.n):
        assert(t.n.sons[i].kind == nkSym)
        add(result, t.n.sons[i].sym.name.s & ": " & typeToString(t.sons[i]))
        if i < sonsLen(t.n) - 1: add(result, ", ")
      add(result, ']')
    elif sonsLen(t) == 0:
      result = "tuple[]"
    else:
      if prefer == preferTypeName: result = "("
      else: result = "tuple of ("
      for i in 0 ..< sonsLen(t):
        add(result, typeToString(t.sons[i]))
        if i < sonsLen(t) - 1: add(result, ", ")
      add(result, ')')
  of tyPtr, tyRef, tyVar, tyLent:
    result = typeToStr[t.kind]
    if t.len >= 2:
      setLen(result, result.len-1)
      result.add '['
      for i in 0 ..< sonsLen(t):
        add(result, typeToString(t.sons[i]))
        if i < sonsLen(t) - 1: add(result, ", ")
      result.add ']'
    else:
      result.add typeToString(t.sons[0])
  of tyRange:
    result = "range "
    if t.n != nil and t.n.kind == nkRange:
      result.add rangeToStr(t.n)
    if prefer != preferExported:
      result.add("(" & typeToString(t.sons[0]) & ")")
  of tyProc:
    result = if tfIterator in t.flags: "iterator "
             elif t.owner != nil:
               case t.owner.kind
               of skTemplate: "template "
               of skMacro: "macro "
               of skConverter: "converter "
               else: "proc "
            else:
              "proc "
    if tfUnresolved in t.flags: result.add "[*missing parameters*]"
    result.add "("
    for i in 1 ..< sonsLen(t):
      if t.n != nil and i < t.n.len and t.n[i].kind == nkSym:
        add(result, t.n[i].sym.name.s)
        add(result, ": ")
      add(result, typeToString(t.sons[i]))
      if i < sonsLen(t) - 1: add(result, ", ")
    add(result, ')')
    if t.len > 0 and t.sons[0] != nil: add(result, ": " & typeToString(t.sons[0]))
    var prag = if t.callConv == ccDefault: "" else: CallingConvToStr[t.callConv]
    if tfNoSideEffect in t.flags:
      addSep(prag)
      add(prag, "noSideEffect")
    if tfThread in t.flags:
      addSep(prag)
      add(prag, "gcsafe")
    if t.lockLevel.ord != UnspecifiedLockLevel.ord:
      addSep(prag)
      add(prag, "locks: " & $t.lockLevel)
    if len(prag) != 0: add(result, "{." & prag & ".}")
  of tyVarargs:
    result = typeToStr[t.kind] % typeToString(t.sons[0])
  of tySink:
    result = "sink " & typeToString(t.sons[0])
  of tyOwned:
    result = "owned " & typeToString(t.sons[0])
  else:
    result = typeToStr[t.kind]
  result.addTypeFlags(t)

proc firstOrd*(conf: ConfigRef; t: PType): BiggestInt =
  case t.kind
  of tyBool, tyChar, tySequence, tyOpenArray, tyString, tyVarargs, tyProxy:
    result = 0
  of tySet, tyVar: result = firstOrd(conf, t.sons[0])
  of tyArray: result = firstOrd(conf, t.sons[0])
  of tyRange:
    assert(t.n != nil)        # range directly given:
    assert(t.n.kind == nkRange)
    result = getOrdValue(t.n.sons[0])
  of tyInt:
    if conf != nil and conf.target.intSize == 4: result = - (2147483646) - 2
    else: result = 0x8000000000000000'i64
  of tyInt8: result = - 128
  of tyInt16: result = - 32768
  of tyInt32: result = - 2147483646 - 2
  of tyInt64: result = 0x8000000000000000'i64
  of tyUInt..tyUInt64: result = 0
  of tyEnum:
    # if basetype <> nil then return firstOrd of basetype
    if sonsLen(t) > 0 and t.sons[0] != nil:
      result = firstOrd(conf, t.sons[0])
    else:
      assert(t.n.sons[0].kind == nkSym)
      result = t.n.sons[0].sym.position
  of tyGenericInst, tyDistinct, tyTypeDesc, tyAlias, tySink,
     tyStatic, tyInferred, tyUserTypeClasses:
    result = firstOrd(conf, lastSon(t))
  of tyOrdinal:
    if t.len > 0: result = firstOrd(conf, lastSon(t))
    else: internalError(conf, "invalid kind for firstOrd(" & $t.kind & ')')
  of tyUncheckedArray:
    result = 0
  else:
    internalError(conf, "invalid kind for firstOrd(" & $t.kind & ')')
    result = 0


proc firstFloat*(t: PType): BiggestFloat =
  case t.kind
  of tyFloat..tyFloat128: -Inf
  of tyRange:
    assert(t.n != nil)        # range directly given:
    assert(t.n.kind == nkRange)
    getFloatValue(t.n.sons[0])
  of tyVar: firstFloat(t.sons[0])
  of tyGenericInst, tyDistinct, tyTypeDesc, tyAlias, tySink,
     tyStatic, tyInferred, tyUserTypeClasses:
    firstFloat(lastSon(t))
  else:
    internalError(newPartialConfigRef(), "invalid kind for firstFloat(" & $t.kind & ')')
    NaN

proc lastOrd*(conf: ConfigRef; t: PType; fixedUnsigned = false): BiggestInt =
  case t.kind
  of tyBool: result = 1
  of tyChar: result = 255
  of tySet, tyVar: result = lastOrd(conf, t.sons[0])
  of tyArray: result = lastOrd(conf, t.sons[0])
  of tyRange:
    assert(t.n != nil)        # range directly given:
    assert(t.n.kind == nkRange)
    result = getOrdValue(t.n.sons[1])
  of tyInt:
    if conf != nil and conf.target.intSize == 4: result = 0x7FFFFFFF
    else: result = 0x7FFFFFFFFFFFFFFF'i64
  of tyInt8: result = 0x0000007F
  of tyInt16: result = 0x00007FFF
  of tyInt32: result = 0x7FFFFFFF
  of tyInt64: result = 0x7FFFFFFFFFFFFFFF'i64
  of tyUInt:
    if conf != nil and conf.target.intSize == 4: result = 0xFFFFFFFF
    elif fixedUnsigned: result = 0xFFFFFFFFFFFFFFFF'i64
    else: result = 0x7FFFFFFFFFFFFFFF'i64
  of tyUInt8: result = 0xFF
  of tyUInt16: result = 0xFFFF
  of tyUInt32: result = 0xFFFFFFFF
  of tyUInt64:
    if fixedUnsigned: result = 0xFFFFFFFFFFFFFFFF'i64
    else: result = 0x7FFFFFFFFFFFFFFF'i64
  of tyEnum:
    assert(t.n.sons[sonsLen(t.n) - 1].kind == nkSym)
    result = t.n.sons[sonsLen(t.n) - 1].sym.position
  of tyGenericInst, tyDistinct, tyTypeDesc, tyAlias, tySink,
     tyStatic, tyInferred, tyUserTypeClasses:
    result = lastOrd(conf, lastSon(t))
  of tyProxy: result = 0
  of tyOrdinal:
    if t.len > 0: result = lastOrd(conf, lastSon(t))
    else: internalError(conf, "invalid kind for lastOrd(" & $t.kind & ')')
  of tyUncheckedArray:
    result = high(BiggestInt)
  else:
    internalError(conf, "invalid kind for lastOrd(" & $t.kind & ')')
    result = 0


proc lastFloat*(t: PType): BiggestFloat =
  case t.kind
  of tyFloat..tyFloat128: Inf
  of tyVar: lastFloat(t.sons[0])
  of tyRange:
    assert(t.n != nil)        # range directly given:
    assert(t.n.kind == nkRange)
    getFloatValue(t.n.sons[1])
  of tyGenericInst, tyDistinct, tyTypeDesc, tyAlias, tySink,
     tyStatic, tyInferred, tyUserTypeClasses:
    lastFloat(lastSon(t))
  else:
    internalError(newPartialConfigRef(), "invalid kind for lastFloat(" & $t.kind & ')')
    NaN

proc floatRangeCheck*(x: BiggestFloat, t: PType): bool =
  case t.kind
  # This needs to be special cased since NaN is never
  # part of firstFloat(t) .. lastFloat(t)
  of tyFloat..tyFloat128:
    true
  of tyRange:
    x in firstFloat(t) .. lastFloat(t)
  of tyVar:
    floatRangeCheck(x, t.sons[0])
  of tyGenericInst, tyDistinct, tyTypeDesc, tyAlias, tySink,
     tyStatic, tyInferred, tyUserTypeClasses:
    floatRangeCheck(x, lastSon(t))
  else:
    internalError(newPartialConfigRef(), "invalid kind for floatRangeCheck:" & $t.kind)
    false

proc lengthOrd*(conf: ConfigRef; t: PType): BiggestInt =
  case t.skipTypes(tyUserTypeClasses).kind
  of tyInt64, tyInt32, tyInt: result = lastOrd(conf, t)
  of tyDistinct: result = lengthOrd(conf, t.sons[0])
  else:
    let last = lastOrd(conf, t)
    let first = firstOrd(conf, t)
    # XXX use a better overflow check here:
    if last == high(BiggestInt) and first <= 0:
      result = last
    else:
      result = last - first + 1

# -------------- type equality -----------------------------------------------

type
  TDistinctCompare* = enum ## how distinct types are to be compared
    dcEq,                  ## a and b should be the same type
    dcEqIgnoreDistinct,    ## compare symmetrically: (distinct a) == b, a == b
                           ## or a == (distinct b)
    dcEqOrDistinctOf       ## a equals b or a is distinct of b

  TTypeCmpFlag* = enum
    IgnoreTupleFields      ## NOTE: Only set this flag for backends!
    IgnoreCC
    ExactTypeDescValues
    ExactGenericParams
    ExactConstraints
    ExactGcSafety
    AllowCommonBase

  TTypeCmpFlags* = set[TTypeCmpFlag]

  TSameTypeClosure = object
    cmp: TDistinctCompare
    recCheck: int
    flags: TTypeCmpFlags
    s: seq[tuple[a,b: int]] # seq for a set as it's hopefully faster
                            # (few elements expected)

proc initSameTypeClosure: TSameTypeClosure =
  # we do the initialization lazily for performance (avoids memory allocations)
  discard

proc containsOrIncl(c: var TSameTypeClosure, a, b: PType): bool =
  result = c.s.len > 0 and c.s.contains((a.id, b.id))
  if not result:
    when not defined(nimNoNilSeqs):
      if isNil(c.s): c.s = @[]
    c.s.add((a.id, b.id))

proc sameTypeAux(x, y: PType, c: var TSameTypeClosure): bool
proc sameTypeOrNilAux(a, b: PType, c: var TSameTypeClosure): bool =
  if a == b:
    result = true
  else:
    if a == nil or b == nil: result = false
    else: result = sameTypeAux(a, b, c)

proc sameType*(a, b: PType, flags: TTypeCmpFlags = {}): bool =
  var c = initSameTypeClosure()
  c.flags = flags
  result = sameTypeAux(a, b, c)

proc sameTypeOrNil*(a, b: PType, flags: TTypeCmpFlags = {}): bool =
  if a == b:
    result = true
  else:
    if a == nil or b == nil: result = false
    else: result = sameType(a, b, flags)

proc equalParam(a, b: PSym): TParamsEquality =
  if sameTypeOrNil(a.typ, b.typ, {ExactTypeDescValues}) and
      exprStructuralEquivalent(a.constraint, b.constraint):
    if a.ast == b.ast:
      result = paramsEqual
    elif a.ast != nil and b.ast != nil:
      if exprStructuralEquivalent(a.ast, b.ast): result = paramsEqual
      else: result = paramsIncompatible
    elif a.ast != nil:
      result = paramsEqual
    elif b.ast != nil:
      result = paramsIncompatible
  else:
    result = paramsNotEqual

proc sameConstraints(a, b: PNode): bool =
  if isNil(a) and isNil(b): return true
  if a.len != b.len: return false
  for i in 1 ..< a.len:
    if not exprStructuralEquivalent(a[i].sym.constraint,
                                    b[i].sym.constraint):
      return false
  return true

proc equalParams(a, b: PNode): TParamsEquality =
  result = paramsEqual
  var length = sonsLen(a)
  if length != sonsLen(b):
    result = paramsNotEqual
  else:
    for i in 1 ..< length:
      var m = a.sons[i].sym
      var n = b.sons[i].sym
      assert((m.kind == skParam) and (n.kind == skParam))
      case equalParam(m, n)
      of paramsNotEqual:
        return paramsNotEqual
      of paramsEqual:
        discard
      of paramsIncompatible:
        result = paramsIncompatible
      if (m.name.id != n.name.id):
        # BUGFIX
        return paramsNotEqual # paramsIncompatible;
      # continue traversal! If not equal, we can return immediately; else
      # it stays incompatible
    if not sameTypeOrNil(a.typ, b.typ, {ExactTypeDescValues}):
      if (a.typ == nil) or (b.typ == nil):
        result = paramsNotEqual # one proc has a result, the other not is OK
      else:
        result = paramsIncompatible # overloading by different
                                    # result types does not work

proc sameTuple(a, b: PType, c: var TSameTypeClosure): bool =
  # two tuples are equivalent iff the names, types and positions are the same;
  # however, both types may not have any field names (t.n may be nil) which
  # complicates the matter a bit.
  if sonsLen(a) == sonsLen(b):
    result = true
    for i in 0 ..< sonsLen(a):
      var x = a.sons[i]
      var y = b.sons[i]
      if IgnoreTupleFields in c.flags:
        x = skipTypes(x, {tyRange, tyGenericInst, tyAlias})
        y = skipTypes(y, {tyRange, tyGenericInst, tyAlias})

      result = sameTypeAux(x, y, c)
      if not result: return
    if a.n != nil and b.n != nil and IgnoreTupleFields notin c.flags:
      for i in 0 ..< sonsLen(a.n):
        # check field names:
        if a.n.sons[i].kind == nkSym and b.n.sons[i].kind == nkSym:
          var x = a.n.sons[i].sym
          var y = b.n.sons[i].sym
          result = x.name.id == y.name.id
          if not result: break
        else:
          return false
    elif a.n != b.n and (a.n == nil or b.n == nil) and IgnoreTupleFields notin c.flags:
      result = false

template ifFastObjectTypeCheckFailed(a, b: PType, body: untyped) =
  if tfFromGeneric notin a.flags + b.flags:
    # fast case: id comparison suffices:
    result = a.id == b.id
  else:
    # expensive structural equality test; however due to the way generic and
    # objects work, if one of the types does **not** contain tfFromGeneric,
    # they cannot be equal. The check ``a.sym.id == b.sym.id`` checks
    # for the same origin and is essential because we don't want "pure"
    # structural type equivalence:
    #
    # type
    #   TA[T] = object
    #   TB[T] = object
    # --> TA[int] != TB[int]
    if tfFromGeneric in a.flags * b.flags and a.sym.id == b.sym.id:
      # ok, we need the expensive structural check
      body

proc sameObjectTypes*(a, b: PType): bool =
  # specialized for efficiency (sigmatch uses it)
  ifFastObjectTypeCheckFailed(a, b):
    var c = initSameTypeClosure()
    result = sameTypeAux(a, b, c)

proc sameDistinctTypes*(a, b: PType): bool {.inline.} =
  result = sameObjectTypes(a, b)

proc sameEnumTypes*(a, b: PType): bool {.inline.} =
  result = a.id == b.id

proc sameObjectTree(a, b: PNode, c: var TSameTypeClosure): bool =
  if a == b:
    result = true
  elif a != nil and b != nil and a.kind == b.kind:
    var x = a.typ
    var y = b.typ
    if IgnoreTupleFields in c.flags:
      if x != nil: x = skipTypes(x, {tyRange, tyGenericInst, tyAlias})
      if y != nil: y = skipTypes(y, {tyRange, tyGenericInst, tyAlias})
    if sameTypeOrNilAux(x, y, c):
      case a.kind
      of nkSym:
        # same symbol as string is enough:
        result = a.sym.name.id == b.sym.name.id
      of nkIdent: result = a.ident.id == b.ident.id
      of nkCharLit..nkInt64Lit: result = a.intVal == b.intVal
      of nkFloatLit..nkFloat64Lit: result = a.floatVal == b.floatVal
      of nkStrLit..nkTripleStrLit: result = a.strVal == b.strVal
      of nkEmpty, nkNilLit, nkType: result = true
      else:
        if sonsLen(a) == sonsLen(b):
          for i in 0 ..< sonsLen(a):
            if not sameObjectTree(a.sons[i], b.sons[i], c): return
          result = true

proc sameObjectStructures(a, b: PType, c: var TSameTypeClosure): bool =
  # check base types:
  if sonsLen(a) != sonsLen(b): return
  for i in 0 ..< sonsLen(a):
    if not sameTypeOrNilAux(a.sons[i], b.sons[i], c): return
  if not sameObjectTree(a.n, b.n, c): return
  result = true

proc sameChildrenAux(a, b: PType, c: var TSameTypeClosure): bool =
  if sonsLen(a) != sonsLen(b): return false
  result = true
  for i in 0 ..< sonsLen(a):
    result = sameTypeOrNilAux(a.sons[i], b.sons[i], c)
    if not result: return

proc isGenericAlias*(t: PType): bool =
  return t.kind == tyGenericInst and t.lastSon.kind == tyGenericInst

proc skipGenericAlias*(t: PType): PType =
  return if t.isGenericAlias: t.lastSon else: t

proc sameFlags*(a, b: PType): bool {.inline.} =
  result = eqTypeFlags*a.flags == eqTypeFlags*b.flags

proc sameTypeAux(x, y: PType, c: var TSameTypeClosure): bool =
  template cycleCheck() =
    # believe it or not, the direct check for ``containsOrIncl(c, a, b)``
    # increases bootstrapping time from 2.4s to 3.3s on my laptop! So we cheat
    # again: Since the recursion check is only to not get caught in an endless
    # recursion, we use a counter and only if it's value is over some
    # threshold we perform the expensive exact cycle check:
    if c.recCheck < 3:
      inc c.recCheck
    else:
      if containsOrIncl(c, a, b): return true

  if x == y: return true
  var a = skipTypes(x, {tyGenericInst, tyAlias})
  var b = skipTypes(y, {tyGenericInst, tyAlias})
  assert(a != nil)
  assert(b != nil)
  if a.kind != b.kind:
    case c.cmp
    of dcEq: return false
    of dcEqIgnoreDistinct:
      while a.kind == tyDistinct: a = a.sons[0]
      while b.kind == tyDistinct: b = b.sons[0]
      if a.kind != b.kind: return false
    of dcEqOrDistinctOf:
      while a.kind == tyDistinct: a = a.sons[0]
      if a.kind != b.kind: return false

  # this is required by tunique_type but makes no sense really:
  if x.kind == tyGenericInst and IgnoreTupleFields notin c.flags:
    let
      lhs = x.skipGenericAlias
      rhs = y.skipGenericAlias
    if rhs.kind != tyGenericInst or lhs.base != rhs.base:
      return false
    for i in 1 .. lhs.len - 2:
      let ff = rhs.sons[i]
      let aa = lhs.sons[i]
      if not sameTypeAux(ff, aa, c): return false
    return true

  case a.kind
  of tyEmpty, tyChar, tyBool, tyNil, tyPointer, tyString, tyCString,
     tyInt..tyUInt64, tyTyped, tyUntyped, tyVoid:
    result = sameFlags(a, b)
  of tyStatic, tyFromExpr:
    result = exprStructuralEquivalent(a.n, b.n) and sameFlags(a, b)
    if result and a.len == b.len and a.len == 1:
      cycleCheck()
      result = sameTypeAux(a.sons[0], b.sons[0], c)
  of tyObject:
    ifFastObjectTypeCheckFailed(a, b):
      cycleCheck()
      result = sameObjectStructures(a, b, c) and sameFlags(a, b)
  of tyDistinct:
    cycleCheck()
    if c.cmp == dcEq:
      if sameFlags(a, b):
        ifFastObjectTypeCheckFailed(a, b):
          result = sameTypeAux(a.sons[0], b.sons[0], c)
    else:
      result = sameTypeAux(a.sons[0], b.sons[0], c) and sameFlags(a, b)
  of tyEnum, tyForward:
    # XXX generic enums do not make much sense, but require structural checking
    result = a.id == b.id and sameFlags(a, b)
  of tyError:
    result = b.kind == tyError
  of tyTuple:
    cycleCheck()
    result = sameTuple(a, b, c) and sameFlags(a, b)
  of tyTypeDesc:
    if c.cmp == dcEqIgnoreDistinct: result = false
    elif ExactTypeDescValues in c.flags:
      cycleCheck()
      result = sameChildrenAux(x, y, c) and sameFlags(a, b)
    else:
      result = sameFlags(a, b)
  of tyGenericParam:
    result = sameChildrenAux(a, b, c) and sameFlags(a, b)
    if result and {ExactGenericParams, ExactTypeDescValues} * c.flags != {}:
      result = a.sym.position == b.sym.position
  of tyGenericInvocation, tyGenericBody, tySequence,
     tyOpenArray, tySet, tyRef, tyPtr, tyVar, tyLent, tySink, tyUncheckedArray,
     tyArray, tyProc, tyVarargs, tyOrdinal, tyTypeClasses, tyOpt, tyOwned:
    cycleCheck()
    if a.kind == tyUserTypeClass and a.n != nil: return a.n == b.n
    result = sameChildrenAux(a, b, c)
    if result:
      if IgnoreTupleFields in c.flags:
        result = a.flags * {tfVarIsPtr} == b.flags * {tfVarIsPtr}
      else:
        result = sameFlags(a, b)
    if result and ExactGcSafety in c.flags:
      result = a.flags * {tfThread} == b.flags * {tfThread}
    if result and a.kind == tyProc:
      result = ((IgnoreCC in c.flags) or a.callConv == b.callConv) and
               ((ExactConstraints notin c.flags) or sameConstraints(a.n, b.n))
  of tyRange:
    cycleCheck()
    result = sameTypeOrNilAux(a.sons[0], b.sons[0], c) and
        sameValue(a.n.sons[0], b.n.sons[0]) and
        sameValue(a.n.sons[1], b.n.sons[1])
  of tyGenericInst, tyAlias, tyInferred:
    cycleCheck()
    result = sameTypeAux(a.lastSon, b.lastSon, c)
  of tyNone: result = false

proc sameBackendType*(x, y: PType): bool =
  var c = initSameTypeClosure()
  c.flags.incl IgnoreTupleFields
  c.cmp = dcEqIgnoreDistinct
  result = sameTypeAux(x, y, c)

proc compareTypes*(x, y: PType,
                   cmp: TDistinctCompare = dcEq,
                   flags: TTypeCmpFlags = {}): bool =
  ## compares two type for equality (modulo type distinction)
  var c = initSameTypeClosure()
  c.cmp = cmp
  c.flags = flags
  if x == y: result = true
  elif x.isNil or y.isNil: result = false
  else: result = sameTypeAux(x, y, c)

proc inheritanceDiff*(a, b: PType): int =
  # | returns: 0 iff `a` == `b`
  # | returns: -x iff `a` is the x'th direct superclass of `b`
  # | returns: +x iff `a` is the x'th direct subclass of `b`
  # | returns: `maxint` iff `a` and `b` are not compatible at all
  if a == b or a.kind == tyError or b.kind == tyError: return 0
  assert a.kind in {tyObject} + skipPtrs
  assert b.kind in {tyObject} + skipPtrs
  var x = a
  result = 0
  while x != nil:
    x = skipTypes(x, skipPtrs)
    if sameObjectTypes(x, b): return
    x = x.sons[0]
    dec(result)
  var y = b
  result = 0
  while y != nil:
    y = skipTypes(y, skipPtrs)
    if sameObjectTypes(y, a): return
    y = y.sons[0]
    inc(result)
  result = high(int)

proc commonSuperclass*(a, b: PType): PType =
  # quick check: are they the same?
  if sameObjectTypes(a, b): return a

  # simple algorithm: we store all ancestors of 'a' in a ID-set and walk 'b'
  # up until the ID is found:
  assert a.kind == tyObject
  assert b.kind == tyObject
  var x = a
  var ancestors = initIntSet()
  while x != nil:
    x = skipTypes(x, skipPtrs)
    ancestors.incl(x.id)
    x = x.sons[0]
  var y = b
  while y != nil:
    var t = y # bug #7818, save type before skip
    y = skipTypes(y, skipPtrs)
    if ancestors.contains(y.id):
      # bug #7818, defer the previous skipTypes
      if t.kind != tyGenericInst: t = y
      return t
    y = y.sons[0]

type
  TTypeAllowedFlag* = enum
    taField,
    taHeap,
    taConcept

  TTypeAllowedFlags* = set[TTypeAllowedFlag]

proc typeAllowedAux(marker: var IntSet, typ: PType, kind: TSymKind,
                    flags: TTypeAllowedFlags = {}): PType

proc typeAllowedNode(marker: var IntSet, n: PNode, kind: TSymKind,
                     flags: TTypeAllowedFlags = {}): PType =
  if n != nil:
    result = typeAllowedAux(marker, n.typ, kind, flags)
    if result == nil:
      case n.kind
      of nkNone..nkNilLit:
        discard
      else:
        if n.kind == nkRecCase and kind in {skProc, skFunc, skConst}:
          return n[0].typ
        for i in 0 ..< sonsLen(n):
          let it = n.sons[i]
          result = typeAllowedNode(marker, it, kind, flags)
          if result != nil: break

proc matchType*(a: PType, pattern: openArray[tuple[k:TTypeKind, i:int]],
                last: TTypeKind): bool =
  var a = a
  for k, i in pattern.items:
    if a.kind != k: return false
    if i >= a.sonsLen or a.sons[i] == nil: return false
    a = a.sons[i]
  result = a.kind == last

proc typeAllowedAux(marker: var IntSet, typ: PType, kind: TSymKind,
                    flags: TTypeAllowedFlags = {}): PType =
  assert(kind in {skVar, skLet, skConst, skProc, skFunc, skParam, skResult})
  # if we have already checked the type, return true, because we stop the
  # evaluation if something is wrong:
  result = nil
  if typ == nil: return nil
  if containsOrIncl(marker, typ.id): return nil
  var t = skipTypes(typ, abstractInst-{tyTypeDesc})
  case t.kind
  of tyVar, tyLent:
    if kind in {skProc, skFunc, skConst}:
      result = t
    elif t.kind == tyLent and kind != skResult:
      result = t
    else:
      var t2 = skipTypes(t.sons[0], abstractInst-{tyTypeDesc})
      case t2.kind
      of tyVar, tyLent:
        if taHeap notin flags: result = t2 # ``var var`` is illegal on the heap
      of tyOpenArray, tyUncheckedArray:
        if kind != skParam: result = t
        else: result = typeAllowedAux(marker, t2.sons[0], skParam, flags)
      else:
        if kind notin {skParam, skResult}: result = t
        else: result = typeAllowedAux(marker, t2, kind, flags)
  of tyProc:
    if kind == skConst and t.callConv == ccClosure:
      result = t
    else:
      for i in 1 ..< sonsLen(t):
        result = typeAllowedAux(marker, t.sons[i], skParam, flags)
        if result != nil: break
      if result.isNil and t.sons[0] != nil:
        result = typeAllowedAux(marker, t.sons[0], skResult, flags)
  of tyTypeDesc:
    # XXX: This is still a horrible idea...
    result = nil
<<<<<<< HEAD
  of tyStatic:
    if kind notin {skParam}: result = t
  of tyExpr, tyStmt:
=======
  of tyUntyped, tyTyped, tyStatic:
>>>>>>> a4c613c1
    if kind notin {skParam, skResult}: result = t
  of tyVoid:
    if taField notin flags: result = t
  of tyTypeClasses:
    if tfGenericTypeParam in t.flags or taConcept in flags: #or taField notin flags:
      discard
    elif t.isResolvedUserTypeClass:
      result = typeAllowedAux(marker, t.lastSon, kind, flags)
    elif kind notin {skParam, skResult}:
      result = t
  of tyGenericBody, tyGenericParam, tyGenericInvocation,
     tyNone, tyForward, tyFromExpr:
    result = t
  of tyNil:
    if kind != skConst and kind != skParam: result = t
  of tyString, tyBool, tyChar, tyEnum, tyInt..tyUInt64, tyCString, tyPointer:
    result = nil
  of tyOrdinal:
    if kind != skParam: result = t
  of tyGenericInst, tyDistinct, tyAlias, tyInferred:
    result = typeAllowedAux(marker, lastSon(t), kind, flags)
  of tyRange:
    if skipTypes(t.sons[0], abstractInst-{tyTypeDesc}).kind notin
      {tyChar, tyEnum, tyInt..tyFloat128, tyUInt8..tyUInt32}: result = t
  of tyOpenArray, tyVarargs, tySink:
    if kind != skParam:
      result = t
    else:
      result = typeAllowedAux(marker, t.sons[0], skVar, flags)
  of tyUncheckedArray:
    if kind != skParam and taHeap notin flags:
      result = t
    else:
      result = typeAllowedAux(marker, lastSon(t), kind, flags)
  of tySequence, tyOpt:
    if t.sons[0].kind != tyEmpty:
      result = typeAllowedAux(marker, t.sons[0], skVar, flags+{taHeap})
    elif kind in {skVar, skLet}:
      result = t.sons[0]
  of tyArray:
    if t.sons[1].kind != tyEmpty:
      result = typeAllowedAux(marker, t.sons[1], skVar, flags)
    elif kind in {skVar, skLet}:
      result = t.sons[1]
  of tyRef:
    if kind == skConst: result = t
    else: result = typeAllowedAux(marker, t.lastSon, skVar, flags+{taHeap})
  of tyPtr:
    result = typeAllowedAux(marker, t.lastSon, skVar, flags+{taHeap})
  of tySet:
    for i in 0 ..< sonsLen(t):
      result = typeAllowedAux(marker, t.sons[i], kind, flags)
      if result != nil: break
  of tyObject, tyTuple:
    if kind in {skProc, skFunc, skConst} and
        t.kind == tyObject and t.sons[0] != nil:
      result = t
    else:
      let flags = flags+{taField}
      for i in 0 ..< sonsLen(t):
        result = typeAllowedAux(marker, t.sons[i], kind, flags)
        if result != nil: break
      if result.isNil and t.n != nil:
        result = typeAllowedNode(marker, t.n, kind, flags)
  of tyEmpty:
    if kind in {skVar, skLet}: result = t
  of tyProxy:
    # for now same as error node; we say it's a valid type as it should
    # prevent cascading errors:
    result = nil
  of tyOwned:
    if t.len == 1 and t.sons[0].skipTypes(abstractInst).kind in {tyRef, tyPtr, tyProc}:
      result = typeAllowedAux(marker, t.lastSon, skVar, flags+{taHeap})
    else:
      result = t

proc typeAllowed*(t: PType, kind: TSymKind; flags: TTypeAllowedFlags = {}): PType =
  # returns 'nil' on success and otherwise the part of the type that is
  # wrong!
  var marker = initIntSet()
  result = typeAllowedAux(marker, t, kind, flags)

include sizealignoffsetimpl

proc computeSize*(conf: ConfigRef; typ: PType): BiggestInt =
  computeSizeAlign(conf, typ)
  result = typ.size

proc getReturnType*(s: PSym): PType =
  # Obtains the return type of a iterator/proc/macro/template
  assert s.kind in skProcKinds
  result = s.typ.sons[0]

proc getAlign*(conf: ConfigRef; typ: PType): BiggestInt =
  computeSizeAlign(conf, typ)
  result = typ.align

proc getSize*(conf: ConfigRef; typ: PType): BiggestInt =
  computeSizeAlign(conf, typ)
  result = typ.size

proc containsGenericTypeIter(t: PType, closure: RootRef): bool =
  case t.kind
  of tyStatic:
    return t.n == nil
  of tyTypeDesc:
    if t.base.kind == tyNone: return true
    if containsGenericTypeIter(t.base, closure): return true
    return false
  of GenericTypes + tyTypeClasses + {tyFromExpr}:
    return true
  else:
    return false

proc containsGenericType*(t: PType): bool =
  result = iterOverType(t, containsGenericTypeIter, nil)

proc baseOfDistinct*(t: PType): PType =
  if t.kind == tyDistinct:
    result = t.sons[0]
  else:
    result = copyType(t, t.owner, false)
    var parent: PType = nil
    var it = result
    while it.kind in {tyPtr, tyRef, tyOwned}:
      parent = it
      it = it.lastSon
    if it.kind == tyDistinct and parent != nil:
      parent.sons[0] = it.sons[0]

proc safeInheritanceDiff*(a, b: PType): int =
  # same as inheritanceDiff but checks for tyError:
  if a.kind == tyError or b.kind == tyError:
    result = -1
  else:
    result = inheritanceDiff(a.skipTypes(skipPtrs), b.skipTypes(skipPtrs))

proc compatibleEffectsAux(se, re: PNode): bool =
  if re.isNil: return false
  for r in items(re):
    block search:
      for s in items(se):
        if safeInheritanceDiff(r.typ, s.typ) <= 0:
          break search
      return false
  result = true

type
  EffectsCompat* = enum
    efCompat
    efRaisesDiffer
    efRaisesUnknown
    efTagsDiffer
    efTagsUnknown
    efLockLevelsDiffer

proc compatibleEffects*(formal, actual: PType): EffectsCompat =
  # for proc type compatibility checking:
  assert formal.kind == tyProc and actual.kind == tyProc
  if formal.n.sons[0].kind != nkEffectList or
     actual.n.sons[0].kind != nkEffectList:
    return efTagsUnknown

  var spec = formal.n.sons[0]
  if spec.len != 0:
    var real = actual.n.sons[0]

    let se = spec.sons[exceptionEffects]
    # if 'se.kind == nkArgList' it is no formal type really, but a
    # computed effect and as such no spec:
    # 'r.msgHandler = if isNil(msgHandler): defaultMsgHandler else: msgHandler'
    if not isNil(se) and se.kind != nkArgList:
      # spec requires some exception or tag, but we don't know anything:
      if real.len == 0: return efRaisesUnknown
      let res = compatibleEffectsAux(se, real.sons[exceptionEffects])
      if not res: return efRaisesDiffer

    let st = spec.sons[tagEffects]
    if not isNil(st) and st.kind != nkArgList:
      # spec requires some exception or tag, but we don't know anything:
      if real.len == 0: return efTagsUnknown
      let res = compatibleEffectsAux(st, real.sons[tagEffects])
      if not res: return efTagsDiffer
  if formal.lockLevel.ord < 0 or
      actual.lockLevel.ord <= formal.lockLevel.ord:
    result = efCompat
  else:
    result = efLockLevelsDiffer

proc isCompileTimeOnly*(t: PType): bool {.inline.} =
  result = t.kind in {tyTypeDesc, tyStatic}

proc containsCompileTimeOnly*(t: PType): bool =
  if isCompileTimeOnly(t): return true
  for i in 0 ..< t.sonsLen:
    if t.sons[i] != nil and isCompileTimeOnly(t.sons[i]):
      return true
  return false

type
  OrdinalType* = enum
    NoneLike, IntLike, FloatLike

proc classify*(t: PType): OrdinalType =
  ## for convenient type checking:
  if t == nil:
    result = NoneLike
  else:
    case skipTypes(t, abstractVarRange).kind
    of tyFloat..tyFloat128: result = FloatLike
    of tyInt..tyInt64, tyUInt..tyUInt64, tyBool, tyChar, tyEnum:
      result = IntLike
    else: result = NoneLike

proc skipConv*(n: PNode): PNode =
  result = n
  case n.kind
  of nkObjUpConv, nkObjDownConv, nkChckRange, nkChckRangeF, nkChckRange64:
    # only skip the conversion if it doesn't lose too important information
    # (see bug #1334)
    if n.sons[0].typ.classify == n.typ.classify:
      result = n.sons[0]
  of nkHiddenStdConv, nkHiddenSubConv, nkConv:
    if n.sons[1].typ.classify == n.typ.classify:
      result = n.sons[1]
  else: discard

proc skipHidden*(n: PNode): PNode =
  result = n
  while true:
    case result.kind
    of nkHiddenStdConv, nkHiddenSubConv:
      if result.sons[1].typ.classify == result.typ.classify:
        result = result.sons[1]
      else: break
    of nkHiddenDeref, nkHiddenAddr:
      result = result.sons[0]
    else: break

proc skipConvTakeType*(n: PNode): PNode =
  result = n.skipConv
  result.typ = n.typ

proc isEmptyContainer*(t: PType): bool =
  case t.kind
  of tyUntyped, tyNil: result = true
  of tyArray: result = t.sons[1].kind == tyEmpty
  of tySet, tySequence, tyOpenArray, tyVarargs:
    result = t.sons[0].kind == tyEmpty
  of tyGenericInst, tyAlias, tySink: result = isEmptyContainer(t.lastSon)
  else: result = false

proc takeType*(formal, arg: PType): PType =
  # param: openArray[string] = []
  # [] is an array constructor of length 0 of type string!
  if arg.kind == tyNil:
    # and not (formal.kind == tyProc and formal.callConv == ccClosure):
    result = formal
  elif formal.kind in {tyOpenArray, tyVarargs, tySequence} and
      arg.isEmptyContainer:
    let a = copyType(arg.skipTypes({tyGenericInst, tyAlias}), arg.owner, keepId=false)
    a.sons[ord(arg.kind == tyArray)] = formal.sons[0]
    result = a
  elif formal.kind in {tyTuple, tySet} and arg.kind == formal.kind:
    result = formal
  else:
    result = arg

proc skipHiddenSubConv*(n: PNode): PNode =
  if n.kind == nkHiddenSubConv:
    # param: openArray[string] = []
    # [] is an array constructor of length 0 of type string!
    let formal = n.typ
    result = n.sons[1]
    let arg = result.typ
    let dest = takeType(formal, arg)
    if dest == arg and formal.kind != tyUntyped:
      #echo n.info, " came here for ", formal.typeToString
      result = n
    else:
      result = copyTree(result)
      result.typ = dest
  else:
    result = n

proc typeMismatch*(conf: ConfigRef; info: TLineInfo, formal, actual: PType) =
  if formal.kind != tyError and actual.kind != tyError:
    let named = typeToString(formal)
    let desc = typeToString(formal, preferDesc)
    let x = if named == desc: named else: named & " = " & desc
    var msg = "type mismatch: got <" &
              typeToString(actual) & "> " &
              "but expected '" & x & "'"

    if formal.kind == tyProc and actual.kind == tyProc:
      case compatibleEffects(formal, actual)
      of efCompat: discard
      of efRaisesDiffer:
        msg.add "\n.raise effects differ"
      of efRaisesUnknown:
        msg.add "\n.raise effect is 'can raise any'"
      of efTagsDiffer:
        msg.add "\n.tag effects differ"
      of efTagsUnknown:
        msg.add "\n.tag effect is 'any tag allowed'"
      of efLockLevelsDiffer:
        msg.add "\nlock levels differ"
    localError(conf, info, msg)

proc isTupleRecursive(t: PType, cycleDetector: var IntSet): bool =
  if t == nil:
    return false
  if cycleDetector.containsOrIncl(t.id):
    return true
  case t.kind:
    of tyTuple:
      var cycleDetectorCopy: IntSet
      for i in  0..<t.len:
        assign(cycleDetectorCopy, cycleDetector)
        if isTupleRecursive(t[i], cycleDetectorCopy):
          return true
    of tyAlias, tyRef, tyPtr, tyGenericInst, tyVar, tyLent, tySink, tyArray, tyUncheckedArray, tySequence:
      return isTupleRecursive(t.lastSon, cycleDetector)
    else:
      return false

proc isTupleRecursive*(t: PType): bool =
  var cycleDetector = initIntSet()
  isTupleRecursive(t, cycleDetector)

proc isException*(t: PType): bool =
  # check if `y` is object type and it inherits from Exception
  assert(t != nil)

  var t = t.skipTypes(abstractInst)
  while t.kind == tyObject:
    if t.sym != nil and t.sym.magic == mException: return true
    if t.sons[0] == nil: break
    t = skipTypes(t.sons[0], abstractPtrs)
  return false<|MERGE_RESOLUTION|>--- conflicted
+++ resolved
@@ -1236,13 +1236,9 @@
   of tyTypeDesc:
     # XXX: This is still a horrible idea...
     result = nil
-<<<<<<< HEAD
   of tyStatic:
     if kind notin {skParam}: result = t
-  of tyExpr, tyStmt:
-=======
-  of tyUntyped, tyTyped, tyStatic:
->>>>>>> a4c613c1
+  of tyUntyped, tyTyped:
     if kind notin {skParam, skResult}: result = t
   of tyVoid:
     if taField notin flags: result = t
