--- conflicted
+++ resolved
@@ -62,11 +62,10 @@
   for i, a in n.pairs:
     internalAssert c.config, a.kind == nkSym
     var q = a.sym
-<<<<<<< HEAD
     if q.typ.kind in {tyTypeDesc, tyGenericParam, tyStatic, tyConcept}+tyTypeClasses:
       let symKind = if q.typ.kind == tyStatic: skConst else: skType
       var s = newSym(symKind, q.name, getCurrOwner(c), q.info)
-      s.flags = s.flags + {sfUsed, sfFromGeneric}
+      s.flags.incl {sfUsed, sfFromGeneric}
       var t = PType(idTableGet(pt, q.typ))
       if t == nil:
         if tfRetType in q.typ.flags:
@@ -78,21 +77,6 @@
           t = errorType(c)
       elif t.kind in {tyGenericParam, tyConcept}:
         localError(c.config, a.info, errCannotInstantiateX % q.name.s)
-=======
-    if q.typ.kind notin {tyTypeDesc, tyGenericParam, tyStatic}+tyTypeClasses:
-      continue
-    let symKind = if q.typ.kind == tyStatic: skConst else: skType
-    var s = newSym(symKind, q.name, getCurrOwner(c), q.info)
-    s.flags.incl {sfUsed, sfFromGeneric}
-    var t = PType(idTableGet(pt, q.typ))
-    if t == nil:
-      if tfRetType in q.typ.flags:
-        # keep the generic type and allow the return type to be bound
-        # later by semAsgn in return type inference scenario
-        t = q.typ
-      else:
-        localError(c.config, a.info, errCannotInstantiateX % s.name.s)
->>>>>>> b5424b82
         t = errorType(c)
       elif t.kind == tyGenericInvocation:
         #t = instGenericContainer(c, a, t)
