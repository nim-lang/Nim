#
#
#           The Nim Compiler
#        (c) Copyright 2015 Nim Contributors
#
#    See the file "copying.txt", included in this
#    distribution, for details about the copyright.
#

## This module implements Nim's object construction rules.

# included from sem.nim

from sugar import dup

type
  ObjConstrContext = object
    typ: PType               # The constructed type
    initExpr: PNode          # The init expression (nkObjConstr)
    needsFullInit: bool      # A `requiresInit` derived type will
                             # set this to true while visiting
                             # parent types.
    missingFields: seq[PSym] # Fields that the user failed to specify

  InitStatus = enum # This indicates the result of object construction
    initUnknown
    initFull     # All  of the fields have been initialized
    initPartial  # Some of the fields have been initialized
    initNone     # None of the fields have been initialized
    initConflict # Fields from different branches have been initialized

proc mergeInitStatus(existing: var InitStatus, newStatus: InitStatus) =
  case newStatus
  of initConflict:
    existing = newStatus
  of initPartial:
    if existing in {initUnknown, initFull, initNone}:
      existing = initPartial
  of initNone:
    if existing == initUnknown:
      existing = initNone
    elif existing == initFull:
      existing = initPartial
  of initFull:
    if existing == initUnknown:
      existing = initFull
    elif existing == initNone:
      existing = initPartial
  of initUnknown:
    discard

proc invalidObjConstr(c: PContext, n: PNode) =
  if n.kind == nkInfix and n[0].kind == nkIdent and n[0].ident.s[0] == ':':
    localError(c.config, n.info, "incorrect object construction syntax; use a space after the colon")
  else:
    localError(c.config, n.info, "incorrect object construction syntax")

proc locateFieldInInitExpr(c: PContext, field: PSym, initExpr: PNode): PNode =
  # Returns the assignment nkExprColonExpr node or nil
  let fieldId = field.name.id
  for i in 1..<initExpr.len:
    let assignment = initExpr[i]
    if assignment.kind != nkExprColonExpr:
      invalidObjConstr(c, assignment)
      continue

    if fieldId == considerQuotedIdent(c, assignment[0]).id:
      return assignment

proc semConstrField(c: PContext, flags: TExprFlags,
                    field: PSym, initExpr: PNode): PNode =
  let assignment = locateFieldInInitExpr(c, field, initExpr)
  if assignment != nil:
    if nfSem in assignment.flags: return assignment[1]
    if not fieldVisible(c, field):
      localError(c.config, initExpr.info,
        "the field '$1' is not accessible." % [field.name.s])
      return

    var initValue = semExprFlagDispatched(c, assignment[1], flags, field.typ)
    if initValue != nil:
      initValue = fitNodeConsiderViewType(c, field.typ, initValue, assignment.info)
    assignment[0] = newSymNode(field)
    assignment[1] = initValue
    assignment.flags.incl nfSem
    return initValue

proc caseBranchMatchesExpr(branch, matched: PNode): bool =
  for i in 0..<branch.len-1:
    if branch[i].kind == nkRange:
      if overlap(branch[i], matched): return true
    elif exprStructuralEquivalent(branch[i], matched):
      return true

  return false

proc branchVals(c: PContext, caseNode: PNode, caseIdx: int,
                isStmtBranch: bool): IntSet =
  if caseNode[caseIdx].kind == nkOfBranch:
    result = initIntSet()
    for val in processBranchVals(caseNode[caseIdx]):
      result.incl(val)
  else:
    result = c.getIntSetOfType(caseNode[0].typ)
    for i in 1..<caseNode.len-1:
      for val in processBranchVals(caseNode[i]):
        result.excl(val)

proc findUsefulCaseContext(c: PContext, discrimator: PNode): (PNode, int) =
  for i in countdown(c.p.caseContext.high, 0):
    let
      (caseNode, index) = c.p.caseContext[i]
      skipped = caseNode[0].skipHidden
    if skipped.kind == nkSym and skipped.sym == discrimator.sym:
      return (caseNode, index)

proc pickCaseBranch(caseExpr, matched: PNode): PNode =
  # XXX: Perhaps this proc already exists somewhere
  let endsWithElse = caseExpr[^1].kind == nkElse
  for i in 1..<caseExpr.len - int(endsWithElse):
    if caseExpr[i].caseBranchMatchesExpr(matched):
      return caseExpr[i]

  if endsWithElse:
    return caseExpr[^1]

iterator directFieldsInRecList(recList: PNode): PNode =
  # XXX: We can remove this case by making all nkOfBranch nodes
  # regular. Currently, they try to avoid using nkRecList if they
  # include only a single field
  if recList.kind == nkSym:
    yield recList
  else:
    doAssert recList.kind == nkRecList
    for field in recList:
      if field.kind != nkSym: continue
      yield field

template quoteStr(s: string): string = "'" & s & "'"

proc fieldsPresentInInitExpr(c: PContext, fieldsRecList, initExpr: PNode): string =
  result = ""
  for field in directFieldsInRecList(fieldsRecList):
    if locateFieldInInitExpr(c, field.sym, initExpr) != nil:
      if result.len != 0: result.add ", "
      result.add field.sym.name.s.quoteStr

proc collectMissingFields(c: PContext, fieldsRecList: PNode,
                          constrCtx: var ObjConstrContext) =
  for r in directFieldsInRecList(fieldsRecList):
    if constrCtx.needsFullInit or
       sfRequiresInit in r.sym.flags or
       r.sym.typ.requiresInit:
      let assignment = locateFieldInInitExpr(c, r.sym, constrCtx.initExpr)
      if assignment == nil:
        constrCtx.missingFields.add r.sym


proc semConstructFields(c: PContext, n: PNode,
                        constrCtx: var ObjConstrContext,
                        flags: TExprFlags): InitStatus =
  result = initUnknown

  case n.kind
  of nkRecList:
    for field in n:
      let status = semConstructFields(c, field, constrCtx, flags)
      mergeInitStatus(result, status)

  of nkRecCase:
    template fieldsPresentInBranch(branchIdx: int): string =
      let branch = n[branchIdx]
      let fields = branch[^1]
      fieldsPresentInInitExpr(c, fields, constrCtx.initExpr)

    template collectMissingFields(branchNode: PNode) =
      if branchNode != nil:
        let fields = branchNode[^1]
        collectMissingFields(c, fields, constrCtx)

    let discriminator = n[0]
    internalAssert c.config, discriminator.kind == nkSym
    var selectedBranch = -1

    for i in 1..<n.len:
      let innerRecords = n[i][^1]
      let status = semConstructFields(c, innerRecords, constrCtx, flags)
      if status notin {initNone, initUnknown}:
        mergeInitStatus(result, status)
        if selectedBranch != -1:
          let prevFields = fieldsPresentInBranch(selectedBranch)
          let currentFields = fieldsPresentInBranch(i)
          localError(c.config, constrCtx.initExpr.info,
            ("The fields '$1' and '$2' cannot be initialized together, " &
            "because they are from conflicting branches in the case object.") %
            [prevFields, currentFields])
          result = initConflict
        else:
          selectedBranch = i

    if selectedBranch != -1:
      template badDiscriminatorError =
        if c.inUncheckedAssignSection == 0:
          let fields = fieldsPresentInBranch(selectedBranch)
          localError(c.config, constrCtx.initExpr.info,
            ("cannot prove that it's safe to initialize $1 with " &
            "the runtime value for the discriminator '$2' ") %
            [fields, discriminator.sym.name.s])
        mergeInitStatus(result, initNone)

      template wrongBranchError(i) =
        if c.inUncheckedAssignSection == 0:
          let fields = fieldsPresentInBranch(i)
          localError(c.config, constrCtx.initExpr.info,
            ("a case selecting discriminator '$1' with value '$2' " &
            "appears in the object construction, but the field(s) $3 " &
            "are in conflict with this value.") %
            [discriminator.sym.name.s, discriminatorVal.renderTree, fields])

      template valuesInConflictError(valsDiff) =
        localError(c.config, discriminatorVal.info, ("possible values " &
          "$2 are in conflict with discriminator values for " &
          "selected object branch $1.") % [$selectedBranch,
          valsDiff.renderAsType(n[0].typ)])

      let branchNode = n[selectedBranch]
      let flags = {efPreferStatic, efPreferNilResult}
      var discriminatorVal = semConstrField(c, flags,
                                            discriminator.sym,
                                            constrCtx.initExpr)
      if discriminatorVal != nil:
        discriminatorVal = discriminatorVal.skipHidden
        if discriminatorVal.kind notin nkLiterals and (
            not isOrdinalType(discriminatorVal.typ, true) or
            lengthOrd(c.config, discriminatorVal.typ) > MaxSetElements or
            lengthOrd(c.config, n[0].typ) > MaxSetElements):
          localError(c.config, discriminatorVal.info,
            "branch initialization with a runtime discriminator only " &
            "supports ordinal types with 2^16 elements or less.")

      if discriminatorVal == nil:
        badDiscriminatorError()
      elif discriminatorVal.kind == nkSym:
        let (ctorCase, ctorIdx) = findUsefulCaseContext(c, discriminatorVal)
        if ctorCase == nil:
          if discriminatorVal.typ.kind == tyRange:
            let rangeVals = c.getIntSetOfType(discriminatorVal.typ)
            let recBranchVals = branchVals(c, n, selectedBranch, false)
            let diff = rangeVals - recBranchVals
            if diff.len != 0:
              valuesInConflictError(diff)
          else:
            badDiscriminatorError()
        elif discriminatorVal.sym.kind notin {skLet, skParam} or
            discriminatorVal.sym.typ.kind in {tyVar}:
          if c.inUncheckedAssignSection == 0:
            localError(c.config, discriminatorVal.info,
              "runtime discriminator must be immutable if branch fields are " &
              "initialized, a 'let' binding is required.")
        elif ctorCase[ctorIdx].kind == nkElifBranch:
          localError(c.config, discriminatorVal.info, "branch initialization " &
            "with a runtime discriminator is not supported inside of an " &
            "`elif` branch.")
        else:
          var
            ctorBranchVals = branchVals(c, ctorCase, ctorIdx, true)
            recBranchVals = branchVals(c, n, selectedBranch, false)
            branchValsDiff = ctorBranchVals - recBranchVals
          if branchValsDiff.len != 0:
            valuesInConflictError(branchValsDiff)
      else:
        var failedBranch = -1
        if branchNode.kind != nkElse:
          if not branchNode.caseBranchMatchesExpr(discriminatorVal):
            failedBranch = selectedBranch
        else:
          # With an else clause, check that all other branches don't match:
          for i in 1..<n.len - 1:
            if n[i].caseBranchMatchesExpr(discriminatorVal):
              failedBranch = i
              break
        if failedBranch != -1:
          if discriminatorVal.typ.kind == tyRange:
            let rangeVals = c.getIntSetOfType(discriminatorVal.typ)
            let recBranchVals = branchVals(c, n, selectedBranch, false)
            let diff = rangeVals - recBranchVals
            if diff.len != 0:
              valuesInConflictError(diff)
          else:
            wrongBranchError(failedBranch)

      # When a branch is selected with a partial match, some of the fields
      # that were not initialized may be mandatory. We must check for this:
      if result == initPartial:
        collectMissingFields branchNode

    else:
      result = initNone
      let discriminatorVal = semConstrField(c, flags + {efPreferStatic},
                                            discriminator.sym,
                                            constrCtx.initExpr)
      if discriminatorVal == nil:
        # None of the branches were explicitly selected by the user and no
        # value was given to the discrimator. We can assume that it will be
        # initialized to zero and this will select a particular branch as
        # a result:
        let defaultValue = newIntLit(c.graph, constrCtx.initExpr.info, 0)
        let matchedBranch = n.pickCaseBranch defaultValue
        collectMissingFields matchedBranch
      else:
        result = initPartial
        if discriminatorVal.kind == nkIntLit:
          # When the discriminator is a compile-time value, we also know
          # which branch will be selected:
          let matchedBranch = n.pickCaseBranch discriminatorVal
          if matchedBranch != nil: collectMissingFields matchedBranch
        else:
          # All bets are off. If any of the branches has a mandatory
          # fields we must produce an error:
          for i in 1..<n.len: collectMissingFields n[i]

  of nkSym:
    let field = n.sym
    let e = semConstrField(c, flags, field, constrCtx.initExpr)
    result = if e != nil: initFull else: initNone

  else:
    internalAssert c.config, false

proc semConstructTypeAux(c: PContext,
                         constrCtx: var ObjConstrContext,
                         flags: TExprFlags): InitStatus =
  result = initUnknown
  var t = constrCtx.typ
  while true:
    let status = semConstructFields(c, t.n, constrCtx, flags)
    mergeInitStatus(result, status)
    if status in {initPartial, initNone, initUnknown}:
      collectMissingFields c, t.n, constrCtx
    let base = t[0]
    if base == nil: break
    t = skipTypes(base, skipPtrs)
    if t.kind != tyObject:
      # XXX: This is not supposed to happen, but apparently
      # there are some issues in semtypinst. Luckily, it
      # seems to affect only `computeRequiresInit`.
      return
    constrCtx.needsFullInit = constrCtx.needsFullInit or
                              tfNeedsFullInit in t.flags

proc initConstrContext(t: PType, initExpr: PNode): ObjConstrContext =
  ObjConstrContext(typ: t, initExpr: initExpr,
                   needsFullInit: tfNeedsFullInit in t.flags)

proc computeRequiresInit(c: PContext, t: PType): bool =
  assert t.kind == tyObject
  var constrCtx = initConstrContext(t, newNode(nkObjConstr))
  let initResult = semConstructTypeAux(c, constrCtx, {})
  constrCtx.missingFields.len > 0

proc defaultConstructionError(c: PContext, t: PType, info: TLineInfo) =
  var objType = t
  while objType.kind notin {tyObject, tyDistinct}:
    objType = objType.lastSon
    assert objType != nil
  if objType.kind == tyObject:
    var constrCtx = initConstrContext(objType, newNodeI(nkObjConstr, info))
    let initResult = semConstructTypeAux(c, constrCtx, {})
    if constrCtx.missingFields.len > 0:
      localError(c.config, info,
        "The $1 type doesn't have a default value. The following fields must be initialized: $2." % [typeToString(t), listSymbolNames(constrCtx.missingFields)])
  elif objType.kind == tyDistinct:
    localError(c.config, info,
      "The $1 distinct type doesn't have a default value." % typeToString(t))
  else:
    assert false, "Must not enter here."

proc semObjConstr(c: PContext, n: PNode, flags: TExprFlags; expectedType: PType = nil): PNode =
  var t = semTypeNode(c, n[0], nil)
  result = newNodeIT(nkObjConstr, n.info, t)
  for child in n: result.add child

  if t == nil:
    return newError(result, result.info, "object constructor needs an object type")

  if t.skipTypes({tyGenericInst,
      tyAlias, tySink, tyOwned, tyRef}).kind != tyObject and
      expectedType != nil and expectedType.skipTypes({tyGenericInst,
      tyAlias, tySink, tyOwned, tyRef}).kind == tyObject:
    t = expectedType

  t = skipTypes(t, {tyGenericInst, tyAlias, tySink, tyOwned})
  if t.kind == tyRef:
    t = skipTypes(t[0], {tyGenericInst, tyAlias, tySink, tyOwned})
    if optOwnedRefs in c.config.globalOptions:
      result.typ = makeVarType(c, result.typ, tyOwned)
      # we have to watch out, there are also 'owned proc' types that can be used
      # multiple times as long as they don't have closures.
      result.typ.flags.incl tfHasOwned
  if t.kind != tyObject:
<<<<<<< HEAD
    return localErrorNode(c, result, if t.kind != tyGenericBody:
      "object constructor needs an object type".dup(addDeclaredLoc(c.config, t))
      else: "cannot instantiate: '" &
        typeToString(t, preferDesc) &
        "'; the object's generic parameters cannot be inferred and must be explicitly given"
      )
=======
    return newError(result, result.info,
      "object constructor needs an object type".dup(addDeclaredLoc(c.config, t)))
>>>>>>> 579dca92

  # Check if the object is fully initialized by recursively testing each
  # field (if this is a case object, initialized fields in two different
  # branches will be reported as an error):
  var constrCtx = initConstrContext(t, result)
  let initResult = semConstructTypeAux(c, constrCtx, flags)
  var hasError = false # needed to split error detect/report for better msgs

  # It's possible that the object was not fully initialized while
  # specifying a .requiresInit. pragma:
  if constrCtx.missingFields.len > 0:
    hasError = true
    localError(c.config, result.info,
      "The $1 type requires the following fields to be initialized: $2." %
      [t.sym.name.s, listSymbolNames(constrCtx.missingFields)])

  # Since we were traversing the object fields, it's possible that
  # not all of the fields specified in the constructor was visited.
  # We'll check for such fields here:
  for i in 1..<result.len:
    let field = result[i]
    if nfSem notin field.flags:
      if field.kind != nkExprColonExpr:
        invalidObjConstr(c, field)
        hasError = true
        continue
      let id = considerQuotedIdent(c, field[0])
      # This node was not processed. There are two possible reasons:
      # 1) It was shadowed by a field with the same name on the left
      for j in 1..<i:
        let prevId = considerQuotedIdent(c, result[j][0])
        if prevId.id == id.id:
          localError(c.config, field.info, errFieldInitTwice % id.s)
          hasError = true
          break
      # 2) No such field exists in the constructed type
      let msg = errUndeclaredField % id.s & " for type " & getProcHeader(c.config, t.sym)
      localError(c.config, field.info, msg)
      hasError = true
      break

  if initResult == initFull:
    incl result.flags, nfAllFieldsSet

  # wrap in an error see #17437
  if hasError: result = errorNode(c, result)<|MERGE_RESOLUTION|>--- conflicted
+++ resolved
@@ -398,17 +398,12 @@
       # multiple times as long as they don't have closures.
       result.typ.flags.incl tfHasOwned
   if t.kind != tyObject:
-<<<<<<< HEAD
-    return localErrorNode(c, result, if t.kind != tyGenericBody:
+    return newError(result, result.info, if t.kind != tyGenericBody:
       "object constructor needs an object type".dup(addDeclaredLoc(c.config, t))
       else: "cannot instantiate: '" &
         typeToString(t, preferDesc) &
         "'; the object's generic parameters cannot be inferred and must be explicitly given"
       )
-=======
-    return newError(result, result.info,
-      "object constructor needs an object type".dup(addDeclaredLoc(c.config, t)))
->>>>>>> 579dca92
 
   # Check if the object is fully initialized by recursively testing each
   # field (if this is a case object, initialized fields in two different
