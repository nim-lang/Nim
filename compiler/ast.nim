--- conflicted
+++ resolved
@@ -434,14 +434,9 @@
       # instantiation and prior to this it has the potential to
       # be any type.
 
-<<<<<<< HEAD
     tyOut
       # 'out' parameter. Comparable to a 'var' parameter but every
       # path must assign a value to it before it can be read from.
-=======
-    tyOptDeprecated
-      # deadcode: was `tyOpt`, Builtin optional type
->>>>>>> 8df20276
 
     tyVoid
       # now different from tyEmpty, hurray!
@@ -664,11 +659,7 @@
     mNewString, mNewStringOfCap, mParseBiggestFloat,
     mMove, mWasMoved, mDestroy,
     mDefault, mUnown, mAccessEnv, mReset,
-<<<<<<< HEAD
-    mArray, mOpenArray, mRange, mSet, mSeq, mOut, mVarargs,
-=======
     mArray, mOpenArray, mRange, mSet, mSeq, mVarargs,
->>>>>>> 8df20276
     mRef, mPtr, mVar, mDistinct, mVoid, mTuple,
     mOrdinal,
     mInt, mInt8, mInt16, mInt32, mInt64,
