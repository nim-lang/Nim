#
#
#           The Nim Compiler
#        (c) Copyright 2015 Andreas Rumpf
#
#    See the file "copying.txt", included in this
#    distribution, for details about the copyright.
#

# abstract syntax tree + symbol table

import
  lineinfos, hashes, options, ropes, idents, int128, tables
from strutils import toLowerAscii

when defined(nimPreviewSlimSystem):
  import std/assertions

export int128

type
  TCallingConvention* = enum
    ccNimCall = "nimcall"           # nimcall, also the default
    ccStdCall = "stdcall"           # procedure is stdcall
    ccCDecl = "cdecl"               # cdecl
    ccSafeCall = "safecall"         # safecall
    ccSysCall = "syscall"           # system call
    ccInline = "inline"             # proc should be inlined
    ccNoInline = "noinline"         # proc should not be inlined
    ccFastCall = "fastcall"         # fastcall (pass parameters in registers)
    ccThisCall = "thiscall"         # thiscall (parameters are pushed right-to-left)
    ccClosure  = "closure"          # proc has a closure
    ccNoConvention = "noconv"       # needed for generating proper C procs sometimes

type
  TNodeKind* = enum # order is extremely important, because ranges are used
                    # to check whether a node belongs to a certain class
    nkNone,               # unknown node kind: indicates an error
                          # Expressions:
                          # Atoms:
    nkEmpty,              # the node is empty
    nkIdent,              # node is an identifier
    nkSym,                # node is a symbol
    nkType,               # node is used for its typ field

    nkCharLit,            # a character literal ''
    nkIntLit,             # an integer literal
    nkInt8Lit,
    nkInt16Lit,
    nkInt32Lit,
    nkInt64Lit,
    nkUIntLit,            # an unsigned integer literal
    nkUInt8Lit,
    nkUInt16Lit,
    nkUInt32Lit,
    nkUInt64Lit,
    nkFloatLit,           # a floating point literal
    nkFloat32Lit,
    nkFloat64Lit,
    nkFloat128Lit,
    nkStrLit,             # a string literal ""
    nkRStrLit,            # a raw string literal r""
    nkTripleStrLit,       # a triple string literal """
    nkNilLit,             # the nil literal
                          # end of atoms
    nkComesFrom,          # "comes from" template/macro information for
                          # better stack trace generation
    nkDotCall,            # used to temporarily flag a nkCall node;
                          # this is used
                          # for transforming ``s.len`` to ``len(s)``

    nkCommand,            # a call like ``p 2, 4`` without parenthesis
    nkCall,               # a call like p(x, y) or an operation like +(a, b)
    nkCallStrLit,         # a call with a string literal
                          # x"abc" has two sons: nkIdent, nkRStrLit
                          # x"""abc""" has two sons: nkIdent, nkTripleStrLit
    nkInfix,              # a call like (a + b)
    nkPrefix,             # a call like !a
    nkPostfix,            # something like a! (also used for visibility)
    nkHiddenCallConv,     # an implicit type conversion via a type converter

    nkExprEqExpr,         # a named parameter with equals: ''expr = expr''
    nkExprColonExpr,      # a named parameter with colon: ''expr: expr''
    nkIdentDefs,          # a definition like `a, b: typeDesc = expr`
                          # either typeDesc or expr may be nil; used in
                          # formal parameters, var statements, etc.
    nkVarTuple,           # a ``var (a, b) = expr`` construct
    nkPar,                # syntactic (); may be a tuple constructor
    nkObjConstr,          # object constructor: T(a: 1, b: 2)
    nkCurly,              # syntactic {}
    nkCurlyExpr,          # an expression like a{i}
    nkBracket,            # syntactic []
    nkBracketExpr,        # an expression like a[i..j, k]
    nkPragmaExpr,         # an expression like a{.pragmas.}
    nkRange,              # an expression like i..j
    nkDotExpr,            # a.b
    nkCheckedFieldExpr,   # a.b, but b is a field that needs to be checked
    nkDerefExpr,          # a^
    nkIfExpr,             # if as an expression
    nkElifExpr,
    nkElseExpr,
    nkLambda,             # lambda expression
    nkDo,                 # lambda block appering as trailing proc param
    nkAccQuoted,          # `a` as a node

    nkTableConstr,        # a table constructor {expr: expr}
    nkBind,               # ``bind expr`` node
    nkClosedSymChoice,    # symbol choice node; a list of nkSyms (closed)
    nkOpenSymChoice,      # symbol choice node; a list of nkSyms (open)
    nkHiddenStdConv,      # an implicit standard type conversion
    nkHiddenSubConv,      # an implicit type conversion from a subtype
                          # to a supertype
    nkConv,               # a type conversion
    nkCast,               # a type cast
    nkStaticExpr,         # a static expr
    nkAddr,               # a addr expression
    nkHiddenAddr,         # implicit address operator
    nkHiddenDeref,        # implicit ^ operator
    nkObjDownConv,        # down conversion between object types
    nkObjUpConv,          # up conversion between object types
    nkChckRangeF,         # range check for floats
    nkChckRange64,        # range check for 64 bit ints
    nkChckRange,          # range check for ints
    nkStringToCString,    # string to cstring
    nkCStringToString,    # cstring to string
                          # end of expressions

    nkAsgn,               # a = b
    nkFastAsgn,           # internal node for a fast ``a = b``
                          # (no string copy)
    nkGenericParams,      # generic parameters
    nkFormalParams,       # formal parameters
    nkOfInherit,          # inherited from symbol

    nkImportAs,           # a 'as' b in an import statement
    nkProcDef,            # a proc
    nkMethodDef,          # a method
    nkConverterDef,       # a converter
    nkMacroDef,           # a macro
    nkTemplateDef,        # a template
    nkIteratorDef,        # an iterator

    nkOfBranch,           # used inside case statements
                          # for (cond, action)-pairs
    nkElifBranch,         # used in if statements
    nkExceptBranch,       # an except section
    nkElse,               # an else part
    nkAsmStmt,            # an assembler block
    nkPragma,             # a pragma statement
    nkPragmaBlock,        # a pragma with a block
    nkIfStmt,             # an if statement
    nkWhenStmt,           # a when expression or statement
    nkForStmt,            # a for statement
    nkParForStmt,         # a parallel for statement
    nkWhileStmt,          # a while statement
    nkCaseStmt,           # a case statement
    nkTypeSection,        # a type section (consists of type definitions)
    nkVarSection,         # a var section
    nkLetSection,         # a let section
    nkConstSection,       # a const section
    nkConstDef,           # a const definition
    nkTypeDef,            # a type definition
    nkYieldStmt,          # the yield statement as a tree
    nkDefer,              # the 'defer' statement
    nkTryStmt,            # a try statement
    nkFinally,            # a finally section
    nkRaiseStmt,          # a raise statement
    nkReturnStmt,         # a return statement
    nkBreakStmt,          # a break statement
    nkContinueStmt,       # a continue statement
    nkBlockStmt,          # a block statement
    nkStaticStmt,         # a static statement
    nkDiscardStmt,        # a discard statement
    nkStmtList,           # a list of statements
    nkImportStmt,         # an import statement
    nkImportExceptStmt,   # an import x except a statement
    nkExportStmt,         # an export statement
    nkExportExceptStmt,   # an 'export except' statement
    nkFromStmt,           # a from * import statement
    nkIncludeStmt,        # an include statement
    nkBindStmt,           # a bind statement
    nkMixinStmt,          # a mixin statement
    nkUsingStmt,          # an using statement
    nkCommentStmt,        # a comment statement
    nkStmtListExpr,       # a statement list followed by an expr; this is used
                          # to allow powerful multi-line templates
    nkBlockExpr,          # a statement block ending in an expr; this is used
                          # to allow powerful multi-line templates that open a
                          # temporary scope
    nkStmtListType,       # a statement list ending in a type; for macros
    nkBlockType,          # a statement block ending in a type; for macros
                          # types as syntactic trees:

    nkWith,               # distinct with `foo`
    nkWithout,            # distinct without `foo`

    nkTypeOfExpr,         # type(1+2)
    nkObjectTy,           # object body
    nkTupleTy,            # tuple body
    nkTupleClassTy,       # tuple type class
    nkTypeClassTy,        # user-defined type class
    nkStaticTy,           # ``static[T]``
    nkRecList,            # list of object parts
    nkRecCase,            # case section of object
    nkRecWhen,            # when section of object
    nkRefTy,              # ``ref T``
    nkPtrTy,              # ``ptr T``
    nkVarTy,              # ``var T``
    nkConstTy,            # ``const T``
    nkOutTy,              # ``out T``
    nkDistinctTy,         # distinct type
    nkProcTy,             # proc type
    nkIteratorTy,         # iterator type
    nkSinkAsgn,           # '=sink(x, y)'
    nkEnumTy,             # enum body
    nkEnumFieldDef,       # `ident = expr` in an enumeration
    nkArgList,            # argument list
    nkPattern,            # a special pattern; used for matching
    nkHiddenTryStmt,      # a hidden try statement
    nkClosure,            # (prc, env)-pair (internally used for code gen)
    nkGotoState,          # used for the state machine (for iterators)
    nkState,              # give a label to a code section (for iterators)
    nkBreakState,         # special break statement for easier code generation
    nkFuncDef,            # a func
    nkTupleConstr         # a tuple constructor
    nkError               # erroneous AST node
    nkModuleRef           # for .rod file support: A (moduleId, itemId) pair
    nkReplayAction        # for .rod file support: A replay action
    nkNilRodNode          # for .rod file support: a 'nil' PNode

  TNodeKinds* = set[TNodeKind]

type
  TSymFlag* = enum    # 51 flags!
    sfUsed,           # read access of sym (for warnings) or simply used
    sfExported,       # symbol is exported from module
    sfFromGeneric,    # symbol is instantiation of a generic; this is needed
                      # for symbol file generation; such symbols should always
                      # be written into the ROD file
    sfGlobal,         # symbol is at global scope

    sfForward,        # symbol is forward declared
    sfWasForwarded,   # symbol had a forward declaration
                      # (implies it's too dangerous to patch its type signature)
    sfImportc,        # symbol is external; imported
    sfExportc,        # symbol is exported (under a specified name)
    sfMangleCpp,      # mangle as cpp (combines with `sfExportc`)
    sfVolatile,       # variable is volatile
    sfRegister,       # variable should be placed in a register
    sfPure,           # object is "pure" that means it has no type-information
                      # enum is "pure", its values need qualified access
                      # variable is "pure"; it's an explicit "global"
    sfNoSideEffect,   # proc has no side effects
    sfSideEffect,     # proc may have side effects; cannot prove it has none
    sfMainModule,     # module is the main module
    sfSystemModule,   # module is the system module
    sfNoReturn,       # proc never returns (an exit proc)
    sfAddrTaken,      # the variable's address is taken (ex- or implicitly);
                      # *OR*: a proc is indirectly called (used as first class)
    sfCompilerProc,   # proc is a compiler proc, that is a C proc that is
                      # needed for the code generator
    sfEscapes         # param escapes
                      # currently unimplemented
    sfDiscriminant,   # field is a discriminant in a record/object
    sfRequiresInit,   # field must be initialized during construction
    sfDeprecated,     # symbol is deprecated
    sfExplain,        # provide more diagnostics when this symbol is used
    sfError,          # usage of symbol should trigger a compile-time error
    sfShadowed,       # a symbol that was shadowed in some inner scope
    sfThread,         # proc will run as a thread
                      # variable is a thread variable
    sfCppNonPod,      # tells compiler to treat such types as non-pod's, so that
                      # `thread_local` is used instead of `__thread` for
                      # {.threadvar.} + `--threads`. Only makes sense for importcpp types.
                      # This has a performance impact so isn't set by default.
    sfCompileTime,    # proc can be evaluated at compile time
    sfConstructor,    # proc is a C++ constructor
    sfDispatcher,     # copied method symbol is the dispatcher
                      # deprecated and unused, except for the con
    sfBorrow,         # proc is borrowed
    sfInfixCall,      # symbol needs infix call syntax in target language;
                      # for interfacing with C++, JS
    sfNamedParamCall, # symbol needs named parameter call syntax in target
                      # language; for interfacing with Objective C
    sfDiscardable,    # returned value may be discarded implicitly
    sfOverriden,      # proc is overridden
    sfCallsite        # A flag for template symbols to tell the
                      # compiler it should use line information from
                      # the calling side of the macro, not from the
                      # implementation.
    sfGenSym          # symbol is 'gensym'ed; do not add to symbol table
    sfNonReloadable   # symbol will be left as-is when hot code reloading is on -
                      # meaning that it won't be renamed and/or changed in any way
    sfGeneratedOp     # proc is a generated '='; do not inject destructors in it
                      # variable is generated closure environment; requires early
                      # destruction for --newruntime.
    sfTemplateParam   # symbol is a template parameter
    sfCursor          # variable/field is a cursor, see RFC 177 for details
    sfInjectDestructors # whether the proc needs the 'injectdestructors' transformation
    sfNeverRaises     # proc can never raise an exception, not even OverflowDefect
                      # or out-of-memory
    sfSystemRaisesDefect # proc in the system can raise defects
    sfUsedInFinallyOrExcept  # symbol is used inside an 'except' or 'finally'
    sfSingleUsedTemp  # For temporaries that we know will only be used once
    sfNoalias         # 'noalias' annotation, means C's 'restrict'
                      # for templates and macros, means cannot be called
                      # as a lone symbol (cannot use alias syntax)
    sfEffectsDelayed  # an 'effectsDelayed' parameter
    sfGeneratedType   # A anonymous generic type that is generated by the compiler for
                      # objects that do not have generic parameters in case one of the
                      # object fields has one.
                      #
                      # This is disallowed but can cause the typechecking to go into
                      # an infinite loop, this flag is used as a sentinel to stop it.
    sfVirtual         # proc is a C++ virtual function
<<<<<<< HEAD
    sfSizeOf
=======
    sfByCopy          # param is marked as pass bycopy
>>>>>>> 5606702e

  TSymFlags* = set[TSymFlag]

const
  sfNoInit* = sfMainModule       # don't generate code to init the variable

  sfAllUntyped* = sfVolatile # macro or template is immediately expanded \
    # in a generic context

  sfDirty* = sfPure
    # template is not hygienic (old styled template)
    # module, compiled from a dirty-buffer

  sfAnon* = sfDiscardable
    # symbol name that was generated by the compiler
    # the compiler will avoid printing such names
    # in user messages.

  sfNoForward* = sfRegister
    # forward declarations are not required (per module)
  sfReorder* = sfForward
    # reordering pass is enabled

  sfCompileToCpp* = sfInfixCall       # compile the module as C++ code
  sfCompileToObjc* = sfNamedParamCall # compile the module as Objective-C code
  sfExperimental* = sfOverriden       # module uses the .experimental switch
  sfGoto* = sfOverriden               # var is used for 'goto' code generation
  sfWrittenTo* = sfBorrow             # param is assigned to
                                      # currently unimplemented
  sfBase* = sfDiscriminant
  sfCustomPragma* = sfRegister        # symbol is custom pragma template
  sfTemplateRedefinition* = sfExportc # symbol is a redefinition of an earlier template

const
  # getting ready for the future expr/stmt merge
  nkWhen* = nkWhenStmt
  nkWhenExpr* = nkWhenStmt
  nkEffectList* = nkArgList
  # hacks ahead: an nkEffectList is a node with 4 children:
  exceptionEffects* = 0 # exceptions at position 0
  requiresEffects* = 1      # 'requires' annotation
  ensuresEffects* = 2     # 'ensures' annotation
  tagEffects* = 3       # user defined tag ('gc', 'time' etc.)
  pragmasEffects* = 4    # not an effect, but a slot for pragmas in proc type
  forbiddenEffects* = 5    # list of illegal effects
  effectListLen* = 6    # list of effects list
  nkLastBlockStmts* = {nkRaiseStmt, nkReturnStmt, nkBreakStmt, nkContinueStmt}
                        # these must be last statements in a block

type
  TTypeKind* = enum  # order is important!
                     # Don't forget to change hti.nim if you make a change here
                     # XXX put this into an include file to avoid this issue!
                     # several types are no longer used (guess which), but a
                     # spot in the sequence is kept for backwards compatibility
                     # (apparently something with bootstrapping)
                     # if you need to add a type, they can apparently be reused
    tyNone, tyBool, tyChar,
    tyEmpty, tyAlias, tyNil, tyUntyped, tyTyped, tyTypeDesc,
    tyGenericInvocation, # ``T[a, b]`` for types to invoke
    tyGenericBody,       # ``T[a, b, body]`` last parameter is the body
    tyGenericInst,       # ``T[a, b, realInstance]`` instantiated generic type
                         # realInstance will be a concrete type like tyObject
                         # unless this is an instance of a generic alias type.
                         # then realInstance will be the tyGenericInst of the
                         # completely (recursively) resolved alias.

    tyGenericParam,      # ``a`` in the above patterns
    tyDistinct,
    tyEnum,
    tyOrdinal,           # integer types (including enums and boolean)
    tyArray,
    tyObject,
    tyTuple,
    tySet,
    tyRange,
    tyPtr, tyRef,
    tyVar,
    tySequence,
    tyProc,
    tyPointer, tyOpenArray,
    tyString, tyCstring, tyForward,
    tyInt, tyInt8, tyInt16, tyInt32, tyInt64, # signed integers
    tyFloat, tyFloat32, tyFloat64, tyFloat128,
    tyUInt, tyUInt8, tyUInt16, tyUInt32, tyUInt64,
    tyOwned, tySink, tyLent,
    tyVarargs,
    tyUncheckedArray
      # An array with boundaries [0,+∞]

    tyProxy # used as errornous type (for idetools)

    tyBuiltInTypeClass
      # Type such as the catch-all object, tuple, seq, etc

    tyUserTypeClass
      # the body of a user-defined type class

    tyUserTypeClassInst
      # Instance of a parametric user-defined type class.
      # Structured similarly to tyGenericInst.
      # tyGenericInst represents concrete types, while
      # this is still a "generic param" that will bind types
      # and resolves them during sigmatch and instantiation.

    tyCompositeTypeClass
      # Type such as seq[Number]
      # The notes for tyUserTypeClassInst apply here as well
      # sons[0]: the original expression used by the user.
      # sons[1]: fully expanded and instantiated meta type
      # (potentially following aliases)

    tyInferred
      # In the initial state `base` stores a type class constraining
      # the types that can be inferred. After a candidate type is
      # selected, it's stored in `lastSon`. Between `base` and `lastSon`
      # there may be 0, 2 or more types that were also considered as
      # possible candidates in the inference process (i.e. lastSon will
      # be updated to store a type best conforming to all candidates)

    tyAnd, tyOr, tyNot
      # boolean type classes such as `string|int`,`not seq`,
      # `Sortable and Enumable`, etc

    tyAnything
      # a type class matching any type

    tyStatic
      # a value known at compile type (the underlying type is .base)

    tyFromExpr
      # This is a type representing an expression that depends
      # on generic parameters (the expression is stored in t.n)
      # It will be converted to a real type only during generic
      # instantiation and prior to this it has the potential to
      # be any type.

    tyConcept
      # new style concept.

    tyVoid
      # now different from tyEmpty, hurray!
    tyIterable

static:
  # remind us when TTypeKind stops to fit in a single 64-bit word
  # assert TTypeKind.high.ord <= 63
  discard

const
  tyPureObject* = tyTuple
  GcTypeKinds* = {tyRef, tySequence, tyString}
  tyError* = tyProxy # as an errornous node should match everything
  tyUnknown* = tyFromExpr

  tyUnknownTypes* = {tyError, tyFromExpr}

  tyTypeClasses* = {tyBuiltInTypeClass, tyCompositeTypeClass,
                    tyUserTypeClass, tyUserTypeClassInst,
                    tyAnd, tyOr, tyNot, tyAnything}

  tyMetaTypes* = {tyGenericParam, tyTypeDesc, tyUntyped} + tyTypeClasses
  tyUserTypeClasses* = {tyUserTypeClass, tyUserTypeClassInst}
  # consider renaming as `tyAbstractVarRange`
  abstractVarRange* = {tyGenericInst, tyRange, tyVar, tyDistinct, tyOrdinal,
                       tyTypeDesc, tyAlias, tyInferred, tySink, tyOwned}
  abstractInst* = {tyGenericInst, tyDistinct, tyOrdinal, tyTypeDesc, tyAlias,
                   tyInferred, tySink, tyOwned} # xxx what about tyStatic?

type
  TTypeKinds* = set[TTypeKind]

  TNodeFlag* = enum
    nfNone,
    nfBase2,    # nfBase10 is default, so not needed
    nfBase8,
    nfBase16,
    nfAllConst, # used to mark complex expressions constant; easy to get rid of
                # but unfortunately it has measurable impact for compilation
                # efficiency
    nfTransf,   # node has been transformed
    nfNoRewrite # node should not be transformed anymore
    nfSem       # node has been checked for semantics
    nfLL        # node has gone through lambda lifting
    nfDotField  # the call can use a dot operator
    nfDotSetter # the call can use a setter dot operarator
    nfExplicitCall # x.y() was used instead of x.y
    nfExprCall  # this is an attempt to call a regular expression
    nfIsRef     # this node is a 'ref' node; used for the VM
    nfIsPtr     # this node is a 'ptr' node; used for the VM
    nfPreventCg # this node should be ignored by the codegen
    nfBlockArg  # this a stmtlist appearing in a call (e.g. a do block)
    nfFromTemplate # a top-level node returned from a template
    nfDefaultParam # an automatically inserter default parameter
    nfDefaultRefsParam # a default param value references another parameter
                       # the flag is applied to proc default values and to calls
    nfExecuteOnReload  # A top-level statement that will be executed during reloads
    nfLastRead  # this node is a last read
    nfFirstWrite # this node is a first write
    nfHasComment # node has a comment
    nfSkipFieldChecking # node skips field visable checking

  TNodeFlags* = set[TNodeFlag]
  TTypeFlag* = enum   # keep below 32 for efficiency reasons (now: 47)
    tfVarargs,        # procedure has C styled varargs
                      # tyArray type represeting a varargs list
    tfNoSideEffect,   # procedure type does not allow side effects
    tfFinal,          # is the object final?
    tfInheritable,    # is the object inheritable?
    tfHasOwned,       # type contains an 'owned' type and must be moved
    tfEnumHasHoles,   # enum cannot be mapped into a range
    tfShallow,        # type can be shallow copied on assignment
    tfThread,         # proc type is marked as ``thread``; alias for ``gcsafe``
    tfFromGeneric,    # type is an instantiation of a generic; this is needed
                      # because for instantiations of objects, structural
                      # type equality has to be used
    tfUnresolved,     # marks unresolved typedesc/static params: e.g.
                      # proc foo(T: typedesc, list: seq[T]): var T
                      # proc foo(L: static[int]): array[L, int]
                      # can be attached to ranges to indicate that the range
                      # can be attached to generic procs with free standing
                      # type parameters: e.g. proc foo[T]()
                      # depends on unresolved static params.
    tfResolved        # marks a user type class, after it has been bound to a
                      # concrete type (lastSon becomes the concrete type)
    tfRetType,        # marks return types in proc (used to detect type classes
                      # used as return types for return type inference)
    tfCapturesEnv,    # whether proc really captures some environment
    tfByCopy,         # pass object/tuple by copy (C backend)
    tfByRef,          # pass object/tuple by reference (C backend)
    tfIterator,       # type is really an iterator, not a tyProc
    tfPartial,        # type is declared as 'partial'
    tfNotNil,         # type cannot be 'nil'
    tfRequiresInit,   # type constains a "not nil" constraint somewhere or
                      # a `requiresInit` field, so the default zero init
                      # is not appropriate
    tfNeedsFullInit,  # object type marked with {.requiresInit.}
                      # all fields must be initialized
    tfVarIsPtr,       # 'var' type is translated like 'ptr' even in C++ mode
    tfHasMeta,        # type contains "wildcard" sub-types such as generic params
                      # or other type classes
    tfHasGCedMem,     # type contains GC'ed memory
    tfPacked
    tfHasStatic
    tfGenericTypeParam
    tfImplicitTypeParam
    tfInferrableStatic
    tfConceptMatchedTypeSym
    tfExplicit        # for typedescs, marks types explicitly prefixed with the
                      # `type` operator (e.g. type int)
    tfWildcard        # consider a proc like foo[T, I](x: Type[T, I])
                      # T and I here can bind to both typedesc and static types
                      # before this is determined, we'll consider them to be a
                      # wildcard type.
    tfHasAsgn         # type has overloaded assignment operator
    tfBorrowDot       # distinct type borrows '.'
    tfTriggersCompileTime # uses the NimNode type which make the proc
                          # implicitly '.compiletime'
    tfRefsAnonObj     # used for 'ref object' and 'ptr object'
    tfCovariant       # covariant generic param mimicking a ptr type
    tfWeakCovariant   # covariant generic param mimicking a seq/array type
    tfContravariant   # contravariant generic param
    tfCheckedForDestructor # type was checked for having a destructor.
                           # If it has one, t.destructor is not nil.
    tfAcyclic # object type was annotated as .acyclic
    tfIncompleteStruct # treat this type as if it had sizeof(pointer)
    tfCompleteStruct
      # (for importc types); type is fully specified, allowing to compute
      # sizeof, alignof, offsetof at CT
    tfExplicitCallConv
    tfIsConstructor
    tfEffectSystemWorkaround
    tfIsOutParam
    tfSendable

  TTypeFlags* = set[TTypeFlag]

  TSymKind* = enum        # the different symbols (start with the prefix sk);
                          # order is important for the documentation generator!
    skUnknown,            # unknown symbol: used for parsing assembler blocks
                          # and first phase symbol lookup in generics
    skConditional,        # symbol for the preprocessor (may become obsolete)
    skDynLib,             # symbol represents a dynamic library; this is used
                          # internally; it does not exist in Nim code
    skParam,              # a parameter
    skGenericParam,       # a generic parameter; eq in ``proc x[eq=`==`]()``
    skTemp,               # a temporary variable (introduced by compiler)
    skModule,             # module identifier
    skType,               # a type
    skVar,                # a variable
    skLet,                # a 'let' symbol
    skConst,              # a constant
    skResult,             # special 'result' variable
    skProc,               # a proc
    skFunc,               # a func
    skMethod,             # a method
    skIterator,           # an iterator
    skConverter,          # a type converter
    skMacro,              # a macro
    skTemplate,           # a template; currently also misused for user-defined
                          # pragmas
    skField,              # a field in a record or object
    skEnumField,          # an identifier in an enum
    skForVar,             # a for loop variable
    skLabel,              # a label (for block statement)
    skStub,               # symbol is a stub and not yet loaded from the ROD
                          # file (it is loaded on demand, which may
                          # mean: never)
    skPackage,            # symbol is a package (used for canonicalization)
  TSymKinds* = set[TSymKind]

const
  routineKinds* = {skProc, skFunc, skMethod, skIterator,
                   skConverter, skMacro, skTemplate}
  ExportableSymKinds* = {skVar, skLet, skConst, skType, skEnumField, skStub} + routineKinds

  tfUnion* = tfNoSideEffect
  tfGcSafe* = tfThread
  tfObjHasKids* = tfEnumHasHoles
  tfReturnsNew* = tfInheritable
  skError* = skUnknown

var
  eqTypeFlags* = {tfIterator, tfNotNil, tfVarIsPtr, tfGcSafe, tfNoSideEffect, tfIsOutParam, tfSendable}
    ## type flags that are essential for type equality.
    ## This is now a variable because for emulation of version:1.0 we
    ## might exclude {tfGcSafe, tfNoSideEffect}.

type
  TMagic* = enum # symbols that require compiler magic:
    mNone,
    mDefined, mDeclared, mDeclaredInScope, mCompiles, mArrGet, mArrPut, mAsgn,
    mLow, mHigh, mSizeOf, mAlignOf, mOffsetOf, mTypeTrait,
    mIs, mOf, mAddr, mType, mTypeOf,
    mPlugin, mEcho, mShallowCopy, mSlurp, mStaticExec, mStatic,
    mParseExprToAst, mParseStmtToAst, mExpandToAst, mQuoteAst,
    mInc, mDec, mOrd,
    mNew, mNewFinalize, mNewSeq, mNewSeqOfCap,
    mLengthOpenArray, mLengthStr, mLengthArray, mLengthSeq,
    mIncl, mExcl, mCard, mChr,
    mGCref, mGCunref,
    mAddI, mSubI, mMulI, mDivI, mModI,
    mSucc, mPred,
    mAddF64, mSubF64, mMulF64, mDivF64,
    mShrI, mShlI, mAshrI, mBitandI, mBitorI, mBitxorI,
    mMinI, mMaxI,
    mAddU, mSubU, mMulU, mDivU, mModU,
    mEqI, mLeI, mLtI,
    mEqF64, mLeF64, mLtF64,
    mLeU, mLtU,
    mEqEnum, mLeEnum, mLtEnum,
    mEqCh, mLeCh, mLtCh,
    mEqB, mLeB, mLtB,
    mEqRef, mLePtr, mLtPtr,
    mXor, mEqCString, mEqProc,
    mUnaryMinusI, mUnaryMinusI64, mAbsI, mNot,
    mUnaryPlusI, mBitnotI,
    mUnaryPlusF64, mUnaryMinusF64,
    mCharToStr, mBoolToStr,
    mIntToStr, mInt64ToStr, mFloatToStr, # for compiling nimStdlibVersion < 1.5.1 (not bootstrapping)
    mCStrToStr,
    mStrToStr, mEnumToStr,
    mAnd, mOr,
    mImplies, mIff, mExists, mForall, mOld,
    mEqStr, mLeStr, mLtStr,
    mEqSet, mLeSet, mLtSet, mMulSet, mPlusSet, mMinusSet,
    mConStrStr, mSlice,
    mDotDot, # this one is only necessary to give nice compile time warnings
    mFields, mFieldPairs, mOmpParFor,
    mAppendStrCh, mAppendStrStr, mAppendSeqElem,
    mInSet, mRepr, mExit,
    mSetLengthStr, mSetLengthSeq,
    mIsPartOf, mAstToStr, mParallel,
    mSwap, mIsNil, mArrToSeq, mOpenArrayToSeq,
    mNewString, mNewStringOfCap, mParseBiggestFloat,
    mMove, mWasMoved, mDup, mDestroy, mTrace,
    mDefault, mUnown, mFinished, mIsolate, mAccessEnv, mAccessTypeField, mReset,
    mArray, mOpenArray, mRange, mSet, mSeq, mVarargs,
    mRef, mPtr, mVar, mDistinct, mVoid, mTuple,
    mOrdinal, mIterableType,
    mInt, mInt8, mInt16, mInt32, mInt64,
    mUInt, mUInt8, mUInt16, mUInt32, mUInt64,
    mFloat, mFloat32, mFloat64, mFloat128,
    mBool, mChar, mString, mCstring,
    mPointer, mNil, mExpr, mStmt, mTypeDesc,
    mVoidType, mPNimrodNode, mSpawn, mDeepCopy,
    mIsMainModule, mCompileDate, mCompileTime, mProcCall,
    mCpuEndian, mHostOS, mHostCPU, mBuildOS, mBuildCPU, mAppType,
    mCompileOption, mCompileOptionArg,
    mNLen, mNChild, mNSetChild, mNAdd, mNAddMultiple, mNDel,
    mNKind, mNSymKind,

    mNccValue, mNccInc, mNcsAdd, mNcsIncl, mNcsLen, mNcsAt,
    mNctPut, mNctLen, mNctGet, mNctHasNext, mNctNext,

    mNIntVal, mNFloatVal, mNSymbol, mNIdent, mNGetType, mNStrVal, mNSetIntVal,
    mNSetFloatVal, mNSetSymbol, mNSetIdent, mNSetStrVal, mNLineInfo,
    mNNewNimNode, mNCopyNimNode, mNCopyNimTree, mStrToIdent, mNSigHash, mNSizeOf,
    mNBindSym, mNCallSite,
    mEqIdent, mEqNimrodNode, mSameNodeType, mGetImpl, mNGenSym,
    mNHint, mNWarning, mNError,
    mInstantiationInfo, mGetTypeInfo, mGetTypeInfoV2,
    mNimvm, mIntDefine, mStrDefine, mBoolDefine, mGenericDefine, mRunnableExamples,
    mException, mBuiltinType, mSymOwner, mUncheckedArray, mGetImplTransf,
    mSymIsInstantiationOf, mNodeId, mPrivateAccess, mZeroDefault


const
  # things that we can evaluate safely at compile time, even if not asked for it:
  ctfeWhitelist* = {mNone, mSucc,
    mPred, mInc, mDec, mOrd, mLengthOpenArray,
    mLengthStr, mLengthArray, mLengthSeq,
    mArrGet, mArrPut, mAsgn, mDestroy,
    mIncl, mExcl, mCard, mChr,
    mAddI, mSubI, mMulI, mDivI, mModI,
    mAddF64, mSubF64, mMulF64, mDivF64,
    mShrI, mShlI, mBitandI, mBitorI, mBitxorI,
    mMinI, mMaxI,
    mAddU, mSubU, mMulU, mDivU, mModU,
    mEqI, mLeI, mLtI,
    mEqF64, mLeF64, mLtF64,
    mLeU, mLtU,
    mEqEnum, mLeEnum, mLtEnum,
    mEqCh, mLeCh, mLtCh,
    mEqB, mLeB, mLtB,
    mEqRef, mEqProc, mLePtr, mLtPtr, mEqCString, mXor,
    mUnaryMinusI, mUnaryMinusI64, mAbsI, mNot, mUnaryPlusI, mBitnotI,
    mUnaryPlusF64, mUnaryMinusF64,
    mCharToStr, mBoolToStr,
    mIntToStr, mInt64ToStr, mFloatToStr,
    mCStrToStr,
    mStrToStr, mEnumToStr,
    mAnd, mOr,
    mEqStr, mLeStr, mLtStr,
    mEqSet, mLeSet, mLtSet, mMulSet, mPlusSet, mMinusSet,
    mConStrStr, mAppendStrCh, mAppendStrStr, mAppendSeqElem,
    mInSet, mRepr, mOpenArrayToSeq}

  generatedMagics* = {mNone, mIsolate, mFinished, mOpenArrayToSeq}
    ## magics that are generated as normal procs in the backend

type
  ItemId* = object
    module*: int32
    item*: int32

proc `$`*(x: ItemId): string =
  "(module: " & $x.module & ", item: " & $x.item & ")"

proc `==`*(a, b: ItemId): bool {.inline.} =
  a.item == b.item and a.module == b.module

proc hash*(x: ItemId): Hash =
  var h: Hash = hash(x.module)
  h = h !& hash(x.item)
  result = !$h


type
  TIdObj* {.acyclic.} = object of RootObj
    itemId*: ItemId
  PIdObj* = ref TIdObj

  PNode* = ref TNode
  TNodeSeq* = seq[PNode]
  PType* = ref TType
  PSym* = ref TSym
  TNode*{.final, acyclic.} = object # on a 32bit machine, this takes 32 bytes
    when defined(useNodeIds):
      id*: int
    typ*: PType
    info*: TLineInfo
    flags*: TNodeFlags
    case kind*: TNodeKind
    of nkCharLit..nkUInt64Lit:
      intVal*: BiggestInt
    of nkFloatLit..nkFloat128Lit:
      floatVal*: BiggestFloat
    of nkStrLit..nkTripleStrLit:
      strVal*: string
    of nkSym:
      sym*: PSym
    of nkIdent:
      ident*: PIdent
    else:
      sons*: TNodeSeq
    when defined(nimsuggest):
      endInfo*: TLineInfo

  TStrTable* = object         # a table[PIdent] of PSym
    counter*: int
    data*: seq[PSym]

  # -------------- backend information -------------------------------
  TLocKind* = enum
    locNone,                  # no location
    locTemp,                  # temporary location
    locLocalVar,              # location is a local variable
    locGlobalVar,             # location is a global variable
    locParam,                 # location is a parameter
    locField,                 # location is a record field
    locExpr,                  # "location" is really an expression
    locProc,                  # location is a proc (an address of a procedure)
    locData,                  # location is a constant
    locCall,                  # location is a call expression
    locOther                  # location is something other
  TLocFlag* = enum
    lfIndirect,               # backend introduced a pointer
    lfFullExternalName, # only used when 'conf.cmd == cmdNimfix': Indicates
      # that the symbol has been imported via 'importc: "fullname"' and
      # no format string.
    lfNoDeepCopy,             # no need for a deep copy
    lfNoDecl,                 # do not declare it in C
    lfDynamicLib,             # link symbol to dynamic library
    lfExportLib,              # export symbol for dynamic library generation
    lfHeader,                 # include header file for symbol
    lfImportCompilerProc,     # ``importc`` of a compilerproc
    lfSingleUse               # no location yet and will only be used once
    lfEnforceDeref            # a copyMem is required to dereference if this a
                              # ptr array due to C array limitations.
                              # See #1181, #6422, #11171
    lfPrepareForMutation      # string location is about to be mutated (V2)
  TStorageLoc* = enum
    OnUnknown,                # location is unknown (stack, heap or static)
    OnStatic,                 # in a static section
    OnStack,                  # location is on hardware stack
    OnHeap                    # location is on heap or global
                              # (reference counting needed)
  TLocFlags* = set[TLocFlag]
  TLoc* = object
    k*: TLocKind              # kind of location
    storage*: TStorageLoc
    flags*: TLocFlags         # location's flags
    lode*: PNode              # Node where the location came from; can be faked
    r*: Rope                  # rope value of location (code generators)

  # ---------------- end of backend information ------------------------------

  TLibKind* = enum
    libHeader, libDynamic

  TLib* = object              # also misused for headers!
                              # keep in sync with PackedLib
    kind*: TLibKind
    generated*: bool          # needed for the backends:
    isOverriden*: bool
    name*: Rope
    path*: PNode              # can be a string literal!


  CompilesId* = int ## id that is used for the caching logic within
                    ## ``system.compiles``. See the seminst module.
  TInstantiation* = object
    sym*: PSym
    concreteTypes*: seq[PType]
    compilesId*: CompilesId

  PInstantiation* = ref TInstantiation

  TScope* {.acyclic.} = object
    depthLevel*: int
    symbols*: TStrTable
    parent*: PScope
    allowPrivateAccess*: seq[PSym] #  # enable access to private fields

  PScope* = ref TScope

  PLib* = ref TLib
  TSym* {.acyclic.} = object of TIdObj # Keep in sync with PackedSym
    # proc and type instantiations are cached in the generic symbol
    case kind*: TSymKind
    of routineKinds:
      #procInstCache*: seq[PInstantiation]
      gcUnsafetyReason*: PSym  # for better error messages regarding gcsafe
      transformedBody*: PNode  # cached body after transf pass
    of skLet, skVar, skField, skForVar:
      guard*: PSym
      bitsize*: int
      alignment*: int # for alignment
    else: nil
    magic*: TMagic
    typ*: PType
    name*: PIdent
    info*: TLineInfo
    when defined(nimsuggest):
      endInfo*: TLineInfo
    owner*: PSym
    flags*: TSymFlags
    ast*: PNode               # syntax tree of proc, iterator, etc.:
                              # the whole proc including header; this is used
                              # for easy generation of proper error messages
                              # for variant record fields the discriminant
                              # expression
                              # for modules, it's a placeholder for compiler
                              # generated code that will be appended to the
                              # module after the sem pass (see appendToModule)
    options*: TOptions
    position*: int            # used for many different things:
                              # for enum fields its position;
                              # for fields its offset
                              # for parameters its position (starting with 0)
                              # for a conditional:
                              # 1 iff the symbol is defined, else 0
                              # (or not in symbol table)
                              # for modules, an unique index corresponding
                              # to the module's fileIdx
                              # for variables a slot index for the evaluator
    offset*: int32            # offset of record field
    disamb*: int32            # disambiguation number; the basic idea is that
                              # `<procname>__<module>_<disamb>`
    loc*: TLoc
    annex*: PLib              # additional fields (seldom used, so we use a
                              # reference to another object to save space)
    when hasFFI:
      cname*: string          # resolved C declaration name in importc decl, e.g.:
                              # proc fun() {.importc: "$1aux".} => cname = funaux
    constraint*: PNode        # additional constraints like 'lit|result'; also
                              # misused for the codegenDecl and virtual pragmas in the hope
                              # it won't cause problems
                              # for skModule the string literal to output for
                              # deprecated modules.
    when defined(nimsuggest):
      allUsages*: seq[TLineInfo]

  TTypeSeq* = seq[PType]

  TTypeAttachedOp* = enum ## as usual, order is important here
    attachedWasMoved,
    attachedDestructor,
    attachedAsgn,
    attachedSink,
    attachedTrace,
    attachedDeepCopy,
    attachedDup

  TType* {.acyclic.} = object of TIdObj # \
                              # types are identical iff they have the
                              # same id; there may be multiple copies of a type
                              # in memory!
                              # Keep in sync with PackedType
    kind*: TTypeKind          # kind of type
    callConv*: TCallingConvention # for procs
    flags*: TTypeFlags        # flags of the type
    sons*: TTypeSeq           # base types, etc.
    n*: PNode                 # node for types:
                              # for range types a nkRange node
                              # for record types a nkRecord node
                              # for enum types a list of symbols
                              # if kind == tyInt: it is an 'int literal(x)' type
                              # for procs and tyGenericBody, it's the
                              # formal param list
                              # for concepts, the concept body
                              # else: unused
    owner*: PSym              # the 'owner' of the type
    sym*: PSym                # types have the sym associated with them
                              # it is used for converting types to strings
    size*: BiggestInt         # the size of the type in bytes
                              # -1 means that the size is unkwown
    align*: int16             # the type's alignment requirements
    paddingAtEnd*: int16      #
    loc*: TLoc
    typeInst*: PType          # for generic instantiations the tyGenericInst that led to this
                              # type.
    uniqueId*: ItemId         # due to a design mistake, we need to keep the real ID here as it
                              # is required by the --incremental:on mode.

  TPair* = object
    key*, val*: RootRef

  TPairSeq* = seq[TPair]

  TIdPair* = object
    key*: PIdObj
    val*: RootRef

  TIdPairSeq* = seq[TIdPair]
  TIdTable* = object # the same as table[PIdent] of PObject
    counter*: int
    data*: TIdPairSeq

  TIdNodePair* = object
    key*: PIdObj
    val*: PNode

  TIdNodePairSeq* = seq[TIdNodePair]
  TIdNodeTable* = object # the same as table[PIdObj] of PNode
    counter*: int
    data*: TIdNodePairSeq

  TNodePair* = object
    h*: Hash                 # because it is expensive to compute!
    key*: PNode
    val*: int

  TNodePairSeq* = seq[TNodePair]
  TNodeTable* = object # the same as table[PNode] of int;
                                # nodes are compared by structure!
    counter*: int
    data*: TNodePairSeq

  TObjectSeq* = seq[RootRef]
  TObjectSet* = object
    counter*: int
    data*: TObjectSeq

  TImplication* = enum
    impUnknown, impNo, impYes

template nodeId(n: PNode): int = cast[int](n)

type Gconfig = object
  # we put comments in a side channel to avoid increasing `sizeof(TNode)`, which
  # reduces memory usage given that `PNode` is the most allocated type by far.
  comments: Table[int, string] # nodeId => comment
  useIc*: bool

var gconfig {.threadvar.}: Gconfig

proc setUseIc*(useIc: bool) = gconfig.useIc = useIc

proc comment*(n: PNode): string =
  if nfHasComment in n.flags and not gconfig.useIc:
    # IC doesn't track comments, see `packed_ast`, so this could fail
    result = gconfig.comments[n.nodeId]

proc `comment=`*(n: PNode, a: string) =
  let id = n.nodeId
  if a.len > 0:
    # if needed, we could periodically cleanup gconfig.comments when its size increases,
    # to ensure only live nodes (and with nfHasComment) have an entry in gconfig.comments;
    # for compiling compiler, the waste is very small:
    # num calls to newNodeImpl: 14984160 (num of PNode allocations)
    # size of gconfig.comments: 33585
    # num of nodes with comments that were deleted and hence wasted: 3081
    n.flags.incl nfHasComment
    gconfig.comments[id] = a
  elif nfHasComment in n.flags:
    n.flags.excl nfHasComment
    gconfig.comments.del(id)

# BUGFIX: a module is overloadable so that a proc can have the
# same name as an imported module. This is necessary because of
# the poor naming choices in the standard library.

const
  OverloadableSyms* = {skProc, skFunc, skMethod, skIterator,
    skConverter, skModule, skTemplate, skMacro, skEnumField}

  GenericTypes*: TTypeKinds = {tyGenericInvocation, tyGenericBody,
    tyGenericParam}

  StructuralEquivTypes*: TTypeKinds = {tyNil, tyTuple, tyArray,
    tySet, tyRange, tyPtr, tyRef, tyVar, tyLent, tySequence, tyProc, tyOpenArray,
    tyVarargs}

  ConcreteTypes*: TTypeKinds = { # types of the expr that may occur in::
                                 # var x = expr
    tyBool, tyChar, tyEnum, tyArray, tyObject,
    tySet, tyTuple, tyRange, tyPtr, tyRef, tyVar, tyLent, tySequence, tyProc,
    tyPointer,
    tyOpenArray, tyString, tyCstring, tyInt..tyInt64, tyFloat..tyFloat128,
    tyUInt..tyUInt64}
  IntegralTypes* = {tyBool, tyChar, tyEnum, tyInt..tyInt64,
    tyFloat..tyFloat128, tyUInt..tyUInt64} # weird name because it contains tyFloat
  ConstantDataTypes*: TTypeKinds = {tyArray, tySet,
                                    tyTuple, tySequence}
  NilableTypes*: TTypeKinds = {tyPointer, tyCstring, tyRef, tyPtr,
    tyProc, tyError} # TODO
  PtrLikeKinds*: TTypeKinds = {tyPointer, tyPtr} # for VM
  PersistentNodeFlags*: TNodeFlags = {nfBase2, nfBase8, nfBase16,
                                      nfDotSetter, nfDotField,
                                      nfIsRef, nfIsPtr, nfPreventCg, nfLL,
                                      nfFromTemplate, nfDefaultRefsParam,
                                      nfExecuteOnReload, nfLastRead,
                                      nfFirstWrite, nfSkipFieldChecking}
  namePos* = 0
  patternPos* = 1    # empty except for term rewriting macros
  genericParamsPos* = 2
  paramsPos* = 3
  pragmasPos* = 4
  miscPos* = 5  # used for undocumented and hacky stuff
  bodyPos* = 6       # position of body; use rodread.getBody() instead!
  resultPos* = 7
  dispatcherPos* = 8

  nfAllFieldsSet* = nfBase2

  nkCallKinds* = {nkCall, nkInfix, nkPrefix, nkPostfix,
                  nkCommand, nkCallStrLit, nkHiddenCallConv}
  nkIdentKinds* = {nkIdent, nkSym, nkAccQuoted, nkOpenSymChoice,
                   nkClosedSymChoice}

  nkPragmaCallKinds* = {nkExprColonExpr, nkCall, nkCallStrLit}
  nkLiterals* = {nkCharLit..nkTripleStrLit}
  nkFloatLiterals* = {nkFloatLit..nkFloat128Lit}
  nkLambdaKinds* = {nkLambda, nkDo}
  declarativeDefs* = {nkProcDef, nkFuncDef, nkMethodDef, nkIteratorDef, nkConverterDef}
  routineDefs* = declarativeDefs + {nkMacroDef, nkTemplateDef}
  procDefs* = nkLambdaKinds + declarativeDefs
  callableDefs* = nkLambdaKinds + routineDefs

  nkSymChoices* = {nkClosedSymChoice, nkOpenSymChoice}
  nkStrKinds* = {nkStrLit..nkTripleStrLit}

  skLocalVars* = {skVar, skLet, skForVar, skParam, skResult}
  skProcKinds* = {skProc, skFunc, skTemplate, skMacro, skIterator,
                  skMethod, skConverter}

  defaultSize = -1
  defaultAlignment = -1
  defaultOffset* = -1

proc getPIdent*(a: PNode): PIdent {.inline.} =
  ## Returns underlying `PIdent` for `{nkSym, nkIdent}`, or `nil`.
  # xxx consider whether also returning the 1st ident for {nkOpenSymChoice, nkClosedSymChoice}
  # which may simplify code.
  case a.kind
  of nkSym: a.sym.name
  of nkIdent: a.ident
  else: nil

const
  moduleShift = when defined(cpu32): 20 else: 24

template id*(a: PIdObj): int =
  let x = a
  (x.itemId.module.int shl moduleShift) + x.itemId.item.int

type
  IdGenerator* = ref object # unfortunately, we really need the 'shared mutable' aspect here.
    module*: int32
    symId*: int32
    typeId*: int32
    sealed*: bool
    disambTable*: CountTable[PIdent]

const
  PackageModuleId* = -3'i32

proc idGeneratorFromModule*(m: PSym): IdGenerator =
  assert m.kind == skModule
  result = IdGenerator(module: m.itemId.module, symId: m.itemId.item, typeId: 0, disambTable: initCountTable[PIdent]())

proc idGeneratorForPackage*(nextIdWillBe: int32): IdGenerator =
  result = IdGenerator(module: PackageModuleId, symId: nextIdWillBe - 1'i32, typeId: 0, disambTable: initCountTable[PIdent]())

proc nextSymId*(x: IdGenerator): ItemId {.inline.} =
  assert(not x.sealed)
  inc x.symId
  result = ItemId(module: x.module, item: x.symId)

proc nextTypeId*(x: IdGenerator): ItemId {.inline.} =
  assert(not x.sealed)
  inc x.typeId
  result = ItemId(module: x.module, item: x.typeId)

when false:
  proc nextId*(x: IdGenerator): ItemId {.inline.} =
    inc x.item
    result = x[]

when false:
  proc storeBack*(dest: var IdGenerator; src: IdGenerator) {.inline.} =
    assert dest.ItemId.module == src.ItemId.module
    if dest.ItemId.item > src.ItemId.item:
      echo dest.ItemId.item, " ", src.ItemId.item, " ", src.ItemId.module
    assert dest.ItemId.item <= src.ItemId.item
    dest = src

var ggDebug* {.deprecated.}: bool ## convenience switch for trying out things

proc isCallExpr*(n: PNode): bool =
  result = n.kind in nkCallKinds

proc discardSons*(father: PNode)

type Indexable = PNode | PType

proc len*(n: Indexable): int {.inline.} =
  result = n.sons.len

proc safeLen*(n: PNode): int {.inline.} =
  ## works even for leaves.
  if n.kind in {nkNone..nkNilLit}: result = 0
  else: result = n.len

proc safeArrLen*(n: PNode): int {.inline.} =
  ## works for array-like objects (strings passed as openArray in VM).
  if n.kind in {nkStrLit..nkTripleStrLit}: result = n.strVal.len
  elif n.kind in {nkNone..nkFloat128Lit}: result = 0
  else: result = n.len

proc add*(father, son: Indexable) =
  assert son != nil
  father.sons.add(son)

proc addAllowNil*(father, son: Indexable) {.inline.} =
  father.sons.add(son)

template `[]`*(n: Indexable, i: int): Indexable = n.sons[i]
template `[]=`*(n: Indexable, i: int; x: Indexable) = n.sons[i] = x

template `[]`*(n: Indexable, i: BackwardsIndex): Indexable = n[n.len - i.int]
template `[]=`*(n: Indexable, i: BackwardsIndex; x: Indexable) = n[n.len - i.int] = x

proc getDeclPragma*(n: PNode): PNode =
  ## return the `nkPragma` node for declaration `n`, or `nil` if no pragma was found.
  ## Currently only supports routineDefs + {nkTypeDef}.
  case n.kind
  of routineDefs:
    if n[pragmasPos].kind != nkEmpty: result = n[pragmasPos]
  of nkTypeDef:
    #[
    type F3*{.deprecated: "x3".} = int

    TypeSection
      TypeDef
        PragmaExpr
          Postfix
            Ident "*"
            Ident "F3"
          Pragma
            ExprColonExpr
              Ident "deprecated"
              StrLit "x3"
        Empty
        Ident "int"
    ]#
    if n[0].kind == nkPragmaExpr:
      result = n[0][1]
  else:
    # support as needed for `nkIdentDefs` etc.
    result = nil
  if result != nil:
    assert result.kind == nkPragma, $(result.kind, n.kind)

proc extractPragma*(s: PSym): PNode =
  ## gets the pragma node of routine/type/var/let/const symbol `s`
  if s.kind in routineKinds:
    result = s.ast[pragmasPos]
  elif s.kind in {skType, skVar, skLet, skConst}:
    if s.ast != nil and s.ast.len > 0:
      if s.ast[0].kind == nkPragmaExpr and s.ast[0].len > 1:
        # s.ast = nkTypedef / nkPragmaExpr / [nkSym, nkPragma]
        result = s.ast[0][1]
  assert result == nil or result.kind == nkPragma

proc skipPragmaExpr*(n: PNode): PNode =
  ## if pragma expr, give the node the pragmas are applied to,
  ## otherwise give node itself
  if n.kind == nkPragmaExpr:
    result = n[0]
  else:
    result = n

proc setInfoRecursive*(n: PNode, info: TLineInfo) =
  ## set line info recursively
  if n != nil:
    for i in 0..<n.safeLen: setInfoRecursive(n[i], info)
    n.info = info

when defined(useNodeIds):
  const nodeIdToDebug* = -1 # 2322968
  var gNodeId: int

template newNodeImpl(info2) =
  result = PNode(kind: kind, info: info2)
  when false:
    # this would add overhead, so we skip it; it results in a small amount of leaked entries
    # for old PNode that gets re-allocated at the same address as a PNode that
    # has `nfHasComment` set (and an entry in that table). Only `nfHasComment`
    # should be used to test whether a PNode has a comment; gconfig.comments
    # can contain extra entries for deleted PNode's with comments.
    gconfig.comments.del(cast[int](result))

template setIdMaybe() =
  when defined(useNodeIds):
    result.id = gNodeId
    if result.id == nodeIdToDebug:
      echo "KIND ", result.kind
      writeStackTrace()
    inc gNodeId

proc newNode*(kind: TNodeKind): PNode =
  ## new node with unknown line info, no type, and no children
  newNodeImpl(unknownLineInfo)
  setIdMaybe()

proc newNodeI*(kind: TNodeKind, info: TLineInfo): PNode =
  ## new node with line info, no type, and no children
  newNodeImpl(info)
  setIdMaybe()

proc newNodeI*(kind: TNodeKind, info: TLineInfo, children: int): PNode =
  ## new node with line info, type, and children
  newNodeImpl(info)
  if children > 0:
    newSeq(result.sons, children)
  setIdMaybe()

proc newNodeIT*(kind: TNodeKind, info: TLineInfo, typ: PType): PNode =
  ## new node with line info, type, and no children
  result = newNode(kind)
  result.info = info
  result.typ = typ

proc newTree*(kind: TNodeKind; children: varargs[PNode]): PNode =
  result = newNode(kind)
  if children.len > 0:
    result.info = children[0].info
  result.sons = @children

proc newTreeI*(kind: TNodeKind; info: TLineInfo; children: varargs[PNode]): PNode =
  result = newNodeI(kind, info)
  if children.len > 0:
    result.info = children[0].info
  result.sons = @children

proc newTreeIT*(kind: TNodeKind; info: TLineInfo; typ: PType; children: varargs[PNode]): PNode =
  result = newNodeIT(kind, info, typ)
  if children.len > 0:
    result.info = children[0].info
  result.sons = @children

template previouslyInferred*(t: PType): PType =
  if t.sons.len > 1: t.lastSon else: nil

when false:
  import tables, strutils
  var x: CountTable[string]

  addQuitProc proc () {.noconv.} =
    for k, v in pairs(x):
      echo k
      echo v

proc newSym*(symKind: TSymKind, name: PIdent, idgen: IdGenerator; owner: PSym,
             info: TLineInfo; options: TOptions = {}): PSym =
  # generates a symbol and initializes the hash field too
  assert not name.isNil
  let id = nextSymId idgen
  result = PSym(name: name, kind: symKind, flags: {}, info: info, itemId: id,
                options: options, owner: owner, offset: defaultOffset,
                disamb: getOrDefault(idgen.disambTable, name).int32)
  idgen.disambTable.inc name
  when false:
    if id.module == 48 and id.item == 39:
      writeStackTrace()
      echo "kind ", symKind, " ", name.s
      if owner != nil: echo owner.name.s

proc astdef*(s: PSym): PNode =
  # get only the definition (initializer) portion of the ast
  if s.ast != nil and s.ast.kind in {nkIdentDefs, nkConstDef}:
    s.ast[2]
  else:
    s.ast

proc isMetaType*(t: PType): bool =
  return t.kind in tyMetaTypes or
         (t.kind == tyStatic and t.n == nil) or
         tfHasMeta in t.flags

proc isUnresolvedStatic*(t: PType): bool =
  return t.kind == tyStatic and t.n == nil

proc linkTo*(t: PType, s: PSym): PType {.discardable.} =
  t.sym = s
  s.typ = t
  result = t

proc linkTo*(s: PSym, t: PType): PSym {.discardable.} =
  t.sym = s
  s.typ = t
  result = s

template fileIdx*(c: PSym): FileIndex =
  # XXX: this should be used only on module symbols
  c.position.FileIndex

template filename*(c: PSym): string =
  # XXX: this should be used only on module symbols
  c.position.FileIndex.toFilename

proc appendToModule*(m: PSym, n: PNode) =
  ## The compiler will use this internally to add nodes that will be
  ## appended to the module after the sem pass
  if m.ast == nil:
    m.ast = newNode(nkStmtList)
    m.ast.sons = @[n]
  else:
    assert m.ast.kind == nkStmtList
    m.ast.sons.add(n)

const                         # for all kind of hash tables:
  GrowthFactor* = 2           # must be power of 2, > 0
  StartSize* = 8              # must be power of 2, > 0

proc copyStrTable*(dest: var TStrTable, src: TStrTable) =
  dest.counter = src.counter
  setLen(dest.data, src.data.len)
  for i in 0..high(src.data): dest.data[i] = src.data[i]

proc copyIdTable*(dest: var TIdTable, src: TIdTable) =
  dest.counter = src.counter
  newSeq(dest.data, src.data.len)
  for i in 0..high(src.data): dest.data[i] = src.data[i]

proc copyObjectSet*(dest: var TObjectSet, src: TObjectSet) =
  dest.counter = src.counter
  setLen(dest.data, src.data.len)
  for i in 0..high(src.data): dest.data[i] = src.data[i]

proc discardSons*(father: PNode) =
  father.sons = @[]

proc withInfo*(n: PNode, info: TLineInfo): PNode =
  n.info = info
  return n

proc newIdentNode*(ident: PIdent, info: TLineInfo): PNode =
  result = newNode(nkIdent)
  result.ident = ident
  result.info = info

proc newSymNode*(sym: PSym): PNode =
  result = newNode(nkSym)
  result.sym = sym
  result.typ = sym.typ
  result.info = sym.info

proc newSymNode*(sym: PSym, info: TLineInfo): PNode =
  result = newNode(nkSym)
  result.sym = sym
  result.typ = sym.typ
  result.info = info

proc newIntNode*(kind: TNodeKind, intVal: BiggestInt): PNode =
  result = newNode(kind)
  result.intVal = intVal

proc newIntNode*(kind: TNodeKind, intVal: Int128): PNode =
  result = newNode(kind)
  result.intVal = castToInt64(intVal)

proc lastSon*(n: Indexable): Indexable = n.sons[^1]

proc skipTypes*(t: PType, kinds: TTypeKinds): PType =
  ## Used throughout the compiler code to test whether a type tree contains or
  ## doesn't contain a specific type/types - it is often the case that only the
  ## last child nodes of a type tree need to be searched. This is a really hot
  ## path within the compiler!
  result = t
  while result.kind in kinds: result = lastSon(result)

proc newIntTypeNode*(intVal: BiggestInt, typ: PType): PNode =
  let kind = skipTypes(typ, abstractVarRange).kind
  case kind
  of tyInt:     result = newNode(nkIntLit)
  of tyInt8:    result = newNode(nkInt8Lit)
  of tyInt16:   result = newNode(nkInt16Lit)
  of tyInt32:   result = newNode(nkInt32Lit)
  of tyInt64:   result = newNode(nkInt64Lit)
  of tyChar:    result = newNode(nkCharLit)
  of tyUInt:    result = newNode(nkUIntLit)
  of tyUInt8:   result = newNode(nkUInt8Lit)
  of tyUInt16:  result = newNode(nkUInt16Lit)
  of tyUInt32:  result = newNode(nkUInt32Lit)
  of tyUInt64:  result = newNode(nkUInt64Lit)
  of tyBool, tyEnum:
    # XXX: does this really need to be the kind nkIntLit?
    result = newNode(nkIntLit)
  of tyStatic: # that's a pre-existing bug, will fix in another PR
    result = newNode(nkIntLit)
  else: doAssert false, $kind
  result.intVal = intVal
  result.typ = typ

proc newIntTypeNode*(intVal: Int128, typ: PType): PNode =
  # XXX: introduce range check
  newIntTypeNode(castToInt64(intVal), typ)

proc newFloatNode*(kind: TNodeKind, floatVal: BiggestFloat): PNode =
  result = newNode(kind)
  result.floatVal = floatVal

proc newStrNode*(kind: TNodeKind, strVal: string): PNode =
  result = newNode(kind)
  result.strVal = strVal

proc newStrNode*(strVal: string; info: TLineInfo): PNode =
  result = newNodeI(nkStrLit, info)
  result.strVal = strVal

proc newProcNode*(kind: TNodeKind, info: TLineInfo, body: PNode,
                 params,
                 name, pattern, genericParams,
                 pragmas, exceptions: PNode): PNode =
  result = newNodeI(kind, info)
  result.sons = @[name, pattern, genericParams, params,
                  pragmas, exceptions, body]

const
  AttachedOpToStr*: array[TTypeAttachedOp, string] = [
    "=wasMoved", "=destroy", "=copy", "=sink", "=trace", "=deepcopy", "=dup"]

proc `$`*(s: PSym): string =
  if s != nil:
    result = s.name.s & "@" & $s.id
  else:
    result = "<nil>"

proc newType*(kind: TTypeKind, id: ItemId; owner: PSym): PType =
  result = PType(kind: kind, owner: owner, size: defaultSize,
                 align: defaultAlignment, itemId: id,
                 uniqueId: id)
  when false:
    if result.itemId.module == 55 and result.itemId.item == 2:
      echo "KNID ", kind
      writeStackTrace()


proc mergeLoc(a: var TLoc, b: TLoc) =
  if a.k == low(typeof(a.k)): a.k = b.k
  if a.storage == low(typeof(a.storage)): a.storage = b.storage
  a.flags.incl b.flags
  if a.lode == nil: a.lode = b.lode
  if a.r == "": a.r = b.r

proc newSons*(father: Indexable, length: int) =
  setLen(father.sons, length)

proc assignType*(dest, src: PType) =
  dest.kind = src.kind
  dest.flags = src.flags
  dest.callConv = src.callConv
  dest.n = src.n
  dest.size = src.size
  dest.align = src.align
  # this fixes 'type TLock = TSysLock':
  if src.sym != nil:
    if dest.sym != nil:
      dest.sym.flags.incl src.sym.flags-{sfUsed, sfExported}
      if dest.sym.annex == nil: dest.sym.annex = src.sym.annex
      mergeLoc(dest.sym.loc, src.sym.loc)
    else:
      dest.sym = src.sym
  newSons(dest, src.len)
  for i in 0..<src.len: dest[i] = src[i]

proc copyType*(t: PType, id: ItemId, owner: PSym): PType =
  result = newType(t.kind, id, owner)
  assignType(result, t)
  result.sym = t.sym          # backend-info should not be copied

proc exactReplica*(t: PType): PType =
  result = copyType(t, t.itemId, t.owner)

proc copySym*(s: PSym; idgen: IdGenerator): PSym =
  result = newSym(s.kind, s.name, idgen, s.owner, s.info, s.options)
  #result.ast = nil            # BUGFIX; was: s.ast which made problems
  result.typ = s.typ
  result.flags = s.flags
  result.magic = s.magic
  result.options = s.options
  result.position = s.position
  result.loc = s.loc
  result.annex = s.annex      # BUGFIX
  result.constraint = s.constraint
  if result.kind in {skVar, skLet, skField}:
    result.guard = s.guard
    result.bitsize = s.bitsize
    result.alignment = s.alignment

proc createModuleAlias*(s: PSym, idgen: IdGenerator, newIdent: PIdent, info: TLineInfo;
                        options: TOptions): PSym =
  result = newSym(s.kind, newIdent, idgen, s.owner, info, options)
  # keep ID!
  result.ast = s.ast
  #result.id = s.id # XXX figure out what to do with the ID.
  result.flags = s.flags
  result.options = s.options
  result.position = s.position
  result.loc = s.loc
  result.annex = s.annex

proc initStrTable*(x: var TStrTable) =
  x.counter = 0
  newSeq(x.data, StartSize)

proc newStrTable*: TStrTable =
  initStrTable(result)

proc initIdTable*(x: var TIdTable) =
  x.counter = 0
  newSeq(x.data, StartSize)

proc newIdTable*: TIdTable =
  initIdTable(result)

proc resetIdTable*(x: var TIdTable) =
  x.counter = 0
  # clear and set to old initial size:
  setLen(x.data, 0)
  setLen(x.data, StartSize)

proc initObjectSet*(x: var TObjectSet) =
  x.counter = 0
  newSeq(x.data, StartSize)

proc initIdNodeTable*(x: var TIdNodeTable) =
  x.counter = 0
  newSeq(x.data, StartSize)

proc initNodeTable*(x: var TNodeTable) =
  x.counter = 0
  newSeq(x.data, StartSize)

proc skipTypes*(t: PType, kinds: TTypeKinds; maxIters: int): PType =
  result = t
  var i = maxIters
  while result.kind in kinds:
    result = lastSon(result)
    dec i
    if i == 0: return nil

proc skipTypesOrNil*(t: PType, kinds: TTypeKinds): PType =
  ## same as skipTypes but handles 'nil'
  result = t
  while result != nil and result.kind in kinds:
    if result.len == 0: return nil
    result = lastSon(result)

proc isGCedMem*(t: PType): bool {.inline.} =
  result = t.kind in {tyString, tyRef, tySequence} or
           t.kind == tyProc and t.callConv == ccClosure

proc propagateToOwner*(owner, elem: PType; propagateHasAsgn = true) =
  owner.flags.incl elem.flags * {tfHasMeta, tfTriggersCompileTime}
  if tfNotNil in elem.flags:
    if owner.kind in {tyGenericInst, tyGenericBody, tyGenericInvocation}:
      owner.flags.incl tfNotNil

  if elem.isMetaType:
    owner.flags.incl tfHasMeta

  let mask = elem.flags * {tfHasAsgn, tfHasOwned}
  if mask != {} and propagateHasAsgn:
    let o2 = owner.skipTypes({tyGenericInst, tyAlias, tySink})
    if o2.kind in {tyTuple, tyObject, tyArray,
                   tySequence, tySet, tyDistinct}:
      o2.flags.incl mask
      owner.flags.incl mask

  if owner.kind notin {tyProc, tyGenericInst, tyGenericBody,
                       tyGenericInvocation, tyPtr}:
    let elemB = elem.skipTypes({tyGenericInst, tyAlias, tySink})
    if elemB.isGCedMem or tfHasGCedMem in elemB.flags:
      # for simplicity, we propagate this flag even to generics. We then
      # ensure this doesn't bite us in sempass2.
      owner.flags.incl tfHasGCedMem

proc rawAddSon*(father, son: PType; propagateHasAsgn = true) =
  father.sons.add(son)
  if not son.isNil: propagateToOwner(father, son, propagateHasAsgn)

proc rawAddSonNoPropagationOfTypeFlags*(father, son: PType) =
  father.sons.add(son)

proc addSonNilAllowed*(father, son: PNode) =
  father.sons.add(son)

proc delSon*(father: PNode, idx: int) =
  if father.len == 0: return
  for i in idx..<father.len - 1: father[i] = father[i + 1]
  father.sons.setLen(father.len - 1)

proc copyNode*(src: PNode): PNode =
  # does not copy its sons!
  if src == nil:
    return nil
  result = newNode(src.kind)
  result.info = src.info
  result.typ = src.typ
  result.flags = src.flags * PersistentNodeFlags
  result.comment = src.comment
  when defined(useNodeIds):
    if result.id == nodeIdToDebug:
      echo "COMES FROM ", src.id
  case src.kind
  of nkCharLit..nkUInt64Lit: result.intVal = src.intVal
  of nkFloatLiterals: result.floatVal = src.floatVal
  of nkSym: result.sym = src.sym
  of nkIdent: result.ident = src.ident
  of nkStrLit..nkTripleStrLit: result.strVal = src.strVal
  else: discard
  when defined(nimsuggest):
    result.endInfo = src.endInfo

template transitionNodeKindCommon(k: TNodeKind) =
  let obj {.inject.} = n[]
  n[] = TNode(kind: k, typ: obj.typ, info: obj.info, flags: obj.flags)
  # n.comment = obj.comment # shouldn't be needed, the address doesnt' change
  when defined(useNodeIds):
    n.id = obj.id

proc transitionSonsKind*(n: PNode, kind: range[nkComesFrom..nkTupleConstr]) =
  transitionNodeKindCommon(kind)
  n.sons = obj.sons

proc transitionIntKind*(n: PNode, kind: range[nkCharLit..nkUInt64Lit]) =
  transitionNodeKindCommon(kind)
  n.intVal = obj.intVal

proc transitionIntToFloatKind*(n: PNode, kind: range[nkFloatLit..nkFloat128Lit]) =
  transitionNodeKindCommon(kind)
  n.floatVal = BiggestFloat(obj.intVal)

proc transitionNoneToSym*(n: PNode) =
  transitionNodeKindCommon(nkSym)

template transitionSymKindCommon*(k: TSymKind) =
  let obj {.inject.} = s[]
  s[] = TSym(kind: k, itemId: obj.itemId, magic: obj.magic, typ: obj.typ, name: obj.name,
             info: obj.info, owner: obj.owner, flags: obj.flags, ast: obj.ast,
             options: obj.options, position: obj.position, offset: obj.offset,
             loc: obj.loc, annex: obj.annex, constraint: obj.constraint)
  when hasFFI:
    s.cname = obj.cname
  when defined(nimsuggest):
    s.allUsages = obj.allUsages

proc transitionGenericParamToType*(s: PSym) =
  transitionSymKindCommon(skType)

proc transitionRoutineSymKind*(s: PSym, kind: range[skProc..skTemplate]) =
  transitionSymKindCommon(kind)
  s.gcUnsafetyReason = obj.gcUnsafetyReason
  s.transformedBody = obj.transformedBody

proc transitionToLet*(s: PSym) =
  transitionSymKindCommon(skLet)
  s.guard = obj.guard
  s.bitsize = obj.bitsize
  s.alignment = obj.alignment

template copyNodeImpl(dst, src, processSonsStmt) =
  if src == nil: return
  dst = newNode(src.kind)
  dst.info = src.info
  when defined(nimsuggest):
    result.endInfo = src.endInfo
  dst.typ = src.typ
  dst.flags = src.flags * PersistentNodeFlags
  dst.comment = src.comment
  when defined(useNodeIds):
    if dst.id == nodeIdToDebug:
      echo "COMES FROM ", src.id
  case src.kind
  of nkCharLit..nkUInt64Lit: dst.intVal = src.intVal
  of nkFloatLiterals: dst.floatVal = src.floatVal
  of nkSym: dst.sym = src.sym
  of nkIdent: dst.ident = src.ident
  of nkStrLit..nkTripleStrLit: dst.strVal = src.strVal
  else: processSonsStmt

proc shallowCopy*(src: PNode): PNode =
  # does not copy its sons, but provides space for them:
  copyNodeImpl(result, src):
    newSeq(result.sons, src.len)

proc copyTree*(src: PNode): PNode =
  # copy a whole syntax tree; performs deep copying
  copyNodeImpl(result, src):
    newSeq(result.sons, src.len)
    for i in 0..<src.len:
      result[i] = copyTree(src[i])

proc copyTreeWithoutNode*(src, skippedNode: PNode): PNode =
  copyNodeImpl(result, src):
    result.sons = newSeqOfCap[PNode](src.len)
    for n in src.sons:
      if n != skippedNode:
        result.sons.add copyTreeWithoutNode(n, skippedNode)

proc hasSonWith*(n: PNode, kind: TNodeKind): bool =
  for i in 0..<n.len:
    if n[i].kind == kind:
      return true
  result = false

proc hasNilSon*(n: PNode): bool =
  for i in 0..<n.safeLen:
    if n[i] == nil:
      return true
    elif hasNilSon(n[i]):
      return true
  result = false

proc containsNode*(n: PNode, kinds: TNodeKinds): bool =
  if n == nil: return
  case n.kind
  of nkEmpty..nkNilLit: result = n.kind in kinds
  else:
    for i in 0..<n.len:
      if n.kind in kinds or containsNode(n[i], kinds): return true

proc hasSubnodeWith*(n: PNode, kind: TNodeKind): bool =
  case n.kind
  of nkEmpty..nkNilLit, nkFormalParams: result = n.kind == kind
  else:
    for i in 0..<n.len:
      if (n[i].kind == kind) or hasSubnodeWith(n[i], kind):
        return true
    result = false

proc getInt*(a: PNode): Int128 =
  case a.kind
  of nkCharLit, nkUIntLit..nkUInt64Lit:
    result = toInt128(cast[uint64](a.intVal))
  of nkInt8Lit..nkInt64Lit:
    result = toInt128(a.intVal)
  of nkIntLit:
    # XXX: enable this assert
    # assert a.typ.kind notin {tyChar, tyUint..tyUInt64}
    result = toInt128(a.intVal)
  else:
    raiseRecoverableError("cannot extract number from invalid AST node")

proc getInt64*(a: PNode): int64 {.deprecated: "use getInt".} =
  case a.kind
  of nkCharLit, nkUIntLit..nkUInt64Lit, nkIntLit..nkInt64Lit:
    result = a.intVal
  else:
    raiseRecoverableError("cannot extract number from invalid AST node")

proc getFloat*(a: PNode): BiggestFloat =
  case a.kind
  of nkFloatLiterals: result = a.floatVal
  of nkCharLit, nkUIntLit..nkUInt64Lit, nkIntLit..nkInt64Lit:
    result = BiggestFloat a.intVal
  else:
    raiseRecoverableError("cannot extract number from invalid AST node")
    #doAssert false, "getFloat"
    #internalError(a.info, "getFloat")
    #result = 0.0

proc getStr*(a: PNode): string =
  case a.kind
  of nkStrLit..nkTripleStrLit: result = a.strVal
  of nkNilLit:
    # let's hope this fixes more problems than it creates:
    result = ""
  else:
    raiseRecoverableError("cannot extract string from invalid AST node")
    #doAssert false, "getStr"
    #internalError(a.info, "getStr")
    #result = ""

proc getStrOrChar*(a: PNode): string =
  case a.kind
  of nkStrLit..nkTripleStrLit: result = a.strVal
  of nkCharLit..nkUInt64Lit: result = $chr(int(a.intVal))
  else:
    raiseRecoverableError("cannot extract string from invalid AST node")
    #doAssert false, "getStrOrChar"
    #internalError(a.info, "getStrOrChar")
    #result = ""

proc isGenericParams*(n: PNode): bool {.inline.} =
  ## used to judge whether a node is generic params.
  n != nil and n.kind == nkGenericParams

proc isGenericRoutine*(n: PNode): bool  {.inline.} =
  n != nil and n.kind in callableDefs and n[genericParamsPos].isGenericParams

proc isGenericRoutineStrict*(s: PSym): bool {.inline.} =
  ## determines if this symbol represents a generic routine
  ## the unusual name is so it doesn't collide and eventually replaces
  ## `isGenericRoutine`
  s.kind in skProcKinds and s.ast.isGenericRoutine

proc isGenericRoutine*(s: PSym): bool {.inline.} =
  ## determines if this symbol represents a generic routine or an instance of
  ## one. This should be renamed accordingly and `isGenericRoutineStrict`
  ## should take this name instead.
  ##
  ## Warning/XXX: Unfortunately, it considers a proc kind symbol flagged with
  ## sfFromGeneric as a generic routine. Instead this should likely not be the
  ## case and the concepts should be teased apart:
  ## - generic definition
  ## - generic instance
  ## - either generic definition or instance
  s.kind in skProcKinds and (sfFromGeneric in s.flags or
                             s.ast.isGenericRoutine)

proc skipGenericOwner*(s: PSym): PSym =
  ## Generic instantiations are owned by their originating generic
  ## symbol. This proc skips such owners and goes straight to the owner
  ## of the generic itself (the module or the enclosing proc).
  result = if s.kind in skProcKinds and sfFromGeneric in s.flags:
             s.owner.owner
           else:
             s.owner

proc originatingModule*(s: PSym): PSym =
  result = s.owner
  while result.kind != skModule: result = result.owner

proc isRoutine*(s: PSym): bool {.inline.} =
  result = s.kind in skProcKinds

proc isCompileTimeProc*(s: PSym): bool {.inline.} =
  result = s.kind == skMacro or
           s.kind in {skProc, skFunc} and sfCompileTime in s.flags

proc isRunnableExamples*(n: PNode): bool =
  # Templates and generics don't perform symbol lookups.
  result = n.kind == nkSym and n.sym.magic == mRunnableExamples or
    n.kind == nkIdent and n.ident.s == "runnableExamples"

proc hasPattern*(s: PSym): bool {.inline.} =
  result = isRoutine(s) and s.ast[patternPos].kind != nkEmpty

iterator items*(n: PNode): PNode =
  for i in 0..<n.safeLen: yield n[i]

iterator pairs*(n: PNode): tuple[i: int, n: PNode] =
  for i in 0..<n.safeLen: yield (i, n[i])

proc isAtom*(n: PNode): bool {.inline.} =
  result = n.kind >= nkNone and n.kind <= nkNilLit

proc isEmptyType*(t: PType): bool {.inline.} =
  ## 'void' and 'typed' types are often equivalent to 'nil' these days:
  result = t == nil or t.kind in {tyVoid, tyTyped}

proc makeStmtList*(n: PNode): PNode =
  if n.kind == nkStmtList:
    result = n
  else:
    result = newNodeI(nkStmtList, n.info)
    result.add n

proc skipStmtList*(n: PNode): PNode =
  if n.kind in {nkStmtList, nkStmtListExpr}:
    for i in 0..<n.len-1:
      if n[i].kind notin {nkEmpty, nkCommentStmt}: return n
    result = n.lastSon
  else:
    result = n

proc toVar*(typ: PType; kind: TTypeKind; idgen: IdGenerator): PType =
  ## If ``typ`` is not a tyVar then it is converted into a `var <typ>` and
  ## returned. Otherwise ``typ`` is simply returned as-is.
  result = typ
  if typ.kind != kind:
    result = newType(kind, nextTypeId(idgen), typ.owner)
    rawAddSon(result, typ)

proc toRef*(typ: PType; idgen: IdGenerator): PType =
  ## If ``typ`` is a tyObject then it is converted into a `ref <typ>` and
  ## returned. Otherwise ``typ`` is simply returned as-is.
  result = typ
  if typ.skipTypes({tyAlias, tyGenericInst}).kind == tyObject:
    result = newType(tyRef, nextTypeId(idgen), typ.owner)
    rawAddSon(result, typ)

proc toObject*(typ: PType): PType =
  ## If ``typ`` is a tyRef then its immediate son is returned (which in many
  ## cases should be a ``tyObject``).
  ## Otherwise ``typ`` is simply returned as-is.
  let t = typ.skipTypes({tyAlias, tyGenericInst})
  if t.kind == tyRef: t.lastSon
  else: typ

proc toObjectFromRefPtrGeneric*(typ: PType): PType =
  #[
  See also `toObject`.
  Finds the underlying `object`, even in cases like these:
  type
    B[T] = object f0: int
    A1[T] = ref B[T]
    A2[T] = ref object f1: int
    A3 = ref object f2: int
    A4 = object f3: int
  ]#
  result = typ
  while true:
    case result.kind
    of tyGenericBody: result = result.lastSon
    of tyRef, tyPtr, tyGenericInst, tyGenericInvocation, tyAlias: result = result[0]
      # automatic dereferencing is deep, refs #18298.
    else: break
  assert result.sym != nil

proc isImportedException*(t: PType; conf: ConfigRef): bool =
  assert t != nil

  if conf.exc != excCpp:
    return false

  let base = t.skipTypes({tyAlias, tyPtr, tyDistinct, tyGenericInst})

  if base.sym != nil and {sfCompileToCpp, sfImportc} * base.sym.flags != {}:
    result = true

proc isInfixAs*(n: PNode): bool =
  return n.kind == nkInfix and n[0].kind == nkIdent and n[0].ident.s == "as"

proc skipColon*(n: PNode): PNode =
  result = n
  if n.kind == nkExprColonExpr:
    result = n[1]

proc findUnresolvedStatic*(n: PNode): PNode =
  # n.typ == nil: see issue #14802
  if n.kind == nkSym and n.typ != nil and n.typ.kind == tyStatic and n.typ.n == nil:
    return n

  for son in n:
    let n = son.findUnresolvedStatic
    if n != nil: return n

  return nil

when false:
  proc containsNil*(n: PNode): bool =
    # only for debugging
    if n.isNil: return true
    for i in 0..<n.safeLen:
      if n[i].containsNil: return true


template hasDestructor*(t: PType): bool = {tfHasAsgn, tfHasOwned} * t.flags != {}

template incompleteType*(t: PType): bool =
  t.sym != nil and {sfForward, sfNoForward} * t.sym.flags == {sfForward}

template typeCompleted*(s: PSym) =
  incl s.flags, sfNoForward

template detailedInfo*(sym: PSym): string =
  sym.name.s

proc isInlineIterator*(typ: PType): bool {.inline.} =
  typ.kind == tyProc and tfIterator in typ.flags and typ.callConv != ccClosure

proc isIterator*(typ: PType): bool {.inline.} =
  typ.kind == tyProc and tfIterator in typ.flags

proc isClosureIterator*(typ: PType): bool {.inline.} =
  typ.kind == tyProc and tfIterator in typ.flags and typ.callConv == ccClosure

proc isClosure*(typ: PType): bool {.inline.} =
  typ.kind == tyProc and typ.callConv == ccClosure

proc isSinkParam*(s: PSym): bool {.inline.} =
  s.kind == skParam and (s.typ.kind == tySink or tfHasOwned in s.typ.flags)

proc isSinkType*(t: PType): bool {.inline.} =
  t.kind == tySink or tfHasOwned in t.flags

proc newProcType*(info: TLineInfo; id: ItemId; owner: PSym): PType =
  result = newType(tyProc, id, owner)
  result.n = newNodeI(nkFormalParams, info)
  rawAddSon(result, nil) # return type
  # result.n[0] used to be `nkType`, but now it's `nkEffectList` because
  # the effects are now stored in there too ... this is a bit hacky, but as
  # usual we desperately try to save memory:
  result.n.add newNodeI(nkEffectList, info)

proc addParam*(procType: PType; param: PSym) =
  param.position = procType.len-1
  procType.n.add newSymNode(param)
  rawAddSon(procType, param.typ)

const magicsThatCanRaise = {
  mNone, mSlurp, mStaticExec, mParseExprToAst, mParseStmtToAst, mEcho}

proc canRaiseConservative*(fn: PNode): bool =
  if fn.kind == nkSym and fn.sym.magic notin magicsThatCanRaise:
    result = false
  else:
    result = true

proc canRaise*(fn: PNode): bool =
  if fn.kind == nkSym and (fn.sym.magic notin magicsThatCanRaise or
      {sfImportc, sfInfixCall} * fn.sym.flags == {sfImportc} or
      sfGeneratedOp in fn.sym.flags):
    result = false
  elif fn.kind == nkSym and fn.sym.magic == mEcho:
    result = true
  else:
    # TODO check for n having sons? or just return false for now if not
    if fn.typ != nil and fn.typ.n != nil and fn.typ.n[0].kind == nkSym:
      result = false
    else:
      result = fn.typ != nil and fn.typ.n != nil and ((fn.typ.n[0].len < effectListLen) or
        (fn.typ.n[0][exceptionEffects] != nil and
        fn.typ.n[0][exceptionEffects].safeLen > 0))

proc toHumanStrImpl[T](kind: T, num: static int): string =
  result = $kind
  result = result[num..^1]
  result[0] = result[0].toLowerAscii

proc toHumanStr*(kind: TSymKind): string =
  ## strips leading `sk`
  result = toHumanStrImpl(kind, 2)

proc toHumanStr*(kind: TTypeKind): string =
  ## strips leading `tk`
  result = toHumanStrImpl(kind, 2)

proc skipAddr*(n: PNode): PNode {.inline.} =
  (if n.kind == nkHiddenAddr: n[0] else: n)

proc isNewStyleConcept*(n: PNode): bool {.inline.} =
  assert n.kind == nkTypeClassTy
  result = n[0].kind == nkEmpty

proc isOutParam*(t: PType): bool {.inline.} = tfIsOutParam in t.flags

const
  nodesToIgnoreSet* = {nkNone..pred(nkSym), succ(nkSym)..nkNilLit,
    nkTypeSection, nkProcDef, nkConverterDef,
    nkMethodDef, nkIteratorDef, nkMacroDef, nkTemplateDef, nkLambda, nkDo,
    nkFuncDef, nkConstSection, nkConstDef, nkIncludeStmt, nkImportStmt,
    nkExportStmt, nkPragma, nkCommentStmt, nkBreakState,
    nkTypeOfExpr, nkMixinStmt, nkBindStmt}<|MERGE_RESOLUTION|>--- conflicted
+++ resolved
@@ -313,11 +313,8 @@
                       # This is disallowed but can cause the typechecking to go into
                       # an infinite loop, this flag is used as a sentinel to stop it.
     sfVirtual         # proc is a C++ virtual function
-<<<<<<< HEAD
     sfSizeOf
-=======
     sfByCopy          # param is marked as pass bycopy
->>>>>>> 5606702e
 
   TSymFlags* = set[TSymFlag]
 
