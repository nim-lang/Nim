--- conflicted
+++ resolved
@@ -1268,23 +1268,14 @@
   result.kind = kind
   result.owner = owner
   result.size = -1
-<<<<<<< HEAD
   result.align = -1            # default alignment
-=======
-  result.align = 2            # default alignment
->>>>>>> 269b957e
   result.id = getID()
   result.lockLevel = UnspecifiedLockLevel
   when debugIds:
     registerId(result)
   when false:
-<<<<<<< HEAD
-    if result.id == 205734:
-      echo "KIND ", kind
-=======
     if result.id == 76426:
       echo "KNID ", kind
->>>>>>> 269b957e
       writeStackTrace()
 
 proc mergeLoc(a: var TLoc, b: TLoc) =
