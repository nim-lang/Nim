#
#
#           The Nim Compiler
#        (c) Copyright 2015 Andreas Rumpf
#
#    See the file "copying.txt", included in this
#    distribution, for details about the copyright.
#

# abstract syntax tree + symbol table

import
  lineinfos, hashes, options, ropes, idents, idgen, int128
from strutils import toLowerAscii

export int128

type
  TCallingConvention* = enum
    ccDefault,                # proc has no explicit calling convention
    ccStdCall,                # procedure is stdcall
    ccCDecl,                  # cdecl
    ccSafeCall,               # safecall
    ccSysCall,                # system call
    ccInline,                 # proc should be inlined
    ccNoInline,               # proc should not be inlined
    ccFastCall,               # fastcall (pass parameters in registers)
    ccClosure,                # proc has a closure
    ccNoConvention            # needed for generating proper C procs sometimes

const
  CallingConvToStr*: array[TCallingConvention, string] = ["", "stdcall",
    "cdecl", "safecall", "syscall", "inline", "noinline", "fastcall",
    "closure", "noconv"]

type
  TNodeKind* = enum # order is extremely important, because ranges are used
                    # to check whether a node belongs to a certain class
    nkNone,               # unknown node kind: indicates an error
                          # Expressions:
                          # Atoms:
    nkEmpty,              # the node is empty
    nkIdent,              # node is an identifier
    nkSym,                # node is a symbol
    nkType,               # node is used for its typ field

    nkCharLit,            # a character literal ''
    nkIntLit,             # an integer literal
    nkInt8Lit,
    nkInt16Lit,
    nkInt32Lit,
    nkInt64Lit,
    nkUIntLit,            # an unsigned integer literal
    nkUInt8Lit,
    nkUInt16Lit,
    nkUInt32Lit,
    nkUInt64Lit,
    nkFloatLit,           # a floating point literal
    nkFloat32Lit,
    nkFloat64Lit,
    nkFloat128Lit,
    nkStrLit,             # a string literal ""
    nkRStrLit,            # a raw string literal r""
    nkTripleStrLit,       # a triple string literal """
    nkNilLit,             # the nil literal
                          # end of atoms
    nkComesFrom,          # "comes from" template/macro information for
                          # better stack trace generation
    nkDotCall,            # used to temporarily flag a nkCall node;
                          # this is used
                          # for transforming ``s.len`` to ``len(s)``

    nkCommand,            # a call like ``p 2, 4`` without parenthesis
    nkCall,               # a call like p(x, y) or an operation like +(a, b)
    nkCallStrLit,         # a call with a string literal
                          # x"abc" has two sons: nkIdent, nkRStrLit
                          # x"""abc""" has two sons: nkIdent, nkTripleStrLit
    nkInfix,              # a call like (a + b)
    nkPrefix,             # a call like !a
    nkPostfix,            # something like a! (also used for visibility)
    nkHiddenCallConv,     # an implicit type conversion via a type converter

    nkExprEqExpr,         # a named parameter with equals: ''expr = expr''
    nkExprColonExpr,      # a named parameter with colon: ''expr: expr''
    nkIdentDefs,          # a definition like `a, b: typeDesc = expr`
                          # either typeDesc or expr may be nil; used in
                          # formal parameters, var statements, etc.
    nkVarTuple,           # a ``var (a, b) = expr`` construct
    nkPar,                # syntactic (); may be a tuple constructor
    nkObjConstr,          # object constructor: T(a: 1, b: 2)
    nkCurly,              # syntactic {}
    nkCurlyExpr,          # an expression like a{i}
    nkBracket,            # syntactic []
    nkBracketExpr,        # an expression like a[i..j, k]
    nkPragmaExpr,         # an expression like a{.pragmas.}
    nkRange,              # an expression like i..j
    nkDotExpr,            # a.b
    nkCheckedFieldExpr,   # a.b, but b is a field that needs to be checked
    nkDerefExpr,          # a^
    nkIfExpr,             # if as an expression
    nkElifExpr,
    nkElseExpr,
    nkLambda,             # lambda expression
    nkDo,                 # lambda block appering as trailing proc param
    nkAccQuoted,          # `a` as a node

    nkTableConstr,        # a table constructor {expr: expr}
    nkBind,               # ``bind expr`` node
    nkClosedSymChoice,    # symbol choice node; a list of nkSyms (closed)
    nkOpenSymChoice,      # symbol choice node; a list of nkSyms (open)
    nkHiddenStdConv,      # an implicit standard type conversion
    nkHiddenSubConv,      # an implicit type conversion from a subtype
                          # to a supertype
    nkConv,               # a type conversion
    nkCast,               # a type cast
    nkStaticExpr,         # a static expr
    nkAddr,               # a addr expression
    nkHiddenAddr,         # implicit address operator
    nkHiddenDeref,        # implicit ^ operator
    nkObjDownConv,        # down conversion between object types
    nkObjUpConv,          # up conversion between object types
    nkChckRangeF,         # range check for floats
    nkChckRange64,        # range check for 64 bit ints
    nkChckRange,          # range check for ints
    nkStringToCString,    # string to cstring
    nkCStringToString,    # cstring to string
                          # end of expressions

    nkAsgn,               # a = b
    nkFastAsgn,           # internal node for a fast ``a = b``
                          # (no string copy)
    nkGenericParams,      # generic parameters
    nkFormalParams,       # formal parameters
    nkOfInherit,          # inherited from symbol

    nkImportAs,           # a 'as' b in an import statement
    nkProcDef,            # a proc
    nkMethodDef,          # a method
    nkConverterDef,       # a converter
    nkMacroDef,           # a macro
    nkTemplateDef,        # a template
    nkIteratorDef,        # an iterator

    nkOfBranch,           # used inside case statements
                          # for (cond, action)-pairs
    nkElifBranch,         # used in if statements
    nkExceptBranch,       # an except section
    nkElse,               # an else part
    nkAsmStmt,            # an assembler block
    nkPragma,             # a pragma statement
    nkPragmaBlock,        # a pragma with a block
    nkIfStmt,             # an if statement
    nkWhenStmt,           # a when expression or statement
    nkForStmt,            # a for statement
    nkParForStmt,         # a parallel for statement
    nkWhileStmt,          # a while statement
    nkCaseStmt,           # a case statement
    nkTypeSection,        # a type section (consists of type definitions)
    nkVarSection,         # a var section
    nkLetSection,         # a let section
    nkConstSection,       # a const section
    nkConstDef,           # a const definition
    nkTypeDef,            # a type definition
    nkYieldStmt,          # the yield statement as a tree
    nkDefer,              # the 'defer' statement
    nkTryStmt,            # a try statement
    nkFinally,            # a finally section
    nkRaiseStmt,          # a raise statement
    nkReturnStmt,         # a return statement
    nkBreakStmt,          # a break statement
    nkContinueStmt,       # a continue statement
    nkBlockStmt,          # a block statement
    nkStaticStmt,         # a static statement
    nkDiscardStmt,        # a discard statement
    nkStmtList,           # a list of statements
    nkImportStmt,         # an import statement
    nkImportExceptStmt,   # an import x except a statement
    nkExportStmt,         # an export statement
    nkExportExceptStmt,   # an 'export except' statement
    nkFromStmt,           # a from * import statement
    nkIncludeStmt,        # an include statement
    nkBindStmt,           # a bind statement
    nkMixinStmt,          # a mixin statement
    nkUsingStmt,          # an using statement
    nkCommentStmt,        # a comment statement
    nkStmtListExpr,       # a statement list followed by an expr; this is used
                          # to allow powerful multi-line templates
    nkBlockExpr,          # a statement block ending in an expr; this is used
                          # to allow powerful multi-line templates that open a
                          # temporary scope
    nkStmtListType,       # a statement list ending in a type; for macros
    nkBlockType,          # a statement block ending in a type; for macros
                          # types as syntactic trees:

    nkWith,               # distinct with `foo`
    nkWithout,            # distinct without `foo`

    nkTypeOfExpr,         # type(1+2)
    nkObjectTy,           # object body
    nkTupleTy,            # tuple body
    nkTupleClassTy,       # tuple type class
    nkTypeClassTy,        # user-defined type class
    nkStaticTy,           # ``static[T]``
    nkRecList,            # list of object parts
    nkRecCase,            # case section of object
    nkRecWhen,            # when section of object
    nkRefTy,              # ``ref T``
    nkPtrTy,              # ``ptr T``
    nkVarTy,              # ``var T``
    nkConstTy,            # ``const T``
    nkMutableTy,          # ``mutable T``
    nkDistinctTy,         # distinct type
    nkProcTy,             # proc type
    nkIteratorTy,         # iterator type
    nkSharedTy,           # 'shared T'
                          # we use 'nkPostFix' for the 'not nil' addition
    nkEnumTy,             # enum body
    nkEnumFieldDef,       # `ident = expr` in an enumeration
    nkArgList,            # argument list
    nkPattern,            # a special pattern; used for matching
    nkHiddenTryStmt,      # token used for interpretation
    nkClosure,            # (prc, env)-pair (internally used for code gen)
    nkGotoState,          # used for the state machine (for iterators)
    nkState,              # give a label to a code section (for iterators)
    nkBreakState,         # special break statement for easier code generation
    nkFuncDef,            # a func
    nkTupleConstr         # a tuple constructor

  TNodeKinds* = set[TNodeKind]

type
  TSymFlag* = enum    # 42 flags!
    sfUsed,           # read access of sym (for warnings) or simply used
    sfExported,       # symbol is exported from module
    sfFromGeneric,    # symbol is instantiation of a generic; this is needed
                      # for symbol file generation; such symbols should always
                      # be written into the ROD file
    sfGlobal,         # symbol is at global scope

    sfForward,        # symbol is forward declared
    sfWasForwarded,   # symbol had a forward declaration
                      # (implies it's too dangerous to patch its type signature)
    sfImportc,        # symbol is external; imported
    sfExportc,        # symbol is exported (under a specified name)
    sfMangleCpp,      # mangle as cpp (combines with `sfExportc`)
    sfVolatile,       # variable is volatile
    sfRegister,       # variable should be placed in a register
    sfPure,           # object is "pure" that means it has no type-information
                      # enum is "pure", its values need qualified access
                      # variable is "pure"; it's an explicit "global"
    sfNoSideEffect,   # proc has no side effects
    sfSideEffect,     # proc may have side effects; cannot prove it has none
    sfMainModule,     # module is the main module
    sfSystemModule,   # module is the system module
    sfNoReturn,       # proc never returns (an exit proc)
    sfAddrTaken,      # the variable's address is taken (ex- or implicitly);
                      # *OR*: a proc is indirectly called (used as first class)
    sfCompilerProc,   # proc is a compiler proc, that is a C proc that is
                      # needed for the code generator
    sfProcvar,        # proc can be passed to a proc var
    sfDiscriminant,   # field is a discriminant in a record/object
    sfDeprecated,     # symbol is deprecated
    sfExplain,        # provide more diagnostics when this symbol is used
    sfError,          # usage of symbol should trigger a compile-time error
    sfShadowed,       # a symbol that was shadowed in some inner scope
    sfThread,         # proc will run as a thread
                      # variable is a thread variable
    sfCompileTime,    # proc can be evaluated at compile time
    sfConstructor,    # proc is a C++ constructor
    sfDispatcher,     # copied method symbol is the dispatcher
                      # deprecated and unused, except for the con
    sfBorrow,         # proc is borrowed
    sfInfixCall,      # symbol needs infix call syntax in target language;
                      # for interfacing with C++, JS
    sfNamedParamCall, # symbol needs named parameter call syntax in target
                      # language; for interfacing with Objective C
    sfDiscardable,    # returned value may be discarded implicitly
    sfOverriden,      # proc is overridden
    sfCallsite        # A flag for template symbols to tell the
                      # compiler it should use line information from
                      # the calling side of the macro, not from the
                      # implementation.
    sfGenSym          # symbol is 'gensym'ed; do not add to symbol table
    sfNonReloadable   # symbol will be left as-is when hot code reloading is on -
                      # meaning that it won't be renamed and/or changed in any way
    sfGeneratedOp     # proc is a generated '='; do not inject destructors in it
                      # variable is generated closure environment; requires early
                      # destruction for --newruntime.
    sfTemplateParam   # symbol is a template parameter
    sfCursor          # variable/field is a cursor, see RFC 177 for details
    sfInjectDestructors # whether the proc needs the 'injectdestructors' transformation
<<<<<<< HEAD
    sfAlwaysReturn    # proc can never raise an exception, not even OverflowError
=======
    sfNeverRaises     # proc can never raise an exception, not even OverflowError
>>>>>>> 034dad8e
                      # or out-of-memory

  TSymFlags* = set[TSymFlag]

const
  sfNoInit* = sfMainModule       # don't generate code to init the variable

  sfAllUntyped* = sfVolatile # macro or template is immediately expanded \
    # in a generic context

  sfDirty* = sfPure
    # template is not hygienic (old styled template)
    # module, compiled from a dirty-buffer

  sfAnon* = sfDiscardable
    # symbol name that was generated by the compiler
    # the compiler will avoid printing such names
    # in user messages.

  sfHoisted* = sfForward
    # an expression was hoised to an anonymous variable.
    # the flag is applied to the var/let symbol

  sfNoForward* = sfRegister
    # forward declarations are not required (per module)
  sfReorder* = sfForward
    # reordering pass is enabled

  sfCompileToCpp* = sfInfixCall       # compile the module as C++ code
  sfCompileToObjc* = sfNamedParamCall # compile the module as Objective-C code
  sfExperimental* = sfOverriden       # module uses the .experimental switch
  sfGoto* = sfOverriden               # var is used for 'goto' code generation
  sfWrittenTo* = sfBorrow             # param is assigned to
  sfEscapes* = sfProcvar              # param escapes
  sfBase* = sfDiscriminant
  sfIsSelf* = sfOverriden             # param is 'self'
  sfCustomPragma* = sfRegister        # symbol is custom pragma template

const
  # getting ready for the future expr/stmt merge
  nkWhen* = nkWhenStmt
  nkWhenExpr* = nkWhenStmt
  nkEffectList* = nkArgList
  # hacks ahead: an nkEffectList is a node with 4 children:
  exceptionEffects* = 0 # exceptions at position 0
  usesEffects* = 1      # read effects at position 1
  writeEffects* = 2     # write effects at position 2
  tagEffects* = 3       # user defined tag ('gc', 'time' etc.)
  pragmasEffects* = 4    # not an effect, but a slot for pragmas in proc type
  effectListLen* = 5    # list of effects list
  nkLastBlockStmts* = {nkRaiseStmt, nkReturnStmt, nkBreakStmt, nkContinueStmt}
                        # these must be last statements in a block

type
  TTypeKind* = enum  # order is important!
                     # Don't forget to change hti.nim if you make a change here
                     # XXX put this into an include file to avoid this issue!
                     # several types are no longer used (guess which), but a
                     # spot in the sequence is kept for backwards compatibility
                     # (apparently something with bootstrapping)
                     # if you need to add a type, they can apparently be reused
    tyNone, tyBool, tyChar,
    tyEmpty, tyAlias, tyNil, tyUntyped, tyTyped, tyTypeDesc,
    tyGenericInvocation, # ``T[a, b]`` for types to invoke
    tyGenericBody,       # ``T[a, b, body]`` last parameter is the body
    tyGenericInst,       # ``T[a, b, realInstance]`` instantiated generic type
                         # realInstance will be a concrete type like tyObject
                         # unless this is an instance of a generic alias type.
                         # then realInstance will be the tyGenericInst of the
                         # completely (recursively) resolved alias.

    tyGenericParam,      # ``a`` in the above patterns
    tyDistinct,
    tyEnum,
    tyOrdinal,           # integer types (including enums and boolean)
    tyArray,
    tyObject,
    tyTuple,
    tySet,
    tyRange,
    tyPtr, tyRef,
    tyVar,
    tySequence,
    tyProc,
    tyPointer, tyOpenArray,
    tyString, tyCString, tyForward,
    tyInt, tyInt8, tyInt16, tyInt32, tyInt64, # signed integers
    tyFloat, tyFloat32, tyFloat64, tyFloat128,
    tyUInt, tyUInt8, tyUInt16, tyUInt32, tyUInt64,
    tyOwned, tySink, tyLent,
    tyVarargs,
    tyUncheckedArray
      # An array with boundaries [0,+∞]

    tyProxy # used as errornous type (for idetools)

    tyBuiltInTypeClass
      # Type such as the catch-all object, tuple, seq, etc

    tyUserTypeClass
      # the body of a user-defined type class

    tyUserTypeClassInst
      # Instance of a parametric user-defined type class.
      # Structured similarly to tyGenericInst.
      # tyGenericInst represents concrete types, while
      # this is still a "generic param" that will bind types
      # and resolves them during sigmatch and instantiation.

    tyCompositeTypeClass
      # Type such as seq[Number]
      # The notes for tyUserTypeClassInst apply here as well
      # sons[0]: the original expression used by the user.
      # sons[1]: fully expanded and instantiated meta type
      # (potentially following aliases)

    tyInferred
      # In the initial state `base` stores a type class constraining
      # the types that can be inferred. After a candidate type is
      # selected, it's stored in `lastSon`. Between `base` and `lastSon`
      # there may be 0, 2 or more types that were also considered as
      # possible candidates in the inference process (i.e. lastSon will
      # be updated to store a type best conforming to all candidates)

    tyAnd, tyOr, tyNot
      # boolean type classes such as `string|int`,`not seq`,
      # `Sortable and Enumable`, etc

    tyAnything
      # a type class matching any type

    tyStatic
      # a value known at compile type (the underlying type is .base)

    tyFromExpr
      # This is a type representing an expression that depends
      # on generic parameters (the expression is stored in t.n)
      # It will be converted to a real type only during generic
      # instantiation and prior to this it has the potential to
      # be any type.

    tyOpt
      # Builtin optional type

    tyVoid
      # now different from tyEmpty, hurray!

static:
  # remind us when TTypeKind stops to fit in a single 64-bit word
  assert TTypeKind.high.ord <= 63

const
  tyPureObject* = tyTuple
  GcTypeKinds* = {tyRef, tySequence, tyString}
  tyError* = tyProxy # as an errornous node should match everything
  tyUnknown* = tyFromExpr

  tyUnknownTypes* = {tyError, tyFromExpr}

  tyTypeClasses* = {tyBuiltInTypeClass, tyCompositeTypeClass,
                    tyUserTypeClass, tyUserTypeClassInst,
                    tyAnd, tyOr, tyNot, tyAnything}

  tyMetaTypes* = {tyGenericParam, tyTypeDesc, tyUntyped} + tyTypeClasses
  tyUserTypeClasses* = {tyUserTypeClass, tyUserTypeClassInst}

type
  TTypeKinds* = set[TTypeKind]

  TNodeFlag* = enum
    nfNone,
    nfBase2,    # nfBase10 is default, so not needed
    nfBase8,
    nfBase16,
    nfAllConst, # used to mark complex expressions constant; easy to get rid of
                # but unfortunately it has measurable impact for compilation
                # efficiency
    nfTransf,   # node has been transformed
    nfNoRewrite # node should not be transformed anymore
    nfSem       # node has been checked for semantics
    nfLL        # node has gone through lambda lifting
    nfDotField  # the call can use a dot operator
    nfDotSetter # the call can use a setter dot operarator
    nfExplicitCall # x.y() was used instead of x.y
    nfExprCall  # this is an attempt to call a regular expression
    nfIsRef     # this node is a 'ref' node; used for the VM
    nfIsPtr     # this node is a 'ptr' node; used for the VM
    nfPreventCg # this node should be ignored by the codegen
    nfBlockArg  # this a stmtlist appearing in a call (e.g. a do block)
    nfFromTemplate # a top-level node returned from a template
    nfDefaultParam # an automatically inserter default parameter
    nfDefaultRefsParam # a default param value references another parameter
                       # the flag is applied to proc default values and to calls
    nfExecuteOnReload  # A top-level statement that will be executed during reloads

  TNodeFlags* = set[TNodeFlag]
  TTypeFlag* = enum   # keep below 32 for efficiency reasons (now: ~40)
    tfVarargs,        # procedure has C styled varargs
                      # tyArray type represeting a varargs list
    tfNoSideEffect,   # procedure type does not allow side effects
    tfFinal,          # is the object final?
    tfInheritable,    # is the object inheritable?
    tfHasOwned,       # type contains an 'owned' type and must be moved
    tfEnumHasHoles,   # enum cannot be mapped into a range
    tfShallow,        # type can be shallow copied on assignment
    tfThread,         # proc type is marked as ``thread``; alias for ``gcsafe``
    tfFromGeneric,    # type is an instantiation of a generic; this is needed
                      # because for instantiations of objects, structural
                      # type equality has to be used
    tfUnresolved,     # marks unresolved typedesc/static params: e.g.
                      # proc foo(T: typedesc, list: seq[T]): var T
                      # proc foo(L: static[int]): array[L, int]
                      # can be attached to ranges to indicate that the range
                      # can be attached to generic procs with free standing
                      # type parameters: e.g. proc foo[T]()
                      # depends on unresolved static params.
    tfResolved        # marks a user type class, after it has been bound to a
                      # concrete type (lastSon becomes the concrete type)
    tfRetType,        # marks return types in proc (used to detect type classes
                      # used as return types for return type inference)
    tfCapturesEnv,    # whether proc really captures some environment
    tfByCopy,         # pass object/tuple by copy (C backend)
    tfByRef,          # pass object/tuple by reference (C backend)
    tfIterator,       # type is really an iterator, not a tyProc
    tfPartial,        # type is declared as 'partial'
    tfNotNil,         # type cannot be 'nil'

    tfNeedsInit,      # type constains a "not nil" constraint somewhere or some
                      # other type so that it requires initialization
    tfVarIsPtr,       # 'var' type is translated like 'ptr' even in C++ mode
    tfHasMeta,        # type contains "wildcard" sub-types such as generic params
                      # or other type classes
    tfHasGCedMem,     # type contains GC'ed memory
    tfPacked
    tfHasStatic
    tfGenericTypeParam
    tfImplicitTypeParam
    tfInferrableStatic
    tfConceptMatchedTypeSym
    tfExplicit        # for typedescs, marks types explicitly prefixed with the
                      # `type` operator (e.g. type int)
    tfWildcard        # consider a proc like foo[T, I](x: Type[T, I])
                      # T and I here can bind to both typedesc and static types
                      # before this is determined, we'll consider them to be a
                      # wildcard type.
    tfHasAsgn         # type has overloaded assignment operator
    tfBorrowDot       # distinct type borrows '.'
    tfTriggersCompileTime # uses the NimNode type which make the proc
                          # implicitly '.compiletime'
    tfRefsAnonObj     # used for 'ref object' and 'ptr object'
    tfCovariant       # covariant generic param mimicking a ptr type
    tfWeakCovariant   # covariant generic param mimicking a seq/array type
    tfContravariant   # contravariant generic param
    tfCheckedForDestructor # type was checked for having a destructor.
                           # If it has one, t.destructor is not nil.
    tfAcyclic # object type was annotated as .acyclic
    tfIncompleteStruct # treat this type as if it had sizeof(pointer)

  TTypeFlags* = set[TTypeFlag]

  TSymKind* = enum        # the different symbols (start with the prefix sk);
                          # order is important for the documentation generator!
    skUnknown,            # unknown symbol: used for parsing assembler blocks
                          # and first phase symbol lookup in generics
    skConditional,        # symbol for the preprocessor (may become obsolete)
    skDynLib,             # symbol represents a dynamic library; this is used
                          # internally; it does not exist in Nim code
    skParam,              # a parameter
    skGenericParam,       # a generic parameter; eq in ``proc x[eq=`==`]()``
    skTemp,               # a temporary variable (introduced by compiler)
    skModule,             # module identifier
    skType,               # a type
    skVar,                # a variable
    skLet,                # a 'let' symbol
    skConst,              # a constant
    skResult,             # special 'result' variable
    skProc,               # a proc
    skFunc,               # a func
    skMethod,             # a method
    skIterator,           # an iterator
    skConverter,          # a type converter
    skMacro,              # a macro
    skTemplate,           # a template; currently also misused for user-defined
                          # pragmas
    skField,              # a field in a record or object
    skEnumField,          # an identifier in an enum
    skForVar,             # a for loop variable
    skLabel,              # a label (for block statement)
    skStub,               # symbol is a stub and not yet loaded from the ROD
                          # file (it is loaded on demand, which may
                          # mean: never)
    skPackage,            # symbol is a package (used for canonicalization)
    skAlias               # an alias (needs to be resolved immediately)
  TSymKinds* = set[TSymKind]

const
  routineKinds* = {skProc, skFunc, skMethod, skIterator,
                   skConverter, skMacro, skTemplate}
  tfUnion* = tfNoSideEffect
  tfGcSafe* = tfThread
  tfObjHasKids* = tfEnumHasHoles
  tfReturnsNew* = tfInheritable
  skError* = skUnknown

var
  eqTypeFlags* = {tfIterator, tfNotNil, tfVarIsPtr, tfGcSafe, tfNoSideEffect}
    ## type flags that are essential for type equality.
    ## This is now a variable because for emulation of version:1.0 we
    ## might exclude {tfGcSafe, tfNoSideEffect}.

type
  TMagic* = enum # symbols that require compiler magic:
    mNone,
    mDefined, mDefinedInScope, mCompiles, mArrGet, mArrPut, mAsgn,
    mLow, mHigh, mSizeOf, mAlignOf, mOffsetOf, mTypeTrait,
    mIs, mOf, mAddr, mType, mTypeOf,
    mPlugin, mEcho, mShallowCopy, mSlurp, mStaticExec, mStatic,
    mParseExprToAst, mParseStmtToAst, mExpandToAst, mQuoteAst,
    mInc, mDec, mOrd,
    mNew, mNewFinalize, mNewSeq, mNewSeqOfCap,
    mLengthOpenArray, mLengthStr, mLengthArray, mLengthSeq,
    mIncl, mExcl, mCard, mChr,
    mGCref, mGCunref,
    mAddI, mSubI, mMulI, mDivI, mModI,
    mSucc, mPred,
    mAddF64, mSubF64, mMulF64, mDivF64,
    mShrI, mShlI, mAshrI, mBitandI, mBitorI, mBitxorI,
    mMinI, mMaxI,
    mAddU, mSubU, mMulU, mDivU, mModU,
    mEqI, mLeI, mLtI,
    mEqF64, mLeF64, mLtF64,
    mLeU, mLtU,
    mEqEnum, mLeEnum, mLtEnum,
    mEqCh, mLeCh, mLtCh,
    mEqB, mLeB, mLtB,
    mEqRef, mLePtr, mLtPtr,
    mXor, mEqCString, mEqProc,
    mUnaryMinusI, mUnaryMinusI64, mAbsI, mNot,
    mUnaryPlusI, mBitnotI,
    mUnaryPlusF64, mUnaryMinusF64,
    mCharToStr, mBoolToStr, mIntToStr, mInt64ToStr, mFloatToStr, mCStrToStr,
    mStrToStr, mEnumToStr,
    mAnd, mOr,
    mEqStr, mLeStr, mLtStr,
    mEqSet, mLeSet, mLtSet, mMulSet, mPlusSet, mMinusSet,
    mConStrStr, mSlice,
    mDotDot, # this one is only necessary to give nice compile time warnings
    mFields, mFieldPairs, mOmpParFor,
    mAppendStrCh, mAppendStrStr, mAppendSeqElem,
    mInSet, mRepr, mExit,
    mSetLengthStr, mSetLengthSeq,
    mIsPartOf, mAstToStr, mParallel,
    mSwap, mIsNil, mArrToSeq,
    mNewString, mNewStringOfCap, mParseBiggestFloat,
    mMove, mWasMoved, mDestroy,
    mDefault, mUnown, mAccessEnv, mReset,
    mArray, mOpenArray, mRange, mSet, mSeq, mOpt, mVarargs,
    mRef, mPtr, mVar, mDistinct, mVoid, mTuple,
    mOrdinal,
    mInt, mInt8, mInt16, mInt32, mInt64,
    mUInt, mUInt8, mUInt16, mUInt32, mUInt64,
    mFloat, mFloat32, mFloat64, mFloat128,
    mBool, mChar, mString, mCstring,
    mPointer, mNil, mExpr, mStmt, mTypeDesc,
    mVoidType, mPNimrodNode, mSpawn, mDeepCopy,
    mIsMainModule, mCompileDate, mCompileTime, mProcCall,
    mCpuEndian, mHostOS, mHostCPU, mBuildOS, mBuildCPU, mAppType,
    mCompileOption, mCompileOptionArg,
    mNLen, mNChild, mNSetChild, mNAdd, mNAddMultiple, mNDel,
    mNKind, mNSymKind,

    mNccValue, mNccInc, mNcsAdd, mNcsIncl, mNcsLen, mNcsAt,
    mNctPut, mNctLen, mNctGet, mNctHasNext, mNctNext,

    mNIntVal, mNFloatVal, mNSymbol, mNIdent, mNGetType, mNStrVal, mNSetIntVal,
    mNSetFloatVal, mNSetSymbol, mNSetIdent, mNSetType, mNSetStrVal, mNLineInfo,
    mNNewNimNode, mNCopyNimNode, mNCopyNimTree, mStrToIdent, mNSigHash, mNSizeOf,
    mNBindSym, mNCallSite,
    mEqIdent, mEqNimrodNode, mSameNodeType, mGetImpl, mNGenSym,
    mNHint, mNWarning, mNError,
    mInstantiationInfo, mGetTypeInfo,
    mNimvm, mIntDefine, mStrDefine, mBoolDefine, mRunnableExamples,
    mException, mBuiltinType, mSymOwner, mUncheckedArray, mGetImplTransf,
    mSymIsInstantiationOf, mNodeId


# things that we can evaluate safely at compile time, even if not asked for it:
const
  ctfeWhitelist* = {mNone, mSucc,
    mPred, mInc, mDec, mOrd, mLengthOpenArray,
    mLengthStr, mLengthArray, mLengthSeq,
    mArrGet, mArrPut, mAsgn, mDestroy,
    mIncl, mExcl, mCard, mChr,
    mAddI, mSubI, mMulI, mDivI, mModI,
    mAddF64, mSubF64, mMulF64, mDivF64,
    mShrI, mShlI, mBitandI, mBitorI, mBitxorI,
    mMinI, mMaxI,
    mAddU, mSubU, mMulU, mDivU, mModU,
    mEqI, mLeI, mLtI,
    mEqF64, mLeF64, mLtF64,
    mLeU, mLtU,
    mEqEnum, mLeEnum, mLtEnum,
    mEqCh, mLeCh, mLtCh,
    mEqB, mLeB, mLtB,
    mEqRef, mEqProc, mLePtr, mLtPtr, mEqCString, mXor,
    mUnaryMinusI, mUnaryMinusI64, mAbsI, mNot, mUnaryPlusI, mBitnotI,
    mUnaryPlusF64, mUnaryMinusF64,
    mCharToStr, mBoolToStr, mIntToStr, mInt64ToStr, mFloatToStr, mCStrToStr,
    mStrToStr, mEnumToStr,
    mAnd, mOr,
    mEqStr, mLeStr, mLtStr,
    mEqSet, mLeSet, mLtSet, mMulSet, mPlusSet, mMinusSet,
    mConStrStr, mAppendStrCh, mAppendStrStr, mAppendSeqElem,
    mInSet, mRepr}

type
  PNode* = ref TNode
  TNodeSeq* = seq[PNode]
  PType* = ref TType
  PSym* = ref TSym
  TNode*{.final, acyclic.} = object # on a 32bit machine, this takes 32 bytes
    when defined(useNodeIds):
      id*: int
    typ*: PType
    info*: TLineInfo
    flags*: TNodeFlags
    case kind*: TNodeKind
    of nkCharLit..nkUInt64Lit:
      intVal*: BiggestInt
    of nkFloatLit..nkFloat128Lit:
      floatVal*: BiggestFloat
    of nkStrLit..nkTripleStrLit:
      strVal*: string
    of nkSym:
      sym*: PSym
    of nkIdent:
      ident*: PIdent
    else:
      sons*: TNodeSeq
    comment*: string

  TStrTable* = object         # a table[PIdent] of PSym
    counter*: int
    data*: seq[PSym]

  # -------------- backend information -------------------------------
  TLocKind* = enum
    locNone,                  # no location
    locTemp,                  # temporary location
    locLocalVar,              # location is a local variable
    locGlobalVar,             # location is a global variable
    locParam,                 # location is a parameter
    locField,                 # location is a record field
    locExpr,                  # "location" is really an expression
    locProc,                  # location is a proc (an address of a procedure)
    locData,                  # location is a constant
    locCall,                  # location is a call expression
    locOther                  # location is something other
  TLocFlag* = enum
    lfIndirect,               # backend introduced a pointer
    lfFullExternalName, # only used when 'conf.cmd == cmdPretty': Indicates
      # that the symbol has been imported via 'importc: "fullname"' and
      # no format string.
    lfNoDeepCopy,             # no need for a deep copy
    lfNoDecl,                 # do not declare it in C
    lfDynamicLib,             # link symbol to dynamic library
    lfExportLib,              # export symbol for dynamic library generation
    lfHeader,                 # include header file for symbol
    lfImportCompilerProc,     # ``importc`` of a compilerproc
    lfSingleUse               # no location yet and will only be used once
    lfEnforceDeref            # a copyMem is required to dereference if this a
                              # ptr array due to C array limitations.
                              # See #1181, #6422, #11171
    lfPrepareForMutation      # string location is about to be mutated (V2)
  TStorageLoc* = enum
    OnUnknown,                # location is unknown (stack, heap or static)
    OnStatic,                 # in a static section
    OnStack,                  # location is on hardware stack
    OnHeap                    # location is on heap or global
                              # (reference counting needed)
  TLocFlags* = set[TLocFlag]
  TLoc* = object
    k*: TLocKind              # kind of location
    storage*: TStorageLoc
    flags*: TLocFlags         # location's flags
    lode*: PNode              # Node where the location came from; can be faked
    r*: Rope                  # rope value of location (code generators)

  # ---------------- end of backend information ------------------------------

  TLibKind* = enum
    libHeader, libDynamic

  TLib* = object              # also misused for headers!
    kind*: TLibKind
    generated*: bool          # needed for the backends:
    isOverriden*: bool
    name*: Rope
    path*: PNode              # can be a string literal!


  CompilesId* = int ## id that is used for the caching logic within
                    ## ``system.compiles``. See the seminst module.
  TInstantiation* = object
    sym*: PSym
    concreteTypes*: seq[PType]
    compilesId*: CompilesId

  PInstantiation* = ref TInstantiation

  TScope* = object
    depthLevel*: int
    symbols*: TStrTable
    parent*: PScope

  PScope* = ref TScope

  PLib* = ref TLib
  TSym* {.acyclic.} = object of TIdObj
    # proc and type instantiations are cached in the generic symbol
    case kind*: TSymKind
    of skType, skGenericParam:
      typeInstCache*: seq[PType]
    of routineKinds:
      procInstCache*: seq[PInstantiation]
      gcUnsafetyReason*: PSym  # for better error messages wrt gcsafe
      transformedBody*: PNode  # cached body after transf pass
    of skModule, skPackage:
      # modules keep track of the generic symbols they use from other modules.
      # this is because in incremental compilation, when a module is about to
      # be replaced with a newer version, we must decrement the usage count
      # of all previously used generics.
      # For 'import as' we copy the module symbol but shallowCopy the 'tab'
      # and set the 'usedGenerics' to ... XXX gah! Better set module.name
      # instead? But this doesn't work either. --> We need an skModuleAlias?
      # No need, just leave it as skModule but set the owner accordingly and
      # check for the owner when touching 'usedGenerics'.
      usedGenerics*: seq[PInstantiation]
      tab*: TStrTable         # interface table for modules
    of skLet, skVar, skField, skForVar:
      guard*: PSym
      bitsize*: int
      alignment*: int # for alignment
    else: nil
    magic*: TMagic
    typ*: PType
    name*: PIdent
    info*: TLineInfo
    owner*: PSym
    flags*: TSymFlags
    ast*: PNode               # syntax tree of proc, iterator, etc.:
                              # the whole proc including header; this is used
                              # for easy generation of proper error messages
                              # for variant record fields the discriminant
                              # expression
                              # for modules, it's a placeholder for compiler
                              # generated code that will be appended to the
                              # module after the sem pass (see appendToModule)
    options*: TOptions
    position*: int            # used for many different things:
                              # for enum fields its position;
                              # for fields its offset
                              # for parameters its position (starting with 0)
                              # for a conditional:
                              # 1 iff the symbol is defined, else 0
                              # (or not in symbol table)
                              # for modules, an unique index corresponding
                              # to the module's fileIdx
                              # for variables a slot index for the evaluator
    offset*: int              # offset of record field
    loc*: TLoc
    annex*: PLib              # additional fields (seldom used, so we use a
                              # reference to another object to save space)
    when hasFFI:
      cname*: string          # resolved C declaration name in importc decl, eg:
                              # proc fun() {.importc: "$1aux".} => cname = funaux
    constraint*: PNode        # additional constraints like 'lit|result'; also
                              # misused for the codegenDecl pragma in the hope
                              # it won't cause problems
                              # for skModule the string literal to output for
                              # deprecated modules.
    when defined(nimsuggest):
      allUsages*: seq[TLineInfo]

  TTypeSeq* = seq[PType]
  TLockLevel* = distinct int16

  TTypeAttachedOp* = enum ## as usual, order is important here
    attachedDestructor,
    attachedAsgn,
    attachedSink,
    attachedTrace,
    attachedDispose,
    attachedDeepCopy

  TType* {.acyclic.} = object of TIdObj # \
                              # types are identical iff they have the
                              # same id; there may be multiple copies of a type
                              # in memory!
    kind*: TTypeKind          # kind of type
    callConv*: TCallingConvention # for procs
    flags*: TTypeFlags        # flags of the type
    sons*: TTypeSeq           # base types, etc.
    n*: PNode                 # node for types:
                              # for range types a nkRange node
                              # for record types a nkRecord node
                              # for enum types a list of symbols
                              # if kind == tyInt: it is an 'int literal(x)' type
                              # for procs and tyGenericBody, it's the
                              # formal param list
                              # for concepts, the concept body
                              # else: unused
    owner*: PSym              # the 'owner' of the type
    sym*: PSym                # types have the sym associated with them
                              # it is used for converting types to strings
    attachedOps*: array[TTypeAttachedOp, PSym] # destructors, etc.
    methods*: seq[(int,PSym)] # attached methods
    size*: BiggestInt         # the size of the type in bytes
                              # -1 means that the size is unkwown
    align*: int16             # the type's alignment requirements
    paddingAtEnd*: int16      #
    lockLevel*: TLockLevel    # lock level as required for deadlock checking
    loc*: TLoc
    typeInst*: PType          # for generic instantiations the tyGenericInst that led to this
                              # type.
    uniqueId*: int            # due to a design mistake, we need to keep the real ID here as it
                              # required by the --incremental:on mode.

  TPair* = object
    key*, val*: RootRef

  TPairSeq* = seq[TPair]

  TIdPair* = object
    key*: PIdObj
    val*: RootRef

  TIdPairSeq* = seq[TIdPair]
  TIdTable* = object # the same as table[PIdent] of PObject
    counter*: int
    data*: TIdPairSeq

  TIdNodePair* = object
    key*: PIdObj
    val*: PNode

  TIdNodePairSeq* = seq[TIdNodePair]
  TIdNodeTable* = object # the same as table[PIdObj] of PNode
    counter*: int
    data*: TIdNodePairSeq

  TNodePair* = object
    h*: Hash                 # because it is expensive to compute!
    key*: PNode
    val*: int

  TNodePairSeq* = seq[TNodePair]
  TNodeTable* = object # the same as table[PNode] of int;
                                # nodes are compared by structure!
    counter*: int
    data*: TNodePairSeq

  TObjectSeq* = seq[RootRef]
  TObjectSet* = object
    counter*: int
    data*: TObjectSeq

  TImplication* = enum
    impUnknown, impNo, impYes

# BUGFIX: a module is overloadable so that a proc can have the
# same name as an imported module. This is necessary because of
# the poor naming choices in the standard library.

const
  OverloadableSyms* = {skProc, skFunc, skMethod, skIterator,
    skConverter, skModule, skTemplate, skMacro}

  GenericTypes*: TTypeKinds = {tyGenericInvocation, tyGenericBody,
    tyGenericParam}

  StructuralEquivTypes*: TTypeKinds = {tyNil, tyTuple, tyArray,
    tySet, tyRange, tyPtr, tyRef, tyVar, tyLent, tySequence, tyProc, tyOpenArray,
    tyVarargs}

  ConcreteTypes*: TTypeKinds = { # types of the expr that may occur in::
                                 # var x = expr
    tyBool, tyChar, tyEnum, tyArray, tyObject,
    tySet, tyTuple, tyRange, tyPtr, tyRef, tyVar, tyLent, tySequence, tyProc,
    tyPointer,
    tyOpenArray, tyString, tyCString, tyInt..tyInt64, tyFloat..tyFloat128,
    tyUInt..tyUInt64}
  IntegralTypes* = {tyBool, tyChar, tyEnum, tyInt..tyInt64,
    tyFloat..tyFloat128, tyUInt..tyUInt64} # weird name because it contains tyFloat
  ConstantDataTypes*: TTypeKinds = {tyArray, tySet,
                                    tyTuple, tySequence}
  NilableTypes*: TTypeKinds = {tyPointer, tyCString, tyRef, tyPtr,
    tyProc, tyError}
  PtrLikeKinds*: TTypeKinds = {tyPointer, tyPtr} # for VM
  ExportableSymKinds* = {skVar, skConst, skProc, skFunc, skMethod, skType,
    skIterator,
    skMacro, skTemplate, skConverter, skEnumField, skLet, skStub, skAlias}
  PersistentNodeFlags*: TNodeFlags = {nfBase2, nfBase8, nfBase16,
                                      nfDotSetter, nfDotField,
                                      nfIsRef, nfIsPtr, nfPreventCg, nfLL,
                                      nfFromTemplate, nfDefaultRefsParam,
                                      nfExecuteOnReload}
  namePos* = 0
  patternPos* = 1    # empty except for term rewriting macros
  genericParamsPos* = 2
  paramsPos* = 3
  pragmasPos* = 4
  miscPos* = 5  # used for undocumented and hacky stuff
  bodyPos* = 6       # position of body; use rodread.getBody() instead!
  resultPos* = 7
  dispatcherPos* = 8

  nfAllFieldsSet* = nfBase2

  nkCallKinds* = {nkCall, nkInfix, nkPrefix, nkPostfix,
                  nkCommand, nkCallStrLit, nkHiddenCallConv}
  nkIdentKinds* = {nkIdent, nkSym, nkAccQuoted, nkOpenSymChoice,
                   nkClosedSymChoice}

  nkPragmaCallKinds* = {nkExprColonExpr, nkCall, nkCallStrLit}
  nkLiterals* = {nkCharLit..nkTripleStrLit}
  nkFloatLiterals* = {nkFloatLit..nkFloat128Lit}
  nkLambdaKinds* = {nkLambda, nkDo}
  declarativeDefs* = {nkProcDef, nkFuncDef, nkMethodDef, nkIteratorDef, nkConverterDef}
  procDefs* = nkLambdaKinds + declarativeDefs

  nkSymChoices* = {nkClosedSymChoice, nkOpenSymChoice}
  nkStrKinds* = {nkStrLit..nkTripleStrLit}

  skLocalVars* = {skVar, skLet, skForVar, skParam, skResult}
  skProcKinds* = {skProc, skFunc, skTemplate, skMacro, skIterator,
                  skMethod, skConverter}

  defaultSize = -1
  defaultAlignment = -1
  defaultOffset = -1


proc getnimblePkg*(a: PSym): PSym =
  result = a
  while result != nil:
    case result.kind
    of skModule:
      result = result.owner
      assert result.kind == skPackage
    of skPackage:
      if result.owner == nil:
        break
      else:
        result = result.owner
    else:
      assert false, $result.kind

proc getnimblePkgId*(a: PSym): int =
  let b = a.getnimblePkg
  result = if b == nil: -1 else: b.id

var ggDebug* {.deprecated.}: bool ## convenience switch for trying out things
#var
#  gMainPackageId*: int

proc isCallExpr*(n: PNode): bool =
  result = n.kind in nkCallKinds

proc discardSons*(father: PNode)

type Indexable = PNode | PType

proc len*(n: Indexable): int {.inline.} =
  when defined(nimNoNilSeqs):
    result = n.sons.len
  else:
    if isNil(n.sons): result = 0
    else: result = n.sons.len

proc safeLen*(n: PNode): int {.inline.} =
  ## works even for leaves.
  if n.kind in {nkNone..nkNilLit}: result = 0
  else: result = n.len

proc safeArrLen*(n: PNode): int {.inline.} =
  ## works for array-like objects (strings passed as openArray in VM).
  if n.kind in {nkStrLit..nkTripleStrLit}:result = n.strVal.len
  elif n.kind in {nkNone..nkFloat128Lit}: result = 0
  else: result = n.len

proc add*(father, son: Indexable) =
  assert son != nil
  when not defined(nimNoNilSeqs):
    if isNil(father.sons): father.sons = @[]
  father.sons.add(son)

template `[]`*(n: Indexable, i: int): Indexable = n.sons[i]
template `[]=`*(n: Indexable, i: int; x: Indexable) = n.sons[i] = x

template `[]`*(n: Indexable, i: BackwardsIndex): Indexable = n[n.len - i.int]
template `[]=`*(n: Indexable, i: BackwardsIndex; x: Indexable) = n[n.len - i.int] = x

when defined(useNodeIds):
  const nodeIdToDebug* = -1 # 2322968
  var gNodeId: int

proc newNode*(kind: TNodeKind): PNode =
  result = PNode(kind: kind, info: unknownLineInfo)
  when defined(useNodeIds):
    result.id = gNodeId
    if result.id == nodeIdToDebug:
      echo "KIND ", result.kind
      writeStackTrace()
    inc gNodeId

proc newTree*(kind: TNodeKind; children: varargs[PNode]): PNode =
  result = newNode(kind)
  if children.len > 0:
    result.info = children[0].info
  result.sons = @children

template previouslyInferred*(t: PType): PType =
  if t.sons.len > 1: t.lastSon else: nil

proc newSym*(symKind: TSymKind, name: PIdent, owner: PSym,
             info: TLineInfo; options: TOptions = {}): PSym =
  # generates a symbol and initializes the hash field too
  result = PSym(name: name, kind: symKind, flags: {}, info: info, id: getID(),
                options: options, owner: owner, offset: defaultOffset)
  when debugIds:
    registerId(result)

proc astdef*(s: PSym): PNode =
  # get only the definition (initializer) portion of the ast
  if s.ast != nil and s.ast.kind == nkIdentDefs:
    s.ast[2]
  else:
    s.ast

proc isMetaType*(t: PType): bool =
  return t.kind in tyMetaTypes or
         (t.kind == tyStatic and t.n == nil) or
         tfHasMeta in t.flags

proc isUnresolvedStatic*(t: PType): bool =
  return t.kind == tyStatic and t.n == nil

proc linkTo*(t: PType, s: PSym): PType {.discardable.} =
  t.sym = s
  s.typ = t
  result = t

proc linkTo*(s: PSym, t: PType): PSym {.discardable.} =
  t.sym = s
  s.typ = t
  result = s

template fileIdx*(c: PSym): FileIndex =
  # XXX: this should be used only on module symbols
  c.position.FileIndex

template filename*(c: PSym): string =
  # XXX: this should be used only on module symbols
  c.position.FileIndex.toFilename

proc appendToModule*(m: PSym, n: PNode) =
  ## The compiler will use this internally to add nodes that will be
  ## appended to the module after the sem pass
  if m.ast == nil:
    m.ast = newNode(nkStmtList)
    m.ast.sons = @[n]
  else:
    assert m.ast.kind == nkStmtList
    m.ast.sons.add(n)

const                         # for all kind of hash tables:
  GrowthFactor* = 2           # must be power of 2, > 0
  StartSize* = 8              # must be power of 2, > 0

proc copyStrTable*(dest: var TStrTable, src: TStrTable) =
  dest.counter = src.counter
  setLen(dest.data, src.data.len)
  for i in 0..high(src.data): dest.data[i] = src.data[i]

proc copyIdTable*(dest: var TIdTable, src: TIdTable) =
  dest.counter = src.counter
  newSeq(dest.data, src.data.len)
  for i in 0..high(src.data): dest.data[i] = src.data[i]

proc copyObjectSet*(dest: var TObjectSet, src: TObjectSet) =
  dest.counter = src.counter
  setLen(dest.data, src.data.len)
  for i in 0..high(src.data): dest.data[i] = src.data[i]

proc discardSons*(father: PNode) =
  when defined(nimNoNilSeqs):
    father.sons = @[]
  else:
    father.sons = nil

proc withInfo*(n: PNode, info: TLineInfo): PNode =
  n.info = info
  return n

proc newIdentNode*(ident: PIdent, info: TLineInfo): PNode =
  result = newNode(nkIdent)
  result.ident = ident
  result.info = info

proc newSymNode*(sym: PSym): PNode =
  result = newNode(nkSym)
  result.sym = sym
  result.typ = sym.typ
  result.info = sym.info

proc newSymNode*(sym: PSym, info: TLineInfo): PNode =
  result = newNode(nkSym)
  result.sym = sym
  result.typ = sym.typ
  result.info = info

proc newNodeI*(kind: TNodeKind, info: TLineInfo): PNode =
  result = PNode(kind: kind, info: info)
  when defined(useNodeIds):
    result.id = gNodeId
    if result.id == nodeIdToDebug:
      echo "KIND ", result.kind
      writeStackTrace()
    inc gNodeId

proc newNodeI*(kind: TNodeKind, info: TLineInfo, children: int): PNode =
  result = PNode(kind: kind, info: info)
  if children > 0:
    newSeq(result.sons, children)
  when defined(useNodeIds):
    result.id = gNodeId
    if result.id == nodeIdToDebug:
      echo "KIND ", result.kind
      writeStackTrace()
    inc gNodeId

proc newNode*(kind: TNodeKind, info: TLineInfo, sons: TNodeSeq = @[],
              typ: PType = nil): PNode =
  # XXX use shallowCopy here for ownership transfer:
  result = PNode(kind: kind, info: info, typ: typ)
  result.sons = sons
  when defined(useNodeIds):
    result.id = gNodeId
    if result.id == nodeIdToDebug:
      echo "KIND ", result.kind
      writeStackTrace()
    inc gNodeId

proc newNodeIT*(kind: TNodeKind, info: TLineInfo, typ: PType): PNode =
  result = newNode(kind)
  result.info = info
  result.typ = typ

proc newIntNode*(kind: TNodeKind, intVal: BiggestInt): PNode =
  result = newNode(kind)
  result.intVal = intVal

proc newIntNode*(kind: TNodeKind, intVal: Int128): PNode =
  result = newNode(kind)
  result.intVal = castToInt64(intVal)

proc lastSon*(n: Indexable): Indexable = n.sons[^1]

proc skipTypes*(t: PType, kinds: TTypeKinds): PType =
  ## Used throughout the compiler code to test whether a type tree contains or
  ## doesn't contain a specific type/types - it is often the case that only the
  ## last child nodes of a type tree need to be searched. This is a really hot
  ## path within the compiler!
  result = t
  while result.kind in kinds: result = lastSon(result)

proc newIntTypeNode*(intVal: BiggestInt, typ: PType): PNode =

  # this is dirty. abstractVarRange isn't defined yet and therefore it
  # is duplicated here.
  const abstractVarRange = {tyGenericInst, tyRange, tyVar, tyDistinct, tyOrdinal,
                       tyTypeDesc, tyAlias, tyInferred, tySink, tyOwned}
  case skipTypes(typ, abstractVarRange).kind
  of tyInt:     result = newNode(nkIntLit)
  of tyInt8:    result = newNode(nkInt8Lit)
  of tyInt16:   result = newNode(nkInt16Lit)
  of tyInt32:   result = newNode(nkInt32Lit)
  of tyInt64:   result = newNode(nkInt64Lit)
  of tyChar:    result = newNode(nkCharLit)
  of tyUInt:    result = newNode(nkUIntLit)
  of tyUInt8:   result = newNode(nkUInt8Lit)
  of tyUInt16:  result = newNode(nkUInt16Lit)
  of tyUInt32:  result = newNode(nkUInt32Lit)
  of tyUInt64:  result = newNode(nkUInt64Lit)
  else: # tyBool, tyEnum
    # XXX: does this really need to be the kind nkIntLit?
    result = newNode(nkIntLit)
  result.intVal = intVal
  result.typ = typ

proc newIntTypeNode*(intVal: Int128, typ: PType): PNode =
  # XXX: introduce range check
  newIntTypeNode(castToInt64(intVal), typ)

proc newFloatNode*(kind: TNodeKind, floatVal: BiggestFloat): PNode =
  result = newNode(kind)
  result.floatVal = floatVal

proc newStrNode*(kind: TNodeKind, strVal: string): PNode =
  result = newNode(kind)
  result.strVal = strVal

proc newStrNode*(strVal: string; info: TLineInfo): PNode =
  result = newNodeI(nkStrLit, info)
  result.strVal = strVal

proc newProcNode*(kind: TNodeKind, info: TLineInfo, body: PNode,
                 params,
                 name, pattern, genericParams,
                 pragmas, exceptions: PNode): PNode =
  result = newNodeI(kind, info)
  result.sons = @[name, pattern, genericParams, params,
                  pragmas, exceptions, body]

const
  UnspecifiedLockLevel* = TLockLevel(-1'i16)
  MaxLockLevel* = 1000'i16
  UnknownLockLevel* = TLockLevel(1001'i16)
  AttachedOpToStr*: array[TTypeAttachedOp, string] = [
    "=destroy", "=", "=sink", "=trace", "=dispose", "=deepcopy"]

proc `$`*(x: TLockLevel): string =
  if x.ord == UnspecifiedLockLevel.ord: result = "<unspecified>"
  elif x.ord == UnknownLockLevel.ord: result = "<unknown>"
  else: result = $int16(x)

proc `$`*(s: PSym): string =
  if s != nil:
    result = s.name.s & "@" & $s.id
  else:
    result = "<nil>"

proc newType*(kind: TTypeKind, owner: PSym): PType =
  let id = getID()
  result = PType(kind: kind, owner: owner, size: defaultSize,
                 align: defaultAlignment, id: id, uniqueId: id,
                 lockLevel: UnspecifiedLockLevel)
  when debugIds:
    registerId(result)
  when false:
    if result.id == 76426:
      echo "KNID ", kind
      writeStackTrace()

proc mergeLoc(a: var TLoc, b: TLoc) =
  if a.k == low(a.k): a.k = b.k
  if a.storage == low(a.storage): a.storage = b.storage
  a.flags = a.flags + b.flags
  if a.lode == nil: a.lode = b.lode
  if a.r == nil: a.r = b.r

proc newSons*(father: Indexable, length: int) =
  when defined(nimNoNilSeqs):
    setLen(father.sons, length)
  else:
    if isNil(father.sons):
      newSeq(father.sons, length)
    else:
      setLen(father.sons, length)

proc assignType*(dest, src: PType) =
  dest.kind = src.kind
  dest.flags = src.flags
  dest.callConv = src.callConv
  dest.n = src.n
  dest.size = src.size
  dest.align = src.align
  dest.attachedOps = src.attachedOps
  dest.lockLevel = src.lockLevel
  # this fixes 'type TLock = TSysLock':
  if src.sym != nil:
    if dest.sym != nil:
      dest.sym.flags = dest.sym.flags + (src.sym.flags-{sfExported})
      if dest.sym.annex == nil: dest.sym.annex = src.sym.annex
      mergeLoc(dest.sym.loc, src.sym.loc)
    else:
      dest.sym = src.sym
  newSons(dest, src.len)
  for i in 0..<src.len: dest[i] = src[i]

proc copyType*(t: PType, owner: PSym, keepId: bool): PType =
  result = newType(t.kind, owner)
  assignType(result, t)
  if keepId:
    result.id = t.id
  else:
    when debugIds: registerId(result)
  result.sym = t.sym          # backend-info should not be copied

proc exactReplica*(t: PType): PType = copyType(t, t.owner, true)

proc copySym*(s: PSym): PSym =
  result = newSym(s.kind, s.name, s.owner, s.info, s.options)
  #result.ast = nil            # BUGFIX; was: s.ast which made problems
  result.typ = s.typ
  when debugIds: registerId(result)
  result.flags = s.flags
  result.magic = s.magic
  if s.kind == skModule:
    copyStrTable(result.tab, s.tab)
  result.options = s.options
  result.position = s.position
  result.loc = s.loc
  result.annex = s.annex      # BUGFIX
  if result.kind in {skVar, skLet, skField}:
    result.guard = s.guard
    result.bitsize = s.bitsize
    result.alignment = s.alignment

proc createModuleAlias*(s: PSym, newIdent: PIdent, info: TLineInfo;
                        options: TOptions): PSym =
  result = newSym(s.kind, newIdent, s.owner, info, options)
  # keep ID!
  result.ast = s.ast
  result.id = s.id
  result.flags = s.flags
  system.shallowCopy(result.tab, s.tab)
  result.options = s.options
  result.position = s.position
  result.loc = s.loc
  result.annex = s.annex
  # XXX once usedGenerics is used, ensure module aliases keep working!
  assert s.usedGenerics.len == 0

proc initStrTable*(x: var TStrTable) =
  x.counter = 0
  newSeq(x.data, StartSize)

proc newStrTable*: TStrTable =
  initStrTable(result)

proc initIdTable*(x: var TIdTable) =
  x.counter = 0
  newSeq(x.data, StartSize)

proc newIdTable*: TIdTable =
  initIdTable(result)

proc resetIdTable*(x: var TIdTable) =
  x.counter = 0
  # clear and set to old initial size:
  setLen(x.data, 0)
  setLen(x.data, StartSize)

proc initObjectSet*(x: var TObjectSet) =
  x.counter = 0
  newSeq(x.data, StartSize)

proc initIdNodeTable*(x: var TIdNodeTable) =
  x.counter = 0
  newSeq(x.data, StartSize)

proc initNodeTable*(x: var TNodeTable) =
  x.counter = 0
  newSeq(x.data, StartSize)

proc skipTypes*(t: PType, kinds: TTypeKinds; maxIters: int): PType =
  result = t
  var i = maxIters
  while result.kind in kinds:
    result = lastSon(result)
    dec i
    if i == 0: return nil

proc skipTypesOrNil*(t: PType, kinds: TTypeKinds): PType =
  ## same as skipTypes but handles 'nil'
  result = t
  while result != nil and result.kind in kinds:
    if result.len == 0: return nil
    result = lastSon(result)

proc isGCedMem*(t: PType): bool {.inline.} =
  result = t.kind in {tyString, tyRef, tySequence} or
           t.kind == tyProc and t.callConv == ccClosure

proc propagateToOwner*(owner, elem: PType; propagateHasAsgn = true) =
  const HaveTheirOwnEmpty = {tySequence, tyOpt, tySet, tyPtr, tyRef, tyProc}
  owner.flags = owner.flags + (elem.flags * {tfHasMeta, tfTriggersCompileTime})
  if tfNotNil in elem.flags:
    if owner.kind in {tyGenericInst, tyGenericBody, tyGenericInvocation}:
      owner.flags.incl tfNotNil
    elif owner.kind notin HaveTheirOwnEmpty:
      owner.flags.incl tfNeedsInit

  if tfNeedsInit in elem.flags:
    if owner.kind in HaveTheirOwnEmpty: discard
    else: owner.flags.incl tfNeedsInit

  if elem.isMetaType:
    owner.flags.incl tfHasMeta

  let mask = elem.flags * {tfHasAsgn, tfHasOwned}
  if mask != {} and propagateHasAsgn:
    let o2 = owner.skipTypes({tyGenericInst, tyAlias, tySink})
    if o2.kind in {tyTuple, tyObject, tyArray,
                   tySequence, tyOpt, tySet, tyDistinct, tyOpenArray, tyVarargs}:
      o2.flags.incl mask
      owner.flags.incl mask

  if owner.kind notin {tyProc, tyGenericInst, tyGenericBody,
                       tyGenericInvocation, tyPtr}:
    let elemB = elem.skipTypes({tyGenericInst, tyAlias, tySink})
    if elemB.isGCedMem or tfHasGCedMem in elemB.flags:
      # for simplicity, we propagate this flag even to generics. We then
      # ensure this doesn't bite us in sempass2.
      owner.flags.incl tfHasGCedMem

proc rawAddSon*(father, son: PType; propagateHasAsgn = true) =
  when not defined(nimNoNilSeqs):
    if isNil(father.sons): father.sons = @[]
  father.sons.add(son)
  if not son.isNil: propagateToOwner(father, son, propagateHasAsgn)

proc rawAddSonNoPropagationOfTypeFlags*(father, son: PType) =
  when not defined(nimNoNilSeqs):
    if isNil(father.sons): father.sons = @[]
  father.sons.add(son)

proc addSonNilAllowed*(father, son: PNode) =
  when not defined(nimNoNilSeqs):
    if isNil(father.sons): father.sons = @[]
  father.sons.add(son)

proc delSon*(father: PNode, idx: int) =
  when defined(nimNoNilSeqs):
    if father.len == 0: return
  else:
    if isNil(father.sons): return
  for i in idx..<father.len - 1: father[i] = father[i + 1]
  father.sons.setLen(father.len - 1)

proc copyNode*(src: PNode): PNode =
  # does not copy its sons!
  if src == nil:
    return nil
  result = newNode(src.kind)
  result.info = src.info
  result.typ = src.typ
  result.flags = src.flags * PersistentNodeFlags
  result.comment = src.comment
  when defined(useNodeIds):
    if result.id == nodeIdToDebug:
      echo "COMES FROM ", src.id
  case src.kind
  of nkCharLit..nkUInt64Lit: result.intVal = src.intVal
  of nkFloatLiterals: result.floatVal = src.floatVal
  of nkSym: result.sym = src.sym
  of nkIdent: result.ident = src.ident
  of nkStrLit..nkTripleStrLit: result.strVal = src.strVal
  else: discard

template transitionNodeKindCommon(k: TNodeKind) =
  let obj {.inject.} = n[]
  n[] = TNode(kind: k, typ: obj.typ, info: obj.info, flags: obj.flags,
              comment: obj.comment)
  when defined(useNodeIds):
    n.id = obj.id

proc transitionSonsKind*(n: PNode, kind: range[nkComesFrom..nkTupleConstr]) =
  transitionNodeKindCommon(kind)
  n.sons = obj.sons

proc transitionIntKind*(n: PNode, kind: range[nkCharLit..nkUInt64Lit]) =
  transitionNodeKindCommon(kind)
  n.intVal = obj.intVal

proc transitionNoneToSym*(n: PNode) =
  transitionNodeKindCommon(nkSym)

template transitionSymKindCommon*(k: TSymKind) =
  let obj {.inject.} = s[]
  s[] = TSym(kind: k, id: obj.id, magic: obj.magic, typ: obj.typ, name: obj.name,
             info: obj.info, owner: obj.owner, flags: obj.flags, ast: obj.ast,
             options: obj.options, position: obj.position, offset: obj.offset,
             loc: obj.loc, annex: obj.annex, constraint: obj.constraint)
  when hasFFI:
    s.cname = obj.cname
  when defined(nimsuggest):
    s.allUsages = obj.allUsages

proc transitionGenericParamToType*(s: PSym) =
  transitionSymKindCommon(skType)
  s.typeInstCache = obj.typeInstCache

proc transitionRoutineSymKind*(s: PSym, kind: range[skProc..skTemplate]) =
  transitionSymKindCommon(kind)
  s.procInstCache = obj.procInstCache
  s.gcUnsafetyReason = obj.gcUnsafetyReason
  s.transformedBody = obj.transformedBody

proc transitionToLet*(s: PSym) =
  transitionSymKindCommon(skLet)
  s.guard = obj.guard
  s.bitsize = obj.bitsize
  s.alignment = obj.alignment

proc shallowCopy*(src: PNode): PNode =
  # does not copy its sons, but provides space for them:
  if src == nil: return nil
  result = newNode(src.kind)
  result.info = src.info
  result.typ = src.typ
  result.flags = src.flags * PersistentNodeFlags
  result.comment = src.comment
  when defined(useNodeIds):
    if result.id == nodeIdToDebug:
      echo "COMES FROM ", src.id
  case src.kind
  of nkCharLit..nkUInt64Lit: result.intVal = src.intVal
  of nkFloatLiterals: result.floatVal = src.floatVal
  of nkSym: result.sym = src.sym
  of nkIdent: result.ident = src.ident
  of nkStrLit..nkTripleStrLit: result.strVal = src.strVal
  else: newSeq(result.sons, src.len)

proc copyTree*(src: PNode): PNode =
  # copy a whole syntax tree; performs deep copying
  if src == nil:
    return nil
  result = newNode(src.kind)
  result.info = src.info
  result.typ = src.typ
  result.flags = src.flags * PersistentNodeFlags
  result.comment = src.comment
  when defined(useNodeIds):
    if result.id == nodeIdToDebug:
      echo "COMES FROM ", src.id
  case src.kind
  of nkCharLit..nkUInt64Lit: result.intVal = src.intVal
  of nkFloatLiterals: result.floatVal = src.floatVal
  of nkSym: result.sym = src.sym
  of nkIdent: result.ident = src.ident
  of nkStrLit..nkTripleStrLit: result.strVal = src.strVal
  else:
    newSeq(result.sons, src.len)
    for i in 0..<src.len:
      result[i] = copyTree(src[i])

proc hasSonWith*(n: PNode, kind: TNodeKind): bool =
  for i in 0..<n.len:
    if n[i].kind == kind:
      return true
  result = false

proc hasNilSon*(n: PNode): bool =
  for i in 0..<n.safeLen:
    if n[i] == nil:
      return true
    elif hasNilSon(n[i]):
      return true
  result = false

proc containsNode*(n: PNode, kinds: TNodeKinds): bool =
  if n == nil: return
  case n.kind
  of nkEmpty..nkNilLit: result = n.kind in kinds
  else:
    for i in 0..<n.len:
      if n.kind in kinds or containsNode(n[i], kinds): return true

proc hasSubnodeWith*(n: PNode, kind: TNodeKind): bool =
  case n.kind
  of nkEmpty..nkNilLit: result = n.kind == kind
  else:
    for i in 0..<n.len:
      if (n[i].kind == kind) or hasSubnodeWith(n[i], kind):
        return true
    result = false

proc getInt*(a: PNode): Int128 =
  case a.kind
  of nkCharLit, nkUIntLit..nkUInt64Lit:
    result = toInt128(cast[uint64](a.intVal))
  of nkInt8Lit..nkInt64Lit:
    result = toInt128(a.intVal)
  of nkIntLit:
    # XXX: enable this assert
    # assert a.typ.kind notin {tyChar, tyUint..tyUInt64}
    result = toInt128(a.intVal)
  else:
    raiseRecoverableError("cannot extract number from invalid AST node")

proc getInt64*(a: PNode): int64 {.deprecated: "use getInt".} =
  case a.kind
  of nkCharLit, nkUIntLit..nkUInt64Lit, nkIntLit..nkInt64Lit:
    result = a.intVal
  else:
    raiseRecoverableError("cannot extract number from invalid AST node")

proc getFloat*(a: PNode): BiggestFloat =
  case a.kind
  of nkFloatLiterals: result = a.floatVal
  of nkCharLit, nkUIntLit..nkUInt64Lit, nkIntLit..nkInt64Lit:
    result = BiggestFloat a.intVal
  else:
    raiseRecoverableError("cannot extract number from invalid AST node")
    #doAssert false, "getFloat"
    #internalError(a.info, "getFloat")
    #result = 0.0

proc getStr*(a: PNode): string =
  case a.kind
  of nkStrLit..nkTripleStrLit: result = a.strVal
  of nkNilLit:
    # let's hope this fixes more problems than it creates:
    when defined(nimNoNilSeqs):
      result = ""
    else:
      result = nil
  else:
    raiseRecoverableError("cannot extract string from invalid AST node")
    #doAssert false, "getStr"
    #internalError(a.info, "getStr")
    #result = ""

proc getStrOrChar*(a: PNode): string =
  case a.kind
  of nkStrLit..nkTripleStrLit: result = a.strVal
  of nkCharLit..nkUInt64Lit: result = $chr(int(a.intVal))
  else:
    raiseRecoverableError("cannot extract string from invalid AST node")
    #doAssert false, "getStrOrChar"
    #internalError(a.info, "getStrOrChar")
    #result = ""

proc isGenericRoutine*(s: PSym): bool =
  case s.kind
  of skProcKinds:
    result = sfFromGeneric in s.flags or
             (s.ast != nil and s.ast[genericParamsPos].kind != nkEmpty)
  else: discard

proc skipGenericOwner*(s: PSym): PSym =
  ## Generic instantiations are owned by their originating generic
  ## symbol. This proc skips such owners and goes straight to the owner
  ## of the generic itself (the module or the enclosing proc).
  result = if s.kind in skProcKinds and sfFromGeneric in s.flags:
             s.owner.owner
           else:
             s.owner

proc originatingModule*(s: PSym): PSym =
  result = s.owner
  while result.kind != skModule: result = result.owner

proc isRoutine*(s: PSym): bool {.inline.} =
  result = s.kind in skProcKinds

proc isCompileTimeProc*(s: PSym): bool {.inline.} =
  result = s.kind == skMacro or
           s.kind == skProc and sfCompileTime in s.flags

proc isRunnableExamples*(n: PNode): bool =
  # Templates and generics don't perform symbol lookups.
  result = n.kind == nkSym and n.sym.magic == mRunnableExamples or
    n.kind == nkIdent and n.ident.s == "runnableExamples"

proc requiredParams*(s: PSym): int =
  # Returns the number of required params (without default values)
  # XXX: Perhaps we can store this in the `offset` field of the
  # symbol instead?
  for i in 1..<s.typ.len:
    if s.typ.n[i].sym.ast != nil:
      return i - 1
  return s.typ.len - 1

proc hasPattern*(s: PSym): bool {.inline.} =
  result = isRoutine(s) and s.ast[patternPos].kind != nkEmpty

iterator items*(n: PNode): PNode =
  for i in 0..<n.safeLen: yield n[i]

iterator pairs*(n: PNode): tuple[i: int, n: PNode] =
  for i in 0..<n.safeLen: yield (i, n[i])

proc isAtom*(n: PNode): bool {.inline.} =
  result = n.kind >= nkNone and n.kind <= nkNilLit

proc isEmptyType*(t: PType): bool {.inline.} =
  ## 'void' and 'stmt' types are often equivalent to 'nil' these days:
  result = t == nil or t.kind in {tyVoid, tyTyped}

proc makeStmtList*(n: PNode): PNode =
  if n.kind == nkStmtList:
    result = n
  else:
    result = newNodeI(nkStmtList, n.info)
    result.add n

proc skipStmtList*(n: PNode): PNode =
  if n.kind in {nkStmtList, nkStmtListExpr}:
    for i in 0..<n.len-1:
      if n[i].kind notin {nkEmpty, nkCommentStmt}: return n
    result = n.lastSon
  else:
    result = n

proc toVar*(typ: PType): PType =
  ## If ``typ`` is not a tyVar then it is converted into a `var <typ>` and
  ## returned. Otherwise ``typ`` is simply returned as-is.
  result = typ
  if typ.kind != tyVar:
    result = newType(tyVar, typ.owner)
    rawAddSon(result, typ)

proc toRef*(typ: PType): PType =
  ## If ``typ`` is a tyObject then it is converted into a `ref <typ>` and
  ## returned. Otherwise ``typ`` is simply returned as-is.
  if typ.skipTypes({tyAlias, tyGenericInst}).kind == tyObject:
    result = newType(tyRef, typ.owner)
    rawAddSon(result, typ)

proc toObject*(typ: PType): PType =
  ## If ``typ`` is a tyRef then its immediate son is returned (which in many
  ## cases should be a ``tyObject``).
  ## Otherwise ``typ`` is simply returned as-is.
  let t = typ.skipTypes({tyAlias, tyGenericInst})
  if t.kind == tyRef: t.lastSon
  else: typ

proc isImportedException*(t: PType; conf: ConfigRef): bool =
  assert t != nil

  if conf.exc != excCpp:
    return false

  let base = t.skipTypes({tyAlias, tyPtr, tyDistinct, tyGenericInst})

  if base.sym != nil and {sfCompileToCpp, sfImportc} * base.sym.flags != {}:
    result = true

proc isInfixAs*(n: PNode): bool =
  return n.kind == nkInfix and n[0].kind == nkIdent and n[0].ident.s == "as"

proc findUnresolvedStatic*(n: PNode): PNode =
  if n.kind == nkSym and n.typ.kind == tyStatic and n.typ.n == nil:
    return n

  for son in n:
    let n = son.findUnresolvedStatic
    if n != nil: return n

  return nil

when false:
  proc containsNil*(n: PNode): bool =
    # only for debugging
    if n.isNil: return true
    for i in 0..<n.safeLen:
      if n[i].containsNil: return true

template hasDestructor*(t: PType): bool = {tfHasAsgn, tfHasOwned} * t.flags != {}
template incompleteType*(t: PType): bool =
  t.sym != nil and {sfForward, sfNoForward} * t.sym.flags == {sfForward}

template typeCompleted*(s: PSym) =
  incl s.flags, sfNoForward

template getBody*(s: PSym): PNode = s.ast[bodyPos]

template detailedInfo*(sym: PSym): string =
  sym.name.s

proc isInlineIterator*(typ: PType): bool {.inline.} =
  typ.kind == tyProc and tfIterator in typ.flags and typ.callConv != ccClosure

proc isClosureIterator*(typ: PType): bool {.inline.} =
  typ.kind == tyProc and tfIterator in typ.flags and typ.callConv == ccClosure

proc isClosure*(typ: PType): bool {.inline.} =
  typ.kind == tyProc and typ.callConv == ccClosure

proc isSinkParam*(s: PSym): bool {.inline.} =
  s.kind == skParam and (s.typ.kind == tySink or tfHasOwned in s.typ.flags)

proc isSinkType*(t: PType): bool {.inline.} =
  t.kind == tySink or tfHasOwned in t.flags

proc newProcType*(info: TLineInfo; owner: PSym): PType =
  result = newType(tyProc, owner)
  result.n = newNodeI(nkFormalParams, info)
  rawAddSon(result, nil) # return type
  # result.n[0] used to be `nkType`, but now it's `nkEffectList` because
  # the effects are now stored in there too ... this is a bit hacky, but as
  # usual we desperately try to save memory:
  result.n.add newNodeI(nkEffectList, info)

proc addParam*(procType: PType; param: PSym) =
  param.position = procType.len-1
  procType.n.add newSymNode(param)
  rawAddSon(procType, param.typ)

template destructor*(t: PType): PSym = t.attachedOps[attachedDestructor]
template assignment*(t: PType): PSym = t.attachedOps[attachedAsgn]
template asink*(t: PType): PSym = t.attachedOps[attachedSink]

const magicsThatCanRaise = {
  mNone, mSlurp, mStaticExec, mParseExprToAst, mParseStmtToAst, mEcho}

proc canRaiseConservative*(fn: PNode): bool =
  if fn.kind == nkSym and fn.sym.magic notin magicsThatCanRaise:
    result = false
  else:
    result = true

proc canRaise*(fn: PNode): bool =
  if fn.kind == nkSym and (fn.sym.magic notin magicsThatCanRaise or
      {sfImportc, sfInfixCall} * fn.sym.flags == {sfImportc} or
      sfGeneratedOp in fn.sym.flags):
    result = false
  elif fn.kind == nkSym and fn.sym.magic == mEcho:
    result = true
  else:
    result = fn.typ != nil and fn.typ.n != nil and ((fn.typ.n[0].len < effectListLen) or
      (fn.typ.n[0][exceptionEffects] != nil and
      fn.typ.n[0][exceptionEffects].safeLen > 0))

proc toHumanStrImpl[T](kind: T, num: static int): string =
  result = $kind
  result = result[num..^1]
  result[0] = result[0].toLowerAscii

proc toHumanStr*(kind: TSymKind): string =
  ## strips leading `sk`
  result = toHumanStrImpl(kind, 2)

proc toHumanStr*(kind: TTypeKind): string =
  ## strips leading `tk`
  result = toHumanStrImpl(kind, 2)<|MERGE_RESOLUTION|>--- conflicted
+++ resolved
@@ -289,11 +289,7 @@
     sfTemplateParam   # symbol is a template parameter
     sfCursor          # variable/field is a cursor, see RFC 177 for details
     sfInjectDestructors # whether the proc needs the 'injectdestructors' transformation
-<<<<<<< HEAD
-    sfAlwaysReturn    # proc can never raise an exception, not even OverflowError
-=======
     sfNeverRaises     # proc can never raise an exception, not even OverflowError
->>>>>>> 034dad8e
                       # or out-of-memory
 
   TSymFlags* = set[TSymFlag]
