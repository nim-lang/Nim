#
#
#           The Nim Compiler
#        (c) Copyright 2013 Andreas Rumpf
#
#    See the file "copying.txt", included in this
#    distribution, for details about the copyright.
#

## this module does the semantic checking of statements
#  included from sem.nim

const
  errNoSymbolToBorrowFromFound = "no symbol to borrow from found"
  errDiscardValueX = "value of type '$1' has to be used (or discarded)"
  errInvalidDiscard = "statement returns no value that can be discarded"
  errInvalidControlFlowX = "invalid control flow: $1"
  errSelectorMustBeOfCertainTypes = "selector must be of an ordinal type, float or string"
  errExprCannotBeRaised = "only a 'ref object' can be raised"
  errBreakOnlyInLoop = "'break' only allowed in loop construct"
  errExceptionAlreadyHandled = "exception already handled"
  errYieldNotAllowedHere = "'yield' only allowed in an iterator"
  errYieldNotAllowedInTryStmt = "'yield' cannot be used within 'try' in a non-inlined iterator"
  errInvalidNumberOfYieldExpr = "invalid number of 'yield' expressions"
  errCannotReturnExpr = "current routine cannot return an expression"
  errGenericLambdaNotAllowed = "A nested proc can have generic parameters only when " &
    "it is used as an operand to another routine and the types " &
    "of the generic paramers can be inferred from the expected signature."
  errCannotInferTypeOfTheLiteral = "cannot infer the type of the $1"
  errCannotInferReturnType = "cannot infer the return type of '$1'"
  errCannotInferStaticParam = "cannot infer the value of the static param '$1'"
  errProcHasNoConcreteType = "'$1' doesn't have a concrete type, due to unspecified generic parameters."
  errLetNeedsInit = "'let' symbol requires an initialization"
  errThreadvarCannotInit = "a thread var cannot be initialized explicitly; this would only run for the main thread"
  errImplOfXexpected = "implementation of '$1' expected"
  errRecursiveDependencyX = "recursive dependency: '$1'"
  errRecursiveDependencyIteratorX = "recursion is not supported in iterators: '$1'"
  errPragmaOnlyInHeaderOfProcX = "pragmas are only allowed in the header of a proc; redefinition of $1"
  errCannotAssignToGlobal = "cannot assign local to global variable"

proc implicitlyDiscardable(n: PNode): bool

proc hasEmpty(typ: PType): bool =
  if typ.kind in {tySequence, tyArray, tySet}:
    result = typ.lastSon.kind == tyEmpty
  elif typ.kind == tyTuple:
    for s in typ.sons:
      result = result or hasEmpty(s)

proc semDiscard(c: PContext, n: PNode): PNode =
  result = n
  checkSonsLen(n, 1, c.config)
  if n[0].kind != nkEmpty:
    n[0] = semExprWithType(c, n[0])
    let sonType = n[0].typ
    let sonKind = n[0].kind
    if isEmptyType(sonType) or hasEmpty(sonType) or
          sonType.kind in {tyNone, tyTypeDesc} or
          sonKind == nkTypeOfExpr:
      localError(c.config, n.info, errInvalidDiscard)
    if sonType.kind == tyProc and sonKind notin nkCallKinds:
      # tyProc is disallowed to prevent ``discard foo`` to be valid, when ``discard foo()`` is meant.
      localError(c.config, n.info, "illegal discard proc, did you mean: " & $n[0] & "()")

proc semBreakOrContinue(c: PContext, n: PNode): PNode =
  result = n
  checkSonsLen(n, 1, c.config)
  if n[0].kind != nkEmpty:
    if n.kind != nkContinueStmt:
      var s: PSym
      case n[0].kind
      of nkIdent: s = lookUp(c, n[0])
      of nkSym: s = n[0].sym
      else: illFormedAst(n, c.config)
      s = getGenSym(c, s)
      if s.kind == skLabel and s.owner.id == c.p.owner.id:
        var x = newSymNode(s)
        x.info = n.info
        incl(s.flags, sfUsed)
        n[0] = x
        suggestSym(c.graph, x.info, s, c.graph.usageSym)
        onUse(x.info, s)
      else:
        localError(c.config, n.info, errInvalidControlFlowX % s.name.s)
    else:
      localError(c.config, n.info, errGenerated, "'continue' cannot have a label")
  elif c.p.nestedBlockCounter > 0 and n.kind == nkBreakStmt and not c.p.breakInLoop:
    localError(c.config, n.info, warnUnnamedBreak)
  elif (c.p.nestedLoopCounter <= 0) and ((c.p.nestedBlockCounter <= 0) or n.kind == nkContinueStmt):
    localError(c.config, n.info, errInvalidControlFlowX %
               renderTree(n, {renderNoComments}))

proc semAsm(c: PContext, n: PNode): PNode =
  checkSonsLen(n, 2, c.config)
  var marker = pragmaAsm(c, n[0])
  if marker == '\0': marker = '`' # default marker
  result = semAsmOrEmit(c, n, marker)

proc semWhile(c: PContext, n: PNode; flags: TExprFlags): PNode =
  result = n
  checkSonsLen(n, 2, c.config)
  openScope(c)
  n[0] = forceBool(c, semExprWithType(c, n[0], expectedType = getSysType(c.graph, n.info, tyBool)))
  inc(c.p.nestedLoopCounter)
  let oldBreakInLoop = c.p.breakInLoop
  c.p.breakInLoop = true
  n[1] = semStmt(c, n[1], flags)
  c.p.breakInLoop = oldBreakInLoop
  dec(c.p.nestedLoopCounter)
  closeScope(c)
  if n[1].typ == c.enforceVoidContext:
    result.typ = c.enforceVoidContext
  elif efInTypeof in flags:
    result.typ = n[1].typ
  elif implicitlyDiscardable(n[1]):
    result[1].typ = c.enforceVoidContext

proc semProc(c: PContext, n: PNode): PNode

proc semExprBranch(c: PContext, n: PNode; flags: TExprFlags = {}; expectedType: PType = nil): PNode =
  result = semExpr(c, n, flags, expectedType)
  if result.typ != nil:
    # XXX tyGenericInst here?
    if result.typ.kind in {tyVar, tyLent}: result = newDeref(result)

proc semExprBranchScope(c: PContext, n: PNode; expectedType: PType = nil): PNode =
  openScope(c)
  result = semExprBranch(c, n, expectedType = expectedType)
  closeScope(c)

const
  skipForDiscardable = {nkIfStmt, nkIfExpr, nkCaseStmt, nkOfBranch,
    nkElse, nkStmtListExpr, nkTryStmt, nkFinally, nkExceptBranch,
    nkElifBranch, nkElifExpr, nkElseExpr, nkBlockStmt, nkBlockExpr,
    nkHiddenStdConv, nkHiddenDeref}

proc implicitlyDiscardable(n: PNode): bool =
  var n = n
  while n.kind in skipForDiscardable: n = n.lastSon
  result = n.kind in nkLastBlockStmts or
           (isCallExpr(n) and n[0].kind == nkSym and
           sfDiscardable in n[0].sym.flags)

proc fixNilType(c: PContext; n: PNode) =
  if isAtom(n):
    if n.kind != nkNilLit and n.typ != nil:
      localError(c.config, n.info, errDiscardValueX % n.typ.typeToString)
  elif n.kind in {nkStmtList, nkStmtListExpr}:
    n.transitionSonsKind(nkStmtList)
    for it in n: fixNilType(c, it)
  n.typ = nil

proc discardCheck(c: PContext, result: PNode, flags: TExprFlags) =
  if c.matchedConcept != nil or efInTypeof in flags: return

  if result.typ != nil and result.typ.kind notin {tyTyped, tyVoid}:
    if implicitlyDiscardable(result):
      var n = newNodeI(nkDiscardStmt, result.info, 1)
      n[0] = result
    elif result.typ.kind != tyError and c.config.cmd != cmdInteractive:
      if result.typ.kind == tyNone:
        localError(c.config, result.info, "expression has no type: " &
               renderTree(result, {renderNoComments}))
      else:
        var n = result
        while n.kind in skipForDiscardable:
          if n.kind == nkTryStmt: n = n[0]
          else: n = n.lastSon
        var s = "expression '" & $n & "' is of type '" &
            result.typ.typeToString & "' and has to be used (or discarded)"
        if result.info.line != n.info.line or
            result.info.fileIndex != n.info.fileIndex:
          s.add "; start of expression here: " & c.config$result.info
        if result.typ.kind == tyProc:
          s.add "; for a function call use ()"
        localError(c.config, n.info, s)

proc semIf(c: PContext, n: PNode; flags: TExprFlags; expectedType: PType = nil): PNode =
  result = n
  var typ = commonTypeBegin
  var expectedType = expectedType
  var hasElse = false
  for i in 0..<n.len:
    var it = n[i]
    if it.len == 2:
      openScope(c)
      it[0] = forceBool(c, semExprWithType(c, it[0], expectedType = getSysType(c.graph, n.info, tyBool)))
      it[1] = semExprBranch(c, it[1], flags, expectedType)
      typ = commonType(c, typ, it[1])
      expectedType = typ
      closeScope(c)
    elif it.len == 1:
      hasElse = true
      it[0] = semExprBranchScope(c, it[0], expectedType)
      typ = commonType(c, typ, it[0])
      expectedType = typ
    else: illFormedAst(it, c.config)
  if isEmptyType(typ) or typ.kind in {tyNil, tyUntyped} or
      (not hasElse and efInTypeof notin flags):
    for it in n: discardCheck(c, it.lastSon, flags)
    result.transitionSonsKind(nkIfStmt)
    # propagate any enforced VoidContext:
    if typ == c.enforceVoidContext: result.typ = c.enforceVoidContext
  else:
    for it in n:
      let j = it.len-1
      if not endsInNoReturn(it[j]):
        it[j] = fitNode(c, typ, it[j], it[j].info)
    result.transitionSonsKind(nkIfExpr)
    result.typ = typ

proc semTry(c: PContext, n: PNode; flags: TExprFlags; expectedType: PType = nil): PNode =
  var check = initIntSet()
  template semExceptBranchType(typeNode: PNode): bool =
    # returns true if exception type is imported type
    let typ = semTypeNode(c, typeNode, nil).toObject()
    var isImported = false
    if isImportedException(typ, c.config):
      isImported = true
    elif not isException(typ):
      localError(c.config, typeNode.info, errExprCannotBeRaised)
    elif not isDefectOrCatchableError(typ):
      message(c.config, a.info, warnBareExcept, "catch a more precise Exception deriving from CatchableError or Defect.")

    if containsOrIncl(check, typ.id):
      localError(c.config, typeNode.info, errExceptionAlreadyHandled)
    typeNode = newNodeIT(nkType, typeNode.info, typ)
    isImported

  result = n
  checkMinSonsLen(n, 2, c.config)

  var typ = commonTypeBegin
  var expectedType = expectedType
  n[0] = semExprBranchScope(c, n[0], expectedType)
  typ = commonType(c, typ, n[0].typ)
  expectedType = typ

  var last = n.len - 1
  var catchAllExcepts = 0

  for i in 1..last:
    let a = n[i]
    checkMinSonsLen(a, 1, c.config)
    openScope(c)
    if a.kind == nkExceptBranch:

      if a.len == 2 and a[0].kind == nkBracket:
        # rewrite ``except [a, b, c]: body`` -> ```except a, b, c: body```
        a.sons[0..0] = move a[0].sons

      if a.len == 2 and a[0].isInfixAs():
        # support ``except Exception as ex: body``
        let isImported = semExceptBranchType(a[0][1])
        let symbol = newSymG(skLet, a[0][2], c)
        symbol.typ = if isImported: a[0][1].typ
                     else: a[0][1].typ.toRef(c.idgen)
        addDecl(c, symbol)
        # Overwrite symbol in AST with the symbol in the symbol table.
        a[0][2] = newSymNode(symbol, a[0][2].info)

      elif a.len == 1:
        # count number of ``except: body`` blocks
        inc catchAllExcepts
        message(c.config, a.info, warnBareExcept,
                  "The bare except clause is deprecated; use `except CatchableError:` instead")
      else:
        # support ``except KeyError, ValueError, ... : body``
        if catchAllExcepts > 0:
          # if ``except: body`` already encountered,
          # cannot be followed by a ``except KeyError, ... : body`` block
          inc catchAllExcepts
        var isNative, isImported: bool
        for j in 0..<a.len-1:
          let tmp = semExceptBranchType(a[j])
          if tmp: isImported = true
          else: isNative = true

        if isNative and isImported:
          localError(c.config, a[0].info, "Mix of imported and native exception types is not allowed in one except branch")

    elif a.kind == nkFinally:
      if i != n.len-1:
        localError(c.config, a.info, "Only one finally is allowed after all other branches")

    else:
      illFormedAst(n, c.config)

    if catchAllExcepts > 1:
      # if number of ``except: body`` blocks is greater than 1
      # or more specific exception follows a general except block, it is invalid
      localError(c.config, a.info, "Only one general except clause is allowed after more specific exceptions")

    # last child of an nkExcept/nkFinally branch is a statement:
    if a.kind != nkFinally:
      a[^1] = semExprBranchScope(c, a[^1], expectedType)
      typ = commonType(c, typ, a[^1])
      expectedType = typ
    else:
      a[^1] = semExprBranchScope(c, a[^1])
      dec last
    closeScope(c)

  if isEmptyType(typ) or typ.kind in {tyNil, tyUntyped}:
    discardCheck(c, n[0], flags)
    for i in 1..<n.len: discardCheck(c, n[i].lastSon, flags)
    if typ == c.enforceVoidContext:
      result.typ = c.enforceVoidContext
  else:
    if n.lastSon.kind == nkFinally: discardCheck(c, n.lastSon.lastSon, flags)
    n[0] = fitNode(c, typ, n[0], n[0].info)
    for i in 1..last:
      var it = n[i]
      let j = it.len-1
      if not endsInNoReturn(it[j]):
        it[j] = fitNode(c, typ, it[j], it[j].info)
    result.typ = typ

proc fitRemoveHiddenConv(c: PContext, typ: PType, n: PNode): PNode =
  result = fitNode(c, typ, n, n.info)
  if result.kind in {nkHiddenStdConv, nkHiddenSubConv}:
    let r1 = result[1]
    if r1.kind in {nkCharLit..nkUInt64Lit} and typ.skipTypes(abstractRange).kind in {tyFloat..tyFloat128}:
      result = newFloatNode(nkFloatLit, BiggestFloat r1.intVal)
      result.info = n.info
      result.typ = typ
      if not floatRangeCheck(result.floatVal, typ):
        localError(c.config, n.info, errFloatToString % [$result.floatVal, typeToString(typ)])
    else:
      changeType(c, r1, typ, check=true)
      result = r1
  elif not sameType(result.typ, typ):
    changeType(c, result, typ, check=false)

proc findShadowedVar(c: PContext, v: PSym): PSym =
  for scope in localScopesFrom(c, c.currentScope.parent):
    let shadowed = strTableGet(scope.symbols, v.name)
    if shadowed != nil and shadowed.kind in skLocalVars:
      return shadowed

proc identWithin(n: PNode, s: PIdent): bool =
  for i in 0..n.safeLen-1:
    if identWithin(n[i], s): return true
  result = n.kind == nkSym and n.sym.name.id == s.id

proc semIdentDef(c: PContext, n: PNode, kind: TSymKind, reportToNimsuggest = true): PSym =
  if isTopLevel(c):
    result = semIdentWithPragma(c, kind, n, {sfExported})
    incl(result.flags, sfGlobal)
    #if kind in {skVar, skLet}:
    #  echo "global variable here ", n.info, " ", result.name.s
  else:
    result = semIdentWithPragma(c, kind, n, {})
    if result.owner.kind == skModule:
      incl(result.flags, sfGlobal)
  result.options = c.config.options

  proc getLineInfo(n: PNode): TLineInfo =
    case n.kind
    of nkPostfix:
      if len(n) > 1:
        return getLineInfo(n[1])
    of nkAccQuoted, nkPragmaExpr:
      if len(n) > 0:
        return getLineInfo(n[0])
    else:
      discard
    result = n.info
  let info = getLineInfo(n)
  if reportToNimsuggest:
    suggestSym(c.graph, info, result, c.graph.usageSym)

proc checkNilable(c: PContext; v: PSym) =
  if {sfGlobal, sfImportc} * v.flags == {sfGlobal} and v.typ.requiresInit:
    if v.astdef.isNil:
      message(c.config, v.info, warnProveInit, v.name.s)
    elif tfNotNil in v.typ.flags and not v.astdef.typ.isNil and tfNotNil notin v.astdef.typ.flags:
      message(c.config, v.info, warnProveInit, v.name.s)

#include liftdestructors

proc addToVarSection(c: PContext; result: var PNode; n: PNode) =
  if result.kind != nkStmtList:
    result = makeStmtList(result)
  result.add n

proc addToVarSection(c: PContext; result: var PNode; orig, identDefs: PNode) =
  if result.kind == nkStmtList:
    let o = copyNode(orig)
    o.add identDefs
    result.add o
  else:
    result.add identDefs

proc isDiscardUnderscore(v: PSym): bool =
  if v.name.s == "_":
    v.flags.incl(sfGenSym)
    result = true

proc semUsing(c: PContext; n: PNode): PNode =
  result = c.graph.emptyNode
  if not isTopLevel(c): localError(c.config, n.info, errXOnlyAtModuleScope % "using")
  for i in 0..<n.len:
    var a = n[i]
    if c.config.cmd == cmdIdeTools: suggestStmt(c, a)
    if a.kind == nkCommentStmt: continue
    if a.kind notin {nkIdentDefs, nkVarTuple, nkConstDef}: illFormedAst(a, c.config)
    checkMinSonsLen(a, 3, c.config)
    if a[^2].kind != nkEmpty:
      let typ = semTypeNode(c, a[^2], nil)
      for j in 0..<a.len-2:
        let v = semIdentDef(c, a[j], skParam)
        styleCheckDef(c, v)
        onDef(a[j].info, v)
        v.typ = typ
        strTableIncl(c.signatures, v)
    else:
      localError(c.config, a.info, "'using' section must have a type")
    var def: PNode
    if a[^1].kind != nkEmpty:
      localError(c.config, a.info, "'using' sections cannot contain assignments")

proc hasUnresolvedParams(n: PNode; flags: TExprFlags): bool =
  result = tfUnresolved in n.typ.flags
  when false:
    case n.kind
    of nkSym:
      result = isGenericRoutineStrict(n.sym)
    of nkSymChoices:
      for ch in n:
        if hasUnresolvedParams(ch, flags):
          return true
      result = false
    else:
      result = false
    if efOperand in flags:
      if tfUnresolved notin n.typ.flags:
        result = false

proc makeDeref(n: PNode): PNode =
  var t = n.typ
  if t.kind in tyUserTypeClasses and t.isResolvedUserTypeClass:
    t = t.lastSon
  t = skipTypes(t, {tyGenericInst, tyAlias, tySink, tyOwned})
  result = n
  if t.kind in {tyVar, tyLent}:
    result = newNodeIT(nkHiddenDeref, n.info, t[0])
    result.add n
    t = skipTypes(t[0], {tyGenericInst, tyAlias, tySink, tyOwned})
  while t.kind in {tyPtr, tyRef}:
    var a = result
    let baseTyp = t.lastSon
    result = newNodeIT(nkHiddenDeref, n.info, baseTyp)
    result.add a
    t = skipTypes(baseTyp, {tyGenericInst, tyAlias, tySink, tyOwned})

proc fillPartialObject(c: PContext; n: PNode; typ: PType) =
  if n.len == 2:
    let x = semExprWithType(c, n[0])
    let y = considerQuotedIdent(c, n[1])
    let obj = x.typ.skipTypes(abstractPtrs)
    if obj.kind == tyObject and tfPartial in obj.flags:
      let field = newSym(skField, getIdent(c.cache, y.s), nextSymId c.idgen, obj.sym, n[1].info)
      field.typ = skipIntLit(typ, c.idgen)
      field.position = obj.n.len
      obj.n.add newSymNode(field)
      n[0] = makeDeref x
      n[1] = newSymNode(field)
      n.typ = field.typ
    else:
      localError(c.config, n.info, "implicit object field construction " &
        "requires a .partial object, but got " & typeToString(obj))
  else:
    localError(c.config, n.info, "nkDotNode requires 2 children")

proc setVarType(c: PContext; v: PSym, typ: PType) =
  if v.typ != nil and not sameTypeOrNil(v.typ, typ):
    localError(c.config, v.info, "inconsistent typing for reintroduced symbol '" &
        v.name.s & "': previous type was: " & typeToString(v.typ, preferDesc) &
        "; new type is: " & typeToString(typ, preferDesc))
  v.typ = typ

proc isPossibleMacroPragma(c: PContext, it: PNode, key: PNode): bool =
  # make sure it's not a normal pragma, and calls an identifier
  # considerQuotedIdent below will fail on non-identifiers
  result = whichPragma(it) == wInvalid and key.kind in nkIdentKinds
  if result:
    # make sure it's not a user pragma
    let ident = considerQuotedIdent(c, key)
    result = strTableGet(c.userPragmas, ident) == nil
    if result:
      # make sure it's not a custom pragma
      var amb = false
      let sym = searchInScopes(c, ident, amb)
      result = sym == nil or sfCustomPragma notin sym.flags

proc copyExcept(n: PNode, i: int): PNode =
  result = copyNode(n)
  for j in 0..<n.len:
    if j != i: result.add(n[j])

proc semVarMacroPragma(c: PContext, a: PNode, n: PNode): PNode =
  # Mirrored with semProcAnnotation
  result = nil
  # a, b {.prag.}: int = 3 not allowed
  const lhsPos = 0
  if a.len == 3 and a[lhsPos].kind == nkPragmaExpr:
    var b = a[lhsPos]
    const
      namePos = 0
      pragmaPos = 1
    let pragmas = b[pragmaPos]
    for i in 0 ..< pragmas.len:
      let it = pragmas[i]
      let key = if it.kind in nkPragmaCallKinds and it.len >= 1: it[0] else: it

      if isPossibleMacroPragma(c, it, key):
        # we transform ``var p {.m, rest.}`` into ``m(do: var p {.rest.})`` and
        # let the semantic checker deal with it:
        var x = newNodeI(nkCall, key.info)
        x.add(key)

        if it.kind in nkPragmaCallKinds and it.len > 1:
          # pass pragma arguments to the macro too:
          for i in 1..<it.len:
            x.add(it[i])

        # Drop the pragma from the list, this prevents getting caught in endless
        # recursion when the nkCall is semanticized
        let oldExpr = a[lhsPos]
        let newPragmas = copyExcept(pragmas, i)
        if newPragmas.kind != nkEmpty and newPragmas.len == 0:
          a[lhsPos] = oldExpr[namePos]
        else:
          a[lhsPos] = copyNode(oldExpr)
          a[lhsPos].add(oldExpr[namePos])
          a[lhsPos].add(newPragmas)

        var unarySection = newNodeI(n.kind, a.info)
        unarySection.add(a)
        x.add(unarySection)

        # recursion assures that this works for multiple macro annotations too:
        var r = semOverloadedCall(c, x, x, {skMacro, skTemplate}, {efNoUndeclared})
        if r == nil:
          # Restore the old list of pragmas since we couldn't process this
          a[lhsPos] = oldExpr
          # No matching macro was found but there's always the possibility this may
          # be a .pragma. template instead
          continue

        doAssert r[0].kind == nkSym
        let m = r[0].sym
        case m.kind
        of skMacro: result = semMacroExpr(c, r, r, m, {})
        of skTemplate: result = semTemplateExpr(c, r, m, {})
        else:
          a[lhsPos] = oldExpr
          continue

        doAssert result != nil

        return result

template isLocalSym(sym: PSym): bool =
  sym.kind in {skVar, skLet} and not
    ({sfGlobal, sfPure} * sym.flags != {} or
      sfCompileTime in sym.flags) or
      sym.kind in {skProc, skFunc, skIterator} and
      sfGlobal notin sym.flags

template isLocalVarSym(n: PNode): bool =
  n.kind == nkSym and isLocalSym(n.sym)

proc usesLocalVar(n: PNode): bool =
  for z in 1 ..< n.len:
    if n[z].isLocalVarSym:
      return true
    elif n[z].kind in nkCallKinds:
      if usesLocalVar(n[z]):
        return true

proc globalVarInitCheck(c: PContext, n: PNode) =
  if n.isLocalVarSym or n.kind in nkCallKinds and usesLocalVar(n):
    localError(c.config, n.info, errCannotAssignToGlobal)

proc makeVarTupleSection(c: PContext, n, a, def: PNode, typ: PType, symkind: TSymKind, origResult: var PNode): PNode =
  ## expand tuple unpacking assignments into new var/let/const section
  if typ.kind != tyTuple:
    localError(c.config, a.info, errXExpected, "tuple")
  elif a.len-2 != typ.len:
    localError(c.config, a.info, errWrongNumberOfVariables)
  var
    tmpTuple: PSym
    lastDef: PNode
  let defkind = if symkind == skConst: nkConstDef else: nkIdentDefs
  # temporary not needed if not const and RHS is tuple literal
  # const breaks with seqs without temporary
  let useTemp = def.kind notin {nkPar, nkTupleConstr} or symkind == skConst
  if useTemp:
    # use same symkind for compatibility with original section
    tmpTuple = newSym(symkind, getIdent(c.cache, "tmpTuple"), nextSymId c.idgen, getCurrOwner(c), n.info)
    tmpTuple.typ = typ
    tmpTuple.flags.incl(sfGenSym)
    lastDef = newNodeI(defkind, a.info)
    newSons(lastDef, 3)
    lastDef[0] = newSymNode(tmpTuple)
    # NOTE: at the moment this is always ast.emptyNode, see parser.nim
    lastDef[1] = a[^2]
    lastDef[2] = def
    tmpTuple.ast = lastDef
    addToVarSection(c, origResult, n, lastDef)
  result = newNodeI(n.kind, a.info)
  for j in 0..<a.len-2:
    let name = a[j]
    if useTemp and name.kind == nkIdent and name.ident.s == "_":
      # skip _ assignments if we are using a temp as they are already evaluated
      continue
    if name.kind == nkVarTuple:
      # nested tuple
      lastDef = newNodeI(nkVarTuple, name.info)
      newSons(lastDef, name.len)
      for k in 0..<name.len-2:
        lastDef[k] = name[k]
    else:
      lastDef = newNodeI(defkind, name.info)
      newSons(lastDef, 3)
      lastDef[0] = name
    lastDef[^2] = c.graph.emptyNode
    if useTemp:
      lastDef[^1] = newTreeIT(nkBracketExpr, name.info, typ[j], newSymNode(tmpTuple), newIntNode(nkIntLit, j))
    else:
      var val = def[j]
      if val.kind == nkExprColonExpr: val = val[1]
      lastDef[^1] = val
    result.add(lastDef)

proc semVarOrLet(c: PContext, n: PNode, symkind: TSymKind): PNode =
  var b: PNode
  result = copyNode(n)
  for i in 0..<n.len:
    var a = n[i]
    if c.config.cmd == cmdIdeTools: suggestStmt(c, a)
    if a.kind == nkCommentStmt: continue
    if a.kind notin {nkIdentDefs, nkVarTuple}: illFormedAst(a, c.config)
    checkMinSonsLen(a, 3, c.config)

    b = semVarMacroPragma(c, a, n)
    if b != nil:
      addToVarSection(c, result, b)
      continue

    var typ: PType = nil
    if a[^2].kind != nkEmpty:
      typ = semTypeNode(c, a[^2], nil)

    var typFlags: TTypeAllowedFlags

    var def: PNode = c.graph.emptyNode
    if a[^1].kind != nkEmpty:
      def = semExprWithType(c, a[^1], {efTypeAllowed}, typ)

      if def.kind == nkSym and def.sym.kind in {skTemplate, skMacro}:
        typFlags.incl taIsTemplateOrMacro
      elif def.typ.kind == tyTypeDesc and c.p.owner.kind != skMacro:
        typFlags.incl taProcContextIsNotMacro

      if typ != nil:
        if typ.isMetaType:
          def = inferWithMetatype(c, typ, def)
          typ = def.typ
        else:
          # BUGFIX: ``fitNode`` is needed here!
          # check type compatibility between def.typ and typ
          def = fitNodeConsiderViewType(c, typ, def, def.info)
          #changeType(def.skipConv, typ, check=true)
      else:
        typ = def.typ.skipTypes({tyStatic, tySink}).skipIntLit(c.idgen)
        if typ.kind in tyUserTypeClasses and typ.isResolvedUserTypeClass:
          typ = typ.lastSon
        if hasEmpty(typ):
          localError(c.config, def.info, errCannotInferTypeOfTheLiteral % typ.kind.toHumanStr)
        elif typ.kind == tyProc and def.kind == nkSym and isGenericRoutine(def.sym.ast):
          # tfUnresolved in typ.flags:
          let owner = typ.owner
          let err =
            # consistent error message with evaltempl/semMacroExpr
            if owner != nil and owner.kind in {skTemplate, skMacro}:
              errMissingGenericParamsForTemplate % def.renderTree
            else:
              errProcHasNoConcreteType % def.renderTree
          localError(c.config, def.info, err)
        when false:
          # XXX This typing rule is neither documented nor complete enough to
          # justify it. Instead use the newer 'unowned x' until we figured out
          # a more general solution.
          if symkind == skVar and typ.kind == tyOwned and def.kind notin nkCallKinds:
            # special type inference rule: 'var it = ownedPointer' is turned
            # into an unowned pointer.
            typ = typ.lastSon

    # this can only happen for errornous var statements:
    if typ == nil: continue

    if c.matchedConcept != nil:
      typFlags.incl taConcept
    typeAllowedCheck(c, a.info, typ, symkind, typFlags)

    var tup = skipTypes(typ, {tyGenericInst, tyAlias, tySink})
    if a.kind == nkVarTuple:
      # generate new section from tuple unpacking and embed it into this one
      let assignments = makeVarTupleSection(c, n, a, def, tup, symkind, result)
      let resSection = semVarOrLet(c, assignments, symkind)
      for resDef in resSection:
        addToVarSection(c, result, n, resDef)
    else:
      if tup.kind == tyTuple and def.kind in {nkPar, nkTupleConstr} and
          a.len > 3:
        # var a, b = (1, 2)
        message(c.config, a.info, warnEachIdentIsTuple)

      for j in 0..<a.len-2:
        if a[j].kind == nkDotExpr:
          fillPartialObject(c, a[j], typ)
          addToVarSection(c, result, n, a)
          continue
        var v = semIdentDef(c, a[j], symkind, false)
        styleCheckDef(c, v)
        onDef(a[j].info, v)
        if sfGenSym notin v.flags:
          if not isDiscardUnderscore(v): addInterfaceDecl(c, v)
        else:
          if v.owner == nil: v.owner = c.p.owner
        when oKeepVariableNames:
          if c.inUnrolledContext > 0: v.flags.incl(sfShadowed)
          else:
            let shadowed = findShadowedVar(c, v)
            if shadowed != nil:
              shadowed.flags.incl(sfShadowed)
              if shadowed.kind == skResult and sfGenSym notin v.flags:
                message(c.config, a.info, warnResultShadowed)
        if def.kind != nkEmpty:
          if sfThread in v.flags: localError(c.config, def.info, errThreadvarCannotInit)
        setVarType(c, v, typ)
        # this is needed for the evaluation pass, guard checking
        #  and custom pragmas:
        b = newNodeI(nkIdentDefs, a.info)
        if importantComments(c.config):
          # keep documentation information:
          b.comment = a.comment
        # postfix not generated here (to generate, get rid of it in transf)
        if a[j].kind == nkPragmaExpr:
          var p = newNodeI(nkPragmaExpr, a.info)
          p.add newSymNode(v)
          p.add a[j][1]
          b.add p
        else:
          b.add newSymNode(v)
        # keep type desc for doc generator
        b.add a[^2]
        b.add copyTree(def)
        addToVarSection(c, result, n, b)
        v.ast = b
<<<<<<< HEAD
      else:
        if def.kind in {nkPar, nkTupleConstr}: v.ast = def[j]
        # bug #7663, for 'nim check' this can be a non-tuple:
        if tup.kind == tyTuple: setVarType(c, v, tup[j])
        else: v.typ = tup
        b[j] = newSymNode(v)
      if def.kind == nkEmpty:
        let actualType = v.typ.skipTypes({tyGenericInst, tyAlias,
                                          tyUserTypeClassInst})
        if actualType.kind in {tyObject, tyDistinct} and
           actualType.requiresInit:
           # imported type use requiresInit pragma prevent implicit initialization
          if (tfRequiresInit in actualType.flags and sfImportc in actualType.sym.flags):
            discard
          else:
            defaultConstructionError(c, v.typ, v.info)
        else:
          checkNilable(c, v)
        # allow let to not be initialised if imported from C:
        if v.kind == skLet and sfImportc notin v.flags and (strictDefs notin c.features or not isLocalSym(v)):
          localError(c.config, a.info, errLetNeedsInit)
      if sfCompileTime in v.flags:
        if a.kind != nkVarTuple:
=======
        if def.kind == nkEmpty:
          let actualType = v.typ.skipTypes({tyGenericInst, tyAlias,
                                            tyUserTypeClassInst})
          if actualType.kind in {tyObject, tyDistinct} and
            actualType.requiresInit:
            defaultConstructionError(c, v.typ, v.info)
          else:
            checkNilable(c, v)
          # allow let to not be initialised if imported from C:
          if v.kind == skLet and sfImportc notin v.flags and (strictDefs notin c.features or not isLocalSym(v)):
            localError(c.config, a.info, errLetNeedsInit)
        if sfCompileTime in v.flags:
>>>>>>> 265a340e
          var x = newNodeI(result.kind, v.info)
          x.add result[i]
          vm.setupCompileTimeVar(c.module, c.idgen, c.graph, x)
        if v.flags * {sfGlobal, sfThread} == {sfGlobal}:
          message(c.config, v.info, hintGlobalVar)
        if {sfGlobal, sfPure} <= v.flags:
          globalVarInitCheck(c, def)
        suggestSym(c.graph, v.info, v, c.graph.usageSym)

proc semConst(c: PContext, n: PNode): PNode =
  result = copyNode(n)
  inc c.inStaticContext
  var b: PNode
  for i in 0..<n.len:
    var a = n[i]
    if c.config.cmd == cmdIdeTools: suggestStmt(c, a)
    if a.kind == nkCommentStmt: continue
    if a.kind notin {nkConstDef, nkVarTuple}: illFormedAst(a, c.config)
    checkMinSonsLen(a, 3, c.config)

    b = semVarMacroPragma(c, a, n)
    if b != nil:
      addToVarSection(c, result, b)
      continue

    var typ: PType = nil
    if a[^2].kind != nkEmpty:
      typ = semTypeNode(c, a[^2], nil)

    var typFlags: TTypeAllowedFlags

    # don't evaluate here since the type compatibility check below may add a converter
    var def = semExprWithType(c, a[^1], {efTypeAllowed}, typ)

    if def.kind == nkSym and def.sym.kind in {skTemplate, skMacro}:
      typFlags.incl taIsTemplateOrMacro
    elif def.typ.kind == tyTypeDesc and c.p.owner.kind != skMacro:
      typFlags.incl taProcContextIsNotMacro

    # check type compatibility between def.typ and typ:
    if typ != nil:
      if typ.isMetaType:
        def = inferWithMetatype(c, typ, def)
        typ = def.typ
      else:
        def = fitRemoveHiddenConv(c, typ, def)
    else:
      typ = def.typ

    # evaluate the node
    def = semConstExpr(c, def)
    if def == nil:
      localError(c.config, a[^1].info, errConstExprExpected)
      continue
    if def.kind != nkNilLit:
      if c.matchedConcept != nil:
        typFlags.incl taConcept
      typeAllowedCheck(c, a.info, typ, skConst, typFlags)

    if a.kind == nkVarTuple:
      # generate new section from tuple unpacking and embed it into this one
      let assignments = makeVarTupleSection(c, n, a, def, typ, skConst, result)
      let resSection = semConst(c, assignments)
      for resDef in resSection:
        addToVarSection(c, result, n, resDef)
    else:
      for j in 0..<a.len-2:
        var v = semIdentDef(c, a[j], skConst)
        if sfGenSym notin v.flags: addInterfaceDecl(c, v)
        elif v.owner == nil: v.owner = getCurrOwner(c)
        styleCheckDef(c, v)
        onDef(a[j].info, v)

        setVarType(c, v, typ)
        when false:
          v.ast = def               # no need to copy
        b = newNodeI(nkConstDef, a.info)
        if importantComments(c.config): b.comment = a.comment
        # postfix not generated here (to generate, get rid of it in transf)
        if a[j].kind == nkPragmaExpr:
          var p = newNodeI(nkPragmaExpr, a.info)
          p.add newSymNode(v)
          p.add a[j][1].copyTree
          b.add p
        else:
          b.add newSymNode(v)
        b.add a[1]
        b.add copyTree(def)
        v.ast = b
      addToVarSection(c, result, n, b)
  dec c.inStaticContext

include semfields


proc symForVar(c: PContext, n: PNode): PSym =
  let m = if n.kind == nkPragmaExpr: n[0] else: n
  result = newSymG(skForVar, m, c)
  styleCheckDef(c, result)
  onDef(n.info, result)
  if n.kind == nkPragmaExpr:
    pragma(c, result, n[1], forVarPragmas)

proc semForVars(c: PContext, n: PNode; flags: TExprFlags): PNode =
  result = n
  let iterBase = n[^2].typ
  var iter = skipTypes(iterBase, {tyGenericInst, tyAlias, tySink, tyOwned})
  var iterAfterVarLent = iter.skipTypes({tyGenericInst, tyAlias, tyLent, tyVar})
  # n.len == 3 means that there is one for loop variable
  # and thus no tuple unpacking:
  if iterAfterVarLent.kind == tyEmpty:
    localError(c.config, n[^2].info, "cannot infer element type of $1" %
               renderTree(n[^2], {renderNoComments}))
  if iterAfterVarLent.kind != tyTuple or n.len == 3:
    if n.len == 3:
      if n[0].kind == nkVarTuple:
        if n[0].len-1 != iterAfterVarLent.len:
          return localErrorNode(c, n, n[0].info, errWrongNumberOfVariables)

        for i in 0..<n[0].len-1:
          var v = symForVar(c, n[0][i])
          if getCurrOwner(c).kind == skModule: incl(v.flags, sfGlobal)
          case iter.kind
          of tyVar, tyLent:
            v.typ = newTypeS(iter.kind, c)
            v.typ.add iterAfterVarLent[i]
            if tfVarIsPtr in iter.flags:
              v.typ.flags.incl tfVarIsPtr
          else:
            v.typ = iter[i]
          n[0][i] = newSymNode(v)
          if sfGenSym notin v.flags and not isDiscardUnderscore(v): addDecl(c, v)
          elif v.owner == nil: v.owner = getCurrOwner(c)
      else:
        var v = symForVar(c, n[0])
        if getCurrOwner(c).kind == skModule: incl(v.flags, sfGlobal)
        # BUGFIX: don't use `iter` here as that would strip away
        # the ``tyGenericInst``! See ``tests/compile/tgeneric.nim``
        # for an example:
        v.typ = iterBase
        n[0] = newSymNode(v)
        if sfGenSym notin v.flags and not isDiscardUnderscore(v): addDecl(c, v)
        elif v.owner == nil: v.owner = getCurrOwner(c)
    else:
      localError(c.config, n.info, errWrongNumberOfVariables)
  elif n.len-2 != iterAfterVarLent.len:
    localError(c.config, n.info, errWrongNumberOfVariables)
  else:
    for i in 0..<n.len - 2:
      if n[i].kind == nkVarTuple:
        var mutable = false
        var isLent = false
        case iter[i].kind
        of tyVar:
          mutable = true
          iter[i] = iter[i].skipTypes({tyVar})
        of tyLent:
          isLent = true
          iter[i] = iter[i].skipTypes({tyLent})
        else: discard

        if n[i].len-1 != iter[i].len:
          localError(c.config, n[i].info, errWrongNumberOfVariables)
        for j in 0..<n[i].len-1:
          var v = symForVar(c, n[i][j])
          if getCurrOwner(c).kind == skModule: incl(v.flags, sfGlobal)
          if mutable:
            v.typ = newTypeS(tyVar, c)
            v.typ.add iter[i][j]
          elif isLent:
            v.typ = newTypeS(tyLent, c)
            v.typ.add iter[i][j]
          else:
            v.typ = iter[i][j]
          n[i][j] = newSymNode(v)
          if not isDiscardUnderscore(v): addDecl(c, v)
          elif v.owner == nil: v.owner = getCurrOwner(c)
      else:
        var v = symForVar(c, n[i])
        if getCurrOwner(c).kind == skModule: incl(v.flags, sfGlobal)
        case iter.kind
        of tyVar, tyLent:
          v.typ = newTypeS(iter.kind, c)
          v.typ.add iterAfterVarLent[i]
          if tfVarIsPtr in iter.flags:
            v.typ.flags.incl tfVarIsPtr
        else:
          v.typ = iter[i]
        n[i] = newSymNode(v)
        if sfGenSym notin v.flags:
          if not isDiscardUnderscore(v): addDecl(c, v)
        elif v.owner == nil: v.owner = getCurrOwner(c)
  inc(c.p.nestedLoopCounter)
  let oldBreakInLoop = c.p.breakInLoop
  c.p.breakInLoop = true
  openScope(c)
  n[^1] = semExprBranch(c, n[^1], flags)
  if efInTypeof notin flags:
    discardCheck(c, n[^1], flags)
  closeScope(c)
  c.p.breakInLoop = oldBreakInLoop
  dec(c.p.nestedLoopCounter)

proc implicitIterator(c: PContext, it: string, arg: PNode): PNode =
  result = newNodeI(nkCall, arg.info)
  result.add(newIdentNode(getIdent(c.cache, it), arg.info))
  if arg.typ != nil and arg.typ.kind in {tyVar, tyLent}:
    result.add newDeref(arg)
  else:
    result.add arg
  result = semExprNoDeref(c, result, {efWantIterator})

proc isTrivalStmtExpr(n: PNode): bool =
  for i in 0..<n.len-1:
    if n[i].kind notin {nkEmpty, nkCommentStmt}:
      return false
  result = true

proc handleStmtMacro(c: PContext; n, selector: PNode; magicType: string;
                     flags: TExprFlags): PNode =
  if selector.kind in nkCallKinds:
    # we transform
    # n := for a, b, c in m(x, y, z): Y
    # to
    # m(n)
    let maType = magicsys.getCompilerProc(c.graph, magicType)
    if maType == nil: return

    let headSymbol = selector[0]
    var o: TOverloadIter
    var match: PSym = nil
    var symx = initOverloadIter(o, c, headSymbol)
    while symx != nil:
      if symx.kind in {skTemplate, skMacro}:
        if symx.typ.len == 2 and symx.typ[1] == maType.typ:
          if match == nil:
            match = symx
          else:
            localError(c.config, n.info, errAmbiguousCallXYZ % [
              getProcHeader(c.config, match),
              getProcHeader(c.config, symx), $selector])
      symx = nextOverloadIter(o, c, headSymbol)

    if match == nil: return
    var callExpr = newNodeI(nkCall, n.info)
    callExpr.add newSymNode(match)
    callExpr.add n
    case match.kind
    of skMacro: result = semMacroExpr(c, callExpr, callExpr, match, flags)
    of skTemplate: result = semTemplateExpr(c, callExpr, match, flags)
    else: result = nil

proc handleForLoopMacro(c: PContext; n: PNode; flags: TExprFlags): PNode =
  result = handleStmtMacro(c, n, n[^2], "ForLoopStmt", flags)

proc handleCaseStmtMacro(c: PContext; n: PNode; flags: TExprFlags): PNode =
  # n[0] has been sem'checked and has a type. We use this to resolve
  # '`case`(n[0])' but then we pass 'n' to the `case` macro. This seems to
  # be the best solution.
  var toResolve = newNodeI(nkCall, n.info)
  toResolve.add newIdentNode(getIdent(c.cache, "case"), n.info)
  toResolve.add n[0]

  var errors: CandidateErrors
  var r = resolveOverloads(c, toResolve, toResolve, {skTemplate, skMacro}, {efNoDiagnostics},
                           errors, false)
  if r.state == csMatch:
    var match = r.calleeSym
    markUsed(c, n[0].info, match)
    onUse(n[0].info, match)

    # but pass 'n' to the `case` macro, not 'n[0]':
    r.call[1] = n
    let toExpand = semResolvedCall(c, r, r.call, {})
    case match.kind
    of skMacro: result = semMacroExpr(c, toExpand, toExpand, match, flags)
    of skTemplate: result = semTemplateExpr(c, toExpand, match, flags)
    else: result = errorNode(c, n[0])
  elif r.state == csNoMatch:
    result = errorNode(c, n[0])
  if result.kind == nkEmpty:
    localError(c.config, n[0].info, errSelectorMustBeOfCertainTypes)
  # this would be the perfectly consistent solution with 'for loop macros',
  # but it kinda sucks for pattern matching as the matcher is not attached to
  # a type then:
  when false:
    result = handleStmtMacro(c, n, n[0], "CaseStmt")

proc semFor(c: PContext, n: PNode; flags: TExprFlags): PNode =
  checkMinSonsLen(n, 3, c.config)
  result = handleForLoopMacro(c, n, flags)
  if result != nil: return result
  openScope(c)
  result = n
  n[^2] = semExprNoDeref(c, n[^2], {efWantIterator})
  var call = n[^2]

  if call.kind == nkStmtListExpr and (isTrivalStmtExpr(call) or (call.lastSon.kind in nkCallKinds and call.lastSon[0].sym.kind == skIterator)):
    call = call.lastSon
    n[^2] = call
  let isCallExpr = call.kind in nkCallKinds
  if isCallExpr and call[0].kind == nkSym and
      call[0].sym.magic in {mFields, mFieldPairs, mOmpParFor}:
    if call[0].sym.magic == mOmpParFor:
      result = semForVars(c, n, flags)
      result.transitionSonsKind(nkParForStmt)
    else:
      result = semForFields(c, n, call[0].sym.magic)
  elif isCallExpr and isClosureIterator(call[0].typ.skipTypes(abstractInst)):
    # first class iterator:
    result = semForVars(c, n, flags)
  elif not isCallExpr or call[0].kind != nkSym or
      call[0].sym.kind != skIterator:
    if n.len == 3:
      n[^2] = implicitIterator(c, "items", n[^2])
    elif n.len == 4:
      n[^2] = implicitIterator(c, "pairs", n[^2])
    else:
      localError(c.config, n[^2].info, "iterator within for loop context expected")
    result = semForVars(c, n, flags)
  else:
    result = semForVars(c, n, flags)
  # propagate any enforced VoidContext:
  if n[^1].typ == c.enforceVoidContext:
    result.typ = c.enforceVoidContext
  elif efInTypeof in flags:
    result.typ = result.lastSon.typ
  closeScope(c)

proc semCase(c: PContext, n: PNode; flags: TExprFlags; expectedType: PType = nil): PNode =
  result = n
  checkMinSonsLen(n, 2, c.config)
  openScope(c)
  pushCaseContext(c, n)
  n[0] = semExprWithType(c, n[0])
  var chckCovered = false
  var covered: Int128 = toInt128(0)
  var typ = commonTypeBegin
  var expectedType = expectedType
  var hasElse = false
  let caseTyp = skipTypes(n[0].typ, abstractVar-{tyTypeDesc})
  const shouldChckCovered = {tyInt..tyInt64, tyChar, tyEnum, tyUInt..tyUInt64, tyBool}
  case caseTyp.kind
  of shouldChckCovered:
    chckCovered = true
  of tyRange:
    if skipTypes(caseTyp[0], abstractInst).kind in shouldChckCovered:
      chckCovered = true
  of tyFloat..tyFloat128, tyString, tyCstring, tyError:
    discard
  else:
    popCaseContext(c)
    closeScope(c)
    return handleCaseStmtMacro(c, n, flags)
  template invalidOrderOfBranches(n: PNode) = 
    localError(c.config, n.info, "invalid order of case branches")
    break
  
  for i in 1..<n.len:
    setCaseContextIdx(c, i)
    var x = n[i]
    when defined(nimsuggest):
      if c.config.ideCmd == ideSug and exactEquals(c.config.m.trackPos, x.info) and caseTyp.kind == tyEnum:
        suggestEnum(c, x, caseTyp)
    case x.kind
    of nkOfBranch:
      if hasElse: invalidOrderOfBranches(x)
      checkMinSonsLen(x, 2, c.config)
      semCaseBranch(c, n, x, i, covered)
      var last = x.len-1
      x[last] = semExprBranchScope(c, x[last], expectedType)
      typ = commonType(c, typ, x[last])
      expectedType = typ
    of nkElifBranch:
      if hasElse: invalidOrderOfBranches(x)
      chckCovered = false
      checkSonsLen(x, 2, c.config)
      openScope(c)
      x[0] = forceBool(c, semExprWithType(c, x[0], expectedType = getSysType(c.graph, n.info, tyBool)))
      x[1] = semExprBranch(c, x[1], expectedType = expectedType)
      typ = commonType(c, typ, x[1])
      expectedType = typ
      closeScope(c)
    of nkElse:
      checkSonsLen(x, 1, c.config)
      x[0] = semExprBranchScope(c, x[0], expectedType)
      typ = commonType(c, typ, x[0])
      expectedType = typ
      if (chckCovered and covered == toCover(c, n[0].typ)) or hasElse:
        message(c.config, x.info, warnUnreachableElse)
      hasElse = true
      chckCovered = false
    else:
      illFormedAst(x, c.config)
  if chckCovered:
    if covered == toCover(c, n[0].typ):
      hasElse = true
    elif n[0].typ.skipTypes(abstractRange).kind in {tyEnum, tyChar}:
      localError(c.config, n.info, "not all cases are covered; missing: $1" %
                 formatMissingEnums(c, n))
    else:
      localError(c.config, n.info, "not all cases are covered")
  popCaseContext(c)
  closeScope(c)
  if isEmptyType(typ) or typ.kind in {tyNil, tyUntyped} or
      (not hasElse and efInTypeof notin flags):
    for i in 1..<n.len: discardCheck(c, n[i].lastSon, flags)
    # propagate any enforced VoidContext:
    if typ == c.enforceVoidContext:
      result.typ = c.enforceVoidContext
  else:
    for i in 1..<n.len:
      var it = n[i]
      let j = it.len-1
      if not endsInNoReturn(it[j]):
        it[j] = fitNode(c, typ, it[j], it[j].info)
    result.typ = typ

proc semRaise(c: PContext, n: PNode): PNode =
  result = n
  checkSonsLen(n, 1, c.config)
  if n[0].kind != nkEmpty:
    n[0] = semExprWithType(c, n[0])
    var typ = n[0].typ
    if not isImportedException(typ, c.config):
      typ = typ.skipTypes({tyAlias, tyGenericInst, tyOwned})
      if typ.kind != tyRef:
        localError(c.config, n.info, errExprCannotBeRaised)
      if typ.len > 0 and not isException(typ.lastSon):
        localError(c.config, n.info, "raised object of type $1 does not inherit from Exception" % typeToString(typ))

proc addGenericParamListToScope(c: PContext, n: PNode) =
  if n.kind != nkGenericParams: illFormedAst(n, c.config)
  for i in 0..<n.len:
    var a = n[i]
    if a.kind == nkSym: addDecl(c, a.sym)
    else: illFormedAst(a, c.config)

proc typeSectionTypeName(c: PContext; n: PNode): PNode =
  if n.kind == nkPragmaExpr:
    if n.len == 0: illFormedAst(n, c.config)
    result = n[0]
  else:
    result = n
  if result.kind != nkSym: illFormedAst(n, c.config)

proc typeDefLeftSidePass(c: PContext, typeSection: PNode, i: int) =
  let typeDef = typeSection[i]
  checkSonsLen(typeDef, 3, c.config)
  var name = typeDef[0]
  var s: PSym
  if name.kind == nkDotExpr and typeDef[2].kind == nkObjectTy:
    let pkgName = considerQuotedIdent(c, name[0])
    let typName = considerQuotedIdent(c, name[1])
    let pkg = c.graph.packageSyms.strTableGet(pkgName)
    if pkg.isNil or pkg.kind != skPackage:
      localError(c.config, name.info, "unknown package name: " & pkgName.s)
    else:
      let typsym = c.graph.packageTypes.strTableGet(typName)
      if typsym.isNil:
        s = semIdentDef(c, name[1], skType)
        onDef(name[1].info, s)
        s.typ = newTypeS(tyObject, c)
        s.typ.sym = s
        s.flags.incl sfForward
        c.graph.packageTypes.strTableAdd s
        addInterfaceDecl(c, s)
      elif typsym.kind == skType and sfForward in typsym.flags:
        s = typsym
        addInterfaceDecl(c, s)
        # PRTEMP no onDef here?
      else:
        localError(c.config, name.info, typsym.name.s & " is not a type that can be forwarded")
        s = typsym
  else:
    s = semIdentDef(c, name, skType)
    onDef(name.info, s)
    s.typ = newTypeS(tyForward, c)
    s.typ.sym = s             # process pragmas:
    if name.kind == nkPragmaExpr:
      let rewritten = applyTypeSectionPragmas(c, name[1], typeDef)
      if rewritten != nil:
        case rewritten.kind
        of nkTypeDef:
          typeSection[i] = rewritten
        of nkTypeSection:
          typeSection.sons[i .. i] = rewritten.sons
        else: illFormedAst(rewritten, c.config)
        typeDefLeftSidePass(c, typeSection, i)
        return
      pragma(c, s, name[1], typePragmas)
    if sfForward in s.flags:
      # check if the symbol already exists:
      let pkg = c.module.owner
      if not isTopLevel(c) or pkg.isNil:
        localError(c.config, name.info, "only top level types in a package can be 'package'")
      else:
        let typsym = c.graph.packageTypes.strTableGet(s.name)
        if typsym != nil:
          if sfForward notin typsym.flags or sfNoForward notin typsym.flags:
            typeCompleted(typsym)
            typsym.info = s.info
          else:
            localError(c.config, name.info, "cannot complete type '" & s.name.s & "' twice; " &
                    "previous type completion was here: " & c.config$typsym.info)
          s = typsym
    # add it here, so that recursive types are possible:
    if sfGenSym notin s.flags: addInterfaceDecl(c, s)
    elif s.owner == nil: s.owner = getCurrOwner(c)

  if name.kind == nkPragmaExpr:
    typeDef[0][0] = newSymNode(s)
  else:
    typeDef[0] = newSymNode(s)

proc typeSectionLeftSidePass(c: PContext, n: PNode) =
  # process the symbols on the left side for the whole type section, before
  # we even look at the type definitions on the right
  var i = 0
  while i < n.len: # n may grow due to type pragma macros
    var a = n[i]
    when defined(nimsuggest):
      if c.config.cmd == cmdIdeTools:
        inc c.inTypeContext
        suggestStmt(c, a)
        dec c.inTypeContext
    case a.kind
    of nkCommentStmt: discard
    of nkTypeDef: typeDefLeftSidePass(c, n, i)
    else: illFormedAst(a, c.config)
    inc i

proc checkCovariantParamsUsages(c: PContext; genericType: PType) =
  var body = genericType[^1]

  proc traverseSubTypes(c: PContext; t: PType): bool =
    template error(msg) = localError(c.config, genericType.sym.info, msg)
    result = false
    template subresult(r) =
      let sub = r
      result = result or sub

    case t.kind
    of tyGenericParam:
      t.flags.incl tfWeakCovariant
      return true
    of tyObject:
      for field in t.n:
        subresult traverseSubTypes(c, field.typ)
    of tyArray:
      return traverseSubTypes(c, t[1])
    of tyProc:
      for subType in t.sons:
        if subType != nil:
          subresult traverseSubTypes(c, subType)
      if result:
        error("non-invariant type param used in a proc type: " & $t)
    of tySequence:
      return traverseSubTypes(c, t[0])
    of tyGenericInvocation:
      let targetBody = t[0]
      for i in 1..<t.len:
        let param = t[i]
        if param.kind == tyGenericParam:
          if tfCovariant in param.flags:
            let formalFlags = targetBody[i-1].flags
            if tfCovariant notin formalFlags:
              error("covariant param '" & param.sym.name.s &
                    "' used in a non-covariant position")
            elif tfWeakCovariant in formalFlags:
              param.flags.incl tfWeakCovariant
            result = true
          elif tfContravariant in param.flags:
            let formalParam = targetBody[i-1].sym
            if tfContravariant notin formalParam.typ.flags:
              error("contravariant param '" & param.sym.name.s &
                    "' used in a non-contravariant position")
            result = true
        else:
          subresult traverseSubTypes(c, param)
    of tyAnd, tyOr, tyNot, tyStatic, tyBuiltInTypeClass, tyCompositeTypeClass:
      error("non-invariant type parameters cannot be used with types such '" & $t & "'")
    of tyUserTypeClass, tyUserTypeClassInst:
      error("non-invariant type parameters are not supported in concepts")
    of tyTuple:
      for fieldType in t.sons:
        subresult traverseSubTypes(c, fieldType)
    of tyPtr, tyRef, tyVar, tyLent:
      if t.base.kind == tyGenericParam: return true
      return traverseSubTypes(c, t.base)
    of tyDistinct, tyAlias, tySink, tyOwned:
      return traverseSubTypes(c, t.lastSon)
    of tyGenericInst:
      internalAssert c.config, false
    else:
      discard
  discard traverseSubTypes(c, body)

proc typeSectionRightSidePass(c: PContext, n: PNode) =
  for i in 0..<n.len:
    var a = n[i]
    if a.kind == nkCommentStmt: continue
    if a.kind != nkTypeDef: illFormedAst(a, c.config)
    checkSonsLen(a, 3, c.config)
    let name = typeSectionTypeName(c, a[0])
    var s = name.sym
    if s.magic == mNone and a[2].kind == nkEmpty:
      localError(c.config, a.info, errImplOfXexpected % s.name.s)
    if s.magic != mNone: processMagicType(c, s)
    let oldFlags = s.typ.flags
    if a[1].kind != nkEmpty:
      # We have a generic type declaration here. In generic types,
      # symbol lookup needs to be done here.
      openScope(c)
      pushOwner(c, s)
      if s.magic == mNone: s.typ.kind = tyGenericBody
      # XXX for generic type aliases this is not correct! We need the
      # underlying Id really:
      #
      # type
      #   TGObj[T] = object
      #   TAlias[T] = TGObj[T]
      #
      s.typ.n = semGenericParamList(c, a[1], s.typ)
      a[1] = s.typ.n
      s.typ.size = -1 # could not be computed properly
      # we fill it out later. For magic generics like 'seq', it won't be filled
      # so we use tyNone instead of nil to not crash for strange conversions
      # like: mydata.seq
      rawAddSon(s.typ, newTypeS(tyNone, c))
      s.ast = a
      inc c.inGenericContext
      var body = semTypeNode(c, a[2], s.typ)
      dec c.inGenericContext
      if body != nil:
        body.sym = s
        body.size = -1 # could not be computed properly
        if body.kind == tyObject:
          # add flags applied to generic type to object (nominal) type
          incl(body.flags, oldFlags)
          # {.inheritable, final.} is already disallowed, but
          # object might have been assumed to be final
          if tfInheritable in oldFlags and tfFinal in body.flags:
            excl(body.flags, tfFinal)
        s.typ[^1] = body
        if tfCovariant in s.typ.flags:
          checkCovariantParamsUsages(c, s.typ)
          # XXX: This is a temporary limitation:
          # The codegen currently produces various failures with
          # generic imported types that have fields, but we need
          # the fields specified in order to detect weak covariance.
          # The proper solution is to teach the codegen how to handle
          # such types, because this would offer various interesting
          # possibilities such as instantiating C++ generic types with
          # garbage collected Nim types.
          if sfImportc in s.flags:
            var body = s.typ.lastSon
            if body.kind == tyObject:
              # erases all declared fields
              body.n.sons = @[]

      popOwner(c)
      closeScope(c)
    elif a[2].kind != nkEmpty:
      # process the type's body:
      pushOwner(c, s)
      var t = semTypeNode(c, a[2], s.typ)
      if s.typ == nil:
        s.typ = t
      elif t != s.typ and (s.typ == nil or s.typ.kind != tyAlias):
        # this can happen for e.g. tcan_alias_specialised_generic:
        assignType(s.typ, t)
        #debug s.typ
      s.ast = a
      popOwner(c)
      # If the right hand side expression was a macro call we replace it with
      # its evaluated result here so that we don't execute it once again in the
      # final pass
      if a[2].kind in nkCallKinds:
        incl a[2].flags, nfSem # bug #10548
    if sfExportc in s.flags and s.typ.kind == tyAlias:
      localError(c.config, name.info, "{.exportc.} not allowed for type aliases")

    if tfBorrowDot in s.typ.flags and s.typ.skipTypes({tyGenericBody}).kind != tyDistinct:
      excl s.typ.flags, tfBorrowDot
      localError(c.config, name.info, "only a 'distinct' type can borrow `.`")
    let aa = a[2]
    if aa.kind in {nkRefTy, nkPtrTy} and aa.len == 1 and
       aa[0].kind == nkObjectTy:
      # give anonymous object a dummy symbol:
      var st = s.typ
      if st.kind == tyGenericBody: st = st.lastSon
      internalAssert c.config, st.kind in {tyPtr, tyRef}
      internalAssert c.config, st.lastSon.sym == nil
      incl st.flags, tfRefsAnonObj
      let objTy = st.lastSon
      # add flags for `ref object` etc to underlying `object`
      incl(objTy.flags, oldFlags)
      # {.inheritable, final.} is already disallowed, but
      # object might have been assumed to be final
      if tfInheritable in oldFlags and tfFinal in objTy.flags:
        excl(objTy.flags, tfFinal)
      let obj = newSym(skType, getIdent(c.cache, s.name.s & ":ObjectType"),
                       nextSymId c.idgen, getCurrOwner(c), s.info)
      obj.flags.incl sfGeneratedType
      let symNode = newSymNode(obj)
      obj.ast = a.shallowCopy
      case a[0].kind
        of nkSym: obj.ast[0] = symNode
        of nkPragmaExpr:
          obj.ast[0] = a[0].shallowCopy
          obj.ast[0][0] = symNode
          obj.ast[0][1] = a[0][1]
        else: assert(false)
      obj.ast[1] = a[1]
      obj.ast[2] = a[2][0]
      if sfPure in s.flags:
        obj.flags.incl sfPure
      obj.typ = objTy
      objTy.sym = obj

proc checkForMetaFields(c: PContext; n: PNode) =
  proc checkMeta(c: PContext; n: PNode; t: PType) =
    if t != nil and t.isMetaType and tfGenericTypeParam notin t.flags:
      if t.kind == tyBuiltInTypeClass and t.len == 1 and t[0].kind == tyProc:
        localError(c.config, n.info, ("'$1' is not a concrete type; " &
          "for a callback without parameters use 'proc()'") % t.typeToString)
      else:
        localError(c.config, n.info, errTIsNotAConcreteType % t.typeToString)

  if n.isNil: return
  case n.kind
  of nkRecList, nkRecCase:
    for s in n: checkForMetaFields(c, s)
  of nkOfBranch, nkElse:
    checkForMetaFields(c, n.lastSon)
  of nkSym:
    let t = n.sym.typ
    case t.kind
    of tySequence, tySet, tyArray, tyOpenArray, tyVar, tyLent, tyPtr, tyRef,
       tyProc, tyGenericInvocation, tyGenericInst, tyAlias, tySink, tyOwned:
      let start = ord(t.kind in {tyGenericInvocation, tyGenericInst})
      for i in start..<t.len:
        checkMeta(c, n, t[i])
    else:
      checkMeta(c, n, t)
  else:
    internalAssert c.config, false

proc typeSectionFinalPass(c: PContext, n: PNode) =
  for i in 0..<n.len:
    var a = n[i]
    if a.kind == nkCommentStmt: continue
    let name = typeSectionTypeName(c, a[0])
    var s = name.sym
    # check the style here after the pragmas have been processed:
    styleCheckDef(c, s)
    # compute the type's size and check for illegal recursions:
    if a[1].kind == nkEmpty:
      var x = a[2]
      if x.kind in nkCallKinds and nfSem in x.flags:
        discard "already semchecked, see line marked with bug #10548"
      else:
        while x.kind in {nkStmtList, nkStmtListExpr} and x.len > 0:
          x = x.lastSon
        # we need the 'safeSkipTypes' here because illegally recursive types
        # can enter at this point, see bug #13763
        if x.kind notin {nkObjectTy, nkDistinctTy, nkEnumTy, nkEmpty} and
            s.typ.safeSkipTypes(abstractPtrs).kind notin {tyObject, tyEnum}:
          # type aliases are hard:
          var t = semTypeNode(c, x, nil)
          assert t != nil
          if s.typ != nil and s.typ.kind notin {tyAlias, tySink}:
            if t.kind in {tyProc, tyGenericInst} and not t.isMetaType:
              assignType(s.typ, t)
              s.typ.itemId = t.itemId
            elif t.kind in {tyObject, tyEnum, tyDistinct}:
              assert s.typ != nil
              assignType(s.typ, t)
              s.typ.itemId = t.itemId     # same id
        checkConstructedType(c.config, s.info, s.typ)
        if s.typ.kind in {tyObject, tyTuple} and not s.typ.n.isNil:
          checkForMetaFields(c, s.typ.n)

        # fix bug #5170, bug #17162, bug #15526: ensure locally scoped types get a unique name:
        if s.typ.kind in {tyEnum, tyRef, tyObject} and not isTopLevel(c):
          incl(s.flags, sfGenSym)

  #instAllTypeBoundOp(c, n.info)


proc semAllTypeSections(c: PContext; n: PNode): PNode =
  proc gatherStmts(c: PContext; n: PNode; result: PNode) {.nimcall.} =
    case n.kind
    of nkIncludeStmt:
      for i in 0..<n.len:
        var f = checkModuleName(c.config, n[i])
        if f != InvalidFileIdx:
          if containsOrIncl(c.includedFiles, f.int):
            localError(c.config, n.info, errRecursiveDependencyX % toMsgFilename(c.config, f))
          else:
            let code = c.graph.includeFileCallback(c.graph, c.module, f)
            gatherStmts c, code, result
            excl(c.includedFiles, f.int)
    of nkStmtList:
      for i in 0..<n.len:
        gatherStmts(c, n[i], result)
    of nkTypeSection:
      incl n.flags, nfSem
      typeSectionLeftSidePass(c, n)
      result.add n
    else:
      result.add n

  result = newNodeI(nkStmtList, n.info)
  gatherStmts(c, n, result)

  template rec(name) =
    for i in 0..<result.len:
      if result[i].kind == nkTypeSection:
        name(c, result[i])

  rec typeSectionRightSidePass
  rec typeSectionFinalPass
  when false:
    # too beautiful to delete:
    template rec(name; setbit=false) =
      proc `name rec`(c: PContext; n: PNode) {.nimcall.} =
        if n.kind == nkTypeSection:
          when setbit: incl n.flags, nfSem
          name(c, n)
        elif n.kind == nkStmtList:
          for i in 0..<n.len:
            `name rec`(c, n[i])
      `name rec`(c, n)
    rec typeSectionLeftSidePass, true
    rec typeSectionRightSidePass
    rec typeSectionFinalPass

proc semTypeSection(c: PContext, n: PNode): PNode =
  ## Processes a type section. This must be done in separate passes, in order
  ## to allow the type definitions in the section to reference each other
  ## without regard for the order of their definitions.
  if sfNoForward notin c.module.flags or nfSem notin n.flags:
    inc c.inTypeContext
    typeSectionLeftSidePass(c, n)
    typeSectionRightSidePass(c, n)
    typeSectionFinalPass(c, n)
    dec c.inTypeContext
  result = n

proc semParamList(c: PContext, n, genericParams: PNode, s: PSym) =
  s.typ = semProcTypeNode(c, n, genericParams, nil, s.kind)

proc addParams(c: PContext, n: PNode, kind: TSymKind) =
  for i in 1..<n.len:
    if n[i].kind == nkSym: addParamOrResult(c, n[i].sym, kind)
    else: illFormedAst(n, c.config)

proc semBorrow(c: PContext, n: PNode, s: PSym) =
  # search for the correct alias:
  var b = searchForBorrowProc(c, c.currentScope.parent, s)
  if b != nil:
    # store the alias:
    n[bodyPos] = newSymNode(b)
    # Carry over the original symbol magic, this is necessary in order to ensure
    # the semantic pass is correct
    s.magic = b.magic
    if b.typ != nil and b.typ.len > 0:
      s.typ.n[0] = b.typ.n[0]
    s.typ.flags = b.typ.flags
  else:
    localError(c.config, n.info, errNoSymbolToBorrowFromFound)

proc swapResult(n: PNode, sRes: PSym, dNode: PNode) =
  ## Swap nodes that are (skResult) symbols to d(estination)Node.
  for i in 0..<n.safeLen:
    if n[i].kind == nkSym and n[i].sym == sRes:
        n[i] = dNode
    swapResult(n[i], sRes, dNode)

proc addResult(c: PContext, n: PNode, t: PType, owner: TSymKind) =
  template genResSym(s) =
    var s = newSym(skResult, getIdent(c.cache, "result"), nextSymId c.idgen,
                   getCurrOwner(c), n.info)
    s.typ = t
    incl(s.flags, sfUsed)

  if owner == skMacro or t != nil:
    if n.len > resultPos and n[resultPos] != nil:
      if n[resultPos].sym.kind != skResult:
        localError(c.config, n.info, "incorrect result proc symbol")
      if n[resultPos].sym.owner != getCurrOwner(c):
        # re-write result with new ownership, and re-write the proc accordingly
        let sResSym = n[resultPos].sym
        genResSym(s)
        n[resultPos] = newSymNode(s)
        swapResult(n, sResSym, n[resultPos])
      c.p.resultSym = n[resultPos].sym
    else:
      genResSym(s)
      c.p.resultSym = s
      n.add newSymNode(c.p.resultSym)
    addParamOrResult(c, c.p.resultSym, owner)

proc semProcAnnotation(c: PContext, prc: PNode;
                       validPragmas: TSpecialWords): PNode =
  # Mirrored with semVarMacroPragma
  var n = prc[pragmasPos]
  if n == nil or n.kind == nkEmpty: return
  for i in 0..<n.len:
    let it = n[i]
    let key = if it.kind in nkPragmaCallKinds and it.len >= 1: it[0] else: it

    if isPossibleMacroPragma(c, it, key):
      # we transform ``proc p {.m, rest.}`` into ``m(do: proc p {.rest.})`` and
      # let the semantic checker deal with it:
      var x = newNodeI(nkCall, key.info)
      x.add(key)

      if it.kind in nkPragmaCallKinds and it.len > 1:
        # pass pragma arguments to the macro too:
        for i in 1..<it.len:
          x.add(it[i])

      # Drop the pragma from the list, this prevents getting caught in endless
      # recursion when the nkCall is semanticized
      prc[pragmasPos] = copyExcept(n, i)
      if prc[pragmasPos].kind != nkEmpty and prc[pragmasPos].len == 0:
        prc[pragmasPos] = c.graph.emptyNode

      x.add(prc)

      # recursion assures that this works for multiple macro annotations too:
      var r = semOverloadedCall(c, x, x, {skMacro, skTemplate}, {efNoUndeclared})
      if r == nil:
        # Restore the old list of pragmas since we couldn't process this
        prc[pragmasPos] = n
        # No matching macro was found but there's always the possibility this may
        # be a .pragma. template instead
        continue

      doAssert r[0].kind == nkSym
      let m = r[0].sym
      case m.kind
      of skMacro: result = semMacroExpr(c, r, r, m, {})
      of skTemplate: result = semTemplateExpr(c, r, m, {})
      else:
        prc[pragmasPos] = n
        continue

      doAssert result != nil

      return result

proc semInferredLambda(c: PContext, pt: TIdTable, n: PNode): PNode =
  ## used for resolving 'auto' in lambdas based on their callsite
  var n = n
  let original = n[namePos].sym
  let s = original #copySym(original, false)
  #incl(s.flags, sfFromGeneric)
  #s.owner = original

  n = replaceTypesInBody(c, pt, n, original)
  result = n
  s.ast = result
  n[namePos].sym = s
  n[genericParamsPos] = c.graph.emptyNode
  # for LL we need to avoid wrong aliasing
  let params = copyTree n.typ.n
  n[paramsPos] = params
  s.typ = n.typ
  for i in 1..<params.len:
    if params[i].typ.kind in {tyTypeDesc, tyGenericParam,
                              tyFromExpr}+tyTypeClasses:
      localError(c.config, params[i].info, "cannot infer type of parameter: " &
                 params[i].sym.name.s)
    #params[i].sym.owner = s
  openScope(c)
  pushOwner(c, s)
  addParams(c, params, skProc)
  pushProcCon(c, s)
  addResult(c, n, n.typ[0], skProc)
  s.ast[bodyPos] = hloBody(c, semProcBody(c, n[bodyPos], n.typ[0]))
  trackProc(c, s, s.ast[bodyPos])
  popProcCon(c)
  popOwner(c)
  closeScope(c)
  if optOwnedRefs in c.config.globalOptions and result.typ != nil:
    result.typ = makeVarType(c, result.typ, tyOwned)
  # alternative variant (not quite working):
  # var prc = arg[0].sym
  # let inferred = c.semGenerateInstance(c, prc, m.bindings, arg.info)
  # result = inferred.ast
  # result.kind = arg.kind

proc activate(c: PContext, n: PNode) =
  # XXX: This proc is part of my plan for getting rid of
  # forward declarations. stay tuned.
  when false:
    # well for now it breaks code ...
    case n.kind
    of nkLambdaKinds:
      discard semLambda(c, n, {})
    of nkCallKinds:
      for i in 1..<n.len: activate(c, n[i])
    else:
      discard

proc maybeAddResult(c: PContext, s: PSym, n: PNode) =
  if s.kind == skMacro:
    let resultType = sysTypeFromName(c.graph, n.info, "NimNode")
    addResult(c, n, resultType, s.kind)
  elif s.typ[0] != nil and not isInlineIterator(s.typ):
    addResult(c, n, s.typ[0], s.kind)

proc canonType(c: PContext, t: PType): PType =
  if t.kind == tySequence:
    result = c.graph.sysTypes[tySequence]
  else:
    result = t

proc prevDestructor(c: PContext; prevOp: PSym; obj: PType; info: TLineInfo) =
  var msg = "cannot bind another '" & prevOp.name.s & "' to: " & typeToString(obj)
  if sfOverriden notin prevOp.flags:
    msg.add "; previous declaration was constructed here implicitly: " & (c.config $ prevOp.info)
  else:
    msg.add "; previous declaration was here: " & (c.config $ prevOp.info)
  localError(c.config, info, errGenerated, msg)

proc whereToBindTypeHook(c: PContext; t: PType): PType =
  result = t
  while true:
    if result.kind in {tyGenericBody, tyGenericInst}: result = result.lastSon
    elif result.kind == tyGenericInvocation: result = result[0]
    else: break
  if result.kind in {tyObject, tyDistinct, tySequence, tyString}:
    result = canonType(c, result)

proc bindTypeHook(c: PContext; s: PSym; n: PNode; op: TTypeAttachedOp) =
  let t = s.typ
  var noError = false
  let cond = if op in {attachedDestructor, attachedWasMoved}:
               t.len == 2 and t[0] == nil and t[1].kind == tyVar
             elif op == attachedTrace:
               t.len == 3 and t[0] == nil and t[1].kind == tyVar and t[2].kind == tyPointer
             else:
               t.len >= 2 and t[0] == nil

  if cond:
    var obj = t[1].skipTypes({tyVar})
    while true:
      incl(obj.flags, tfHasAsgn)
      if obj.kind in {tyGenericBody, tyGenericInst}: obj = obj.lastSon
      elif obj.kind == tyGenericInvocation: obj = obj[0]
      else: break
    if obj.kind in {tyObject, tyDistinct, tySequence, tyString}:
      obj = canonType(c, obj)
      let ao = getAttachedOp(c.graph, obj, op)
      if ao == s:
        discard "forward declared destructor"
      elif ao.isNil and tfCheckedForDestructor notin obj.flags:
        setAttachedOp(c.graph, c.module.position, obj, op, s)
      else:
        prevDestructor(c, ao, obj, n.info)
      noError = true
      if obj.owner.getModule != s.getModule:
        localError(c.config, n.info, errGenerated,
          "type bound operation `" & s.name.s & "` can be defined only in the same module with its type (" & obj.typeToString() & ")")
  if not noError and sfSystemModule notin s.owner.flags:
    if op == attachedTrace:
      localError(c.config, n.info, errGenerated,
        "signature for '=trace' must be proc[T: object](x: var T; env: pointer)")
    else:
      localError(c.config, n.info, errGenerated,
        "signature for '" & s.name.s & "' must be proc[T: object](x: var T)")
  incl(s.flags, sfUsed)
  incl(s.flags, sfOverriden)

proc semOverride(c: PContext, s: PSym, n: PNode) =
  let name = s.name.s.normalize
  case name
  of "=destroy":
    bindTypeHook(c, s, n, attachedDestructor)
  of "deepcopy", "=deepcopy":
    if s.typ.len == 2 and
        s.typ[1].skipTypes(abstractInst).kind in {tyRef, tyPtr} and
        sameType(s.typ[1], s.typ[0]):
      # Note: we store the deepCopy in the base of the pointer to mitigate
      # the problem that pointers are structural types:
      var t = s.typ[1].skipTypes(abstractInst).lastSon.skipTypes(abstractInst)
      while true:
        if t.kind == tyGenericBody: t = t.lastSon
        elif t.kind == tyGenericInvocation: t = t[0]
        else: break
      if t.kind in {tyObject, tyDistinct, tyEnum, tySequence, tyString}:
        if getAttachedOp(c.graph, t, attachedDeepCopy).isNil:
          setAttachedOp(c.graph, c.module.position, t, attachedDeepCopy, s)
        else:
          localError(c.config, n.info, errGenerated,
                     "cannot bind another 'deepCopy' to: " & typeToString(t))
      else:
        localError(c.config, n.info, errGenerated,
                   "cannot bind 'deepCopy' to: " & typeToString(t))

      if t.owner.getModule != s.getModule:
        localError(c.config, n.info, errGenerated,
          "type bound operation `" & name & "` can be defined only in the same module with its type (" & t.typeToString() & ")")

    else:
      localError(c.config, n.info, errGenerated,
                 "signature for 'deepCopy' must be proc[T: ptr|ref](x: T): T")
    incl(s.flags, sfUsed)
    incl(s.flags, sfOverriden)
  of "=", "=copy", "=sink":
    if s.magic == mAsgn: return
    incl(s.flags, sfUsed)
    incl(s.flags, sfOverriden)
    if name == "=":
      message(c.config, n.info, warnDeprecated, "Overriding `=` hook is deprecated; Override `=copy` hook instead")
    let t = s.typ
    if t.len == 3 and t[0] == nil and t[1].kind == tyVar:
      var obj = t[1][0]
      while true:
        incl(obj.flags, tfHasAsgn)
        if obj.kind == tyGenericBody: obj = obj.lastSon
        elif obj.kind == tyGenericInvocation: obj = obj[0]
        else: break
      var objB = t[2]
      while true:
        if objB.kind == tyGenericBody: objB = objB.lastSon
        elif objB.kind in {tyGenericInvocation, tyGenericInst}:
          objB = objB[0]
        else: break
      if obj.kind in {tyObject, tyDistinct, tySequence, tyString} and sameType(obj, objB):
        # attach these ops to the canonical tySequence
        obj = canonType(c, obj)
        #echo "ATTACHING TO ", obj.id, " ", s.name.s, " ", cast[int](obj)
        let k = if name == "=" or name == "=copy": attachedAsgn else: attachedSink
        let ao = getAttachedOp(c.graph, obj, k)
        if ao == s:
          discard "forward declared op"
        elif ao.isNil and tfCheckedForDestructor notin obj.flags:
          setAttachedOp(c.graph, c.module.position, obj, k, s)
        else:
          prevDestructor(c, ao, obj, n.info)
        if obj.owner.getModule != s.getModule:
          localError(c.config, n.info, errGenerated,
            "type bound operation `" & name & "` can be defined only in the same module with its type (" & obj.typeToString() & ")")

        return
    if sfSystemModule notin s.owner.flags:
      localError(c.config, n.info, errGenerated,
                "signature for '" & s.name.s & "' must be proc[T: object](x: var T; y: T)")
  of "=trace":
    if s.magic != mTrace:
      bindTypeHook(c, s, n, attachedTrace)
  of "=wasmoved":
    if s.magic != mWasMoved:
      bindTypeHook(c, s, n, attachedWasMoved)
  else:
    if sfOverriden in s.flags:
      localError(c.config, n.info, errGenerated,
                 "'destroy' or 'deepCopy' expected for 'override'")

proc cursorInProcAux(conf: ConfigRef; n: PNode): bool =
  if inCheckpoint(n.info, conf.m.trackPos) != cpNone: return true
  for i in 0..<n.safeLen:
    if cursorInProcAux(conf, n[i]): return true

proc cursorInProc(conf: ConfigRef; n: PNode): bool =
  if n.info.fileIndex == conf.m.trackPos.fileIndex:
    result = cursorInProcAux(conf, n)

proc hasObjParam(s: PSym): bool =
  var t = s.typ
  for col in 1..<t.len:
    if skipTypes(t[col], skipPtrs).kind == tyObject:
      return true

proc finishMethod(c: PContext, s: PSym) =
  if hasObjParam(s):
    methodDef(c.graph, c.idgen, s)

proc semMethodPrototype(c: PContext; s: PSym; n: PNode) =
  if s.isGenericRoutine:
    let tt = s.typ
    var foundObj = false
    # we start at 1 for now so that tparsecombnum continues to compile.
    # XXX Revisit this problem later.
    for col in 1..<tt.len:
      let t = tt[col]
      if t != nil and t.kind == tyGenericInvocation:
        var x = skipTypes(t[0], {tyVar, tyLent, tyPtr, tyRef, tyGenericInst,
                                 tyGenericInvocation, tyGenericBody,
                                 tyAlias, tySink, tyOwned})
        if x.kind == tyObject and t.len-1 == n[genericParamsPos].len:
          foundObj = true
          addMethodToGeneric(c.graph, c.module.position, x, col, s)
    message(c.config, n.info, warnDeprecated, "generic methods are deprecated")
    #if not foundObj:
    #  message(c.config, n.info, warnDeprecated, "generic method not attachable to object type is deprecated")
  else:
    # why check for the body? bug #2400 has none. Checking for sfForward makes
    # no sense either.
    # and result[bodyPos].kind != nkEmpty:
    if hasObjParam(s):
      methodDef(c.graph, c.idgen, s)
    else:
      localError(c.config, n.info, "'method' needs a parameter that has an object type")

proc semProcAux(c: PContext, n: PNode, kind: TSymKind,
                validPragmas: TSpecialWords, flags: TExprFlags = {}): PNode =
  result = semProcAnnotation(c, n, validPragmas)
  if result != nil: return result
  result = n
  checkMinSonsLen(n, bodyPos + 1, c.config)

  let isAnon = n[namePos].kind == nkEmpty

  var s: PSym

  case n[namePos].kind
  of nkEmpty:
    s = newSym(kind, c.cache.idAnon, nextSymId c.idgen, c.getCurrOwner, n.info)
    s.flags.incl sfUsed
    n[namePos] = newSymNode(s)
  of nkSym:
    s = n[namePos].sym
    s.owner = c.getCurrOwner
  else:
    s = semIdentDef(c, n[namePos], kind)
    n[namePos] = newSymNode(s)
    when false:
      # disable for now
      if sfNoForward in c.module.flags and
         sfSystemModule notin c.module.flags:
        addInterfaceOverloadableSymAt(c, c.currentScope, s)
        s.flags.incl sfForward
        return

  assert s.kind in skProcKinds

  s.ast = n
  s.options = c.config.options
  #s.scope = c.currentScope

  # before compiling the proc params & body, set as current the scope
  # where the proc was declared
  let declarationScope = c.currentScope
  pushOwner(c, s)
  openScope(c)

  # process parameters:
  # generic parameters, parameters, and also the implicit generic parameters
  # within are analysed. This is often the entirety of their semantic analysis
  # but later we will have to do a check for forward declarations, which can by
  # way of pragmas, default params, and so on invalidate this parsing.
  # Nonetheless, we need to carry out this analysis to perform the search for a
  # potential forward declaration.
  setGenericParamsMisc(c, n)

  if n[paramsPos].kind != nkEmpty:
    semParamList(c, n[paramsPos], n[genericParamsPos], s)
  else:
    s.typ = newProcType(c, n.info)

  if n[genericParamsPos].safeLen == 0:
    # if there exist no explicit or implicit generic parameters, then this is
    # at most a nullary generic (generic with no type params). Regardless of
    # whether it's a nullary generic or non-generic, we restore the original.
    # In the case of `nkEmpty` it's non-generic and an empty `nkGeneircParams`
    # is a nullary generic.
    #
    # Remarks about nullary generics vs non-generics:
    # The difference between a non-generic and nullary generic is minor in
    # most cases but there are subtle and significant differences as well.
    # Due to instantiation that generic procs go through, a static echo in the
    # body of a nullary  generic will not be executed immediately, as it's
    # instantiated and not immediately evaluated.
    n[genericParamsPos] = n[miscPos][1]
    n[miscPos] = c.graph.emptyNode

  if tfTriggersCompileTime in s.typ.flags: incl(s.flags, sfCompileTime)
  if n[patternPos].kind != nkEmpty:
    n[patternPos] = semPattern(c, n[patternPos], s)
  if s.kind == skIterator:
    s.typ.flags.incl(tfIterator)
  elif s.kind == skFunc:
    incl(s.flags, sfNoSideEffect)
    incl(s.typ.flags, tfNoSideEffect)

  var (proto, comesFromShadowScope) =
      if isAnon: (nil, false)
      else: searchForProc(c, declarationScope, s)
  if proto == nil and sfForward in s.flags and n[bodyPos].kind != nkEmpty:
    ## In cases such as a macro generating a proc with a gensymmed name we
    ## know `searchForProc` will not find it and sfForward will be set. In
    ## such scenarios the sym is shared between forward declaration and we
    ## can treat the `s` as the proto.
    ## To differentiate between that happening and a macro just returning a
    ## forward declaration that has been typed before we check if the body
    ## is not empty. This has the sideeffect of allowing multiple forward
    ## declarations if they share the same sym.
    ## See the "doubly-typed forward decls" case in tmacros_issues.nim
    proto = s
  let hasProto = proto != nil

  # set the default calling conventions
  case s.kind
  of skIterator:
    if s.typ.callConv != ccClosure:
      s.typ.callConv = if isAnon: ccClosure else: ccInline
  of skMacro, skTemplate:
    # we don't bother setting calling conventions for macros and templates
    discard
  else:
    # NB: procs with a forward decl have theirs determined by the forward decl
    if not hasProto:
      # in this case we're either a forward declaration or we're an impl without
      # a forward decl. We set the calling convention or will be set during
      # pragma analysis further down.
      s.typ.callConv = lastOptionEntry(c).defaultCC

  if not hasProto and sfGenSym notin s.flags: #and not isAnon:
    if s.kind in OverloadableSyms:
      addInterfaceOverloadableSymAt(c, declarationScope, s)
    else:
      addInterfaceDeclAt(c, declarationScope, s)

  pragmaCallable(c, s, n, validPragmas)
  if not hasProto:
    implicitPragmas(c, s, n.info, validPragmas)

  if n[pragmasPos].kind != nkEmpty and sfBorrow notin s.flags:
    setEffectsForProcType(c.graph, s.typ, n[pragmasPos], s)
  s.typ.flags.incl tfEffectSystemWorkaround

  # To ease macro generation that produce forwarded .async procs we now
  # allow a bit redundancy in the pragma declarations. The rule is
  # a prototype's pragma list must be a superset of the current pragma
  # list.
  # XXX This needs more checks eventually, for example that external
  # linking names do agree:
  if hasProto and (
      # calling convention mismatch
      tfExplicitCallConv in s.typ.flags and proto.typ.callConv != s.typ.callConv or
      # implementation has additional pragmas
      proto.typ.flags < s.typ.flags):
    localError(c.config, n[pragmasPos].info, errPragmaOnlyInHeaderOfProcX %
      ("'" & proto.name.s & "' from " & c.config$proto.info &
        " '" & s.name.s & "' from " & c.config$s.info))

  styleCheckDef(c, s)
  if hasProto:
    onDefResolveForward(n[namePos].info, proto)
  else:
    onDef(n[namePos].info, s)

  if hasProto:
    if sfForward notin proto.flags and proto.magic == mNone:
      wrongRedefinition(c, n.info, proto.name.s, proto.info)
    if not comesFromShadowScope:
      excl(proto.flags, sfForward)
      incl(proto.flags, sfWasForwarded)
    suggestSym(c.graph, s.info, proto, c.graph.usageSym)
    closeScope(c)         # close scope with wrong parameter symbols
    openScope(c)          # open scope for old (correct) parameter symbols
    if proto.ast[genericParamsPos].isGenericParams:
      addGenericParamListToScope(c, proto.ast[genericParamsPos])
    addParams(c, proto.typ.n, proto.kind)
    proto.info = s.info       # more accurate line information
    proto.options = s.options
    s = proto
    n[genericParamsPos] = proto.ast[genericParamsPos]
    n[paramsPos] = proto.ast[paramsPos]
    n[pragmasPos] = proto.ast[pragmasPos]
    if n[namePos].kind != nkSym: internalError(c.config, n.info, "semProcAux")
    n[namePos].sym = proto
    if importantComments(c.config) and proto.ast.comment.len > 0:
      n.comment = proto.ast.comment
    proto.ast = n             # needed for code generation
    popOwner(c)
    pushOwner(c, s)

  if not isAnon:
    if sfOverriden in s.flags or s.name.s[0] == '=': semOverride(c, s, n)
    elif s.name.s[0] in {'.', '('}:
      if s.name.s in [".", ".()", ".="] and {Feature.destructor, dotOperators} * c.features == {}:
        localError(c.config, n.info, "the overloaded " & s.name.s &
          " operator has to be enabled with {.experimental: \"dotOperators\".}")
      elif s.name.s == "()" and callOperator notin c.features:
        localError(c.config, n.info, "the overloaded " & s.name.s &
          " operator has to be enabled with {.experimental: \"callOperator\".}")

  if sfBorrow in s.flags and c.config.cmd notin cmdDocLike:
    result[bodyPos] = c.graph.emptyNode

  if n[bodyPos].kind != nkEmpty and sfError notin s.flags:
    # for DLL generation we allow sfImportc to have a body, for use in VM
    if c.config.ideCmd in {ideSug, ideCon} and s.kind notin {skMacro, skTemplate} and not
        cursorInProc(c.config, n[bodyPos]):
      # speed up nimsuggest
      if s.kind == skMethod: semMethodPrototype(c, s, n)
    elif isAnon:
      let gp = n[genericParamsPos]
      if gp.kind == nkEmpty or (gp.len == 1 and tfRetType in gp[0].typ.flags):
        # absolutely no generics (empty) or a single generic return type are
        # allowed, everything else, including a nullary generic is an error.
        pushProcCon(c, s)
        addResult(c, n, s.typ[0], skProc)
        s.ast[bodyPos] = hloBody(c, semProcBody(c, n[bodyPos], s.typ[0]))
        trackProc(c, s, s.ast[bodyPos])
        popProcCon(c)
      elif efOperand notin flags:
        localError(c.config, n.info, errGenericLambdaNotAllowed)
    else:
      pushProcCon(c, s)
      if n[genericParamsPos].kind == nkEmpty or s.kind in {skMacro, skTemplate}:
        # Macros and Templates can have generic parameters, but they are only
        # used for overload resolution (there is no instantiation of the symbol)
        if s.kind notin {skMacro, skTemplate} and s.magic == mNone: paramsTypeCheck(c, s.typ)

        maybeAddResult(c, s, n)
        let resultType =
          if s.kind == skMacro:
            sysTypeFromName(c.graph, n.info, "NimNode")
          elif not isInlineIterator(s.typ):
            s.typ[0]
          else:
            nil
        # semantic checking also needed with importc in case used in VM
        s.ast[bodyPos] = hloBody(c, semProcBody(c, n[bodyPos], resultType))
        # unfortunately we cannot skip this step when in 'system.compiles'
        # context as it may even be evaluated in 'system.compiles':
        trackProc(c, s, s.ast[bodyPos])
      else:
        if (s.typ[0] != nil and s.kind != skIterator):
          addDecl(c, newSym(skUnknown, getIdent(c.cache, "result"), nextSymId c.idgen, s, n.info))

        openScope(c)
        n[bodyPos] = semGenericStmt(c, n[bodyPos])
        closeScope(c)
        if s.magic == mNone:
          fixupInstantiatedSymbols(c, s)
      if s.kind == skMethod: semMethodPrototype(c, s, n)
      popProcCon(c)
  else:
    if s.kind == skMethod: semMethodPrototype(c, s, n)
    if hasProto: localError(c.config, n.info, errImplOfXexpected % proto.name.s)
    if {sfImportc, sfBorrow, sfError} * s.flags == {} and s.magic == mNone:
      # this is a forward declaration and we're building the prototype
      if s.kind in {skProc, skFunc} and s.typ[0] != nil and s.typ[0].kind == tyAnything:
        localError(c.config, n[paramsPos][0].info, "return type 'auto' cannot be used in forward declarations")

      incl(s.flags, sfForward)
      incl(s.flags, sfWasForwarded)
    elif sfBorrow in s.flags: semBorrow(c, n, s)
  sideEffectsCheck(c, s)

  closeScope(c)           # close scope for parameters
  # c.currentScope = oldScope
  popOwner(c)
  if n[patternPos].kind != nkEmpty:
    c.patterns.add(s)
  if isAnon:
    n.transitionSonsKind(nkLambda)
    result.typ = s.typ
    if optOwnedRefs in c.config.globalOptions:
      result.typ = makeVarType(c, result.typ, tyOwned)
  elif isTopLevel(c) and s.kind != skIterator and s.typ.callConv == ccClosure:
    localError(c.config, s.info, "'.closure' calling convention for top level routines is invalid")

proc determineType(c: PContext, s: PSym) =
  if s.typ != nil: return
  #if s.magic != mNone: return
  #if s.ast.isNil: return
  discard semProcAux(c, s.ast, s.kind, {})

proc semIterator(c: PContext, n: PNode): PNode =
  # gensym'ed iterator?
  if n[namePos].kind == nkSym:
    # gensym'ed iterators might need to become closure iterators:
    n[namePos].sym.owner = getCurrOwner(c)
    n[namePos].sym.transitionRoutineSymKind(skIterator)
  result = semProcAux(c, n, skIterator, iteratorPragmas)
  # bug #7093: if after a macro transformation we don't have an
  # nkIteratorDef aynmore, return. The iterator then might have been
  # sem'checked already. (Or not, if the macro skips it.)
  if result.kind != n.kind: return
  var s = result[namePos].sym
  var t = s.typ
  if t[0] == nil and s.typ.callConv != ccClosure:
    localError(c.config, n.info, "iterator needs a return type")
  # iterators are either 'inline' or 'closure'; for backwards compatibility,
  # we require first class iterators to be marked with 'closure' explicitly
  # -- at least for 0.9.2.
  if s.typ.callConv == ccClosure:
    incl(s.typ.flags, tfCapturesEnv)
  else:
    s.typ.callConv = ccInline
  if n[bodyPos].kind == nkEmpty and s.magic == mNone and c.inConceptDecl == 0:
    localError(c.config, n.info, errImplOfXexpected % s.name.s)
  if optOwnedRefs in c.config.globalOptions and result.typ != nil:
    result.typ = makeVarType(c, result.typ, tyOwned)
    result.typ.callConv = ccClosure

proc semProc(c: PContext, n: PNode): PNode =
  result = semProcAux(c, n, skProc, procPragmas)

proc semFunc(c: PContext, n: PNode): PNode =
  let validPragmas = if n[namePos].kind != nkEmpty: procPragmas
                     else: lambdaPragmas
  result = semProcAux(c, n, skFunc, validPragmas)

proc semMethod(c: PContext, n: PNode): PNode =
  if not isTopLevel(c): localError(c.config, n.info, errXOnlyAtModuleScope % "method")
  result = semProcAux(c, n, skMethod, methodPragmas)
  # macros can transform converters to nothing:
  if namePos >= result.safeLen: return result
  # bug #7093: if after a macro transformation we don't have an
  # nkIteratorDef aynmore, return. The iterator then might have been
  # sem'checked already. (Or not, if the macro skips it.)
  if result.kind != nkMethodDef: return
  var s = result[namePos].sym
  # we need to fix the 'auto' return type for the dispatcher here (see tautonotgeneric
  # test case):
  let disp = getDispatcher(s)
  # auto return type?
  if disp != nil and disp.typ[0] != nil and disp.typ[0].kind == tyUntyped:
    let ret = s.typ[0]
    disp.typ[0] = ret
    if disp.ast[resultPos].kind == nkSym:
      if isEmptyType(ret): disp.ast[resultPos] = c.graph.emptyNode
      else: disp.ast[resultPos].sym.typ = ret

proc semConverterDef(c: PContext, n: PNode): PNode =
  if not isTopLevel(c): localError(c.config, n.info, errXOnlyAtModuleScope % "converter")
  result = semProcAux(c, n, skConverter, converterPragmas)
  # macros can transform converters to nothing:
  if namePos >= result.safeLen: return result
  # bug #7093: if after a macro transformation we don't have an
  # nkIteratorDef aynmore, return. The iterator then might have been
  # sem'checked already. (Or not, if the macro skips it.)
  if result.kind != nkConverterDef: return
  var s = result[namePos].sym
  var t = s.typ
  if t[0] == nil: localError(c.config, n.info, errXNeedsReturnType % "converter")
  if t.len != 2: localError(c.config, n.info, "a converter takes exactly one argument")
  addConverterDef(c, LazySym(sym: s))

proc semMacroDef(c: PContext, n: PNode): PNode =
  result = semProcAux(c, n, skMacro, macroPragmas)
  # macros can transform macros to nothing:
  if namePos >= result.safeLen: return result
  # bug #7093: if after a macro transformation we don't have an
  # nkIteratorDef aynmore, return. The iterator then might have been
  # sem'checked already. (Or not, if the macro skips it.)
  if result.kind != nkMacroDef: return
  var s = result[namePos].sym
  var t = s.typ
  var allUntyped = true
  var requiresParams = false
  for i in 1..<t.n.len:
    let param = t.n[i].sym
    if param.typ.kind != tyUntyped: allUntyped = false
    # no default value, parameters required in call
    if param.ast == nil: requiresParams = true
  if allUntyped: incl(s.flags, sfAllUntyped)
  if requiresParams or n[genericParamsPos].kind != nkEmpty:
    # macro cannot be called with alias syntax
    incl(s.flags, sfNoalias)
  if n[bodyPos].kind == nkEmpty:
    localError(c.config, n.info, errImplOfXexpected % s.name.s)

proc incMod(c: PContext, n: PNode, it: PNode, includeStmtResult: PNode) =
  var f = checkModuleName(c.config, it)
  if f != InvalidFileIdx:
    addIncludeFileDep(c, f)
    onProcessing(c.graph, f, "include", c.module)
    if containsOrIncl(c.includedFiles, f.int):
      localError(c.config, n.info, errRecursiveDependencyX % toMsgFilename(c.config, f))
    else:
      includeStmtResult.add semStmt(c, c.graph.includeFileCallback(c.graph, c.module, f), {})
      excl(c.includedFiles, f.int)

proc evalInclude(c: PContext, n: PNode): PNode =
  result = newNodeI(nkStmtList, n.info)
  result.add n
  for i in 0..<n.len:
    var imp: PNode
    let it = n[i]
    if it.kind == nkInfix and it.len == 3 and it[0].ident.s != "/":
      localError(c.config, it.info, "Cannot use '" & it[0].ident.s & "' in 'include'.")
    if it.kind == nkInfix and it.len == 3 and it[2].kind == nkBracket:
      let sep = it[0]
      let dir = it[1]
      imp = newNodeI(nkInfix, it.info)
      imp.add sep
      imp.add dir
      imp.add sep # dummy entry, replaced in the loop
      for x in it[2]:
        imp[2] = x
        incMod(c, n, imp, result)
    else:
      incMod(c, n, it, result)

proc recursiveSetFlag(n: PNode, flag: TNodeFlag) =
  if n != nil:
    for i in 0..<n.safeLen: recursiveSetFlag(n[i], flag)
    incl(n.flags, flag)

proc semPragmaBlock(c: PContext, n: PNode; expectedType: PType = nil): PNode =
  checkSonsLen(n, 2, c.config)
  let pragmaList = n[0]
  pragma(c, nil, pragmaList, exprPragmas, isStatement = true)

  var inUncheckedAssignSection = 0
  for p in pragmaList:
    if whichPragma(p) == wCast:
      case whichPragma(p[1])
      of wGcSafe, wNoSideEffect, wTags, wForbids, wRaises:
        discard "handled in sempass2"
      of wUncheckedAssign:
        inUncheckedAssignSection = 1
      else:
        localError(c.config, p.info, "invalid pragma block: " & $p)

  inc c.inUncheckedAssignSection, inUncheckedAssignSection
  n[1] = semExpr(c, n[1], expectedType = expectedType)
  dec c.inUncheckedAssignSection, inUncheckedAssignSection
  result = n
  result.typ = n[1].typ
  for i in 0..<pragmaList.len:
    case whichPragma(pragmaList[i])
    of wLine: setInfoRecursive(result, pragmaList[i].info)
    of wNoRewrite: recursiveSetFlag(result, nfNoRewrite)
    else: discard

proc semStaticStmt(c: PContext, n: PNode): PNode =
  #echo "semStaticStmt"
  #writeStackTrace()
  inc c.inStaticContext
  openScope(c)
  let a = semStmt(c, n[0], {})
  closeScope(c)
  dec c.inStaticContext
  n[0] = a
  evalStaticStmt(c.module, c.idgen, c.graph, a, c.p.owner)
  when false:
    # for incremental replays, keep the AST as required for replays:
    result = n
  else:
    result = newNodeI(nkDiscardStmt, n.info, 1)
    result[0] = c.graph.emptyNode

proc usesResult(n: PNode): bool =
  # nkStmtList(expr) properly propagates the void context,
  # so we don't need to process that all over again:
  if n.kind notin {nkStmtList, nkStmtListExpr,
                   nkMacroDef, nkTemplateDef} + procDefs:
    if isAtom(n):
      result = n.kind == nkSym and n.sym.kind == skResult
    elif n.kind == nkReturnStmt:
      result = true
    else:
      for c in n:
        if usesResult(c): return true

proc inferConceptStaticParam(c: PContext, inferred, n: PNode) =
  var typ = inferred.typ
  let res = semConstExpr(c, n)
  if not sameType(res.typ, typ.base):
    localError(c.config, n.info,
      "cannot infer the concept parameter '%s', due to a type mismatch. " &
      "attempt to equate '%s' and '%s'." % [inferred.renderTree, $res.typ, $typ.base])
  typ.n = res

proc semStmtList(c: PContext, n: PNode, flags: TExprFlags, expectedType: PType = nil): PNode =
  result = n
  result.transitionSonsKind(nkStmtList)
  var voidContext = false
  var last = n.len-1
  # by not allowing for nkCommentStmt etc. we ensure nkStmtListExpr actually
  # really *ends* in the expression that produces the type: The compiler now
  # relies on this fact and it's too much effort to change that. And arguably
  #  'R(); #comment' shouldn't produce R's type anyway.
  #while last > 0 and n[last].kind in {nkPragma, nkCommentStmt,
  #                                         nkNilLit, nkEmpty}:
  #  dec last
  for i in 0..<n.len:
    var x = semExpr(c, n[i], flags, if i == n.len - 1: expectedType else: nil)
    n[i] = x
    if c.matchedConcept != nil and x.typ != nil and
        (nfFromTemplate notin n.flags or i != last):
      case x.typ.kind
      of tyBool:
        if x.kind == nkInfix and
            x[0].kind == nkSym and
            x[0].sym.name.s == "==":
          if x[1].typ.isUnresolvedStatic:
            inferConceptStaticParam(c, x[1], x[2])
            continue
          elif x[2].typ.isUnresolvedStatic:
            inferConceptStaticParam(c, x[2], x[1])
            continue

        let verdict = semConstExpr(c, n[i])
        if verdict == nil or verdict.kind != nkIntLit or verdict.intVal == 0:
          localError(c.config, result.info, "concept predicate failed")
      of tyUnknown: continue
      else: discard
    if n[i].typ == c.enforceVoidContext: #or usesResult(n[i]):
      voidContext = true
      n.typ = c.enforceVoidContext
    if i == last and (n.len == 1 or ({efWantValue, efInTypeof} * flags != {})):
      n.typ = n[i].typ
      if not isEmptyType(n.typ): n.transitionSonsKind(nkStmtListExpr)
    elif i != last or voidContext:
      discardCheck(c, n[i], flags)
    else:
      n.typ = n[i].typ
      if not isEmptyType(n.typ): n.transitionSonsKind(nkStmtListExpr)
    var m = n[i]
    while m.kind in {nkStmtListExpr, nkStmtList} and m.len > 0: # from templates
      m = m.lastSon
    if m.kind in nkLastBlockStmts or
        m.kind in nkCallKinds and m[0].kind == nkSym and
        sfNoReturn in m[0].sym.flags:
      for j in i + 1..<n.len:
        case n[j].kind
        of nkPragma, nkCommentStmt, nkNilLit, nkEmpty, nkState: discard
        else: message(c.config, n[j].info, warnUnreachableCode)
    else: discard

  if result.len == 1 and
     # concept bodies should be preserved as a stmt list:
     c.matchedConcept == nil and
     # also, don't make life complicated for macros.
     # they will always expect a proper stmtlist:
     nfBlockArg notin n.flags and
     result[0].kind != nkDefer:
    result = result[0]

  when defined(nimfix):
    if result.kind == nkCommentStmt and not result.comment.isNil and
        not (result.comment[0] == '#' and result.comment[1] == '#'):
      # it is an old-style comment statement: we replace it with 'discard ""':
      prettybase.replaceComment(result.info)

proc semStmt(c: PContext, n: PNode; flags: TExprFlags): PNode =
  if efInTypeof notin flags:
    result = semExprNoType(c, n)
  else:
    result = semExpr(c, n, flags)<|MERGE_RESOLUTION|>--- conflicted
+++ resolved
@@ -761,44 +761,22 @@
         b.add copyTree(def)
         addToVarSection(c, result, n, b)
         v.ast = b
-<<<<<<< HEAD
-      else:
-        if def.kind in {nkPar, nkTupleConstr}: v.ast = def[j]
-        # bug #7663, for 'nim check' this can be a non-tuple:
-        if tup.kind == tyTuple: setVarType(c, v, tup[j])
-        else: v.typ = tup
-        b[j] = newSymNode(v)
-      if def.kind == nkEmpty:
-        let actualType = v.typ.skipTypes({tyGenericInst, tyAlias,
-                                          tyUserTypeClassInst})
-        if actualType.kind in {tyObject, tyDistinct} and
-           actualType.requiresInit:
-           # imported type use requiresInit pragma prevent implicit initialization
-          if (tfRequiresInit in actualType.flags and sfImportc in actualType.sym.flags):
-            discard
-          else:
-            defaultConstructionError(c, v.typ, v.info)
-        else:
-          checkNilable(c, v)
-        # allow let to not be initialised if imported from C:
-        if v.kind == skLet and sfImportc notin v.flags and (strictDefs notin c.features or not isLocalSym(v)):
-          localError(c.config, a.info, errLetNeedsInit)
-      if sfCompileTime in v.flags:
-        if a.kind != nkVarTuple:
-=======
         if def.kind == nkEmpty:
           let actualType = v.typ.skipTypes({tyGenericInst, tyAlias,
                                             tyUserTypeClassInst})
           if actualType.kind in {tyObject, tyDistinct} and
             actualType.requiresInit:
-            defaultConstructionError(c, v.typ, v.info)
+            # imported type use requiresInit pragma prevent implicit initialization
+            if (tfRequiresInit in actualType.flags and sfImportc in actualType.sym.flags):
+              discard
+            else:
+              defaultConstructionError(c, v.typ, v.info)
           else:
             checkNilable(c, v)
           # allow let to not be initialised if imported from C:
           if v.kind == skLet and sfImportc notin v.flags and (strictDefs notin c.features or not isLocalSym(v)):
             localError(c.config, a.info, errLetNeedsInit)
         if sfCompileTime in v.flags:
->>>>>>> 265a340e
           var x = newNodeI(result.kind, v.info)
           x.add result[i]
           vm.setupCompileTimeVar(c.module, c.idgen, c.graph, x)
