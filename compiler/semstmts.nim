#
#
#           The Nim Compiler
#        (c) Copyright 2013 Andreas Rumpf
#
#    See the file "copying.txt", included in this
#    distribution, for details about the copyright.
#

## this module does the semantic checking of statements
#  included from sem.nim

const
  errNoSymbolToBorrowFromFound = "no symbol to borrow from found"
  errDiscardValueX = "value of type '$1' has to be used (or discarded)"
  errInvalidDiscard = "statement returns no value that can be discarded"
  errInvalidControlFlowX = "invalid control flow: $1"
  errSelectorMustBeOfCertainTypes = "selector must be of an ordinal type, float or string"
  errExprCannotBeRaised = "only a 'ref object' can be raised"
  errBreakOnlyInLoop = "'break' only allowed in loop construct"
  errExceptionAlreadyHandled = "exception already handled"
  errYieldNotAllowedHere = "'yield' only allowed in an iterator"
  errYieldNotAllowedInTryStmt = "'yield' cannot be used within 'try' in a non-inlined iterator"
  errInvalidNumberOfYieldExpr = "invalid number of 'yield' expressions"
  errCannotReturnExpr = "current routine cannot return an expression"
  errGenericLambdaNotAllowed = "A nested proc can have generic parameters only when " &
    "it is used as an operand to another routine and the types " &
    "of the generic paramers can be inferred from the expected signature."
  errCannotInferTypeOfTheLiteral = "cannot infer the type of the $1"
  errCannotInferReturnType = "cannot infer the return type of '$1'"
  errCannotInferStaticParam = "cannot infer the value of the static param '$1'"
  errProcHasNoConcreteType = "'$1' doesn't have a concrete type, due to unspecified generic parameters."
  errLetNeedsInit = "'let' symbol requires an initialization"
  errThreadvarCannotInit = "a thread var cannot be initialized explicitly; this would only run for the main thread"
  errImplOfXexpected = "implementation of '$1' expected"
  errRecursiveDependencyX = "recursive dependency: '$1'"
  errRecursiveDependencyIteratorX = "recursion is not supported in iterators: '$1'"
  errPragmaOnlyInHeaderOfProcX = "pragmas are only allowed in the header of a proc; redefinition of $1"
  errCannotAssignToGlobal = "cannot assign local to global variable"

proc implicitlyDiscardable(n: PNode): bool

proc hasEmpty(typ: PType): bool =
  if typ.kind in {tySequence, tyArray, tySet}:
    result = typ.lastSon.kind == tyEmpty
  elif typ.kind == tyTuple:
    for s in typ.sons:
      result = result or hasEmpty(s)

proc semDiscard(c: PContext, n: PNode): PNode =
  result = n
  checkSonsLen(n, 1, c.config)
  if n[0].kind != nkEmpty:
    n[0] = semExprWithType(c, n[0])
    let sonType = n[0].typ
    let sonKind = n[0].kind
    if isEmptyType(sonType) or hasEmpty(sonType) or
          sonType.kind in {tyNone, tyTypeDesc} or
          sonKind == nkTypeOfExpr:
      localError(c.config, n.info, errInvalidDiscard)
    if sonType.kind == tyProc and sonKind notin nkCallKinds:
      # tyProc is disallowed to prevent ``discard foo`` to be valid, when ``discard foo()`` is meant.
      localError(c.config, n.info, "illegal discard proc, did you mean: " & $n[0] & "()")

proc semBreakOrContinue(c: PContext, n: PNode): PNode =
  result = n
  checkSonsLen(n, 1, c.config)
  if n[0].kind != nkEmpty:
    if n.kind != nkContinueStmt:
      var s: PSym
      case n[0].kind
      of nkIdent: s = lookUp(c, n[0])
      of nkSym: s = n[0].sym
      else: illFormedAst(n, c.config)
      s = getGenSym(c, s)
      if s.kind == skLabel and s.owner.id == c.p.owner.id:
        var x = newSymNode(s)
        x.info = n.info
        incl(s.flags, sfUsed)
        n[0] = x
        suggestSym(c.graph, x.info, s, c.graph.usageSym)
        onUse(x.info, s)
      else:
        localError(c.config, n.info, errInvalidControlFlowX % s.name.s)
    else:
      localError(c.config, n.info, errGenerated, "'continue' cannot have a label")
  elif c.p.nestedBlockCounter > 0 and n.kind == nkBreakStmt and not c.p.breakInLoop:
    localError(c.config, n.info, warnUnnamedBreak)
  elif (c.p.nestedLoopCounter <= 0) and ((c.p.nestedBlockCounter <= 0) or n.kind == nkContinueStmt):
    localError(c.config, n.info, errInvalidControlFlowX %
               renderTree(n, {renderNoComments}))

proc semAsm(c: PContext, n: PNode): PNode =
  checkSonsLen(n, 2, c.config)
  var marker = pragmaAsm(c, n[0])
  if marker == '\0': marker = '`' # default marker
  result = semAsmOrEmit(c, n, marker)

proc semWhile(c: PContext, n: PNode; flags: TExprFlags): PNode =
  result = n
  checkSonsLen(n, 2, c.config)
  openScope(c)
  n[0] = forceBool(c, semExprWithType(c, n[0], expectedType = getSysType(c.graph, n.info, tyBool)))
  inc(c.p.nestedLoopCounter)
  let oldBreakInLoop = c.p.breakInLoop
  c.p.breakInLoop = true
  n[1] = semStmt(c, n[1], flags)
  c.p.breakInLoop = oldBreakInLoop
  dec(c.p.nestedLoopCounter)
  closeScope(c)
  if n[1].typ == c.enforceVoidContext:
    result.typ = c.enforceVoidContext
  elif efInTypeof in flags:
    result.typ = n[1].typ
  elif implicitlyDiscardable(n[1]):
    result[1].typ = c.enforceVoidContext

proc semProc(c: PContext, n: PNode): PNode

proc semExprBranch(c: PContext, n: PNode; flags: TExprFlags = {}; expectedType: PType = nil): PNode =
  result = semExpr(c, n, flags, expectedType)
  if result.typ != nil:
    # XXX tyGenericInst here?
    if result.typ.kind in {tyVar, tyLent}: result = newDeref(result)

proc semExprBranchScope(c: PContext, n: PNode; expectedType: PType = nil): PNode =
  openScope(c)
  result = semExprBranch(c, n, expectedType = expectedType)
  closeScope(c)

const
  skipForDiscardable = {nkIfStmt, nkIfExpr, nkCaseStmt, nkOfBranch,
    nkElse, nkStmtListExpr, nkTryStmt, nkFinally, nkExceptBranch,
    nkElifBranch, nkElifExpr, nkElseExpr, nkBlockStmt, nkBlockExpr,
    nkHiddenStdConv, nkHiddenDeref}

proc implicitlyDiscardable(n: PNode): bool =
  var n = n
  while n.kind in skipForDiscardable: n = n.lastSon
  result = n.kind in nkLastBlockStmts or
           (isCallExpr(n) and n[0].kind == nkSym and
           sfDiscardable in n[0].sym.flags)

proc fixNilType(c: PContext; n: PNode) =
  if isAtom(n):
    if n.kind != nkNilLit and n.typ != nil:
      localError(c.config, n.info, errDiscardValueX % n.typ.typeToString)
  elif n.kind in {nkStmtList, nkStmtListExpr}:
    n.transitionSonsKind(nkStmtList)
    for it in n: fixNilType(c, it)
  n.typ = nil

proc discardCheck(c: PContext, result: PNode, flags: TExprFlags) =
  if c.matchedConcept != nil or efInTypeof in flags: return

  if result.typ != nil and result.typ.kind notin {tyTyped, tyVoid}:
    if implicitlyDiscardable(result):
      var n = newNodeI(nkDiscardStmt, result.info, 1)
      n[0] = result
    elif result.typ.kind != tyError and c.config.cmd != cmdInteractive:
      if result.typ.kind == tyNone:
        localError(c.config, result.info, "expression has no type: " &
               renderTree(result, {renderNoComments}))
      else:
        var n = result
        while n.kind in skipForDiscardable:
          if n.kind == nkTryStmt: n = n[0]
          else: n = n.lastSon
        var s = "expression '" & $n & "' is of type '" &
            result.typ.typeToString & "' and has to be used (or discarded)"
        if result.info.line != n.info.line or
            result.info.fileIndex != n.info.fileIndex:
          s.add "; start of expression here: " & c.config$result.info
        if result.typ.kind == tyProc:
          s.add "; for a function call use ()"
        localError(c.config, n.info, s)

proc semIf(c: PContext, n: PNode; flags: TExprFlags; expectedType: PType = nil): PNode =
  result = n
  var typ = commonTypeBegin
  var expectedType = expectedType
  var hasElse = false
  for i in 0..<n.len:
    var it = n[i]
    if it.len == 2:
      openScope(c)
      it[0] = forceBool(c, semExprWithType(c, it[0], expectedType = getSysType(c.graph, n.info, tyBool)))
      it[1] = semExprBranch(c, it[1], flags, expectedType)
      typ = commonType(c, typ, it[1])
      expectedType = typ
      closeScope(c)
    elif it.len == 1:
      hasElse = true
      it[0] = semExprBranchScope(c, it[0], expectedType)
      typ = commonType(c, typ, it[0])
      expectedType = typ
    else: illFormedAst(it, c.config)
  if isEmptyType(typ) or typ.kind in {tyNil, tyUntyped} or
      (not hasElse and efInTypeof notin flags):
    for it in n: discardCheck(c, it.lastSon, flags)
    result.transitionSonsKind(nkIfStmt)
    # propagate any enforced VoidContext:
    if typ == c.enforceVoidContext: result.typ = c.enforceVoidContext
  else:
    for it in n:
      let j = it.len-1
      if not endsInNoReturn(it[j]):
        it[j] = fitNode(c, typ, it[j], it[j].info)
    result.transitionSonsKind(nkIfExpr)
    result.typ = typ

proc semTry(c: PContext, n: PNode; flags: TExprFlags; expectedType: PType = nil): PNode =
  var check = initIntSet()
  template semExceptBranchType(typeNode: PNode): bool =
    # returns true if exception type is imported type
    let typ = semTypeNode(c, typeNode, nil).toObject()
    var isImported = false
    if isImportedException(typ, c.config):
      isImported = true
    elif not isException(typ):
      localError(c.config, typeNode.info, errExprCannotBeRaised)
    elif not isDefectOrCatchableError(typ):
      message(c.config, a.info, warnBareExcept, "catch a more precise Exception deriving from CatchableError or Defect.")

    if containsOrIncl(check, typ.id):
      localError(c.config, typeNode.info, errExceptionAlreadyHandled)
    typeNode = newNodeIT(nkType, typeNode.info, typ)
    isImported

  result = n
  checkMinSonsLen(n, 2, c.config)

  var typ = commonTypeBegin
  var expectedType = expectedType
  n[0] = semExprBranchScope(c, n[0], expectedType)
  typ = commonType(c, typ, n[0].typ)
  expectedType = typ

  var last = n.len - 1
  var catchAllExcepts = 0

  for i in 1..last:
    let a = n[i]
    checkMinSonsLen(a, 1, c.config)
    openScope(c)
    if a.kind == nkExceptBranch:

      if a.len == 2 and a[0].kind == nkBracket:
        # rewrite ``except [a, b, c]: body`` -> ```except a, b, c: body```
        a.sons[0..0] = move a[0].sons

      if a.len == 2 and a[0].isInfixAs():
        # support ``except Exception as ex: body``
        let isImported = semExceptBranchType(a[0][1])
        let symbol = newSymG(skLet, a[0][2], c)
        symbol.typ = if isImported: a[0][1].typ
                     else: a[0][1].typ.toRef(c.idgen)
        addDecl(c, symbol)
        # Overwrite symbol in AST with the symbol in the symbol table.
        a[0][2] = newSymNode(symbol, a[0][2].info)

      elif a.len == 1:
        # count number of ``except: body`` blocks
        inc catchAllExcepts
        message(c.config, a.info, warnBareExcept,
                  "The bare except clause is deprecated; use `except CatchableError:` instead")
      else:
        # support ``except KeyError, ValueError, ... : body``
        if catchAllExcepts > 0:
          # if ``except: body`` already encountered,
          # cannot be followed by a ``except KeyError, ... : body`` block
          inc catchAllExcepts
        var isNative, isImported: bool
        for j in 0..<a.len-1:
          let tmp = semExceptBranchType(a[j])
          if tmp: isImported = true
          else: isNative = true

        if isNative and isImported:
          localError(c.config, a[0].info, "Mix of imported and native exception types is not allowed in one except branch")

    elif a.kind == nkFinally:
      if i != n.len-1:
        localError(c.config, a.info, "Only one finally is allowed after all other branches")

    else:
      illFormedAst(n, c.config)

    if catchAllExcepts > 1:
      # if number of ``except: body`` blocks is greater than 1
      # or more specific exception follows a general except block, it is invalid
      localError(c.config, a.info, "Only one general except clause is allowed after more specific exceptions")

    # last child of an nkExcept/nkFinally branch is a statement:
    if a.kind != nkFinally:
      a[^1] = semExprBranchScope(c, a[^1], expectedType)
      typ = commonType(c, typ, a[^1])
      expectedType = typ
    else:
      a[^1] = semExprBranchScope(c, a[^1])
      dec last
    closeScope(c)

  if isEmptyType(typ) or typ.kind in {tyNil, tyUntyped}:
    discardCheck(c, n[0], flags)
    for i in 1..<n.len: discardCheck(c, n[i].lastSon, flags)
    if typ == c.enforceVoidContext:
      result.typ = c.enforceVoidContext
  else:
    if n.lastSon.kind == nkFinally: discardCheck(c, n.lastSon.lastSon, flags)
    n[0] = fitNode(c, typ, n[0], n[0].info)
    for i in 1..last:
      var it = n[i]
      let j = it.len-1
      if not endsInNoReturn(it[j]):
        it[j] = fitNode(c, typ, it[j], it[j].info)
    result.typ = typ

proc fitRemoveHiddenConv(c: PContext, typ: PType, n: PNode): PNode =
  result = fitNode(c, typ, n, n.info)
  if result.kind in {nkHiddenStdConv, nkHiddenSubConv}:
    let r1 = result[1]
    if r1.kind in {nkCharLit..nkUInt64Lit} and typ.skipTypes(abstractRange).kind in {tyFloat..tyFloat128}:
      result = newFloatNode(nkFloatLit, BiggestFloat r1.intVal)
      result.info = n.info
      result.typ = typ
      if not floatRangeCheck(result.floatVal, typ):
        localError(c.config, n.info, errFloatToString % [$result.floatVal, typeToString(typ)])
    else:
      changeType(c, r1, typ, check=true)
      result = r1
  elif not sameType(result.typ, typ):
    changeType(c, result, typ, check=false)

proc findShadowedVar(c: PContext, v: PSym): PSym =
  for scope in localScopesFrom(c, c.currentScope.parent):
    let shadowed = strTableGet(scope.symbols, v.name)
    if shadowed != nil and shadowed.kind in skLocalVars:
      return shadowed

proc identWithin(n: PNode, s: PIdent): bool =
  for i in 0..n.safeLen-1:
    if identWithin(n[i], s): return true
  result = n.kind == nkSym and n.sym.name.id == s.id

proc semIdentDef(c: PContext, n: PNode, kind: TSymKind, reportToNimsuggest = true): PSym =
  if isTopLevel(c):
    result = semIdentWithPragma(c, kind, n, {sfExported})
    incl(result.flags, sfGlobal)
    #if kind in {skVar, skLet}:
    #  echo "global variable here ", n.info, " ", result.name.s
  else:
    result = semIdentWithPragma(c, kind, n, {})
    if result.owner.kind == skModule:
      incl(result.flags, sfGlobal)
  result.options = c.config.options

  proc getLineInfo(n: PNode): TLineInfo =
    case n.kind
    of nkPostfix:
      if len(n) > 1:
        return getLineInfo(n[1])
    of nkAccQuoted, nkPragmaExpr:
      if len(n) > 0:
        return getLineInfo(n[0])
    else:
      discard
    result = n.info
  let info = getLineInfo(n)
  if reportToNimsuggest:
    suggestSym(c.graph, info, result, c.graph.usageSym)

proc checkNilable(c: PContext; v: PSym) =
  if {sfGlobal, sfImportc} * v.flags == {sfGlobal} and v.typ.requiresInit:
    if v.astdef.isNil:
      message(c.config, v.info, warnProveInit, v.name.s)
    elif tfNotNil in v.typ.flags and not v.astdef.typ.isNil and tfNotNil notin v.astdef.typ.flags:
      message(c.config, v.info, warnProveInit, v.name.s)

#include liftdestructors

proc addToVarSection(c: PContext; result: var PNode; n: PNode) =
  if result.kind != nkStmtList:
    result = makeStmtList(result)
  result.add n

proc addToVarSection(c: PContext; result: var PNode; orig, identDefs: PNode) =
  if result.kind == nkStmtList:
    let o = copyNode(orig)
    o.add identDefs
    result.add o
  else:
    result.add identDefs

proc isDiscardUnderscore(v: PSym): bool =
  if v.name.id == ord(wUnderscore):
    v.flags.incl(sfGenSym)
    result = true

proc semUsing(c: PContext; n: PNode): PNode =
  result = c.graph.emptyNode
  if not isTopLevel(c): localError(c.config, n.info, errXOnlyAtModuleScope % "using")
  for i in 0..<n.len:
    var a = n[i]
    if c.config.cmd == cmdIdeTools: suggestStmt(c, a)
    if a.kind == nkCommentStmt: continue
    if a.kind notin {nkIdentDefs, nkVarTuple, nkConstDef}: illFormedAst(a, c.config)
    checkMinSonsLen(a, 3, c.config)
    if a[^2].kind != nkEmpty:
      let typ = semTypeNode(c, a[^2], nil)
      for j in 0..<a.len-2:
        let v = semIdentDef(c, a[j], skParam)
        styleCheckDef(c, v)
        onDef(a[j].info, v)
        v.typ = typ
        strTableIncl(c.signatures, v)
    else:
      localError(c.config, a.info, "'using' section must have a type")
    var def: PNode
    if a[^1].kind != nkEmpty:
      localError(c.config, a.info, "'using' sections cannot contain assignments")

proc hasUnresolvedParams(n: PNode; flags: TExprFlags): bool =
  result = tfUnresolved in n.typ.flags
  when false:
    case n.kind
    of nkSym:
      result = isGenericRoutineStrict(n.sym)
    of nkSymChoices:
      for ch in n:
        if hasUnresolvedParams(ch, flags):
          return true
      result = false
    else:
      result = false
    if efOperand in flags:
      if tfUnresolved notin n.typ.flags:
        result = false

proc makeDeref(n: PNode): PNode =
  var t = n.typ
  if t.kind in tyUserTypeClasses and t.isResolvedUserTypeClass:
    t = t.lastSon
  t = skipTypes(t, {tyGenericInst, tyAlias, tySink, tyOwned})
  result = n
  if t.kind in {tyVar, tyLent}:
    result = newNodeIT(nkHiddenDeref, n.info, t[0])
    result.add n
    t = skipTypes(t[0], {tyGenericInst, tyAlias, tySink, tyOwned})
  while t.kind in {tyPtr, tyRef}:
    var a = result
    let baseTyp = t.lastSon
    result = newNodeIT(nkHiddenDeref, n.info, baseTyp)
    result.add a
    t = skipTypes(baseTyp, {tyGenericInst, tyAlias, tySink, tyOwned})

proc fillPartialObject(c: PContext; n: PNode; typ: PType) =
  if n.len == 2:
    let x = semExprWithType(c, n[0])
    let y = considerQuotedIdent(c, n[1])
    let obj = x.typ.skipTypes(abstractPtrs)
    if obj.kind == tyObject and tfPartial in obj.flags:
      let field = newSym(skField, getIdent(c.cache, y.s), c.idgen, obj.sym, n[1].info)
      field.typ = skipIntLit(typ, c.idgen)
      field.position = obj.n.len
      obj.n.add newSymNode(field)
      n[0] = makeDeref x
      n[1] = newSymNode(field)
      n.typ = field.typ
    else:
      localError(c.config, n.info, "implicit object field construction " &
        "requires a .partial object, but got " & typeToString(obj))
  else:
    localError(c.config, n.info, "nkDotNode requires 2 children")

proc setVarType(c: PContext; v: PSym, typ: PType) =
  if v.typ != nil and not sameTypeOrNil(v.typ, typ):
    localError(c.config, v.info, "inconsistent typing for reintroduced symbol '" &
        v.name.s & "': previous type was: " & typeToString(v.typ, preferDesc) &
        "; new type is: " & typeToString(typ, preferDesc))
  v.typ = typ

proc isPossibleMacroPragma(c: PContext, it: PNode, key: PNode): bool =
  # make sure it's not a normal pragma, and calls an identifier
  # considerQuotedIdent below will fail on non-identifiers
  result = whichPragma(it) == wInvalid and key.kind in nkIdentKinds
  if result:
    # make sure it's not a user pragma
    let ident = considerQuotedIdent(c, key)
    result = strTableGet(c.userPragmas, ident) == nil
    if result:
      # make sure it's not a custom pragma
      var amb = false
      let sym = searchInScopes(c, ident, amb)
      result = sym == nil or sfCustomPragma notin sym.flags

proc copyExcept(n: PNode, i: int): PNode =
  result = copyNode(n)
  for j in 0..<n.len:
    if j != i: result.add(n[j])

proc semVarMacroPragma(c: PContext, a: PNode, n: PNode): PNode =
  # Mirrored with semProcAnnotation
  result = nil
  # a, b {.prag.}: int = 3 not allowed
  const lhsPos = 0
  if a.len == 3 and a[lhsPos].kind == nkPragmaExpr:
    var b = a[lhsPos]
    const
      namePos = 0
      pragmaPos = 1
    let pragmas = b[pragmaPos]
    for i in 0 ..< pragmas.len:
      let it = pragmas[i]
      let key = if it.kind in nkPragmaCallKinds and it.len >= 1: it[0] else: it

      if isPossibleMacroPragma(c, it, key):
        # we transform ``var p {.m, rest.}`` into ``m(do: var p {.rest.})`` and
        # let the semantic checker deal with it:
        var x = newNodeI(nkCall, key.info)
        x.add(key)

        if it.kind in nkPragmaCallKinds and it.len > 1:
          # pass pragma arguments to the macro too:
          for i in 1..<it.len:
            x.add(it[i])

        # Drop the pragma from the list, this prevents getting caught in endless
        # recursion when the nkCall is semanticized
        let oldExpr = a[lhsPos]
        let newPragmas = copyExcept(pragmas, i)
        if newPragmas.kind != nkEmpty and newPragmas.len == 0:
          a[lhsPos] = oldExpr[namePos]
        else:
          a[lhsPos] = copyNode(oldExpr)
          a[lhsPos].add(oldExpr[namePos])
          a[lhsPos].add(newPragmas)

        var unarySection = newNodeI(n.kind, a.info)
        unarySection.add(a)
        x.add(unarySection)

        # recursion assures that this works for multiple macro annotations too:
        var r = semOverloadedCall(c, x, x, {skMacro, skTemplate}, {efNoUndeclared})
        if r == nil:
          # Restore the old list of pragmas since we couldn't process this
          a[lhsPos] = oldExpr
          # No matching macro was found but there's always the possibility this may
          # be a .pragma. template instead
          continue

        doAssert r[0].kind == nkSym
        let m = r[0].sym
        case m.kind
        of skMacro: result = semMacroExpr(c, r, r, m, {})
        of skTemplate: result = semTemplateExpr(c, r, m, {})
        else:
          a[lhsPos] = oldExpr
          continue

        doAssert result != nil

        return result

template isLocalSym(sym: PSym): bool =
  sym.kind in {skVar, skLet, skParam} and not
    ({sfGlobal, sfPure} * sym.flags != {} or
      sym.typ.kind == tyTypeDesc or
      sfCompileTime in sym.flags) or
      sym.kind in {skProc, skFunc, skIterator} and
      sfGlobal notin sym.flags

template isLocalVarSym(n: PNode): bool =
  n.kind == nkSym and isLocalSym(n.sym)

proc usesLocalVar(n: PNode): bool =
  for z in 1 ..< n.len:
    if n[z].isLocalVarSym:
      return true
    elif n[z].kind in nkCallKinds:
      if usesLocalVar(n[z]):
        return true

proc globalVarInitCheck(c: PContext, n: PNode) =
  if n.isLocalVarSym or n.kind in nkCallKinds and usesLocalVar(n):
    localError(c.config, n.info, errCannotAssignToGlobal)

proc makeVarTupleSection(c: PContext, n, a, def: PNode, typ: PType, symkind: TSymKind, origResult: var PNode): PNode =
  ## expand tuple unpacking assignments into new var/let/const section
  if typ.kind != tyTuple:
    localError(c.config, a.info, errXExpected, "tuple")
  elif a.len-2 != typ.len:
    localError(c.config, a.info, errWrongNumberOfVariables)
  var
    tmpTuple: PSym
    lastDef: PNode
  let defkind = if symkind == skConst: nkConstDef else: nkIdentDefs
  # temporary not needed if not const and RHS is tuple literal
  # const breaks with seqs without temporary
  let useTemp = def.kind notin {nkPar, nkTupleConstr} or symkind == skConst
  if useTemp:
    # use same symkind for compatibility with original section
    tmpTuple = newSym(symkind, getIdent(c.cache, "tmpTuple"), c.idgen, getCurrOwner(c), n.info)
    tmpTuple.typ = typ
    tmpTuple.flags.incl(sfGenSym)
    lastDef = newNodeI(defkind, a.info)
    newSons(lastDef, 3)
    lastDef[0] = newSymNode(tmpTuple)
    # NOTE: at the moment this is always ast.emptyNode, see parser.nim
    lastDef[1] = a[^2]
    lastDef[2] = def
    tmpTuple.ast = lastDef
    addToVarSection(c, origResult, n, lastDef)
  result = newNodeI(n.kind, a.info)
  for j in 0..<a.len-2:
    let name = a[j]
    if useTemp and name.kind == nkIdent and name.ident.id == ord(wUnderscore):
      # skip _ assignments if we are using a temp as they are already evaluated
      continue
    if name.kind == nkVarTuple:
      # nested tuple
      lastDef = newNodeI(nkVarTuple, name.info)
      newSons(lastDef, name.len)
      for k in 0..<name.len-2:
        lastDef[k] = name[k]
    else:
      lastDef = newNodeI(defkind, name.info)
      newSons(lastDef, 3)
      lastDef[0] = name
    lastDef[^2] = c.graph.emptyNode
    if useTemp:
      lastDef[^1] = newTreeIT(nkBracketExpr, name.info, typ[j], newSymNode(tmpTuple), newIntNode(nkIntLit, j))
    else:
      var val = def[j]
      if val.kind == nkExprColonExpr: val = val[1]
      lastDef[^1] = val
    result.add(lastDef)

proc semVarOrLet(c: PContext, n: PNode, symkind: TSymKind): PNode =
  var b: PNode
  result = copyNode(n)
  for i in 0..<n.len:
    var a = n[i]
    if c.config.cmd == cmdIdeTools: suggestStmt(c, a)
    if a.kind == nkCommentStmt: continue
    if a.kind notin {nkIdentDefs, nkVarTuple}: illFormedAst(a, c.config)
    checkMinSonsLen(a, 3, c.config)

    b = semVarMacroPragma(c, a, n)
    if b != nil:
      addToVarSection(c, result, b)
      continue

    var typ: PType = nil
    if a[^2].kind != nkEmpty:
      typ = semTypeNode(c, a[^2], nil)

    var typFlags: TTypeAllowedFlags

    var def: PNode = c.graph.emptyNode
    if a[^1].kind != nkEmpty:
      def = semExprWithType(c, a[^1], {efTypeAllowed}, typ)

      if def.kind == nkSym and def.sym.kind in {skTemplate, skMacro}:
        typFlags.incl taIsTemplateOrMacro
      elif def.typ.kind == tyTypeDesc and c.p.owner.kind != skMacro:
        typFlags.incl taProcContextIsNotMacro

      if typ != nil:
        if typ.isMetaType:
          def = inferWithMetatype(c, typ, def)
          typ = def.typ
        else:
          # BUGFIX: ``fitNode`` is needed here!
          # check type compatibility between def.typ and typ
          def = fitNodeConsiderViewType(c, typ, def, def.info)
          #changeType(def.skipConv, typ, check=true)
      else:
        typ = def.typ.skipTypes({tyStatic, tySink}).skipIntLit(c.idgen)
        if typ.kind in tyUserTypeClasses and typ.isResolvedUserTypeClass:
          typ = typ.lastSon
        if hasEmpty(typ):
          localError(c.config, def.info, errCannotInferTypeOfTheLiteral % typ.kind.toHumanStr)
        elif typ.kind == tyProc and def.kind == nkSym and isGenericRoutine(def.sym.ast):
          let owner = typ.owner
          let err =
            # consistent error message with evaltempl/semMacroExpr
            if owner != nil and owner.kind in {skTemplate, skMacro}:
              errMissingGenericParamsForTemplate % def.renderTree
            else:
              errProcHasNoConcreteType % def.renderTree
          localError(c.config, def.info, err)
        when false:
          # XXX This typing rule is neither documented nor complete enough to
          # justify it. Instead use the newer 'unowned x' until we figured out
          # a more general solution.
          if symkind == skVar and typ.kind == tyOwned and def.kind notin nkCallKinds:
            # special type inference rule: 'var it = ownedPointer' is turned
            # into an unowned pointer.
            typ = typ.lastSon

    # this can only happen for errornous var statements:
    if typ == nil: continue

    if c.matchedConcept != nil:
      typFlags.incl taConcept
    typeAllowedCheck(c, a.info, typ, symkind, typFlags)

    var tup = skipTypes(typ, {tyGenericInst, tyAlias, tySink})
    if a.kind == nkVarTuple:
      # generate new section from tuple unpacking and embed it into this one
      let assignments = makeVarTupleSection(c, n, a, def, tup, symkind, result)
      let resSection = semVarOrLet(c, assignments, symkind)
      for resDef in resSection:
        addToVarSection(c, result, n, resDef)
    else:
      if tup.kind == tyTuple and def.kind in {nkPar, nkTupleConstr} and
          a.len > 3:
        # var a, b = (1, 2)
        message(c.config, a.info, warnEachIdentIsTuple)

      for j in 0..<a.len-2:
        if a[j].kind == nkDotExpr:
          fillPartialObject(c, a[j], typ)
          addToVarSection(c, result, n, a)
          continue
        var v = semIdentDef(c, a[j], symkind, false)
        styleCheckDef(c, v)
        onDef(a[j].info, v)
        if sfGenSym notin v.flags:
          if not isDiscardUnderscore(v): addInterfaceDecl(c, v)
        else:
          if v.owner == nil: v.owner = c.p.owner
        when oKeepVariableNames:
          if c.inUnrolledContext > 0: v.flags.incl(sfShadowed)
          else:
            let shadowed = findShadowedVar(c, v)
            if shadowed != nil:
              shadowed.flags.incl(sfShadowed)
              if shadowed.kind == skResult and sfGenSym notin v.flags:
                message(c.config, a.info, warnResultShadowed)
        if def.kind != nkEmpty:
          if sfThread in v.flags: localError(c.config, def.info, errThreadvarCannotInit)
        setVarType(c, v, typ)
        # this is needed for the evaluation pass, guard checking
        #  and custom pragmas:
        b = newNodeI(nkIdentDefs, a.info)
        if importantComments(c.config):
          # keep documentation information:
          b.comment = a.comment
        # postfix not generated here (to generate, get rid of it in transf)
        if a[j].kind == nkPragmaExpr:
          var p = newNodeI(nkPragmaExpr, a.info)
          p.add newSymNode(v)
          p.add a[j][1]
          b.add p
        else:
          b.add newSymNode(v)
        # keep type desc for doc generator
        b.add a[^2]
        b.add copyTree(def)
        addToVarSection(c, result, n, b)
        v.ast = b
        if def.kind == nkEmpty:
          let actualType = v.typ.skipTypes({tyGenericInst, tyAlias,
                                            tyUserTypeClassInst})
          if actualType.kind in {tyObject, tyDistinct} and
            actualType.requiresInit:
            defaultConstructionError(c, v.typ, v.info)
          else:
            checkNilable(c, v)
          # allow let to not be initialised if imported from C:
          if v.kind == skLet and sfImportc notin v.flags and (strictDefs notin c.features or not isLocalSym(v)):
            localError(c.config, a.info, errLetNeedsInit)
        if sfCompileTime in v.flags:
          var x = newNodeI(result.kind, v.info)
          x.add result[i]
          vm.setupCompileTimeVar(c.module, c.idgen, c.graph, x)
        if v.flags * {sfGlobal, sfThread} == {sfGlobal}:
          message(c.config, v.info, hintGlobalVar)
        if {sfGlobal, sfPure} <= v.flags:
          globalVarInitCheck(c, def)
        suggestSym(c.graph, v.info, v, c.graph.usageSym)

proc semConst(c: PContext, n: PNode): PNode =
  result = copyNode(n)
  inc c.inStaticContext
  var b: PNode
  for i in 0..<n.len:
    var a = n[i]
    if c.config.cmd == cmdIdeTools: suggestStmt(c, a)
    if a.kind == nkCommentStmt: continue
    if a.kind notin {nkConstDef, nkVarTuple}: illFormedAst(a, c.config)
    checkMinSonsLen(a, 3, c.config)

    b = semVarMacroPragma(c, a, n)
    if b != nil:
      addToVarSection(c, result, b)
      continue

    var typ: PType = nil
    if a[^2].kind != nkEmpty:
      typ = semTypeNode(c, a[^2], nil)

    var typFlags: TTypeAllowedFlags

    # don't evaluate here since the type compatibility check below may add a converter
    var def = semExprWithType(c, a[^1], {efTypeAllowed}, typ)

    if def.kind == nkSym and def.sym.kind in {skTemplate, skMacro}:
      typFlags.incl taIsTemplateOrMacro
    elif def.typ.kind == tyTypeDesc and c.p.owner.kind != skMacro:
      typFlags.incl taProcContextIsNotMacro

    # check type compatibility between def.typ and typ:
    if typ != nil:
      if typ.isMetaType:
        def = inferWithMetatype(c, typ, def)
        typ = def.typ
      else:
        def = fitRemoveHiddenConv(c, typ, def)
    else:
      typ = def.typ

    # evaluate the node
    def = semConstExpr(c, def)
    if def == nil:
      localError(c.config, a[^1].info, errConstExprExpected)
      continue
    if def.kind != nkNilLit:
      if c.matchedConcept != nil:
        typFlags.incl taConcept
      typeAllowedCheck(c, a.info, typ, skConst, typFlags)

    if a.kind == nkVarTuple:
      # generate new section from tuple unpacking and embed it into this one
      let assignments = makeVarTupleSection(c, n, a, def, typ, skConst, result)
      let resSection = semConst(c, assignments)
      for resDef in resSection:
        addToVarSection(c, result, n, resDef)
    else:
      for j in 0..<a.len-2:
        var v = semIdentDef(c, a[j], skConst)
        if sfGenSym notin v.flags: addInterfaceDecl(c, v)
        elif v.owner == nil: v.owner = getCurrOwner(c)
        styleCheckDef(c, v)
        onDef(a[j].info, v)

        setVarType(c, v, typ)
        when false:
          v.ast = def               # no need to copy
        b = newNodeI(nkConstDef, a.info)
        if importantComments(c.config): b.comment = a.comment
        # postfix not generated here (to generate, get rid of it in transf)
        if a[j].kind == nkPragmaExpr:
          var p = newNodeI(nkPragmaExpr, a.info)
          p.add newSymNode(v)
          p.add a[j][1].copyTree
          b.add p
        else:
          b.add newSymNode(v)
        b.add a[1]
        b.add copyTree(def)
        v.ast = b
      addToVarSection(c, result, n, b)
  dec c.inStaticContext

include semfields


proc symForVar(c: PContext, n: PNode): PSym =
  let m = if n.kind == nkPragmaExpr: n[0] else: n
  result = newSymG(skForVar, m, c)
  styleCheckDef(c, result)
  onDef(n.info, result)
  if n.kind == nkPragmaExpr:
    pragma(c, result, n[1], forVarPragmas)

proc semForVars(c: PContext, n: PNode; flags: TExprFlags): PNode =
  result = n
  let iterBase = n[^2].typ
  var iter = skipTypes(iterBase, {tyGenericInst, tyAlias, tySink, tyOwned})
  var iterAfterVarLent = iter.skipTypes({tyGenericInst, tyAlias, tyLent, tyVar})
  # n.len == 3 means that there is one for loop variable
  # and thus no tuple unpacking:
  if iterAfterVarLent.kind == tyEmpty:
    localError(c.config, n[^2].info, "cannot infer element type of $1" %
               renderTree(n[^2], {renderNoComments}))
  if iterAfterVarLent.kind != tyTuple or n.len == 3:
    if n.len == 3:
      if n[0].kind == nkVarTuple:
        if n[0].len-1 != iterAfterVarLent.len:
          return localErrorNode(c, n, n[0].info, errWrongNumberOfVariables)

        for i in 0..<n[0].len-1:
          var v = symForVar(c, n[0][i])
          if getCurrOwner(c).kind == skModule: incl(v.flags, sfGlobal)
          case iter.kind
          of tyVar, tyLent:
            v.typ = newTypeS(iter.kind, c)
            v.typ.add iterAfterVarLent[i]
            if tfVarIsPtr in iter.flags:
              v.typ.flags.incl tfVarIsPtr
          else:
            v.typ = iter[i]
          n[0][i] = newSymNode(v)
          if sfGenSym notin v.flags and not isDiscardUnderscore(v): addDecl(c, v)
          elif v.owner == nil: v.owner = getCurrOwner(c)
      else:
        var v = symForVar(c, n[0])
        if getCurrOwner(c).kind == skModule: incl(v.flags, sfGlobal)
        # BUGFIX: don't use `iter` here as that would strip away
        # the ``tyGenericInst``! See ``tests/compile/tgeneric.nim``
        # for an example:
        v.typ = iterBase
        n[0] = newSymNode(v)
        if sfGenSym notin v.flags and not isDiscardUnderscore(v): addDecl(c, v)
        elif v.owner == nil: v.owner = getCurrOwner(c)
    else:
      localError(c.config, n.info, errWrongNumberOfVariables)
  elif n.len-2 != iterAfterVarLent.len:
    localError(c.config, n.info, errWrongNumberOfVariables)
  else:
    for i in 0..<n.len - 2:
      if n[i].kind == nkVarTuple:
        var mutable = false
        var isLent = false
        case iter[i].kind
        of tyVar:
          mutable = true
          iter[i] = iter[i].skipTypes({tyVar})
        of tyLent:
          isLent = true
          iter[i] = iter[i].skipTypes({tyLent})
        else: discard

        if n[i].len-1 != iter[i].len:
          localError(c.config, n[i].info, errWrongNumberOfVariables)
        for j in 0..<n[i].len-1:
          var v = symForVar(c, n[i][j])
          if getCurrOwner(c).kind == skModule: incl(v.flags, sfGlobal)
          if mutable:
            v.typ = newTypeS(tyVar, c)
            v.typ.add iter[i][j]
          elif isLent:
            v.typ = newTypeS(tyLent, c)
            v.typ.add iter[i][j]
          else:
            v.typ = iter[i][j]
          n[i][j] = newSymNode(v)
          if not isDiscardUnderscore(v): addDecl(c, v)
          elif v.owner == nil: v.owner = getCurrOwner(c)
      else:
        var v = symForVar(c, n[i])
        if getCurrOwner(c).kind == skModule: incl(v.flags, sfGlobal)
        case iter.kind
        of tyVar, tyLent:
          v.typ = newTypeS(iter.kind, c)
          v.typ.add iterAfterVarLent[i]
          if tfVarIsPtr in iter.flags:
            v.typ.flags.incl tfVarIsPtr
        else:
          v.typ = iter[i]
        n[i] = newSymNode(v)
        if sfGenSym notin v.flags:
          if not isDiscardUnderscore(v): addDecl(c, v)
        elif v.owner == nil: v.owner = getCurrOwner(c)
  inc(c.p.nestedLoopCounter)
  let oldBreakInLoop = c.p.breakInLoop
  c.p.breakInLoop = true
  openScope(c)
  n[^1] = semExprBranch(c, n[^1], flags)
  if efInTypeof notin flags:
    discardCheck(c, n[^1], flags)
  closeScope(c)
  c.p.breakInLoop = oldBreakInLoop
  dec(c.p.nestedLoopCounter)

proc implicitIterator(c: PContext, it: string, arg: PNode): PNode =
  result = newNodeI(nkCall, arg.info)
  result.add(newIdentNode(getIdent(c.cache, it), arg.info))
  if arg.typ != nil and arg.typ.kind in {tyVar, tyLent}:
    result.add newDeref(arg)
  else:
    result.add arg
  result = semExprNoDeref(c, result, {efWantIterator})

proc isTrivalStmtExpr(n: PNode): bool =
  for i in 0..<n.len-1:
    if n[i].kind notin {nkEmpty, nkCommentStmt}:
      return false
  result = true

proc handleStmtMacro(c: PContext; n, selector: PNode; magicType: string;
                     flags: TExprFlags): PNode =
  if selector.kind in nkCallKinds:
    # we transform
    # n := for a, b, c in m(x, y, z): Y
    # to
    # m(n)
    let maType = magicsys.getCompilerProc(c.graph, magicType)
    if maType == nil: return

    let headSymbol = selector[0]
    var o: TOverloadIter
    var match: PSym = nil
    var symx = initOverloadIter(o, c, headSymbol)
    while symx != nil:
      if symx.kind in {skTemplate, skMacro}:
        if symx.typ.len == 2 and symx.typ[1] == maType.typ:
          if match == nil:
            match = symx
          else:
            localError(c.config, n.info, errAmbiguousCallXYZ % [
              getProcHeader(c.config, match),
              getProcHeader(c.config, symx), $selector])
      symx = nextOverloadIter(o, c, headSymbol)

    if match == nil: return
    var callExpr = newNodeI(nkCall, n.info)
    callExpr.add newSymNode(match)
    callExpr.add n
    case match.kind
    of skMacro: result = semMacroExpr(c, callExpr, callExpr, match, flags)
    of skTemplate: result = semTemplateExpr(c, callExpr, match, flags)
    else: result = nil

proc handleForLoopMacro(c: PContext; n: PNode; flags: TExprFlags): PNode =
  result = handleStmtMacro(c, n, n[^2], "ForLoopStmt", flags)

proc handleCaseStmtMacro(c: PContext; n: PNode; flags: TExprFlags): PNode =
  # n[0] has been sem'checked and has a type. We use this to resolve
  # '`case`(n[0])' but then we pass 'n' to the `case` macro. This seems to
  # be the best solution.
  var toResolve = newNodeI(nkCall, n.info)
  toResolve.add newIdentNode(getIdent(c.cache, "case"), n.info)
  toResolve.add n[0]

  var errors: CandidateErrors
  var r = resolveOverloads(c, toResolve, toResolve, {skTemplate, skMacro}, {efNoDiagnostics},
                           errors, false)
  if r.state == csMatch:
    var match = r.calleeSym
    markUsed(c, n[0].info, match)
    onUse(n[0].info, match)

    # but pass 'n' to the `case` macro, not 'n[0]':
    r.call[1] = n
    let toExpand = semResolvedCall(c, r, r.call, {})
    case match.kind
    of skMacro: result = semMacroExpr(c, toExpand, toExpand, match, flags)
    of skTemplate: result = semTemplateExpr(c, toExpand, match, flags)
    else: result = errorNode(c, n[0])
  elif r.state == csNoMatch:
    result = errorNode(c, n[0])
  if result.kind == nkEmpty:
    localError(c.config, n[0].info, errSelectorMustBeOfCertainTypes)
  # this would be the perfectly consistent solution with 'for loop macros',
  # but it kinda sucks for pattern matching as the matcher is not attached to
  # a type then:
  when false:
    result = handleStmtMacro(c, n, n[0], "CaseStmt")

proc semFor(c: PContext, n: PNode; flags: TExprFlags): PNode =
  checkMinSonsLen(n, 3, c.config)
  result = handleForLoopMacro(c, n, flags)
  if result != nil: return result
  openScope(c)
  result = n
  n[^2] = semExprNoDeref(c, n[^2], {efWantIterator})
  var call = n[^2]

  if call.kind == nkStmtListExpr and (isTrivalStmtExpr(call) or (call.lastSon.kind in nkCallKinds and call.lastSon[0].sym.kind == skIterator)):
    call = call.lastSon
    n[^2] = call
  let isCallExpr = call.kind in nkCallKinds
  if isCallExpr and call[0].kind == nkSym and
      call[0].sym.magic in {mFields, mFieldPairs, mOmpParFor}:
    if call[0].sym.magic == mOmpParFor:
      result = semForVars(c, n, flags)
      result.transitionSonsKind(nkParForStmt)
    else:
      result = semForFields(c, n, call[0].sym.magic)
  elif isCallExpr and isClosureIterator(call[0].typ.skipTypes(abstractInst)):
    # first class iterator:
    result = semForVars(c, n, flags)
  elif not isCallExpr or call[0].kind != nkSym or
      call[0].sym.kind != skIterator:
    if n.len == 3:
      n[^2] = implicitIterator(c, "items", n[^2])
    elif n.len == 4:
      n[^2] = implicitIterator(c, "pairs", n[^2])
    else:
      localError(c.config, n[^2].info, "iterator within for loop context expected")
    result = semForVars(c, n, flags)
  else:
    result = semForVars(c, n, flags)
  # propagate any enforced VoidContext:
  if n[^1].typ == c.enforceVoidContext:
    result.typ = c.enforceVoidContext
  elif efInTypeof in flags:
    result.typ = result.lastSon.typ
  closeScope(c)

proc semCase(c: PContext, n: PNode; flags: TExprFlags; expectedType: PType = nil): PNode =
  result = n
  checkMinSonsLen(n, 2, c.config)
  openScope(c)
  pushCaseContext(c, n)
  n[0] = semExprWithType(c, n[0])
  var chckCovered = false
  var covered: Int128 = toInt128(0)
  var typ = commonTypeBegin
  var expectedType = expectedType
  var hasElse = false
  let caseTyp = skipTypes(n[0].typ, abstractVar-{tyTypeDesc})
  const shouldChckCovered = {tyInt..tyInt64, tyChar, tyEnum, tyUInt..tyUInt64, tyBool}
  case caseTyp.kind
  of shouldChckCovered:
    chckCovered = true
  of tyRange:
    if skipTypes(caseTyp[0], abstractInst).kind in shouldChckCovered:
      chckCovered = true
  of tyFloat..tyFloat128, tyString, tyCstring, tyError:
    discard
  else:
    popCaseContext(c)
    closeScope(c)
    return handleCaseStmtMacro(c, n, flags)
  template invalidOrderOfBranches(n: PNode) =
    localError(c.config, n.info, "invalid order of case branches")
    break

  for i in 1..<n.len:
    setCaseContextIdx(c, i)
    var x = n[i]
    when defined(nimsuggest):
      if c.config.ideCmd == ideSug and exactEquals(c.config.m.trackPos, x.info) and caseTyp.kind == tyEnum:
        suggestEnum(c, x, caseTyp)
    case x.kind
    of nkOfBranch:
      if hasElse: invalidOrderOfBranches(x)
      checkMinSonsLen(x, 2, c.config)
      semCaseBranch(c, n, x, i, covered)
      var last = x.len-1
      x[last] = semExprBranchScope(c, x[last], expectedType)
      typ = commonType(c, typ, x[last])
      expectedType = typ
    of nkElifBranch:
      if hasElse: invalidOrderOfBranches(x)
      chckCovered = false
      checkSonsLen(x, 2, c.config)
      openScope(c)
      x[0] = forceBool(c, semExprWithType(c, x[0], expectedType = getSysType(c.graph, n.info, tyBool)))
      x[1] = semExprBranch(c, x[1], expectedType = expectedType)
      typ = commonType(c, typ, x[1])
      expectedType = typ
      closeScope(c)
    of nkElse:
      checkSonsLen(x, 1, c.config)
      x[0] = semExprBranchScope(c, x[0], expectedType)
      typ = commonType(c, typ, x[0])
      expectedType = typ
      if (chckCovered and covered == toCover(c, n[0].typ)) or hasElse:
        message(c.config, x.info, warnUnreachableElse)
      hasElse = true
      chckCovered = false
    else:
      illFormedAst(x, c.config)
  if chckCovered:
    if covered == toCover(c, n[0].typ):
      hasElse = true
    elif n[0].typ.skipTypes(abstractRange).kind in {tyEnum, tyChar}:
      localError(c.config, n.info, "not all cases are covered; missing: $1" %
                 formatMissingEnums(c, n))
    else:
      localError(c.config, n.info, "not all cases are covered")
  popCaseContext(c)
  closeScope(c)
  if isEmptyType(typ) or typ.kind in {tyNil, tyUntyped} or
      (not hasElse and efInTypeof notin flags):
    for i in 1..<n.len: discardCheck(c, n[i].lastSon, flags)
    # propagate any enforced VoidContext:
    if typ == c.enforceVoidContext:
      result.typ = c.enforceVoidContext
  else:
    for i in 1..<n.len:
      var it = n[i]
      let j = it.len-1
      if not endsInNoReturn(it[j]):
        it[j] = fitNode(c, typ, it[j], it[j].info)
    result.typ = typ

proc semRaise(c: PContext, n: PNode): PNode =
  result = n
  checkSonsLen(n, 1, c.config)
  if n[0].kind != nkEmpty:
    n[0] = semExprWithType(c, n[0])
    var typ = n[0].typ
    if not isImportedException(typ, c.config):
      typ = typ.skipTypes({tyAlias, tyGenericInst, tyOwned})
      if typ.kind != tyRef:
        localError(c.config, n.info, errExprCannotBeRaised)
      if typ.len > 0 and not isException(typ.lastSon):
        localError(c.config, n.info, "raised object of type $1 does not inherit from Exception" % typeToString(typ))

proc addGenericParamListToScope(c: PContext, n: PNode) =
  if n.kind != nkGenericParams: illFormedAst(n, c.config)
  for i in 0..<n.len:
    var a = n[i]
    if a.kind == nkSym: addDecl(c, a.sym)
    else: illFormedAst(a, c.config)

proc typeSectionTypeName(c: PContext; n: PNode): PNode =
  if n.kind == nkPragmaExpr:
    if n.len == 0: illFormedAst(n, c.config)
    result = n[0]
  else:
    result = n
  if result.kind != nkSym: illFormedAst(n, c.config)

proc typeDefLeftSidePass(c: PContext, typeSection: PNode, i: int) =
  let typeDef = typeSection[i]
  checkSonsLen(typeDef, 3, c.config)
  var name = typeDef[0]
  var s: PSym
  if name.kind == nkDotExpr and typeDef[2].kind == nkObjectTy:
    let pkgName = considerQuotedIdent(c, name[0])
    let typName = considerQuotedIdent(c, name[1])
    let pkg = c.graph.packageSyms.strTableGet(pkgName)
    if pkg.isNil or pkg.kind != skPackage:
      localError(c.config, name.info, "unknown package name: " & pkgName.s)
    else:
      let typsym = c.graph.packageTypes.strTableGet(typName)
      if typsym.isNil:
        s = semIdentDef(c, name[1], skType)
        onDef(name[1].info, s)
        s.typ = newTypeS(tyObject, c)
        s.typ.sym = s
        s.flags.incl sfForward
        c.graph.packageTypes.strTableAdd s
        addInterfaceDecl(c, s)
      elif typsym.kind == skType and sfForward in typsym.flags:
        s = typsym
        addInterfaceDecl(c, s)
        # PRTEMP no onDef here?
      else:
        localError(c.config, name.info, typsym.name.s & " is not a type that can be forwarded")
        s = typsym
  else:
    s = semIdentDef(c, name, skType)
    onDef(name.info, s)
    s.typ = newTypeS(tyForward, c)
    s.typ.sym = s             # process pragmas:
    if name.kind == nkPragmaExpr:
      let rewritten = applyTypeSectionPragmas(c, name[1], typeDef)
      if rewritten != nil:
        case rewritten.kind
        of nkTypeDef:
          typeSection[i] = rewritten
        of nkTypeSection:
          typeSection.sons[i .. i] = rewritten.sons
        else: illFormedAst(rewritten, c.config)
        typeDefLeftSidePass(c, typeSection, i)
        return
      pragma(c, s, name[1], typePragmas)
    if sfForward in s.flags:
      # check if the symbol already exists:
      let pkg = c.module.owner
      if not isTopLevel(c) or pkg.isNil:
        localError(c.config, name.info, "only top level types in a package can be 'package'")
      else:
        let typsym = c.graph.packageTypes.strTableGet(s.name)
        if typsym != nil:
          if sfForward notin typsym.flags or sfNoForward notin typsym.flags:
            typeCompleted(typsym)
            typsym.info = s.info
          else:
            localError(c.config, name.info, "cannot complete type '" & s.name.s & "' twice; " &
                    "previous type completion was here: " & c.config$typsym.info)
          s = typsym
    # add it here, so that recursive types are possible:
    if sfGenSym notin s.flags: addInterfaceDecl(c, s)
    elif s.owner == nil: s.owner = getCurrOwner(c)

  if name.kind == nkPragmaExpr:
    typeDef[0][0] = newSymNode(s)
  else:
    typeDef[0] = newSymNode(s)

proc typeSectionLeftSidePass(c: PContext, n: PNode) =
  # process the symbols on the left side for the whole type section, before
  # we even look at the type definitions on the right
  var i = 0
  while i < n.len: # n may grow due to type pragma macros
    var a = n[i]
    when defined(nimsuggest):
      if c.config.cmd == cmdIdeTools:
        inc c.inTypeContext
        suggestStmt(c, a)
        dec c.inTypeContext
    case a.kind
    of nkCommentStmt: discard
    of nkTypeDef: typeDefLeftSidePass(c, n, i)
    else: illFormedAst(a, c.config)
    inc i

proc checkCovariantParamsUsages(c: PContext; genericType: PType) =
  var body = genericType[^1]

  proc traverseSubTypes(c: PContext; t: PType): bool =
    template error(msg) = localError(c.config, genericType.sym.info, msg)
    result = false
    template subresult(r) =
      let sub = r
      result = result or sub

    case t.kind
    of tyGenericParam:
      t.flags.incl tfWeakCovariant
      return true
    of tyObject:
      for field in t.n:
        subresult traverseSubTypes(c, field.typ)
    of tyArray:
      return traverseSubTypes(c, t[1])
    of tyProc:
      for subType in t.sons:
        if subType != nil:
          subresult traverseSubTypes(c, subType)
      if result:
        error("non-invariant type param used in a proc type: " & $t)
    of tySequence:
      return traverseSubTypes(c, t[0])
    of tyGenericInvocation:
      let targetBody = t[0]
      for i in 1..<t.len:
        let param = t[i]
        if param.kind == tyGenericParam:
          if tfCovariant in param.flags:
            let formalFlags = targetBody[i-1].flags
            if tfCovariant notin formalFlags:
              error("covariant param '" & param.sym.name.s &
                    "' used in a non-covariant position")
            elif tfWeakCovariant in formalFlags:
              param.flags.incl tfWeakCovariant
            result = true
          elif tfContravariant in param.flags:
            let formalParam = targetBody[i-1].sym
            if tfContravariant notin formalParam.typ.flags:
              error("contravariant param '" & param.sym.name.s &
                    "' used in a non-contravariant position")
            result = true
        else:
          subresult traverseSubTypes(c, param)
    of tyAnd, tyOr, tyNot, tyStatic, tyBuiltInTypeClass, tyCompositeTypeClass:
      error("non-invariant type parameters cannot be used with types such '" & $t & "'")
    of tyUserTypeClass, tyUserTypeClassInst:
      error("non-invariant type parameters are not supported in concepts")
    of tyTuple:
      for fieldType in t.sons:
        subresult traverseSubTypes(c, fieldType)
    of tyPtr, tyRef, tyVar, tyLent:
      if t.base.kind == tyGenericParam: return true
      return traverseSubTypes(c, t.base)
    of tyDistinct, tyAlias, tySink, tyOwned:
      return traverseSubTypes(c, t.lastSon)
    of tyGenericInst:
      internalAssert c.config, false
    else:
      discard
  discard traverseSubTypes(c, body)

proc typeSectionRightSidePass(c: PContext, n: PNode) =
  for i in 0..<n.len:
    var a = n[i]
    if a.kind == nkCommentStmt: continue
    if a.kind != nkTypeDef: illFormedAst(a, c.config)
    checkSonsLen(a, 3, c.config)
    let name = typeSectionTypeName(c, a[0])
    var s = name.sym
    if s.magic == mNone and a[2].kind == nkEmpty:
      localError(c.config, a.info, errImplOfXexpected % s.name.s)
    if s.magic != mNone: processMagicType(c, s)
    let oldFlags = s.typ.flags
    if a[1].kind != nkEmpty:
      # We have a generic type declaration here. In generic types,
      # symbol lookup needs to be done here.
      openScope(c)
      pushOwner(c, s)
      if s.magic == mNone: s.typ.kind = tyGenericBody
      # XXX for generic type aliases this is not correct! We need the
      # underlying Id really:
      #
      # type
      #   TGObj[T] = object
      #   TAlias[T] = TGObj[T]
      #
      s.typ.n = semGenericParamList(c, a[1], s.typ)
      a[1] = s.typ.n
      s.typ.size = -1 # could not be computed properly
      # we fill it out later. For magic generics like 'seq', it won't be filled
      # so we use tyNone instead of nil to not crash for strange conversions
      # like: mydata.seq
      rawAddSon(s.typ, newTypeS(tyNone, c))
      s.ast = a
      inc c.inGenericContext
      var body = semTypeNode(c, a[2], s.typ)
      dec c.inGenericContext
      if body != nil:
        body.sym = s
        body.size = -1 # could not be computed properly
        if body.kind == tyObject:
          # add flags applied to generic type to object (nominal) type
          incl(body.flags, oldFlags)
          # {.inheritable, final.} is already disallowed, but
          # object might have been assumed to be final
          if tfInheritable in oldFlags and tfFinal in body.flags:
            excl(body.flags, tfFinal)
        s.typ[^1] = body
        if tfCovariant in s.typ.flags:
          checkCovariantParamsUsages(c, s.typ)
          # XXX: This is a temporary limitation:
          # The codegen currently produces various failures with
          # generic imported types that have fields, but we need
          # the fields specified in order to detect weak covariance.
          # The proper solution is to teach the codegen how to handle
          # such types, because this would offer various interesting
          # possibilities such as instantiating C++ generic types with
          # garbage collected Nim types.
          if sfImportc in s.flags:
            var body = s.typ.lastSon
            if body.kind == tyObject:
              # erases all declared fields
              body.n.sons = @[]

      popOwner(c)
      closeScope(c)
    elif a[2].kind != nkEmpty:
      # process the type's body:
      pushOwner(c, s)
      var t = semTypeNode(c, a[2], s.typ)
      if s.typ == nil:
        s.typ = t
      elif t != s.typ and (s.typ == nil or s.typ.kind != tyAlias):
        # this can happen for e.g. tcan_alias_specialised_generic:
        assignType(s.typ, t)
        #debug s.typ
      s.ast = a
      popOwner(c)
      # If the right hand side expression was a macro call we replace it with
      # its evaluated result here so that we don't execute it once again in the
      # final pass
      if a[2].kind in nkCallKinds:
        incl a[2].flags, nfSem # bug #10548
    if sfExportc in s.flags and s.typ.kind == tyAlias:
      localError(c.config, name.info, "{.exportc.} not allowed for type aliases")

    if tfBorrowDot in s.typ.flags:
      let body = s.typ.skipTypes({tyGenericBody})
      if body.kind != tyDistinct:
        # flag might be copied from alias/instantiation:
        let t = body.skipTypes({tyAlias, tyGenericInst})
        if not (t.kind == tyDistinct and tfBorrowDot in t.flags):
          excl s.typ.flags, tfBorrowDot
          localError(c.config, name.info, "only a 'distinct' type can borrow `.`")
    let aa = a[2]
    if aa.kind in {nkRefTy, nkPtrTy} and aa.len == 1 and
       aa[0].kind == nkObjectTy:
      # give anonymous object a dummy symbol:
      var st = s.typ
      if st.kind == tyGenericBody: st = st.lastSon
      internalAssert c.config, st.kind in {tyPtr, tyRef}
      internalAssert c.config, st.lastSon.sym == nil
      incl st.flags, tfRefsAnonObj
      let objTy = st.lastSon
      # add flags for `ref object` etc to underlying `object`
      incl(objTy.flags, oldFlags)
      # {.inheritable, final.} is already disallowed, but
      # object might have been assumed to be final
      if tfInheritable in oldFlags and tfFinal in objTy.flags:
        excl(objTy.flags, tfFinal)
      let obj = newSym(skType, getIdent(c.cache, s.name.s & ":ObjectType"),
                       c.idgen, getCurrOwner(c), s.info)
      obj.flags.incl sfGeneratedType
      let symNode = newSymNode(obj)
      obj.ast = a.shallowCopy
      case a[0].kind
        of nkSym: obj.ast[0] = symNode
        of nkPragmaExpr:
          obj.ast[0] = a[0].shallowCopy
          obj.ast[0][0] = symNode
          obj.ast[0][1] = a[0][1]
        else: assert(false)
      obj.ast[1] = a[1]
      obj.ast[2] = a[2][0]
      if sfPure in s.flags:
        obj.flags.incl sfPure
      obj.typ = objTy
      objTy.sym = obj
  for sk in c.skipTypes:
    discard semTypeNode(c, sk, nil)
  c.skipTypes = @[]
proc checkForMetaFields(c: PContext; n: PNode) =
  proc checkMeta(c: PContext; n: PNode; t: PType) =
    if t != nil and t.isMetaType and tfGenericTypeParam notin t.flags:
      if t.kind == tyBuiltInTypeClass and t.len == 1 and t[0].kind == tyProc:
        localError(c.config, n.info, ("'$1' is not a concrete type; " &
          "for a callback without parameters use 'proc()'") % t.typeToString)
      else:
        localError(c.config, n.info, errTIsNotAConcreteType % t.typeToString)

  if n.isNil: return
  case n.kind
  of nkRecList, nkRecCase:
    for s in n: checkForMetaFields(c, s)
  of nkOfBranch, nkElse:
    checkForMetaFields(c, n.lastSon)
  of nkSym:
    let t = n.sym.typ
    case t.kind
    of tySequence, tySet, tyArray, tyOpenArray, tyVar, tyLent, tyPtr, tyRef,
       tyProc, tyGenericInvocation, tyGenericInst, tyAlias, tySink, tyOwned:
      let start = ord(t.kind in {tyGenericInvocation, tyGenericInst})
      for i in start..<t.len:
        checkMeta(c, n, t[i])
    else:
      checkMeta(c, n, t)
  else:
    internalAssert c.config, false

proc typeSectionFinalPass(c: PContext, n: PNode) =
  for i in 0..<n.len:
    var a = n[i]
    if a.kind == nkCommentStmt: continue
    let name = typeSectionTypeName(c, a[0])
    var s = name.sym
    # check the style here after the pragmas have been processed:
    styleCheckDef(c, s)
    # compute the type's size and check for illegal recursions:
    if a[1].kind == nkEmpty:
      var x = a[2]
      if x.kind in nkCallKinds and nfSem in x.flags:
        discard "already semchecked, see line marked with bug #10548"
      else:
        while x.kind in {nkStmtList, nkStmtListExpr} and x.len > 0:
          x = x.lastSon
        # we need the 'safeSkipTypes' here because illegally recursive types
        # can enter at this point, see bug #13763
        if x.kind notin {nkObjectTy, nkDistinctTy, nkEnumTy, nkEmpty} and
            s.typ.safeSkipTypes(abstractPtrs).kind notin {tyObject, tyEnum}:
          # type aliases are hard:
          var t = semTypeNode(c, x, nil)
          assert t != nil
          if s.typ != nil and s.typ.kind notin {tyAlias, tySink}:
            if t.kind in {tyProc, tyGenericInst} and not t.isMetaType:
              assignType(s.typ, t)
              s.typ.itemId = t.itemId
            elif t.kind in {tyObject, tyEnum, tyDistinct}:
              assert s.typ != nil
              assignType(s.typ, t)
              s.typ.itemId = t.itemId     # same id
        checkConstructedType(c.config, s.info, s.typ)
        if s.typ.kind in {tyObject, tyTuple} and not s.typ.n.isNil:
          checkForMetaFields(c, s.typ.n)

        # fix bug #5170, bug #17162, bug #15526: ensure locally scoped types get a unique name:
        if s.typ.kind in {tyEnum, tyRef, tyObject} and not isTopLevel(c):
          incl(s.flags, sfGenSym)
  #instAllTypeBoundOp(c, n.info)


proc semAllTypeSections(c: PContext; n: PNode): PNode =
  proc gatherStmts(c: PContext; n: PNode; result: PNode) {.nimcall.} =
    case n.kind
    of nkIncludeStmt:
      for i in 0..<n.len:
        var f = checkModuleName(c.config, n[i])
        if f != InvalidFileIdx:
          if containsOrIncl(c.includedFiles, f.int):
            localError(c.config, n.info, errRecursiveDependencyX % toMsgFilename(c.config, f))
          else:
            let code = c.graph.includeFileCallback(c.graph, c.module, f)
            gatherStmts c, code, result
            excl(c.includedFiles, f.int)
    of nkStmtList:
      for i in 0..<n.len:
        gatherStmts(c, n[i], result)
    of nkTypeSection:
      incl n.flags, nfSem
      typeSectionLeftSidePass(c, n)
      result.add n
    else:
      result.add n

  result = newNodeI(nkStmtList, n.info)
  gatherStmts(c, n, result)

  template rec(name) =
    for i in 0..<result.len:
      if result[i].kind == nkTypeSection:
        name(c, result[i])

  rec typeSectionRightSidePass
  rec typeSectionFinalPass
  when false:
    # too beautiful to delete:
    template rec(name; setbit=false) =
      proc `name rec`(c: PContext; n: PNode) {.nimcall.} =
        if n.kind == nkTypeSection:
          when setbit: incl n.flags, nfSem
          name(c, n)
        elif n.kind == nkStmtList:
          for i in 0..<n.len:
            `name rec`(c, n[i])
      `name rec`(c, n)
    rec typeSectionLeftSidePass, true
    rec typeSectionRightSidePass
    rec typeSectionFinalPass

proc semTypeSection(c: PContext, n: PNode): PNode =
  ## Processes a type section. This must be done in separate passes, in order
  ## to allow the type definitions in the section to reference each other
  ## without regard for the order of their definitions.
  if sfNoForward notin c.module.flags or nfSem notin n.flags:
    inc c.inTypeContext
    typeSectionLeftSidePass(c, n)
    typeSectionRightSidePass(c, n)
    typeSectionFinalPass(c, n)
    dec c.inTypeContext
  result = n

proc semParamList(c: PContext, n, genericParams: PNode, s: PSym) =
  s.typ = semProcTypeNode(c, n, genericParams, nil, s.kind)

proc addParams(c: PContext, n: PNode, kind: TSymKind) =
  for i in 1..<n.len:
    if n[i].kind == nkSym: addParamOrResult(c, n[i].sym, kind)
    else: illFormedAst(n, c.config)

proc semBorrow(c: PContext, n: PNode, s: PSym) =
  # search for the correct alias:
  var b = searchForBorrowProc(c, c.currentScope.parent, s)
  if b != nil:
    # store the alias:
    n[bodyPos] = newSymNode(b)
    # Carry over the original symbol magic, this is necessary in order to ensure
    # the semantic pass is correct
    s.magic = b.magic
    if b.typ != nil and b.typ.len > 0:
      s.typ.n[0] = b.typ.n[0]
    s.typ.flags = b.typ.flags
  else:
    localError(c.config, n.info, errNoSymbolToBorrowFromFound)

proc swapResult(n: PNode, sRes: PSym, dNode: PNode) =
  ## Swap nodes that are (skResult) symbols to d(estination)Node.
  for i in 0..<n.safeLen:
    if n[i].kind == nkSym and n[i].sym == sRes:
        n[i] = dNode
    swapResult(n[i], sRes, dNode)


proc addThis(c: PContext, n: PNode, t: PType, owner: TSymKind) =
  var s = newSym(skResult, getIdent(c.cache, "this"), c.idgen,
              getCurrOwner(c), n.info)
  s.typ = t
  incl(s.flags, sfUsed)
  c.p.resultSym = s
  n.add newSymNode(c.p.resultSym)
  addParamOrResult(c, c.p.resultSym, owner)

proc addResult(c: PContext, n: PNode, t: PType, owner: TSymKind) =
  template genResSym(s) =
    var s = newSym(skResult, getIdent(c.cache, "result"), c.idgen,
                   getCurrOwner(c), n.info)
    s.typ = t
    incl(s.flags, sfUsed)

  if owner == skMacro or t != nil:
    if n.len > resultPos and n[resultPos] != nil:
      if n[resultPos].sym.kind != skResult:
        localError(c.config, n.info, "incorrect result proc symbol")
      if n[resultPos].sym.owner != getCurrOwner(c):
        # re-write result with new ownership, and re-write the proc accordingly
        let sResSym = n[resultPos].sym
        genResSym(s)
        n[resultPos] = newSymNode(s)
        swapResult(n, sResSym, n[resultPos])
      c.p.resultSym = n[resultPos].sym
    else:
      genResSym(s)
      c.p.resultSym = s
      n.add newSymNode(c.p.resultSym)
    addParamOrResult(c, c.p.resultSym, owner)

proc semProcAnnotation(c: PContext, prc: PNode;
                       validPragmas: TSpecialWords): PNode =
  # Mirrored with semVarMacroPragma
  var n = prc[pragmasPos]
  if n == nil or n.kind == nkEmpty: return
  for i in 0..<n.len:
    let it = n[i]
    let key = if it.kind in nkPragmaCallKinds and it.len >= 1: it[0] else: it

    if isPossibleMacroPragma(c, it, key):
      # we transform ``proc p {.m, rest.}`` into ``m(do: proc p {.rest.})`` and
      # let the semantic checker deal with it:
      var x = newNodeI(nkCall, key.info)
      x.add(key)

      if it.kind in nkPragmaCallKinds and it.len > 1:
        # pass pragma arguments to the macro too:
        for i in 1..<it.len:
          x.add(it[i])

      # Drop the pragma from the list, this prevents getting caught in endless
      # recursion when the nkCall is semanticized
      prc[pragmasPos] = copyExcept(n, i)
      if prc[pragmasPos].kind != nkEmpty and prc[pragmasPos].len == 0:
        prc[pragmasPos] = c.graph.emptyNode

      x.add(prc)

      # recursion assures that this works for multiple macro annotations too:
      var r = semOverloadedCall(c, x, x, {skMacro, skTemplate}, {efNoUndeclared})
      if r == nil:
        # Restore the old list of pragmas since we couldn't process this
        prc[pragmasPos] = n
        # No matching macro was found but there's always the possibility this may
        # be a .pragma. template instead
        continue

      doAssert r[0].kind == nkSym
      let m = r[0].sym
      case m.kind
      of skMacro: result = semMacroExpr(c, r, r, m, {})
      of skTemplate: result = semTemplateExpr(c, r, m, {})
      else:
        prc[pragmasPos] = n
        continue

      doAssert result != nil

      return result

proc semInferredLambda(c: PContext, pt: TIdTable, n: PNode): PNode =
  ## used for resolving 'auto' in lambdas based on their callsite
  var n = n
  let original = n[namePos].sym
  let s = original #copySym(original, false)
  #incl(s.flags, sfFromGeneric)
  #s.owner = original

  n = replaceTypesInBody(c, pt, n, original)
  result = n
  s.ast = result
  n[namePos].sym = s
  n[genericParamsPos] = c.graph.emptyNode
  # for LL we need to avoid wrong aliasing
  let params = copyTree n.typ.n
  n[paramsPos] = params
  s.typ = n.typ
  for i in 1..<params.len:
    if params[i].typ.kind in {tyTypeDesc, tyGenericParam,
                              tyFromExpr}+tyTypeClasses:
      localError(c.config, params[i].info, "cannot infer type of parameter: " &
                 params[i].sym.name.s)
    #params[i].sym.owner = s
  openScope(c)
  pushOwner(c, s)
  addParams(c, params, skProc)
  pushProcCon(c, s)
  addResult(c, n, n.typ[0], skProc)
  s.ast[bodyPos] = hloBody(c, semProcBody(c, n[bodyPos], n.typ[0]))
  trackProc(c, s, s.ast[bodyPos])
  popProcCon(c)
  popOwner(c)
  closeScope(c)
  if optOwnedRefs in c.config.globalOptions and result.typ != nil:
    result.typ = makeVarType(c, result.typ, tyOwned)
  # alternative variant (not quite working):
  # var prc = arg[0].sym
  # let inferred = c.semGenerateInstance(c, prc, m.bindings, arg.info)
  # result = inferred.ast
  # result.kind = arg.kind

proc activate(c: PContext, n: PNode) =
  # XXX: This proc is part of my plan for getting rid of
  # forward declarations. stay tuned.
  when false:
    # well for now it breaks code ...
    case n.kind
    of nkLambdaKinds:
      discard semLambda(c, n, {})
    of nkCallKinds:
      for i in 1..<n.len: activate(c, n[i])
    else:
      discard

proc maybeAddResult(c: PContext, s: PSym, n: PNode) =
  if s.kind == skMacro:
    let resultType = sysTypeFromName(c.graph, n.info, "NimNode")
    addResult(c, n, resultType, s.kind)
  elif s.typ[0] != nil and not isInlineIterator(s.typ):
    addResult(c, n, s.typ[0], s.kind)

proc canonType(c: PContext, t: PType): PType =
  if t.kind == tySequence:
    result = c.graph.sysTypes[tySequence]
  else:
    result = t

proc prevDestructor(c: PContext; prevOp: PSym; obj: PType; info: TLineInfo) =
  var msg = "cannot bind another '" & prevOp.name.s & "' to: " & typeToString(obj)
  if sfOverridden notin prevOp.flags:
    msg.add "; previous declaration was constructed here implicitly: " & (c.config $ prevOp.info)
  else:
    msg.add "; previous declaration was here: " & (c.config $ prevOp.info)
  localError(c.config, info, errGenerated, msg)

proc whereToBindTypeHook(c: PContext; t: PType): PType =
  result = t
  while true:
    if result.kind in {tyGenericBody, tyGenericInst}: result = result.lastSon
    elif result.kind == tyGenericInvocation: result = result[0]
    else: break
  if result.kind in {tyObject, tyDistinct, tySequence, tyString}:
    result = canonType(c, result)

proc bindDupHook(c: PContext; s: PSym; n: PNode; op: TTypeAttachedOp) =
  let t = s.typ
  var noError = false
  let cond = t.len == 2 and t[0] != nil

  if cond:
    var obj = t[1]
    while true:
      incl(obj.flags, tfHasAsgn)
      if obj.kind in {tyGenericBody, tyGenericInst}: obj = obj.lastSon
      elif obj.kind == tyGenericInvocation: obj = obj[0]
      else: break

    var res = t[0]
    while true:
      if res.kind in {tyGenericBody, tyGenericInst}: res = res.lastSon
      elif res.kind == tyGenericInvocation: res = res[0]
      else: break

    if obj.kind in {tyObject, tyDistinct, tySequence, tyString} and sameType(obj, res):
      obj = canonType(c, obj)
      let ao = getAttachedOp(c.graph, obj, op)
      if ao == s:
        discard "forward declared destructor"
      elif ao.isNil and tfCheckedForDestructor notin obj.flags:
        setAttachedOp(c.graph, c.module.position, obj, op, s)
      else:
        prevDestructor(c, ao, obj, n.info)
      noError = true
      if obj.owner.getModule != s.getModule:
        localError(c.config, n.info, errGenerated,
          "type bound operation `" & s.name.s & "` can be defined only in the same module with its type (" & obj.typeToString() & ")")

  if not noError and sfSystemModule notin s.owner.flags:
    localError(c.config, n.info, errGenerated,
      "signature for '=dup' must be proc[T: object](x: T): T")

  incl(s.flags, sfUsed)
  incl(s.flags, sfOverridden)

proc bindTypeHook(c: PContext; s: PSym; n: PNode; op: TTypeAttachedOp) =
  let t = s.typ
  var noError = false
  let cond = case op
             of attachedWasMoved:
               t.len == 2 and t[0] == nil and t[1].kind == tyVar
             of attachedTrace:
               t.len == 3 and t[0] == nil and t[1].kind == tyVar and t[2].kind == tyPointer
             else:
               t.len >= 2 and t[0] == nil

  if cond:
    var obj = t[1].skipTypes({tyVar})
    while true:
      incl(obj.flags, tfHasAsgn)
      if obj.kind in {tyGenericBody, tyGenericInst}: obj = obj.lastSon
      elif obj.kind == tyGenericInvocation: obj = obj[0]
      else: break
    if obj.kind in {tyObject, tyDistinct, tySequence, tyString}:
      if op == attachedDestructor and t[1].kind == tyVar:
        message(c.config, n.info, warnDeprecated, "A custom '=destroy' hook which takes a 'var T' parameter is deprecated; it should take a 'T' parameter")
      obj = canonType(c, obj)
      let ao = getAttachedOp(c.graph, obj, op)
      if ao == s:
        discard "forward declared destructor"
      elif ao.isNil and tfCheckedForDestructor notin obj.flags:
        setAttachedOp(c.graph, c.module.position, obj, op, s)
      else:
        prevDestructor(c, ao, obj, n.info)
      noError = true
      if obj.owner.getModule != s.getModule:
        localError(c.config, n.info, errGenerated,
          "type bound operation `" & s.name.s & "` can be defined only in the same module with its type (" & obj.typeToString() & ")")
  if not noError and sfSystemModule notin s.owner.flags:
    case op
    of attachedTrace:
      localError(c.config, n.info, errGenerated,
        "signature for '=trace' must be proc[T: object](x: var T; env: pointer)")
<<<<<<< HEAD
    of attachedDup:
      localError(c.config, n.info, errGenerated,
        "signature for '=dup' must be proc[T: object](x: var T): T")
    of attachedDestructor:
      localError(c.config, n.info, errGenerated,
        "signature for '=destroy' must be proc[T: object](x: var T) or proc[T: object](x: T)")
=======
>>>>>>> db41f04a
    else:
      localError(c.config, n.info, errGenerated,
        "signature for '" & s.name.s & "' must be proc[T: object](x: var T)")
  incl(s.flags, sfUsed)
  incl(s.flags, sfOverridden)

proc semOverride(c: PContext, s: PSym, n: PNode) =
  let name = s.name.s.normalize
  case name
  of "=destroy":
    bindTypeHook(c, s, n, attachedDestructor)
    if s.ast != nil:
      if s.ast[pragmasPos].kind == nkEmpty:
        s.ast[pragmasPos] = newNodeI(nkPragma, s.info)
      s.ast[pragmasPos].add newTree(nkExprColonExpr,
          newIdentNode(c.cache.getIdent("raises"),  s.info), newNodeI(nkBracket, s.info))
  of "deepcopy", "=deepcopy":
    if s.typ.len == 2 and
        s.typ[1].skipTypes(abstractInst).kind in {tyRef, tyPtr} and
        sameType(s.typ[1], s.typ[0]):
      # Note: we store the deepCopy in the base of the pointer to mitigate
      # the problem that pointers are structural types:
      var t = s.typ[1].skipTypes(abstractInst).lastSon.skipTypes(abstractInst)
      while true:
        if t.kind == tyGenericBody: t = t.lastSon
        elif t.kind == tyGenericInvocation: t = t[0]
        else: break
      if t.kind in {tyObject, tyDistinct, tyEnum, tySequence, tyString}:
        if getAttachedOp(c.graph, t, attachedDeepCopy).isNil:
          setAttachedOp(c.graph, c.module.position, t, attachedDeepCopy, s)
        else:
          localError(c.config, n.info, errGenerated,
                     "cannot bind another 'deepCopy' to: " & typeToString(t))
      else:
        localError(c.config, n.info, errGenerated,
                   "cannot bind 'deepCopy' to: " & typeToString(t))

      if t.owner.getModule != s.getModule:
        localError(c.config, n.info, errGenerated,
          "type bound operation `" & name & "` can be defined only in the same module with its type (" & t.typeToString() & ")")

    else:
      localError(c.config, n.info, errGenerated,
                 "signature for 'deepCopy' must be proc[T: ptr|ref](x: T): T")
    incl(s.flags, sfUsed)
    incl(s.flags, sfOverridden)
  of "=", "=copy", "=sink":
    if s.magic == mAsgn: return
    incl(s.flags, sfUsed)
    incl(s.flags, sfOverridden)
    if name == "=":
      message(c.config, n.info, warnDeprecated, "Overriding `=` hook is deprecated; Override `=copy` hook instead")
    let t = s.typ
    if t.len == 3 and t[0] == nil and t[1].kind == tyVar:
      var obj = t[1][0]
      while true:
        incl(obj.flags, tfHasAsgn)
        if obj.kind == tyGenericBody: obj = obj.lastSon
        elif obj.kind == tyGenericInvocation: obj = obj[0]
        else: break
      var objB = t[2]
      while true:
        if objB.kind == tyGenericBody: objB = objB.lastSon
        elif objB.kind in {tyGenericInvocation, tyGenericInst}:
          objB = objB[0]
        else: break
      if obj.kind in {tyObject, tyDistinct, tySequence, tyString} and sameType(obj, objB):
        # attach these ops to the canonical tySequence
        obj = canonType(c, obj)
        #echo "ATTACHING TO ", obj.id, " ", s.name.s, " ", cast[int](obj)
        let k = if name == "=" or name == "=copy": attachedAsgn else: attachedSink
        let ao = getAttachedOp(c.graph, obj, k)
        if ao == s:
          discard "forward declared op"
        elif ao.isNil and tfCheckedForDestructor notin obj.flags:
          setAttachedOp(c.graph, c.module.position, obj, k, s)
        else:
          prevDestructor(c, ao, obj, n.info)
        if obj.owner.getModule != s.getModule:
          localError(c.config, n.info, errGenerated,
            "type bound operation `" & name & "` can be defined only in the same module with its type (" & obj.typeToString() & ")")

        return
    if sfSystemModule notin s.owner.flags:
      localError(c.config, n.info, errGenerated,
                "signature for '" & s.name.s & "' must be proc[T: object](x: var T; y: T)")
  of "=trace":
    if s.magic != mTrace:
      bindTypeHook(c, s, n, attachedTrace)
  of "=wasmoved":
    if s.magic != mWasMoved:
      bindTypeHook(c, s, n, attachedWasMoved)
  of "=dup":
    if s.magic != mDup:
      bindDupHook(c, s, n, attachedDup)
  else:
    if sfOverridden in s.flags:
      localError(c.config, n.info, errGenerated,
                 "'destroy' or 'deepCopy' expected for 'override'")

proc cursorInProcAux(conf: ConfigRef; n: PNode): bool =
  if inCheckpoint(n.info, conf.m.trackPos) != cpNone: return true
  for i in 0..<n.safeLen:
    if cursorInProcAux(conf, n[i]): return true

proc cursorInProc(conf: ConfigRef; n: PNode): bool =
  if n.info.fileIndex == conf.m.trackPos.fileIndex:
    result = cursorInProcAux(conf, n)

proc hasObjParam(s: PSym): bool =
  var t = s.typ
  for col in 1..<t.len:
    if skipTypes(t[col], skipPtrs).kind == tyObject:
      return true

proc finishMethod(c: PContext, s: PSym) =
  if hasObjParam(s):
    methodDef(c.graph, c.idgen, s)

proc semMethodPrototype(c: PContext; s: PSym; n: PNode) =
  if s.isGenericRoutine:
    let tt = s.typ
    var foundObj = false
    # we start at 1 for now so that tparsecombnum continues to compile.
    # XXX Revisit this problem later.
    for col in 1..<tt.len:
      let t = tt[col]
      if t != nil and t.kind == tyGenericInvocation:
        var x = skipTypes(t[0], {tyVar, tyLent, tyPtr, tyRef, tyGenericInst,
                                 tyGenericInvocation, tyGenericBody,
                                 tyAlias, tySink, tyOwned})
        if x.kind == tyObject and t.len-1 == n[genericParamsPos].len:
          foundObj = true
          addMethodToGeneric(c.graph, c.module.position, x, col, s)
    message(c.config, n.info, warnDeprecated, "generic methods are deprecated")
    #if not foundObj:
    #  message(c.config, n.info, warnDeprecated, "generic method not attachable to object type is deprecated")
  else:
    # why check for the body? bug #2400 has none. Checking for sfForward makes
    # no sense either.
    # and result[bodyPos].kind != nkEmpty:
    if hasObjParam(s):
      methodDef(c.graph, c.idgen, s)
    else:
      localError(c.config, n.info, "'method' needs a parameter that has an object type")

proc semProcAux(c: PContext, n: PNode, kind: TSymKind,
                validPragmas: TSpecialWords, flags: TExprFlags = {}): PNode =
  result = semProcAnnotation(c, n, validPragmas)
  if result != nil: return result
  result = n
  checkMinSonsLen(n, bodyPos + 1, c.config)

  let isAnon = n[namePos].kind == nkEmpty

  var s: PSym

  case n[namePos].kind
  of nkEmpty:
    s = newSym(kind, c.cache.idAnon, c.idgen, c.getCurrOwner, n.info)
    s.flags.incl sfUsed
    n[namePos] = newSymNode(s)
  of nkSym:
    s = n[namePos].sym
    s.owner = c.getCurrOwner
  else:
    s = semIdentDef(c, n[namePos], kind)
    n[namePos] = newSymNode(s)
    when false:
      # disable for now
      if sfNoForward in c.module.flags and
         sfSystemModule notin c.module.flags:
        addInterfaceOverloadableSymAt(c, c.currentScope, s)
        s.flags.incl sfForward
        return

  assert s.kind in skProcKinds

  s.ast = n
  s.options = c.config.options
  #s.scope = c.currentScope
  if s.kind in {skMacro, skTemplate}:
    # push noalias flag at first to prevent unwanted recursive calls:
    incl(s.flags, sfNoalias)

  # before compiling the proc params & body, set as current the scope
  # where the proc was declared
  let declarationScope = c.currentScope
  pushOwner(c, s)
  openScope(c)

  # process parameters:
  # generic parameters, parameters, and also the implicit generic parameters
  # within are analysed. This is often the entirety of their semantic analysis
  # but later we will have to do a check for forward declarations, which can by
  # way of pragmas, default params, and so on invalidate this parsing.
  # Nonetheless, we need to carry out this analysis to perform the search for a
  # potential forward declaration.
  setGenericParamsMisc(c, n)

  if n[paramsPos].kind != nkEmpty:
    semParamList(c, n[paramsPos], n[genericParamsPos], s)
  else:
    s.typ = newProcType(c, n.info)

  if n[genericParamsPos].safeLen == 0:
    # if there exist no explicit or implicit generic parameters, then this is
    # at most a nullary generic (generic with no type params). Regardless of
    # whether it's a nullary generic or non-generic, we restore the original.
    # In the case of `nkEmpty` it's non-generic and an empty `nkGeneircParams`
    # is a nullary generic.
    #
    # Remarks about nullary generics vs non-generics:
    # The difference between a non-generic and nullary generic is minor in
    # most cases but there are subtle and significant differences as well.
    # Due to instantiation that generic procs go through, a static echo in the
    # body of a nullary  generic will not be executed immediately, as it's
    # instantiated and not immediately evaluated.
    n[genericParamsPos] = n[miscPos][1]
    n[miscPos] = c.graph.emptyNode

  if tfTriggersCompileTime in s.typ.flags: incl(s.flags, sfCompileTime)
  if n[patternPos].kind != nkEmpty:
    n[patternPos] = semPattern(c, n[patternPos], s)
  if s.kind == skIterator:
    s.typ.flags.incl(tfIterator)
  elif s.kind == skFunc:
    incl(s.flags, sfNoSideEffect)
    incl(s.typ.flags, tfNoSideEffect)

  var (proto, comesFromShadowScope) =
      if isAnon: (nil, false)
      else: searchForProc(c, declarationScope, s)
  if proto == nil and sfForward in s.flags and n[bodyPos].kind != nkEmpty:
    ## In cases such as a macro generating a proc with a gensymmed name we
    ## know `searchForProc` will not find it and sfForward will be set. In
    ## such scenarios the sym is shared between forward declaration and we
    ## can treat the `s` as the proto.
    ## To differentiate between that happening and a macro just returning a
    ## forward declaration that has been typed before we check if the body
    ## is not empty. This has the sideeffect of allowing multiple forward
    ## declarations if they share the same sym.
    ## See the "doubly-typed forward decls" case in tmacros_issues.nim
    proto = s
  let hasProto = proto != nil

  # set the default calling conventions
  case s.kind
  of skIterator:
    if s.typ.callConv != ccClosure:
      s.typ.callConv = if isAnon: ccClosure else: ccInline
  of skMacro, skTemplate:
    # we don't bother setting calling conventions for macros and templates
    discard
  else:
    # NB: procs with a forward decl have theirs determined by the forward decl
    if not hasProto:
      # in this case we're either a forward declaration or we're an impl without
      # a forward decl. We set the calling convention or will be set during
      # pragma analysis further down.
      s.typ.callConv = lastOptionEntry(c).defaultCC

  if not hasProto and sfGenSym notin s.flags: #and not isAnon:
    if s.kind in OverloadableSyms:
      addInterfaceOverloadableSymAt(c, declarationScope, s)
    else:
      addInterfaceDeclAt(c, declarationScope, s)

  pragmaCallable(c, s, n, validPragmas)
  if not hasProto:
    implicitPragmas(c, s, n.info, validPragmas)

  if n[pragmasPos].kind != nkEmpty and sfBorrow notin s.flags:
    setEffectsForProcType(c.graph, s.typ, n[pragmasPos], s)
  s.typ.flags.incl tfEffectSystemWorkaround

  # To ease macro generation that produce forwarded .async procs we now
  # allow a bit redundancy in the pragma declarations. The rule is
  # a prototype's pragma list must be a superset of the current pragma
  # list.
  # XXX This needs more checks eventually, for example that external
  # linking names do agree:
  if hasProto and (
      # calling convention mismatch
      tfExplicitCallConv in s.typ.flags and proto.typ.callConv != s.typ.callConv or
      # implementation has additional pragmas
      proto.typ.flags < s.typ.flags):
    localError(c.config, n[pragmasPos].info, errPragmaOnlyInHeaderOfProcX %
      ("'" & proto.name.s & "' from " & c.config$proto.info &
        " '" & s.name.s & "' from " & c.config$s.info))

  styleCheckDef(c, s)
  if hasProto:
    onDefResolveForward(n[namePos].info, proto)
  else:
    onDef(n[namePos].info, s)

  if hasProto:
    if sfForward notin proto.flags and proto.magic == mNone:
      wrongRedefinition(c, n.info, proto.name.s, proto.info)
    if not comesFromShadowScope:
      excl(proto.flags, sfForward)
      incl(proto.flags, sfWasForwarded)
    suggestSym(c.graph, s.info, proto, c.graph.usageSym)
    closeScope(c)         # close scope with wrong parameter symbols
    openScope(c)          # open scope for old (correct) parameter symbols
    if proto.ast[genericParamsPos].isGenericParams:
      addGenericParamListToScope(c, proto.ast[genericParamsPos])
    addParams(c, proto.typ.n, proto.kind)
    proto.info = s.info       # more accurate line information
    proto.options = s.options
    s = proto
    n[genericParamsPos] = proto.ast[genericParamsPos]
    n[paramsPos] = proto.ast[paramsPos]
    n[pragmasPos] = proto.ast[pragmasPos]
    if n[namePos].kind != nkSym: internalError(c.config, n.info, "semProcAux")
    n[namePos].sym = proto
    if importantComments(c.config) and proto.ast.comment.len > 0:
      n.comment = proto.ast.comment
    proto.ast = n             # needed for code generation
    popOwner(c)
    pushOwner(c, s)

  if not isAnon:
    if sfOverridden in s.flags or s.name.s[0] == '=': semOverride(c, s, n)
    elif s.name.s[0] in {'.', '('}:
      if s.name.s in [".", ".()", ".="] and {Feature.destructor, dotOperators} * c.features == {}:
        localError(c.config, n.info, "the overloaded " & s.name.s &
          " operator has to be enabled with {.experimental: \"dotOperators\".}")
      elif s.name.s == "()" and callOperator notin c.features:
        localError(c.config, n.info, "the overloaded " & s.name.s &
          " operator has to be enabled with {.experimental: \"callOperator\".}")

  if sfBorrow in s.flags and c.config.cmd notin cmdDocLike:
    result[bodyPos] = c.graph.emptyNode

  if {sfVirtual, sfConstructor} * s.flags != {} and sfImportc notin s.flags:
    let isVirtual = sfVirtual in s.flags
    let pragmaName = if isVirtual: "virtual" else: "constructor"
    if c.config.backend == backendCpp:
      if s.typ.sons.len < 2 and isVirtual:
        localError(c.config, n.info, "virtual must have at least one parameter")
      for son in s.typ.sons:
        if son!=nil and son.isMetaType:
          localError(c.config, n.info, pragmaName & " unsupported for generic routine")
      var typ: PType
      if sfConstructor in s.flags:
        typ = s.typ.sons[0]
        if typ == nil or typ.kind != tyObject:
          localError(c.config, n.info, "constructor must return an object")
      else:
        typ = s.typ.sons[1]
      if typ.kind == tyPtr and isVirtual:
        typ = typ[0]
      if typ.kind != tyObject:
        localError(c.config, n.info, "virtual must be either ptr to object or object type.")
      if typ.owner.id == s.owner.id and c.module.id == s.owner.id:
        c.graph.memberProcsPerType.mgetOrPut(typ.itemId, @[]).add s
      else:
        localError(c.config, n.info,
          pragmaName & " procs must be defined in the same scope as the type they are virtual for and it must be a top level scope")
    else:
      localError(c.config, n.info, pragmaName & " procs are only supported in C++")

  if n[bodyPos].kind != nkEmpty and sfError notin s.flags:
    # for DLL generation we allow sfImportc to have a body, for use in VM
    if c.config.ideCmd in {ideSug, ideCon} and s.kind notin {skMacro, skTemplate} and not
        cursorInProc(c.config, n[bodyPos]):
      # speed up nimsuggest
      if s.kind == skMethod: semMethodPrototype(c, s, n)
    elif isAnon:
      let gp = n[genericParamsPos]
      if gp.kind == nkEmpty or (gp.len == 1 and tfRetType in gp[0].typ.flags):
        # absolutely no generics (empty) or a single generic return type are
        # allowed, everything else, including a nullary generic is an error.
        pushProcCon(c, s)
        addResult(c, n, s.typ[0], skProc)
        s.ast[bodyPos] = hloBody(c, semProcBody(c, n[bodyPos], s.typ[0]))
        trackProc(c, s, s.ast[bodyPos])
        popProcCon(c)
      elif efOperand notin flags:
        localError(c.config, n.info, errGenericLambdaNotAllowed)
    else:
      pushProcCon(c, s)
      if n[genericParamsPos].kind == nkEmpty or s.kind in {skMacro, skTemplate}:
        # Macros and Templates can have generic parameters, but they are only
        # used for overload resolution (there is no instantiation of the symbol)
        if s.kind notin {skMacro, skTemplate} and s.magic == mNone: paramsTypeCheck(c, s.typ)
        var resultType: PType
        if sfConstructor in s.flags:
          resultType = makePtrType(c, s.typ[0])
          addThis(c, n, resultType, skProc)
        else:
          maybeAddResult(c, s, n)
          resultType =
            if s.kind == skMacro:
              sysTypeFromName(c.graph, n.info, "NimNode")
            elif not isInlineIterator(s.typ):
              s.typ[0]
            else:
              nil
        # semantic checking also needed with importc in case used in VM
        s.ast[bodyPos] = hloBody(c, semProcBody(c, n[bodyPos], resultType))
        # unfortunately we cannot skip this step when in 'system.compiles'
        # context as it may even be evaluated in 'system.compiles':
        trackProc(c, s, s.ast[bodyPos])
      else:
        if (s.typ[0] != nil and s.kind != skIterator):
          addDecl(c, newSym(skUnknown, getIdent(c.cache, "result"), c.idgen, s, n.info))

        openScope(c)
        n[bodyPos] = semGenericStmt(c, n[bodyPos])
        closeScope(c)
        if s.magic == mNone:
          fixupInstantiatedSymbols(c, s)
      if s.kind == skMethod: semMethodPrototype(c, s, n)
      popProcCon(c)
  else:
    if s.kind == skMethod: semMethodPrototype(c, s, n)
    if hasProto: localError(c.config, n.info, errImplOfXexpected % proto.name.s)
    if {sfImportc, sfBorrow, sfError} * s.flags == {} and s.magic == mNone:
      # this is a forward declaration and we're building the prototype
      if s.kind in {skProc, skFunc} and s.typ[0] != nil and s.typ[0].kind == tyAnything:
        localError(c.config, n[paramsPos][0].info, "return type 'auto' cannot be used in forward declarations")

      incl(s.flags, sfForward)
      incl(s.flags, sfWasForwarded)
    elif sfBorrow in s.flags: semBorrow(c, n, s)
  sideEffectsCheck(c, s)

  closeScope(c)           # close scope for parameters
  # c.currentScope = oldScope
  popOwner(c)
  if n[patternPos].kind != nkEmpty:
    c.patterns.add(s)
  if isAnon:
    n.transitionSonsKind(nkLambda)
    result.typ = s.typ
    if optOwnedRefs in c.config.globalOptions:
      result.typ = makeVarType(c, result.typ, tyOwned)
  elif isTopLevel(c) and s.kind != skIterator and s.typ.callConv == ccClosure:
    localError(c.config, s.info, "'.closure' calling convention for top level routines is invalid")

proc determineType(c: PContext, s: PSym) =
  if s.typ != nil: return
  #if s.magic != mNone: return
  #if s.ast.isNil: return
  discard semProcAux(c, s.ast, s.kind, {})

proc semIterator(c: PContext, n: PNode): PNode =
  # gensym'ed iterator?
  if n[namePos].kind == nkSym:
    # gensym'ed iterators might need to become closure iterators:
    n[namePos].sym.owner = getCurrOwner(c)
    n[namePos].sym.transitionRoutineSymKind(skIterator)
  result = semProcAux(c, n, skIterator, iteratorPragmas)
  # bug #7093: if after a macro transformation we don't have an
  # nkIteratorDef aynmore, return. The iterator then might have been
  # sem'checked already. (Or not, if the macro skips it.)
  if result.kind != n.kind: return
  var s = result[namePos].sym
  var t = s.typ
  if t[0] == nil and s.typ.callConv != ccClosure:
    localError(c.config, n.info, "iterator needs a return type")
  # iterators are either 'inline' or 'closure'; for backwards compatibility,
  # we require first class iterators to be marked with 'closure' explicitly
  # -- at least for 0.9.2.
  if s.typ.callConv == ccClosure:
    incl(s.typ.flags, tfCapturesEnv)
  else:
    s.typ.callConv = ccInline
  if n[bodyPos].kind == nkEmpty and s.magic == mNone and c.inConceptDecl == 0:
    localError(c.config, n.info, errImplOfXexpected % s.name.s)
  if optOwnedRefs in c.config.globalOptions and result.typ != nil:
    result.typ = makeVarType(c, result.typ, tyOwned)
    result.typ.callConv = ccClosure

proc semProc(c: PContext, n: PNode): PNode =
  result = semProcAux(c, n, skProc, procPragmas)

proc semFunc(c: PContext, n: PNode): PNode =
  let validPragmas = if n[namePos].kind != nkEmpty: procPragmas
                     else: lambdaPragmas
  result = semProcAux(c, n, skFunc, validPragmas)

proc semMethod(c: PContext, n: PNode): PNode =
  if not isTopLevel(c): localError(c.config, n.info, errXOnlyAtModuleScope % "method")
  result = semProcAux(c, n, skMethod, methodPragmas)
  # macros can transform converters to nothing:
  if namePos >= result.safeLen: return result
  # bug #7093: if after a macro transformation we don't have an
  # nkIteratorDef aynmore, return. The iterator then might have been
  # sem'checked already. (Or not, if the macro skips it.)
  if result.kind != nkMethodDef: return
  var s = result[namePos].sym
  # we need to fix the 'auto' return type for the dispatcher here (see tautonotgeneric
  # test case):
  let disp = getDispatcher(s)
  # auto return type?
  if disp != nil and disp.typ[0] != nil and disp.typ[0].kind == tyUntyped:
    let ret = s.typ[0]
    disp.typ[0] = ret
    if disp.ast[resultPos].kind == nkSym:
      if isEmptyType(ret): disp.ast[resultPos] = c.graph.emptyNode
      else: disp.ast[resultPos].sym.typ = ret

proc semConverterDef(c: PContext, n: PNode): PNode =
  if not isTopLevel(c): localError(c.config, n.info, errXOnlyAtModuleScope % "converter")
  result = semProcAux(c, n, skConverter, converterPragmas)
  # macros can transform converters to nothing:
  if namePos >= result.safeLen: return result
  # bug #7093: if after a macro transformation we don't have an
  # nkIteratorDef aynmore, return. The iterator then might have been
  # sem'checked already. (Or not, if the macro skips it.)
  if result.kind != nkConverterDef: return
  var s = result[namePos].sym
  var t = s.typ
  if t[0] == nil: localError(c.config, n.info, errXNeedsReturnType % "converter")
  if t.len != 2: localError(c.config, n.info, "a converter takes exactly one argument")
  addConverterDef(c, LazySym(sym: s))

proc semMacroDef(c: PContext, n: PNode): PNode =
  result = semProcAux(c, n, skMacro, macroPragmas)
  # macros can transform macros to nothing:
  if namePos >= result.safeLen: return result
  # bug #7093: if after a macro transformation we don't have an
  # nkIteratorDef aynmore, return. The iterator then might have been
  # sem'checked already. (Or not, if the macro skips it.)
  if result.kind != nkMacroDef: return
  var s = result[namePos].sym
  var t = s.typ
  var allUntyped = true
  var nullary = true
  for i in 1..<t.n.len:
    let param = t.n[i].sym
    if param.typ.kind != tyUntyped: allUntyped = false
    # no default value, parameters required in call
    if param.ast == nil: nullary = false
  if allUntyped: incl(s.flags, sfAllUntyped)
  if nullary and n[genericParamsPos].kind == nkEmpty:
    # macro can be called with alias syntax, remove pushed noalias flag
    excl(s.flags, sfNoalias)
  if n[bodyPos].kind == nkEmpty:
    localError(c.config, n.info, errImplOfXexpected % s.name.s)

proc incMod(c: PContext, n: PNode, it: PNode, includeStmtResult: PNode) =
  var f = checkModuleName(c.config, it)
  if f != InvalidFileIdx:
    addIncludeFileDep(c, f)
    onProcessing(c.graph, f, "include", c.module)
    if containsOrIncl(c.includedFiles, f.int):
      localError(c.config, n.info, errRecursiveDependencyX % toMsgFilename(c.config, f))
    else:
      includeStmtResult.add semStmt(c, c.graph.includeFileCallback(c.graph, c.module, f), {})
      excl(c.includedFiles, f.int)

proc evalInclude(c: PContext, n: PNode): PNode =
  result = newNodeI(nkStmtList, n.info)
  result.add n
  for i in 0..<n.len:
    var imp: PNode
    let it = n[i]
    if it.kind == nkInfix and it.len == 3 and it[0].ident.s != "/":
      localError(c.config, it.info, "Cannot use '" & it[0].ident.s & "' in 'include'.")
    if it.kind == nkInfix and it.len == 3 and it[2].kind == nkBracket:
      let sep = it[0]
      let dir = it[1]
      imp = newNodeI(nkInfix, it.info)
      imp.add sep
      imp.add dir
      imp.add sep # dummy entry, replaced in the loop
      for x in it[2]:
        imp[2] = x
        incMod(c, n, imp, result)
    else:
      incMod(c, n, it, result)

proc recursiveSetFlag(n: PNode, flag: TNodeFlag) =
  if n != nil:
    for i in 0..<n.safeLen: recursiveSetFlag(n[i], flag)
    incl(n.flags, flag)

proc semPragmaBlock(c: PContext, n: PNode; expectedType: PType = nil): PNode =
  checkSonsLen(n, 2, c.config)
  let pragmaList = n[0]
  pragma(c, nil, pragmaList, exprPragmas, isStatement = true)

  var inUncheckedAssignSection = 0
  for p in pragmaList:
    if whichPragma(p) == wCast:
      case whichPragma(p[1])
      of wGcSafe, wNoSideEffect, wTags, wForbids, wRaises:
        discard "handled in sempass2"
      of wUncheckedAssign:
        inUncheckedAssignSection = 1
      else:
        localError(c.config, p.info, "invalid pragma block: " & $p)

  inc c.inUncheckedAssignSection, inUncheckedAssignSection
  n[1] = semExpr(c, n[1], expectedType = expectedType)
  dec c.inUncheckedAssignSection, inUncheckedAssignSection
  result = n
  result.typ = n[1].typ
  for i in 0..<pragmaList.len:
    case whichPragma(pragmaList[i])
    of wLine: setInfoRecursive(result, pragmaList[i].info)
    of wNoRewrite: recursiveSetFlag(result, nfNoRewrite)
    else: discard

proc semStaticStmt(c: PContext, n: PNode): PNode =
  #echo "semStaticStmt"
  #writeStackTrace()
  inc c.inStaticContext
  openScope(c)
  let a = semStmt(c, n[0], {})
  closeScope(c)
  dec c.inStaticContext
  n[0] = a
  evalStaticStmt(c.module, c.idgen, c.graph, a, c.p.owner)
  when false:
    # for incremental replays, keep the AST as required for replays:
    result = n
  else:
    result = newNodeI(nkDiscardStmt, n.info, 1)
    result[0] = c.graph.emptyNode

proc usesResult(n: PNode): bool =
  # nkStmtList(expr) properly propagates the void context,
  # so we don't need to process that all over again:
  if n.kind notin {nkStmtList, nkStmtListExpr,
                   nkMacroDef, nkTemplateDef} + procDefs:
    if isAtom(n):
      result = n.kind == nkSym and n.sym.kind == skResult
    elif n.kind == nkReturnStmt:
      result = true
    else:
      for c in n:
        if usesResult(c): return true

proc inferConceptStaticParam(c: PContext, inferred, n: PNode) =
  var typ = inferred.typ
  let res = semConstExpr(c, n)
  if not sameType(res.typ, typ.base):
    localError(c.config, n.info,
      "cannot infer the concept parameter '%s', due to a type mismatch. " &
      "attempt to equate '%s' and '%s'." % [inferred.renderTree, $res.typ, $typ.base])
  typ.n = res

proc semStmtList(c: PContext, n: PNode, flags: TExprFlags, expectedType: PType = nil): PNode =
  result = n
  result.transitionSonsKind(nkStmtList)
  var voidContext = false
  var last = n.len-1
  # by not allowing for nkCommentStmt etc. we ensure nkStmtListExpr actually
  # really *ends* in the expression that produces the type: The compiler now
  # relies on this fact and it's too much effort to change that. And arguably
  #  'R(); #comment' shouldn't produce R's type anyway.
  #while last > 0 and n[last].kind in {nkPragma, nkCommentStmt,
  #                                         nkNilLit, nkEmpty}:
  #  dec last
  for i in 0..<n.len:
    var x = semExpr(c, n[i], flags, if i == n.len - 1: expectedType else: nil)
    n[i] = x
    if c.matchedConcept != nil and x.typ != nil and
        (nfFromTemplate notin n.flags or i != last):
      case x.typ.kind
      of tyBool:
        if x.kind == nkInfix and
            x[0].kind == nkSym and
            x[0].sym.name.s == "==":
          if x[1].typ.isUnresolvedStatic:
            inferConceptStaticParam(c, x[1], x[2])
            continue
          elif x[2].typ.isUnresolvedStatic:
            inferConceptStaticParam(c, x[2], x[1])
            continue

        let verdict = semConstExpr(c, n[i])
        if verdict == nil or verdict.kind != nkIntLit or verdict.intVal == 0:
          localError(c.config, result.info, "concept predicate failed")
      of tyUnknown: continue
      else: discard
    if n[i].typ == c.enforceVoidContext: #or usesResult(n[i]):
      voidContext = true
      n.typ = c.enforceVoidContext
    if i == last and (n.len == 1 or ({efWantValue, efInTypeof} * flags != {})):
      n.typ = n[i].typ
      if not isEmptyType(n.typ): n.transitionSonsKind(nkStmtListExpr)
    elif i != last or voidContext:
      discardCheck(c, n[i], flags)
    else:
      n.typ = n[i].typ
      if not isEmptyType(n.typ): n.transitionSonsKind(nkStmtListExpr)
    var m = n[i]
    while m.kind in {nkStmtListExpr, nkStmtList} and m.len > 0: # from templates
      m = m.lastSon
    if m.kind in nkLastBlockStmts or
        m.kind in nkCallKinds and m[0].kind == nkSym and
        sfNoReturn in m[0].sym.flags:
      for j in i + 1..<n.len:
        case n[j].kind
        of nkPragma, nkCommentStmt, nkNilLit, nkEmpty, nkState: discard
        else: message(c.config, n[j].info, warnUnreachableCode)
    else: discard

  if result.len == 1 and
     # concept bodies should be preserved as a stmt list:
     c.matchedConcept == nil and
     # also, don't make life complicated for macros.
     # they will always expect a proper stmtlist:
     nfBlockArg notin n.flags and
     result[0].kind != nkDefer:
    result = result[0]

proc semStmt(c: PContext, n: PNode; flags: TExprFlags): PNode =
  if efInTypeof notin flags:
    result = semExprNoType(c, n)
  else:
    result = semExpr(c, n, flags)<|MERGE_RESOLUTION|>--- conflicted
+++ resolved
@@ -1906,15 +1906,9 @@
     of attachedTrace:
       localError(c.config, n.info, errGenerated,
         "signature for '=trace' must be proc[T: object](x: var T; env: pointer)")
-<<<<<<< HEAD
-    of attachedDup:
-      localError(c.config, n.info, errGenerated,
-        "signature for '=dup' must be proc[T: object](x: var T): T")
     of attachedDestructor:
       localError(c.config, n.info, errGenerated,
         "signature for '=destroy' must be proc[T: object](x: var T) or proc[T: object](x: T)")
-=======
->>>>>>> db41f04a
     else:
       localError(c.config, n.info, errGenerated,
         "signature for '" & s.name.s & "' must be proc[T: object](x: var T)")
