#
#
#           The Nim Compiler
#        (c) Copyright 2013 Andreas Rumpf
#
#    See the file "copying.txt", included in this
#    distribution, for details about the copyright.
#

## This module implements the signature matching for resolving
## the call to overloaded procs, generic procs and operators.

import
  intsets, ast, astalgo, semdata, types, msgs, renderer, lookups, semtypinst,
  magicsys, condsyms, idents, lexer, options, parampatterns, strutils, trees,
<<<<<<< HEAD
  linter, lineinfos, lowerings
=======
  linter, lineinfos, modulegraphs
>>>>>>> 6e8ed8c6

when (defined(booting) or defined(nimsuggest)) and not defined(leanCompiler):
  import docgen

type
  TCandidateState* = enum
    csEmpty, csMatch, csNoMatch

  CandidateError* = object
    sym*: PSym
    unmatchedVarParam*, firstMismatch*: int
    diagnostics*: seq[string]
    enabled*: bool

  CandidateErrors* = seq[CandidateError]

  TCandidate* = object
    c*: PContext
    exactMatches*: int       # also misused to prefer iters over procs
    genericMatches: int      # also misused to prefer constraints
    subtypeMatches: int
    intConvMatches: int      # conversions to int are not as expensive
    convMatches: int
    state*: TCandidateState
    callee*: PType           # may not be nil!
    calleeSym*: PSym         # may be nil
    calleeScope*: int        # scope depth:
                             # is this a top-level symbol or a nested proc?
    call*: PNode             # modified call
    bindings*: TIdTable      # maps types to types
    magic*: TMagic           # magic of operation
    baseTypeMatch: bool      # needed for conversions from T to openarray[T]
                             # for example
    fauxMatch*: TTypeKind    # the match was successful only due to the use
                             # of error or wildcard (unknown) types.
                             # this is used to prevent instantiations.
    genericConverter*: bool  # true if a generic converter needs to
                             # be instantiated
    coerceDistincts*: bool   # this is an explicit coercion that can strip away
                             # a distrinct type
    typedescMatched*: bool
    isNoCall*: bool          # misused for generic type instantiations C[T]
    mutabilityProblem*: uint8 # tyVar mismatch
    inferredTypes: seq[PType] # inferred types during the current signature
                              # matching. they will be reset if the matching
                              # is not successful. may replace the bindings
                              # table in the future.
    diagnostics*: seq[string] # \
                              # when diagnosticsEnabled, the matching process
                              # will collect extra diagnostics that will be
                              # displayed to the user.
                              # triggered when overload resolution fails
                              # or when the explain pragma is used. may be
                              # triggered with an idetools command in the
                              # future.
    inheritancePenalty: int   # to prefer closest father object type
    firstMismatch*: int       # position of the first type mismatch for
                              # better error messages
    diagnosticsEnabled*: bool

  TTypeRelFlag* = enum
    trDontBind
    trNoCovariance

  TTypeRelFlags* = set[TTypeRelFlag]

  TTypeRelation* = enum      # order is important!
    isNone, isConvertible,
    isIntConv,
    isSubtype,
    isSubrange,              # subrange of the wanted type; no type conversion
                             # but apart from that counts as ``isSubtype``
    isBothMetaConvertible    # generic proc parameter was matched against
                             # generic type, e.g., map(mySeq, x=>x+1),
                             # maybe recoverable by rerun if the parameter is
                             # the proc's return value
    isInferred,              # generic proc was matched against a concrete type
    isInferredConvertible,   # same as above, but requiring proc CC conversion
    isGeneric,
    isFromIntLit,            # conversion *from* int literal; proven safe
    isEqual

const
  isNilConversion = isConvertible # maybe 'isIntConv' fits better?

proc markUsed*(conf: ConfigRef; info: TLineInfo, s: PSym; usageSym: var PSym)

template hasFauxMatch*(c: TCandidate): bool = c.fauxMatch != tyNone

proc initCandidateAux(ctx: PContext,
                      c: var TCandidate, callee: PType) {.inline.} =
  c.c = ctx
  c.exactMatches = 0
  c.subtypeMatches = 0
  c.convMatches = 0
  c.intConvMatches = 0
  c.genericMatches = 0
  c.state = csEmpty
  c.callee = callee
  c.call = nil
  c.baseTypeMatch = false
  c.genericConverter = false
  c.inheritancePenalty = 0

proc initCandidate*(ctx: PContext, c: var TCandidate, callee: PType) =
  initCandidateAux(ctx, c, callee)
  c.calleeSym = nil
  initIdTable(c.bindings)

proc put(c: var TCandidate, key, val: PType) {.inline.} =
  idTablePut(c.bindings, key, val.skipIntLit)

proc initCandidate*(ctx: PContext, c: var TCandidate, callee: PSym,
                    binding: PNode, calleeScope = -1,
                    diagnosticsEnabled = false) =
  initCandidateAux(ctx, c, callee.typ)
  c.calleeSym = callee
  if callee.kind in skProcKinds and calleeScope == -1:
    if callee.originatingModule == ctx.module:
      c.calleeScope = 2
      var owner = callee
      while true:
        owner = owner.skipGenericOwner
        if owner.kind == skModule: break
        inc c.calleeScope
    else:
      c.calleeScope = 1
  else:
    c.calleeScope = calleeScope
  c.diagnostics = @[] # if diagnosticsEnabled: @[] else: nil
  c.diagnosticsEnabled = diagnosticsEnabled
  c.magic = c.calleeSym.magic
  initIdTable(c.bindings)
  if binding != nil and callee.kind in routineKinds:
    var typeParams = callee.ast[genericParamsPos]
    for i in 1..min(sonsLen(typeParams), sonsLen(binding)-1):
      var formalTypeParam = typeParams.sons[i-1].typ
      var bound = binding[i].typ
      if bound != nil:
        if formalTypeParam.kind == tyTypeDesc:
          if bound.kind != tyTypeDesc:
            bound = makeTypeDesc(ctx, bound)
        else:
          bound = bound.skipTypes({tyTypeDesc})
        put(c, formalTypeParam, bound)

proc newCandidate*(ctx: PContext, callee: PSym,
                   binding: PNode, calleeScope = -1): TCandidate =
  initCandidate(ctx, result, callee, binding, calleeScope)

proc newCandidate*(ctx: PContext, callee: PType): TCandidate =
  initCandidate(ctx, result, callee)

proc copyCandidate(a: var TCandidate, b: TCandidate) =
  a.c = b.c
  a.exactMatches = b.exactMatches
  a.subtypeMatches = b.subtypeMatches
  a.convMatches = b.convMatches
  a.intConvMatches = b.intConvMatches
  a.genericMatches = b.genericMatches
  a.state = b.state
  a.callee = b.callee
  a.calleeSym = b.calleeSym
  a.call = copyTree(b.call)
  a.baseTypeMatch = b.baseTypeMatch
  copyIdTable(a.bindings, b.bindings)

proc sumGeneric(t: PType): int =
  var t = t
  var isvar = 1
  while true:
    case t.kind
    of tyGenericInst, tyArray, tyRef, tyPtr, tyDistinct, tyUncheckedArray,
        tyOpenArray, tyVarargs, tySet, tyRange, tySequence, tyGenericBody,
        tyLent:
      t = t.lastSon
      inc result
    of tyOr:
      var maxBranch = 0
      for branch in t.sons:
        let branchSum = branch.sumGeneric
        if branchSum > maxBranch: maxBranch = branchSum
      inc result, maxBranch + 1
      break
    of tyVar:
      t = t.sons[0]
      inc result
      inc isvar
    of tyTypeDesc:
      t = t.lastSon
      if t.kind == tyEmpty: break
      inc result
    of tyGenericInvocation, tyTuple, tyProc, tyAnd:
      result += ord(t.kind in {tyGenericInvocation, tyAnd})
      for i in 0 ..< t.len:
        if t.sons[i] != nil:
          result += t.sons[i].sumGeneric
      break
    of tyStatic:
      return t.sons[0].sumGeneric + 1
    of tyGenericParam, tyExpr, tyStmt: break
    of tyAlias, tySink: t = t.lastSon
    of tyBool, tyChar, tyEnum, tyObject, tyPointer,
        tyString, tyCString, tyInt..tyInt64, tyFloat..tyFloat128,
        tyUInt..tyUInt64, tyCompositeTypeClass:
      return isvar
    else:
      return 0

#var ggDebug: bool

proc complexDisambiguation(a, b: PType): int =
  # 'a' matches better if *every* argument matches better or equal than 'b'.
  var winner = 0
  for i in 1 ..< min(a.len, b.len):
    let x = a.sons[i].sumGeneric
    let y = b.sons[i].sumGeneric
    #if ggDebug:
    #echo "came herA ", typeToString(a.sons[i]), " ", x
    #echo "came herB ", typeToString(b.sons[i]), " ", y
    if x != y:
      if winner == 0:
        if x > y: winner = 1
        else: winner = -1
      elif x > y:
        if winner != 1:
          # contradiction
          return 0
      else:
        if winner != -1:
          return 0
  result = winner
  when false:
    var x, y: int
    for i in 1 ..< a.len: x += a.sons[i].sumGeneric
    for i in 1 ..< b.len: y += b.sons[i].sumGeneric
    result = x - y

proc writeMatches*(c: TCandidate) =
  echo "Candidate '", c.calleeSym.name.s, "' at ", c.c.config $ c.calleeSym.info
  echo "  exact matches: ", c.exactMatches
  echo "  generic matches: ", c.genericMatches
  echo "  subtype matches: ", c.subtypeMatches
  echo "  intconv matches: ", c.intConvMatches
  echo "  conv matches: ", c.convMatches
  echo "  inheritance: ", c.inheritancePenalty

proc cmpCandidates*(a, b: TCandidate): int =
  result = a.exactMatches - b.exactMatches
  if result != 0: return
  result = a.genericMatches - b.genericMatches
  if result != 0: return
  result = a.subtypeMatches - b.subtypeMatches
  if result != 0: return
  result = a.intConvMatches - b.intConvMatches
  if result != 0: return
  result = a.convMatches - b.convMatches
  if result != 0: return
  # the other way round because of other semantics:
  result = b.inheritancePenalty - a.inheritancePenalty
  if result != 0: return
  # prefer more specialized generic over more general generic:
  result = complexDisambiguation(a.callee, b.callee)
  # only as a last resort, consider scoping:
  if result != 0: return
  result = a.calleeScope - b.calleeScope

proc argTypeToString(arg: PNode; prefer: TPreferedDesc): string =
  if arg.kind in nkSymChoices:
    result = typeToString(arg[0].typ, prefer)
    for i in 1 ..< arg.len:
      result.add(" | ")
      result.add typeToString(arg[i].typ, prefer)
  elif arg.typ == nil:
    result = "void"
  else:
    result = arg.typ.typeToString(prefer)

proc describeArgs*(c: PContext, n: PNode, startIdx = 1;
                   prefer: TPreferedDesc = preferName): string =
  result = ""
  for i in countup(startIdx, n.len - 1):
    var arg = n.sons[i]
    if n.sons[i].kind == nkExprEqExpr:
      add(result, renderTree(n.sons[i].sons[0]))
      add(result, ": ")
      if arg.typ.isNil and arg.kind notin {nkStmtList, nkDo}:
        # XXX we really need to 'tryExpr' here!
        arg = c.semOperand(c, n.sons[i].sons[1])
        n.sons[i].typ = arg.typ
        n.sons[i].sons[1] = arg
    else:
      if arg.typ.isNil and arg.kind notin {nkStmtList, nkDo, nkElse,
                                           nkOfBranch, nkElifBranch,
                                           nkExceptBranch}:
        arg = c.semOperand(c, n.sons[i])
        n.sons[i] = arg
    if arg.typ != nil and arg.typ.kind == tyError: return
    add(result, argTypeToString(arg, prefer))
    if i != sonsLen(n) - 1: add(result, ", ")

proc typeRelImpl*(c: var TCandidate, f, aOrig: PType,
                  flags: TTypeRelFlags = {}): TTypeRelation

const traceTypeRel = false

when traceTypeRel:
  var nextTypeRel = 0

template typeRel*(c: var TCandidate, f, aOrig: PType,
                 flags: TTypeRelFlags = {}): TTypeRelation =
  when traceTypeRel:
    var enteringAt = nextTypeRel
    if mdbg:
      inc nextTypeRel
      echo "----- TYPE REL ", enteringAt
      debug f
      debug aOrig
      # writeStackTrace()

  let r = typeRelImpl(c, f, aOrig, flags)

  when traceTypeRel:
    if enteringAt != nextTypeRel:
      echo "----- TYPE REL ", enteringAt, " RESULT: ", r

  r

proc concreteType(c: TCandidate, t: PType): PType =
  case t.kind
  of tyNil:
    result = nil              # what should it be?
  of tyTypeDesc:
    if c.isNoCall: result = t
    else: result = nil
  of tySequence, tySet:
    if t.sons[0].kind == tyEmpty: result = nil
    else: result = t
  of tyGenericParam, tyAnything:
    result = t
    while true:
      result = PType(idTableGet(c.bindings, t))
      if result == nil:
        break # it's ok, no match
        # example code that triggers it:
        # proc sort[T](cmp: proc(a, b: T): int = cmp)
      if result.kind != tyGenericParam: break
  of tyGenericInvocation:
    result = t
    doAssert(false, "cannot resolve type: " & typeToString(t))
  else:
    result = t                # Note: empty is valid here

proc handleRange(f, a: PType, min, max: TTypeKind): TTypeRelation =
  if a.kind == f.kind:
    result = isEqual
  else:
    let ab = skipTypes(a, {tyRange})
    let k = ab.kind
    if k == f.kind: result = isSubrange
    elif k == tyInt and f.kind in {tyRange, tyInt8..tyInt64,
                                   tyUInt..tyUInt64} and
        isIntLit(ab) and ab.n.intVal >= firstOrd(nil, f) and
                         ab.n.intVal <= lastOrd(nil, f):
      # passing 'nil' to firstOrd/lastOrd here as type checking rules should
      # not depent on the target integer size configurations!
      # integer literal in the proper range; we want ``i16 + 4`` to stay an
      # ``int16`` operation so we declare the ``4`` pseudo-equal to int16
      result = isFromIntLit
    elif f.kind == tyInt and k in {tyInt8..tyInt32}:
      result = isIntConv
    elif k >= min and k <= max:
      result = isConvertible
    elif a.kind == tyRange and a.sons[0].kind in {tyInt..tyInt64,
                                                  tyUInt8..tyUInt32} and
                         a.n[0].intVal >= firstOrd(nil, f) and
                         a.n[1].intVal <= lastOrd(nil, f):
      # passing 'nil' to firstOrd/lastOrd here as type checking rules should
      # not depent on the target integer size configurations!
      result = isConvertible
    else: result = isNone
    #elif f.kind == tyInt and k in {tyInt..tyInt32}: result = isIntConv
    #elif f.kind == tyUInt and k in {tyUInt..tyUInt32}: result = isIntConv

proc isConvertibleToRange(f, a: PType): bool =
  # be less picky for tyRange, as that it is used for array indexing:
  if f.kind in {tyInt..tyInt64, tyUInt..tyUInt64} and
     a.kind in {tyInt..tyInt64, tyUInt..tyUInt64}:
    case f.kind
    of tyInt, tyInt64: result = true
    of tyInt8: result = a.kind in {tyInt8, tyInt}
    of tyInt16: result = a.kind in {tyInt8, tyInt16, tyInt}
    of tyInt32: result = a.kind in {tyInt8, tyInt16, tyInt32, tyInt}
    of tyUInt, tyUInt64: result = true
    of tyUInt8: result = a.kind in {tyUInt8, tyUInt}
    of tyUInt16: result = a.kind in {tyUInt8, tyUInt16, tyUInt}
    of tyUInt32: result = a.kind in {tyUInt8, tyUInt16, tyUInt32, tyUInt}
    else: result = false
  elif f.kind in {tyFloat..tyFloat128} and
       a.kind in {tyFloat..tyFloat128}:
    result = true

proc handleFloatRange(f, a: PType): TTypeRelation =
  if a.kind == f.kind:
    result = isEqual
  else:
    let ab = skipTypes(a, {tyRange})
    var k = ab.kind
    if k == f.kind: result = isSubrange
    elif isFloatLit(ab): result = isFromIntLit
    elif isIntLit(ab): result = isConvertible
    elif k >= tyFloat and k <= tyFloat128:
      # conversion to "float32" is not as good:
      if f.kind == tyFloat32: result = isConvertible
      else: result = isIntConv
    else: result = isNone

proc genericParamPut(c: var TCandidate; last, fGenericOrigin: PType) =
 if fGenericOrigin != nil and last.kind == tyGenericInst and
     last.len-1 == fGenericOrigin.len:
   for i in countup(1, sonsLen(fGenericOrigin) - 1):
     let x = PType(idTableGet(c.bindings, fGenericOrigin.sons[i]))
     if x == nil:
       put(c, fGenericOrigin.sons[i], last.sons[i])

proc isObjectSubtype(c: var TCandidate; a, f, fGenericOrigin: PType): int =
  var t = a
  assert t.kind == tyObject
  var depth = 0
  var last = a
  while t != nil and not sameObjectTypes(f, t):
    assert t.kind == tyObject
    t = t.sons[0]
    if t == nil: break
    last = t
    t = skipTypes(t, skipPtrs)
    inc depth
  if t != nil:
    genericParamPut(c, last, fGenericOrigin)
    result = depth
  else:
    result = -1

type
  SkippedPtr = enum skippedNone, skippedRef, skippedPtr

proc skipToObject(t: PType; skipped: var SkippedPtr): PType =
  var r = t
  # we're allowed to skip one level of ptr/ref:
  var ptrs = 0
  while r != nil:
    case r.kind
    of tyGenericInvocation:
      r = r.sons[0]
    of tyRef:
      inc ptrs
      skipped = skippedRef
      r = r.lastSon
    of tyPtr:
      inc ptrs
      skipped = skippedPtr
      r = r.lastSon
    of tyGenericBody, tyGenericInst, tyAlias, tySink:
      r = r.lastSon
    else:
      break
  if r.kind == tyObject and ptrs <= 1: result = r

proc isGenericSubtype(c: var TCandidate; a, f: PType, d: var int, fGenericOrigin: PType = nil): bool =
  assert f.kind in {tyGenericInst, tyGenericInvocation, tyGenericBody}
  var askip = skippedNone
  var fskip = skippedNone
  var t = a.skipToObject(askip)
  let r = f.skipToObject(fskip)
  if r == nil: return false
  var depth = 0
  var last = a
  # XXX sameObjectType can return false here. Need to investigate
  # why that is but sameObjectType does way too much work here anyway.
  while t != nil and r.sym != t.sym and askip == fskip:
    t = t.sons[0]
    if t == nil: break
    last = t
    t = t.skipToObject(askip)
    inc depth
  if t != nil and askip == fskip:
    genericParamPut(c, last, fGenericOrigin)
    d = depth
    result = true

proc minRel(a, b: TTypeRelation): TTypeRelation =
  if a <= b: result = a
  else: result = b

proc recordRel(c: var TCandidate, f, a: PType): TTypeRelation =
  result = isNone
  if sameType(f, a):
    result = isEqual
  elif sonsLen(a) == sonsLen(f):
    result = isEqual
    let firstField = if f.kind == tyTuple: 0
                     else: 1
    for i in countup(firstField, sonsLen(f) - 1):
      var m = typeRel(c, f.sons[i], a.sons[i])
      if m < isSubtype: return isNone
      result = minRel(result, m)
    if f.n != nil and a.n != nil:
      for i in countup(0, sonsLen(f.n) - 1):
        # check field names:
        if f.n.sons[i].kind != nkSym: return isNone
        elif a.n.sons[i].kind != nkSym: return isNone
        else:
          var x = f.n.sons[i].sym
          var y = a.n.sons[i].sym
          if f.kind == tyObject and typeRel(c, x.typ, y.typ) < isSubtype:
            return isNone
          if x.name.id != y.name.id: return isNone

proc allowsNil(f: PType): TTypeRelation {.inline.} =
  result = if tfNotNil notin f.flags: isSubtype else: isNone

proc allowsNilDeprecated(c: TCandidate, f: PType): TTypeRelation =
  if optNilSeqs in c.c.config.options:
    result = allowsNil(f)
  else:
    result = isNone

proc inconsistentVarTypes(f, a: PType): bool {.inline.} =
  result = f.kind != a.kind and (f.kind in {tyVar, tyLent} or a.kind in {tyVar, tyLent})

proc procParamTypeRel(c: var TCandidate, f, a: PType): TTypeRelation =
  ## For example we have:
  ## .. code-block:: nim
  ##   proc myMap[T,S](sIn: seq[T], f: proc(x: T): S): seq[S] = ...
  ##   proc innerProc[Q,W](q: Q): W = ...
  ## And we want to match: myMap(@[1,2,3], innerProc)
  ## This proc (procParamTypeRel) will do the following steps in
  ## three different calls:
  ## - matches f=T to a=Q. Since f is metatype, we resolve it
  ##    to int (which is already known at this point). So in this case
  ##    Q=int mapping will be saved to c.bindings.
  ## - matches f=S to a=W. Both of these metatypes are unknown, so we
  ##    return with isBothMetaConvertible to ask for rerun.
  ## - matches f=S to a=W. At this point the return type of innerProc
  ##    is known (we get it from c.bindings). We can use that value
  ##    to match with f, and save back to c.bindings.
  var
    f = f
    a = a

  if a.isMetaType:
    let aResolved = PType(idTableGet(c.bindings, a))
    if aResolved != nil:
      a = aResolved
  if a.isMetaType:
    if f.isMetaType:
      # We are matching a generic proc (as proc param)
      # to another generic type appearing in the proc
      # signature. There is a change that the target
      # type is already fully-determined, so we are
      # going to try resolve it
      if c.call != nil:
        f = generateTypeInstance(c.c, c.bindings, c.call.info, f)
      else:
        f = nil
      if f == nil or f.isMetaType:
        # no luck resolving the type, so the inference fails
        return isBothMetaConvertible
    # Note that this typeRel call will save a's resolved type into c.bindings
    let reverseRel = typeRel(c, a, f)
    if reverseRel >= isGeneric:
      result = isInferred
      #inc c.genericMatches
  else:
    # Note that this typeRel call will save f's resolved type into c.bindings
    # if f is metatype.
    result = typeRel(c, f, a)

  if result <= isSubtype or inconsistentVarTypes(f, a):
    result = isNone

  #if result == isEqual:
  #  inc c.exactMatches

proc procTypeRel(c: var TCandidate, f, a: PType): TTypeRelation =
  case a.kind
  of tyProc:
    if sonsLen(f) != sonsLen(a): return
    result = isEqual      # start with maximum; also correct for no
                          # params at all

    template checkParam(f, a) =
      result = minRel(result, procParamTypeRel(c, f, a))
      if result == isNone: return

    # Note: We have to do unification for the parameters before the
    # return type!
    for i in 1 ..< f.sonsLen:
      checkParam(f.sons[i], a.sons[i])

    if f.sons[0] != nil:
      if a.sons[0] != nil:
        checkParam(f.sons[0], a.sons[0])
      else:
        return isNone
    elif a.sons[0] != nil:
      return isNone

    if tfNoSideEffect in f.flags and tfNoSideEffect notin a.flags:
      return isNone
    elif tfThread in f.flags and a.flags * {tfThread, tfNoSideEffect} == {} and
        optThreadAnalysis in c.c.config.globalOptions:
      # noSideEffect implies ``tfThread``!
      return isNone
    elif f.flags * {tfIterator} != a.flags * {tfIterator}:
      return isNone
    elif f.callConv != a.callConv:
      # valid to pass a 'nimcall' thingie to 'closure':
      if f.callConv == ccClosure and a.callConv == ccDefault:
        result = if result == isInferred: isInferredConvertible
                 elif result == isBothMetaConvertible: isBothMetaConvertible
                 else: isConvertible
      else:
        return isNone
    when useEffectSystem:
      if compatibleEffects(f, a) != efCompat: return isNone

  of tyNil:
    result = f.allowsNil
  else: discard

proc typeRangeRel(f, a: PType): TTypeRelation {.noinline.} =
  template checkRange[T](a0, a1, f0, f1: T): TTypeRelation =
    if a0 == f0 and a1 == f1:
      isEqual
    elif a0 >= f0 and a1 <= f1:
      isConvertible
    elif a0 <= f1 and f0 <= a1:
      # X..Y and C..D overlap iff (X <= D and C <= Y)
      isConvertible
    else:
      isNone

  if f.isOrdinalType:
    checkRange(firstOrd(nil, a), lastOrd(nil, a), firstOrd(nil, f), lastOrd(nil, f))
  else:
    checkRange(firstFloat(a), lastFloat(a), firstFloat(f), lastFloat(f))


proc matchUserTypeClass*(m: var TCandidate; ff, a: PType): PType =
  var
    c = m.c
    typeClass = ff.skipTypes({tyUserTypeClassInst})
    body = typeClass.n[3]
    matchedConceptContext: TMatchedConcept
    prevMatchedConcept = c.matchedConcept
    prevCandidateType = typeClass[0][0]

  if prevMatchedConcept != nil:
    matchedConceptContext.prev = prevMatchedConcept
    matchedConceptContext.depth = prevMatchedConcept.depth + 1
    if prevMatchedConcept.depth > 4:
      localError(m.c.graph.config, body.info, $body & " too nested for type matching")
      return nil

  openScope(c)
  matchedConceptContext.candidateType = a
  typeClass[0].sons[0] = a
  c.matchedConcept = addr(matchedConceptContext)
  defer:
    c.matchedConcept = prevMatchedConcept
    typeClass[0].sons[0] = prevCandidateType
    closeScope(c)

  var typeParams: seq[(PSym, PType)]

  if ff.kind == tyUserTypeClassInst:
    for i in 1 ..< (ff.len - 1):
      var
        typeParamName = ff.base.sons[i-1].sym.name
        typ = ff.sons[i]
        param: PSym
        alreadyBound = PType(idTableGet(m.bindings, typ))

      if alreadyBound != nil: typ = alreadyBound

      template paramSym(kind): untyped =
        newSym(kind, typeParamName, typeClass.sym, typeClass.sym.info, {})

      block addTypeParam:
        for prev in typeParams:
          if prev[1].id == typ.id:
            param = paramSym prev[0].kind
            param.typ = prev[0].typ
            break addTypeParam

        case typ.kind
        of tyStatic:
          param = paramSym skConst
          param.typ = typ.exactReplica
          if typ.n == nil:
            param.typ.flags.incl tfInferrableStatic
          else:
            param.ast = typ.n
        of tyUnknown:
          param = paramSym skVar
          param.typ = typ.exactReplica
        else:
          param = paramSym skType
          param.typ = if typ.isMetaType:
                        c.newTypeWithSons(tyInferred, @[typ])
                      else:
                        makeTypeDesc(c, typ)

        typeParams.add((param, typ))

      addDecl(c, param)

  var
    oldWriteHook: type(m.c.config.writelnHook)
    diagnostics: seq[string]
    errorPrefix: string
    flags: TExprFlags = {}
    collectDiagnostics = m.diagnosticsEnabled or
                         sfExplain in typeClass.sym.flags

  if collectDiagnostics:
    oldWriteHook = m.c.config.writelnHook
    # XXX: we can't write to m.diagnostics directly, because
    # Nim doesn't support capturing var params in closures
    diagnostics = @[]
    flags = {efExplain}
    m.c.config.writelnHook = proc (s: string) =
      if errorPrefix.len == 0: errorPrefix = typeClass.sym.name.s & ":"
      let msg = s.replace("Error:", errorPrefix)
      if oldWriteHook != nil: oldWriteHook msg
      diagnostics.add msg

  var checkedBody = c.semTryExpr(c, body.copyTree, flags)

  if collectDiagnostics:
    m.c.config.writelnHook = oldWriteHook
    for msg in diagnostics:
      m.diagnostics.add msg
      m.diagnosticsEnabled = true

  if checkedBody == nil: return nil

  # The inferrable type params have been identified during the semTryExpr above.
  # We need to put them in the current sigmatch's binding table in order for them
  # to be resolvable while matching the rest of the parameters
  for p in typeParams:
    put(m, p[1], p[0].typ)

  if ff.kind == tyUserTypeClassInst:
    result = generateTypeInstance(c, m.bindings, typeClass.sym.info, ff)
  else:
    result = copyType(ff, ff.owner, true)

  result.n = checkedBody

proc shouldSkipDistinct(m: TCandidate; rules: PNode, callIdent: PIdent): bool =
  # XXX This is bad as 'considerQuotedIdent' can produce an error!
  if rules.kind == nkWith:
    for r in rules:
      if considerQuotedIdent(m.c, r) == callIdent: return true
    return false
  else:
    for r in rules:
      if considerQuotedIdent(m.c, r) == callIdent: return false
    return true

proc maybeSkipDistinct(m: TCandidate; t: PType, callee: PSym): PType =
  if t != nil and t.kind == tyDistinct and t.n != nil and
     shouldSkipDistinct(m, t.n, callee.name):
    result = t.base
  else:
    result = t

proc tryResolvingStaticExpr(c: var TCandidate, n: PNode,
                            allowUnresolved = false): PNode =
  # Consider this example:
  #   type Value[N: static[int]] = object
  #   proc foo[N](a: Value[N], r: range[0..(N-1)])
  # Here, N-1 will be initially nkStaticExpr that can be evaluated only after
  # N is bound to a concrete value during the matching of the first param.
  # This proc is used to evaluate such static expressions.
  let instantiated = replaceTypesInBody(c.c, c.bindings, n, nil,
                                        allowMetaTypes = allowUnresolved)
  result = c.c.semExpr(c.c, instantiated)

proc inferStaticParam*(c: var TCandidate, lhs: PNode, rhs: BiggestInt): bool =
  # This is a simple integer arithimetic equation solver,
  # capable of deriving the value of a static parameter in
  # expressions such as (N + 5) / 2 = rhs
  #
  # Preconditions:
  #
  #   * The input of this proc must be semantized
  #     - all templates should be expanded
  #     - aby constant folding possible should already be performed
  #
  #   * There must be exactly one unresolved static parameter
  #
  # Result:
  #
  #   The proc will return true if the static types was successfully
  #   inferred. The result will be bound to the original static type
  #   in the TCandidate.
  #
  if lhs.kind in nkCallKinds and lhs[0].kind == nkSym:
    case lhs[0].sym.magic
    of mUnaryLt:
      return inferStaticParam(c, lhs[1], rhs + 1)

    of mAddI, mAddU, mInc, mSucc:
      if lhs[1].kind == nkIntLit:
        return inferStaticParam(c, lhs[2], rhs - lhs[1].intVal)
      elif lhs[2].kind == nkIntLit:
        return inferStaticParam(c, lhs[1], rhs - lhs[2].intVal)

    of mDec, mSubI, mSubU, mPred:
      if lhs[1].kind == nkIntLit:
        return inferStaticParam(c, lhs[2], lhs[1].intVal - rhs)
      elif lhs[2].kind == nkIntLit:
        return inferStaticParam(c, lhs[1], rhs + lhs[2].intVal)

    of mMulI, mMulU:
      if lhs[1].kind == nkIntLit:
        if rhs mod lhs[1].intVal == 0:
          return inferStaticParam(c, lhs[2], rhs div lhs[1].intVal)
      elif lhs[2].kind == nkIntLit:
        if rhs mod lhs[2].intVal == 0:
          return inferStaticParam(c, lhs[1], rhs div lhs[2].intVal)

    of mDivI, mDivU:
      if lhs[1].kind == nkIntLit:
        if lhs[1].intVal mod rhs == 0:
          return inferStaticParam(c, lhs[2], lhs[1].intVal div rhs)
      elif lhs[2].kind == nkIntLit:
        return inferStaticParam(c, lhs[1], lhs[2].intVal * rhs)

    of mShlI:
      if lhs[2].kind == nkIntLit:
        return inferStaticParam(c, lhs[1], rhs shr lhs[2].intVal)

    of mShrI:
      if lhs[2].kind == nkIntLit:
        return inferStaticParam(c, lhs[1], rhs shl lhs[2].intVal)

    of mAshrI:
      if lhs[2].kind == nkIntLit:
        return inferStaticParam(c, lhs[1], ashr(rhs, lhs[2].intVal))

    of mUnaryMinusI:
      return inferStaticParam(c, lhs[1], -rhs)

    of mUnaryPlusI, mToInt, mToBiggestInt:
      return inferStaticParam(c, lhs[1], rhs)

    else: discard

  elif lhs.kind == nkSym and lhs.typ.kind == tyStatic and lhs.typ.n == nil:
    var inferred = newTypeWithSons(c.c, tyStatic, lhs.typ.sons)
    inferred.n = newIntNode(nkIntLit, rhs)
    put(c, lhs.typ, inferred)
    if c.c.matchedConcept != nil:
      # inside concepts, binding is currently done with
      # direct mutation of the involved types:
      lhs.typ.n = inferred.n
    return true

  return false

proc failureToInferStaticParam(conf: ConfigRef; n: PNode) =
  let staticParam = n.findUnresolvedStatic
  let name = if staticParam != nil: staticParam.sym.name.s
             else: "unknown"
  localError(conf, n.info, "cannot infer the value of the static param '" & name & "'")

proc inferStaticsInRange(c: var TCandidate,
                         inferred, concrete: PType): TTypeRelation =
  let lowerBound = tryResolvingStaticExpr(c, inferred.n[0],
                                          allowUnresolved = true)
  let upperBound = tryResolvingStaticExpr(c, inferred.n[1],
                                          allowUnresolved = true)
  template doInferStatic(e: PNode, r: BiggestInt) =
    var exp = e
    var rhs = r
    if inferStaticParam(c, exp, rhs):
      return isGeneric
    else:
      failureToInferStaticParam(c.c.config, exp)

  if lowerBound.kind == nkIntLit:
    if upperBound.kind == nkIntLit:
      if lengthOrd(c.c.config, concrete) == upperBound.intVal - lowerBound.intVal + 1:
        return isGeneric
      else:
        return isNone
    doInferStatic(upperBound, lengthOrd(c.c.config, concrete) + lowerBound.intVal - 1)
  elif upperBound.kind == nkIntLit:
    doInferStatic(lowerBound, upperBound.intVal + 1 - lengthOrd(c.c.config, concrete))

template subtypeCheck() =
  if result <= isSubrange and f.lastSon.skipTypes(abstractInst).kind in {tyRef, tyPtr, tyVar, tyLent}:
    result = isNone

proc isCovariantPtr(c: var TCandidate, f, a: PType): bool =
  # this proc is always called for a pair of matching types
  assert f.kind == a.kind

  template baseTypesCheck(lhs, rhs: PType): bool =
    lhs.kind notin {tyPtr, tyRef, tyVar, tyLent} and
      typeRel(c, lhs, rhs, {trNoCovariance}) == isSubtype

  case f.kind
  of tyRef, tyPtr:
    return baseTypesCheck(f.base, a.base)
  of tyGenericInst:
    let body = f.base
    return body == a.base and
           a.sonsLen == 3 and
           tfWeakCovariant notin body.sons[0].flags and
           baseTypesCheck(f.sons[1], a.sons[1])
  else:
    return false

when false:
  proc maxNumericType(prev, candidate: PType): PType =
    let c = candidate.skipTypes({tyRange})
    template greater(s) =
      if c.kind in s: result = c
    case prev.kind
    of tyInt: greater({tyInt64})
    of tyInt8: greater({tyInt, tyInt16, tyInt32, tyInt64})
    of tyInt16: greater({tyInt, tyInt32, tyInt64})
    of tyInt32: greater({tyInt64})

    of tyUInt: greater({tyUInt64})
    of tyUInt8: greater({tyUInt, tyUInt16, tyUInt32, tyUInt64})
    of tyUInt16: greater({tyUInt, tyUInt32, tyUInt64})
    of tyUInt32: greater({tyUInt64})

    of tyFloat32: greater({tyFloat64, tyFloat128})
    of tyFloat64: greater({tyFloat128})
    else: discard

proc typeRelImpl(c: var TCandidate, f, aOrig: PType,
                 flags: TTypeRelFlags = {}): TTypeRelation =
  # typeRel can be used to establish various relationships between types:
  #
  # 1) When used with concrete types, it will check for type equivalence
  # or a subtype relationship.
  #
  # 2) When used with a concrete type against a type class (such as generic
  # signature of a proc), it will check whether the concrete type is a member
  # of the designated type class.
  #
  # 3) When used with two type classes, it will check whether the types
  # matching the first type class are a strict subset of the types matching
  # the other. This allows us to compare the signatures of generic procs in
  # order to give preferrence to the most specific one:
  #
  # seq[seq[any]] is a strict subset of seq[any] and hence more specific.

  result = isNone
  assert(f != nil)

  if f.kind == tyExpr:
    if aOrig != nil: put(c, f, aOrig)
    return isGeneric

  assert(aOrig != nil)

  var
    useTypeLoweringRuleInTypeClass = c.c.matchedConcept != nil and
                                     not c.isNoCall and
                                     f.kind != tyTypeDesc and
                                     tfExplicit notin aOrig.flags and
                                     tfConceptMatchedTypeSym notin aOrig.flags

    aOrig = if useTypeLoweringRuleInTypeClass:
          aOrig.skipTypes({tyTypeDesc})
        else:
          aOrig

  if aOrig.kind == tyInferred:
    let prev = aOrig.previouslyInferred
    if prev != nil:
      return typeRel(c, f, prev)
    else:
      var candidate = f

      case f.kind
      of tyGenericParam:
        var prev  = PType(idTableGet(c.bindings, f))
        if prev != nil: candidate = prev
      of tyFromExpr:
        let computedType = tryResolvingStaticExpr(c, f.n).typ
        case computedType.kind
        of tyTypeDesc:
          candidate = computedType.base
        of tyStatic:
          candidate = computedType
        else:
          # XXX What is this non-sense? Error reporting in signature matching?
          discard "localError(f.n.info, errTypeExpected)"
      else:
        discard

      result = typeRel(c, aOrig.base, candidate)
      if result != isNone:
        c.inferredTypes.add aOrig
        aOrig.sons.add candidate
        result = isEqual
      return

  template doBind: bool = trDontBind notin flags

  # var and static arguments match regular modifier-free types
  var a = maybeSkipDistinct(c, aOrig.skipTypes({tyStatic, tyVar, tyLent}), c.calleeSym)
  # XXX: Theoretically, maybeSkipDistinct could be called before we even
  # start the param matching process. This could be done in `prepareOperand`
  # for example, but unfortunately `prepareOperand` is not called in certain
  # situation when nkDotExpr are rotated to nkDotCalls

  if aOrig.kind in {tyAlias, tySink}:
    return typeRel(c, f, lastSon(aOrig))

  if a.kind == tyGenericInst and
      skipTypes(f, {tyVar, tyLent}).kind notin {
        tyGenericBody, tyGenericInvocation,
        tyGenericInst, tyGenericParam} + tyTypeClasses:
    return typeRel(c, f, lastSon(a))

  if a.isResolvedUserTypeClass:
    return typeRel(c, f, a.lastSon)

  template bindingRet(res) =
    if doBind:
      let bound = aOrig.skipTypes({tyRange}).skipIntLit
      put(c, f, bound)
    return res

  template considerPreviousT(body: untyped) =
    var prev = PType(idTableGet(c.bindings, f))
    if prev == nil: body
    else: return typeRel(c, prev, a)

  case a.kind
  of tyOr:
    # XXX: deal with the current dual meaning of tyGenericParam
    c.typedescMatched = true
    # seq[int|string] vs seq[number]
    # both int and string must match against number
    # but ensure that '[T: A|A]' matches as good as '[T: A]' (bug #2219):
    result = isGeneric
    for branch in a.sons:
      let x = typeRel(c, f, branch, flags + {trDontBind})
      if x == isNone: return isNone
      if x < result: result = x
    return

  of tyAnd:
    # XXX: deal with the current dual meaning of tyGenericParam
    c.typedescMatched = true
    # seq[Sortable and Iterable] vs seq[Sortable]
    # only one match is enough
    for branch in a.sons:
      let x = typeRel(c, f, branch, flags + {trDontBind})
      if x != isNone:
        return if x >= isGeneric: isGeneric else: x
    return isNone

  of tyNot:
    case f.kind
    of tyNot:
      # seq[!int] vs seq[!number]
      # seq[float] matches the first, but not the second
      # we must turn the problem around:
      # is number a subset of int?
      return typeRel(c, a.lastSon, f.lastSon)

    else:
      # negative type classes are essentially infinite,
      # so only the `any` type class is their superset
      return if f.kind == tyAnything: isGeneric
             else: isNone

  of tyAnything:
    if f.kind == tyAnything: return isGeneric
    else: return isNone

  of tyUserTypeClass, tyUserTypeClassInst:
    if c.c.matchedConcept != nil and c.c.matchedConcept.depth <= 4:
      # consider this: 'var g: Node' *within* a concept where 'Node'
      # is a concept too (tgraph)
      inc c.c.matchedConcept.depth
      let x = typeRel(c, a, f, flags + {trDontBind})
      if x >= isGeneric:
        return isGeneric
  else: discard

  case f.kind
  of tyEnum:
    if a.kind == f.kind and sameEnumTypes(f, a): result = isEqual
    elif sameEnumTypes(f, skipTypes(a, {tyRange})): result = isSubtype
  of tyBool, tyChar:
    if a.kind == f.kind: result = isEqual
    elif skipTypes(a, {tyRange}).kind == f.kind: result = isSubtype
  of tyRange:
    if a.kind == f.kind:
      if f.base.kind == tyNone: return isGeneric
      result = typeRel(c, base(f), base(a))
      # bugfix: accept integer conversions here
      #if result < isGeneric: result = isNone
      if result notin {isNone, isGeneric}:
        # resolve any late-bound static expressions
        # that may appear in the range:
        for i in 0..1:
          if f.n[i].kind == nkStaticExpr:
            f.n.sons[i] = tryResolvingStaticExpr(c, f.n[i])
        result = typeRangeRel(f, a)
    else:
      if skipTypes(f, {tyRange}).kind == a.kind:
        result = isIntConv
      elif isConvertibleToRange(skipTypes(f, {tyRange}), a):
        result = isConvertible  # a convertible to f
  of tyInt:      result = handleRange(f, a, tyInt8, tyInt32)
  of tyInt8:     result = handleRange(f, a, tyInt8, tyInt8)
  of tyInt16:    result = handleRange(f, a, tyInt8, tyInt16)
  of tyInt32:    result = handleRange(f, a, tyInt8, tyInt32)
  of tyInt64:    result = handleRange(f, a, tyInt, tyInt64)
  of tyUInt:     result = handleRange(f, a, tyUInt8, tyUInt32)
  of tyUInt8:    result = handleRange(f, a, tyUInt8, tyUInt8)
  of tyUInt16:   result = handleRange(f, a, tyUInt8, tyUInt16)
  of tyUInt32:   result = handleRange(f, a, tyUInt8, tyUInt32)
  of tyUInt64:   result = handleRange(f, a, tyUInt, tyUInt64)
  of tyFloat:    result = handleFloatRange(f, a)
  of tyFloat32:  result = handleFloatRange(f, a)
  of tyFloat64:  result = handleFloatRange(f, a)
  of tyFloat128: result = handleFloatRange(f, a)
  of tyVar, tyLent:
    if aOrig.kind == f.kind: result = typeRel(c, f.base, aOrig.base)
    else: result = typeRel(c, f.base, aOrig, flags + {trNoCovariance})
    subtypeCheck()
  of tyArray:
    case a.kind
    of tyArray:
      var fRange = f.sons[0]
      var aRange = a.sons[0]
      if fRange.kind == tyGenericParam:
        var prev = PType(idTableGet(c.bindings, fRange))
        if prev == nil:
          put(c, fRange, a.sons[0])
          fRange = a
        else:
          fRange = prev
      let ff = f.sons[1].skipTypes({tyTypeDesc})
      # This typeDesc rule is wrong, see bug #7331
      let aa = a.sons[1] #.skipTypes({tyTypeDesc})

      if f.sons[0].kind != tyGenericParam and aa.kind == tyEmpty:
        result = isGeneric
      else:
        result = typeRel(c, ff, aa)

      if result < isGeneric:
        if nimEnableCovariance and
           trNoCovariance notin flags and
           ff.kind == aa.kind and
           isCovariantPtr(c, ff, aa):
          result = isSubtype
        else:
          return isNone

      if fRange.rangeHasUnresolvedStatic:
        return inferStaticsInRange(c, fRange, a)
      elif c.c.matchedConcept != nil and aRange.rangeHasUnresolvedStatic:
        return inferStaticsInRange(c, aRange, f)
      else:
        if lengthOrd(c.c.config, fRange) != lengthOrd(c.c.config, aRange):
          result = isNone
    else: discard
  of tyUncheckedArray:
    if a.kind == tyUncheckedArray:
      result = typeRel(c, base(f), base(a))
      if result < isGeneric: result = isNone
    else: discard
  of tyOpenArray, tyVarargs:
    # varargs[expr] is special too but handled earlier. So we only need to
    # handle varargs[stmt] which is the same as varargs[typed]:
    if f.kind == tyVarargs:
      if tfVarargs in a.flags:
        return typeRel(c, f.base, a.lastSon)
      if f.sons[0].kind == tyStmt: return

    template matchArrayOrSeq(aBase: PType) =
      let ff = f.base
      let aa = aBase
      let baseRel = typeRel(c, ff, aa)
      if baseRel >= isGeneric:
        result = isConvertible
      elif nimEnableCovariance and
           trNoCovariance notin flags and
           ff.kind == aa.kind and
           isCovariantPtr(c, ff, aa):
        result = isConvertible

    case a.kind
    of tyOpenArray, tyVarargs:
      result = typeRel(c, base(f), base(a))
      if result < isGeneric: result = isNone
    of tyArray:
      if (f.sons[0].kind != tyGenericParam) and (a.sons[1].kind == tyEmpty):
        return isSubtype
      matchArrayOrSeq(a.sons[1])
    of tySequence:
      if (f.sons[0].kind != tyGenericParam) and (a.sons[0].kind == tyEmpty):
        return isConvertible
      matchArrayOrSeq(a.sons[0])
    of tyString:
      if f.kind == tyOpenArray:
        if f.sons[0].kind == tyChar:
          result = isConvertible
        elif f.sons[0].kind == tyGenericParam and a.len > 0 and
            typeRel(c, base(f), base(a)) >= isGeneric:
          result = isConvertible
    else: discard
  of tySequence:
    case a.kind
    of tySequence:
      if (f.sons[0].kind != tyGenericParam) and (a.sons[0].kind == tyEmpty):
        result = isSubtype
      else:
        let ff = f.sons[0]
        let aa = a.sons[0]
        result = typeRel(c, ff, aa)
        if result < isGeneric:
          if nimEnableCovariance and
             trNoCovariance notin flags and
             ff.kind == aa.kind and
             isCovariantPtr(c, ff, aa):
            result = isSubtype
          else:
            result = isNone
        elif tfNotNil in f.flags and tfNotNil notin a.flags:
          result = isNilConversion
    of tyNil: result = allowsNilDeprecated(c, f)
    else: discard
  of tyOrdinal:
    if isOrdinalType(a):
      var x = if a.kind == tyOrdinal: a.sons[0] else: a
      if f.sons[0].kind == tyNone:
        result = isGeneric
      else:
        result = typeRel(c, f.sons[0], x)
        if result < isGeneric: result = isNone
    elif a.kind == tyGenericParam:
      result = isGeneric
  of tyForward:
    #internalError("forward type in typeRel()")
    result = isNone
  of tyNil:
    if a.kind == f.kind: result = isEqual
  of tyTuple:
    if a.kind == tyTuple: result = recordRel(c, f, a)
  of tyObject:
    if a.kind == tyObject:
      if sameObjectTypes(f, a):
        result = isEqual
        # elif tfHasMeta in f.flags: result = recordRel(c, f, a)
      else:
        var depth = isObjectSubtype(c, a, f, nil)
        if depth > 0:
          inc(c.inheritancePenalty, depth)
          result = isSubtype
  of tyDistinct:
    if a.kind == tyDistinct:
      if sameDistinctTypes(f, a): result = isEqual
      #elif f.base.kind == tyAnything: result = isGeneric  # issue 4435
      elif c.coerceDistincts: result = typeRel(c, f.base, a)
    elif a.kind == tyNil and f.base.kind in NilableTypes:
      result = f.allowsNil
    elif c.coerceDistincts: result = typeRel(c, f.base, a)
  of tySet:
    if a.kind == tySet:
      if f.sons[0].kind != tyGenericParam and a.sons[0].kind == tyEmpty:
        result = isSubtype
      else:
        result = typeRel(c, f.sons[0], a.sons[0])
        if result <= isConvertible:
          result = isNone     # BUGFIX!
  of tyPtr, tyRef:
    if a.kind == f.kind:
      # ptr[R, T] can be passed to ptr[T], but not the other way round:
      if a.len < f.len: return isNone
      for i in 0..f.len-2:
        if typeRel(c, f.sons[i], a.sons[i]) == isNone: return isNone
      result = typeRel(c, f.lastSon, a.lastSon, flags + {trNoCovariance})
      subtypeCheck()
      if result <= isConvertible: result = isNone
      elif tfNotNil in f.flags and tfNotNil notin a.flags:
        result = isNilConversion
    elif a.kind == tyNil: result = f.allowsNil
    else: discard
  of tyProc:
    result = procTypeRel(c, f, a)
    if result != isNone and tfNotNil in f.flags and tfNotNil notin a.flags:
      result = isNilConversion
  of tyPointer:
    case a.kind
    of tyPointer:
      if tfNotNil in f.flags and tfNotNil notin a.flags:
        result = isNilConversion
      else:
        result = isEqual
    of tyNil: result = f.allowsNil
    of tyProc:
      if a.callConv != ccClosure: result = isConvertible
    of tyPtr:
      # 'pointer' is NOT compatible to regionized pointers
      # so 'dealloc(regionPtr)' fails:
      if a.len == 1: result = isConvertible
    of tyCString: result = isConvertible
    else: discard
  of tyString:
    case a.kind
    of tyString:
      if tfNotNil in f.flags and tfNotNil notin a.flags:
        result = isNilConversion
      else:
        result = isEqual
    of tyNil: result = allowsNilDeprecated(c, f)
    else: discard
  of tyCString:
    # conversion from string to cstring is automatic:
    case a.kind
    of tyCString:
      if tfNotNil in f.flags and tfNotNil notin a.flags:
        result = isNilConversion
      else:
        result = isEqual
    of tyNil: result = f.allowsNil
    of tyString: result = isConvertible
    of tyPtr:
      # ptr[Tag, char] is not convertible to 'cstring' for now:
      if a.len == 1:
        let pointsTo = a.sons[0].skipTypes(abstractInst)
        if pointsTo.kind == tyChar: result = isConvertible
        elif pointsTo.kind == tyUncheckedArray and pointsTo.sons[0].kind == tyChar:
          result = isConvertible
        elif pointsTo.kind == tyArray and firstOrd(nil, pointsTo.sons[0]) == 0 and
            skipTypes(pointsTo.sons[0], {tyRange}).kind in {tyInt..tyInt64} and
            pointsTo.sons[1].kind == tyChar:
          result = isConvertible
    else: discard

  of tyEmpty, tyVoid:
    if a.kind == f.kind: result = isEqual

  of tyAlias, tySink:
    result = typeRel(c, lastSon(f), a)

  of tyGenericInst:
    var prev = PType(idTableGet(c.bindings, f))
    let origF = f
    var f = if prev == nil: f else: prev

    let roota = a.skipGenericAlias
    let rootf = f.skipGenericAlias

    var m = c
    if a.kind == tyGenericInst:
      if roota.base == rootf.base:
        let nextFlags = flags + {trNoCovariance}
        var hasCovariance = false
        for i in 1 .. rootf.sonsLen-2:
          let ff = rootf.sons[i]
          let aa = roota.sons[i]
          result = typeRel(c, ff, aa, nextFlags)
          if result notin {isEqual, isGeneric}:
            if trNoCovariance notin flags and ff.kind == aa.kind:
              let paramFlags = rootf.base.sons[i-1].flags
              hasCovariance =
                if tfCovariant in paramFlags:
                  if tfWeakCovariant in paramFlags:
                    isCovariantPtr(c, ff, aa)
                  else:
                    ff.kind notin {tyRef, tyPtr} and result == isSubtype
                else:
                  tfContravariant in paramFlags and
                    typeRel(c, aa, ff) == isSubtype
              if hasCovariance:
                continue

            return isNone
        if prev == nil: put(c, f, a)
        result = isGeneric
      else:
        let fKind = rootf.lastSon.kind
        if fKind in {tyAnd, tyOr}:
          result = typeRel(c, lastSon(f), a)
          if result != isNone: put(c, f, a)
          return

        var aAsObject = roota.lastSon

        if fKind in {tyRef, tyPtr}:
          if aAsObject.kind == tyObject:
            # bug #7600, tyObject cannot be passed
            # as argument to tyRef/tyPtr
            return isNone
          elif aAsObject.kind == fKind:
            aAsObject = aAsObject.base

        if aAsObject.kind == tyObject:
          let baseType = aAsObject.base
          if baseType != nil:
            c.inheritancePenalty += 1
            return typeRel(c, f, baseType)

        result = isNone
    else:
      assert lastSon(origF) != nil
      result = typeRel(c, lastSon(origF), a)
      if result != isNone and a.kind != tyNil:
        put(c, f, a)

  of tyGenericBody:
    considerPreviousT:
      if a == f or a.kind == tyGenericInst and a.sons[0] == f:
        bindingRet isGeneric
      let ff = lastSon(f)
      if ff != nil:
        result = typeRel(c, ff, a)

  of tyGenericInvocation:
    var x = a.skipGenericAlias
    # XXX: This is very hacky. It should be moved back into liftTypeParam
    if x.kind in {tyGenericInst, tyArray} and
       c.calleeSym != nil and
       c.calleeSym.kind in {skProc, skFunc} and c.call != nil:
      let inst = prepareMetatypeForSigmatch(c.c, c.bindings, c.call.info, f)
      return typeRel(c, inst, a)

    var depth = 0
    if x.kind == tyGenericInvocation or f.sons[0].kind != tyGenericBody:
      #InternalError("typeRel: tyGenericInvocation -> tyGenericInvocation")
      # simply no match for now:
      discard
    elif x.kind == tyGenericInst and
          ((f.sons[0] == x.sons[0]) or isGenericSubType(c, x, f, depth)) and
          (sonsLen(x) - 1 == sonsLen(f)):
      for i in countup(1, sonsLen(f) - 1):
        if x.sons[i].kind == tyGenericParam:
          internalError(c.c.graph.config, "wrong instantiated type!")
        elif typeRel(c, f.sons[i], x.sons[i]) <= isSubtype:
          # Workaround for regression #4589
          if f.sons[i].kind != tyTypeDesc: return
      c.inheritancePenalty += depth
      result = isGeneric
    else:
      let genericBody = f.sons[0]
      var askip = skippedNone
      var fskip = skippedNone
      let aobj = x.skipToObject(askip)
      let fobj = genericBody.lastSon.skipToObject(fskip)
      var depth = -1
      if fobj != nil and aobj != nil and askip == fskip:
        depth = isObjectSubtype(c, aobj, fobj, f)
      result = typeRel(c, genericBody, x)
      if result != isNone:
        # see tests/generics/tgeneric3.nim for an example that triggers this
        # piece of code:
        #
        # proc internalFind[T,D](n: PNode[T,D], key: T): ref TItem[T,D]
        # proc internalPut[T,D](ANode: ref TNode[T,D], Akey: T, Avalue: D,
        #                       Oldvalue: var D): ref TNode[T,D]
        # var root = internalPut[int, int](nil, 312, 312, oldvalue)
        # var it1 = internalFind(root, 312) # cannot instantiate: 'D'
        #
        # we steal the generic parameters from the tyGenericBody:
        for i in countup(1, sonsLen(f) - 1):
          let x = PType(idTableGet(c.bindings, genericBody.sons[i-1]))
          if x == nil:
            discard "maybe fine (for eg. a==tyNil)"
          elif x.kind in {tyGenericInvocation, tyGenericParam}:
            internalError(c.c.graph.config, "wrong instantiated type!")
          else:
            put(c, f.sons[i], x)

      if result == isNone:
        # Here object inheriting from generic/specialized generic object
        # crossing path with metatypes/aliases, so we need to separate them
        # by checking sym.id
        let genericSubtype = isGenericSubType(c, x, f, depth, f)
        if not (genericSubtype and aobj.sym.id != fobj.sym.id) and aOrig.kind != tyGenericBody:
          depth = -1

      if depth >= 0:
        c.inheritancePenalty += depth
        # bug #4863: We still need to bind generic alias crap, so
        # we cannot return immediately:
        result = if depth == 0: isGeneric else: isSubtype
  of tyAnd:
    considerPreviousT:
      result = isEqual
      for branch in f.sons:
        let x = typeRel(c, branch, aOrig)
        if x < isSubtype: return isNone
        # 'and' implies minimum matching result:
        if x < result: result = x
      if result > isGeneric: result = isGeneric
      bindingRet result

  of tyOr:
    considerPreviousT:
      result = isNone
      let oldInheritancePenalty = c.inheritancePenalty
      var maxInheritance = 0
      for branch in f.sons:
        c.inheritancePenalty = 0
        let x = typeRel(c, branch, aOrig)
        maxInheritance = max(maxInheritance, c.inheritancePenalty)

        # 'or' implies maximum matching result:
        if x > result: result = x
      if result >= isSubtype:
        if result > isGeneric: result = isGeneric
        bindingRet result
      else:
        result = isNone
      c.inheritancePenalty = oldInheritancePenalty + maxInheritance

  of tyNot:
    considerPreviousT:
      for branch in f.sons:
        if typeRel(c, branch, aOrig) != isNone:
          return isNone

      bindingRet isGeneric

  of tyAnything:
    considerPreviousT:
      var concrete = concreteType(c, a)
      if concrete != nil and doBind:
        put(c, f, concrete)
      return isGeneric

  of tyBuiltInTypeClass:
    considerPreviousT:
      let targetKind = f.sons[0].kind
      let effectiveArgType = a.skipTypes({tyRange, tyGenericInst,
                                          tyBuiltInTypeClass, tyAlias, tySink})
      let typeClassMatches = targetKind == effectiveArgType.kind and
                             not effectiveArgType.isEmptyContainer
      if typeClassMatches or
        (targetKind in {tyProc, tyPointer} and effectiveArgType.kind == tyNil):
        put(c, f, a)
        return isGeneric
      else:
        return isNone

  of tyUserTypeClassInst, tyUserTypeClass:
    if f.isResolvedUserTypeClass:
      result = typeRel(c, f.lastSon, a)
    else:
      considerPreviousT:
        if aOrig == f: return isEqual
        var matched = matchUserTypeClass(c, f, aOrig)
        if matched != nil:
          bindConcreteTypeToUserTypeClass(matched, a)
          if doBind: put(c, f, matched)
          result = isGeneric
        else:
          result = isNone

  of tyCompositeTypeClass:
    considerPreviousT:
      let roota = a.skipGenericAlias
      let rootf = f.lastSon.skipGenericAlias
      if a.kind == tyGenericInst and roota.base == rootf.base:
        for i in 1 .. rootf.sonsLen-2:
          let ff = rootf.sons[i]
          let aa = roota.sons[i]
          result = typeRel(c, ff, aa)
          if result == isNone: return
          if ff.kind == tyRange and result != isEqual: return isNone
      else:
        result = typeRel(c, rootf.lastSon, a)
      if result != isNone:
        put(c, f, a)
        result = isGeneric

  of tyGenericParam:
    var x = PType(idTableGet(c.bindings, f))
    if x == nil:
      if c.callee.kind == tyGenericBody and
         f.kind == tyGenericParam and not c.typedescMatched:
        # XXX: The fact that generic types currently use tyGenericParam for
        # their parameters is really a misnomer. tyGenericParam means "match
        # any value" and what we need is "match any type", which can be encoded
        # by a tyTypeDesc params. Unfortunately, this requires more substantial
        # changes in semtypinst and elsewhere.
        if tfWildcard in a.flags:
          result = isGeneric
        elif a.kind == tyTypeDesc:
          if f.sonsLen == 0:
            result = isGeneric
          else:
            internalAssert c.c.graph.config, a.len > 0
            c.typedescMatched = true
            var aa = a
            while aa.kind in {tyTypeDesc, tyGenericParam} and aa.len > 0:
              aa = lastSon(aa)
            if aa.kind == tyGenericParam:
              return isGeneric
            result = typeRel(c, f.base, aa)
            if result > isGeneric: result = isGeneric
        else:
          result = isNone
      else:
        if f.sonsLen > 0 and f.sons[0].kind != tyNone:
          let oldInheritancePenalty = c.inheritancePenalty
          result = typeRel(c, f.lastSon, a, flags + {trDontBind})
          if doBind and result notin {isNone, isGeneric}:
            let concrete = concreteType(c, a)
            if concrete == nil: return isNone
            put(c, f, concrete)
          # bug #6526
          if result in {isEqual, isSubtype}:
            # 'T: Class' is a *better* match than just 'T'
            # but 'T: Subclass' is even better:
            c.inheritancePenalty = oldInheritancePenalty - c.inheritancePenalty -
                                  100 * ord(result == isEqual)
            result = isGeneric
        else:
          result = isGeneric

      if result == isGeneric:
        var concrete = a
        if tfWildcard in a.flags:
          a.sym.kind = skType
          a.flags.excl tfWildcard
        else:
          concrete = concreteType(c, a)
          if concrete == nil:
            return isNone
        if doBind:
          put(c, f, concrete)
      elif result > isGeneric:
        result = isGeneric
    elif a.kind == tyEmpty:
      result = isGeneric
    elif x.kind == tyGenericParam:
      result = isGeneric
    else:
      # Special type binding rule for numeric types.
      # See section "Generic type inference for numeric types" of the
      # manual for further details:
      when false:
        let rebinding = maxNumericType(x.skipTypes({tyRange}), a)
        if rebinding != nil:
          put(c, f, rebinding)
          result = isGeneric
        else:
          discard
      result = typeRel(c, x, a) # check if it fits
      if result > isGeneric: result = isGeneric
  of tyStatic:
    let prev = PType(idTableGet(c.bindings, f))
    if prev == nil:
      if aOrig.kind == tyStatic:
        if f.base.kind != tyNone:
          result = typeRel(c, f.base, a)
          if result != isNone and f.n != nil:
            if not exprStructuralEquivalent(f.n, aOrig.n):
              result = isNone
        else:
          result = isGeneric
        if result != isNone: put(c, f, aOrig)
      elif aOrig.n != nil and aOrig.n.typ != nil:
        result = if f.base.kind != tyNone: typeRel(c, f.lastSon, aOrig.n.typ)
                 else: isGeneric
        if result != isNone:
          var boundType = newTypeWithSons(c.c, tyStatic, @[aOrig.n.typ])
          boundType.n = aOrig.n
          put(c, f, boundType)
      else:
        result = isNone
    elif prev.kind == tyStatic:
      if aOrig.kind == tyStatic:
        result = typeRel(c, prev.lastSon, a)
        if result != isNone and prev.n != nil:
          if not exprStructuralEquivalent(prev.n, aOrig.n):
            result = isNone
      else: result = isNone
    else:
      # XXX endless recursion?
      #result = typeRel(c, prev, aOrig)
      result = isNone

  of tyInferred:
    let prev = f.previouslyInferred
    if prev != nil:
      result = typeRel(c, prev, a)
    else:
      result = typeRel(c, f.base, a)
      if result != isNone:
        c.inferredTypes.add f
        f.sons.add a

  of tyTypeDesc:
    var prev = PType(idTableGet(c.bindings, f))
    if prev == nil:
      # proc foo(T: typedesc, x: T)
      # when `f` is an unresolved typedesc, `a` could be any
      # type, so we should not perform this check earlier
      if a.kind != tyTypeDesc:
        if a.kind == tyGenericParam and tfWildcard in a.flags:
          # TODO: prevent `a` from matching as a wildcard again
          result = isGeneric
        else:
          result = isNone
      elif f.base.kind == tyNone:
        result = isGeneric
      else:
        result = typeRel(c, f.base, a.base)

      if result != isNone:
        put(c, f, a)
    else:
      if tfUnresolved in f.flags:
        result = typeRel(c, prev.base, a)
      elif a.kind == tyTypeDesc:
        result = typeRel(c, prev.base, a.base)
      else:
        result = isNone

  of tyStmt:
    if aOrig != nil:
      put(c, f, aOrig)
    result = isGeneric

  of tyProxy:
    result = isEqual

  of tyFromExpr:
    # fix the expression, so it contains the already instantiated types
    if f.n == nil or f.n.kind == nkEmpty: return isGeneric
    let reevaluated = tryResolvingStaticExpr(c, f.n)
    case reevaluated.typ.kind
    of tyTypeDesc:
      result = typeRel(c, a, reevaluated.typ.base)
    of tyStatic:
      result = typeRel(c, a, reevaluated.typ.base)
      if result != isNone and reevaluated.typ.n != nil:
        if not exprStructuralEquivalent(aOrig.n, reevaluated.typ.n):
          result = isNone
    else:
      localError(c.c.graph.config, f.n.info, "type expected")
      result = isNone

  of tyNone:
    if a.kind == tyNone: result = isEqual
  else:
    internalError c.c.graph.config, " unknown type kind " & $f.kind

proc cmpTypes*(c: PContext, f, a: PType): TTypeRelation =
  var m: TCandidate
  initCandidate(c, m, f)
  result = typeRel(m, f, a)

proc getInstantiatedType(c: PContext, arg: PNode, m: TCandidate,
                         f: PType): PType =
  result = PType(idTableGet(m.bindings, f))
  if result == nil:
    result = generateTypeInstance(c, m.bindings, arg, f)
  if result == nil:
    internalError(c.graph.config, arg.info, "getInstantiatedType")
    result = errorType(c)

proc implicitConv(kind: TNodeKind, f: PType, arg: PNode, m: TCandidate,
                  c: PContext): PNode =
  result = newNodeI(kind, arg.info)
  if containsGenericType(f):
    if not m.hasFauxMatch:
      result.typ = getInstantiatedType(c, arg, m, f)
    else:
      result.typ = errorType(c)
  else:
    result.typ = f
  if result.typ == nil: internalError(c.graph.config, arg.info, "implicitConv")
  addSon(result, c.graph.emptyNode)
  addSon(result, arg)

proc userConvMatch(c: PContext, m: var TCandidate, f, a: PType,
                   arg: PNode): PNode =
  result = nil
  for i in countup(0, len(c.converters) - 1):
    var src = c.converters[i].typ.sons[1]
    var dest = c.converters[i].typ.sons[0]
    # for generic type converters we need to check 'src <- a' before
    # 'f <- dest' in order to not break the unification:
    # see tests/tgenericconverter:
    let srca = typeRel(m, src, a)
    if srca notin {isEqual, isGeneric, isSubtype}: continue

    # What's done below matches the logic in ``matchesAux``
    let constraint = c.converters[i].typ.n[1].sym.constraint
    if not constraint.isNil and not matchNodeKinds(constraint, arg):
      continue
    if src.kind in {tyVar, tyLent} and not arg.isLValue:
      continue

    let destIsGeneric = containsGenericType(dest)
    if destIsGeneric:
      dest = generateTypeInstance(c, m.bindings, arg, dest)
    let fdest = typeRel(m, f, dest)
    if fdest in {isEqual, isGeneric}:
      markUsed(c.config, arg.info, c.converters[i], c.graph.usageSym)
      var s = newSymNode(c.converters[i])
      s.typ = c.converters[i].typ
      s.info = arg.info
      result = newNodeIT(nkHiddenCallConv, arg.info, dest)
      addSon(result, s)
      # We build the call expression by ourselves in order to avoid passing this
      # expression trough the semantic check phase once again so let's make sure
      # it is correct
      var param: PNode = nil
      if srca == isSubtype:
        param = implicitConv(nkHiddenSubConv, src, copyTree(arg), m, c)
      elif src.kind == tyVar:
        # Analyse the converter return type
        param = newNodeIT(nkHiddenAddr, arg.info, s.typ[1])
        param.addSon(copyTree(arg))
      else:
        param = copyTree(arg)
      addSon(result, param)

      if dest.kind in {tyVar, tyLent}:
        dest.flags.incl tfVarIsPtr
        result = newDeref(result)

      inc(m.convMatches)
      if m.genericConverter == false:
        m.genericConverter = srca == isGeneric or destIsGeneric
      return result

proc localConvMatch(c: PContext, m: var TCandidate, f, a: PType,
                    arg: PNode): PNode =
  # arg.typ can be nil in 'suggest':
  if isNil(arg.typ): return nil

  # sem'checking for 'echo' needs to be re-entrant:
  # XXX we will revisit this issue after 0.10.2 is released
  if f == arg.typ and arg.kind == nkHiddenStdConv: return arg

  var call = newNodeI(nkCall, arg.info)
  call.add(f.n.copyTree)
  call.add(arg.copyTree)
  result = c.semExpr(c, call)
  if result != nil:
    if result.typ == nil: return nil
    # resulting type must be consistent with the other arguments:
    var r = typeRel(m, f.sons[0], result.typ)
    if r < isGeneric: return nil
    if result.kind == nkCall: result.kind = nkHiddenCallConv
    inc(m.convMatches)
    if r == isGeneric:
      result.typ = getInstantiatedType(c, arg, m, base(f))
    m.baseTypeMatch = true

proc incMatches(m: var TCandidate; r: TTypeRelation; convMatch = 1) =
  case r
  of isConvertible, isIntConv: inc(m.convMatches, convMatch)
  of isSubtype, isSubrange: inc(m.subtypeMatches)
  of isGeneric, isInferred, isBothMetaConvertible: inc(m.genericMatches)
  of isFromIntLit: inc(m.intConvMatches, 256)
  of isInferredConvertible:
    inc(m.convMatches)
  of isEqual: inc(m.exactMatches)
  of isNone: discard

template matchesVoidProc(t: PType): bool =
  (t.kind == tyProc and t.len == 1 and t.sons[0] == nil) or
    (t.kind == tyBuiltInTypeClass and t.sons[0].kind == tyProc)

proc paramTypesMatchAux(m: var TCandidate, f, a: PType,
                        argSemantized, argOrig: PNode): PNode =
  var
    fMaybeStatic = f.skipTypes({tyDistinct})
    arg = argSemantized
    a = a
    c = m.c

  if tfHasStatic in fMaybeStatic.flags:
    # XXX: When implicit statics are the default
    # this will be done earlier - we just have to
    # make sure that static types enter here

    # XXX: weaken tyGenericParam and call it tyGenericPlaceholder
    # and finally start using tyTypedesc for generic types properly.
    if a.kind == tyGenericParam and tfWildcard in a.flags:
      a.assignType(f)
      # put(m.bindings, f, a)
      return argSemantized

    if a.kind == tyStatic:
      if m.callee.kind == tyGenericBody and
         a.n == nil and
         tfGenericTypeParam notin a.flags:
        return newNodeIT(nkType, argOrig.info, makeTypeFromExpr(c, arg))
    else:
      var evaluated = c.semTryConstExpr(c, arg)
      if evaluated != nil:
        # Don't build the type in-place because `evaluated` and `arg` may point
        # to the same object and we'd end up creating recursive types (#9255)
        let typ = newTypeS(tyStatic, c)
        typ.sons = @[evaluated.typ]
        typ.n = evaluated
        arg.typ = typ
        a = typ
      else:
        if m.callee.kind == tyGenericBody:
          if f.kind == tyStatic and typeRel(m, f.base, a) != isNone:
            result = makeStaticExpr(m.c, arg)
            result.typ.flags.incl tfUnresolved
            result.typ.n = arg
            return

  let oldInheritancePenalty = m.inheritancePenalty
  var r = typeRel(m, f, a)

  # This special typing rule for macros and templates is not documented
  # anywhere and breaks symmetry. It's hard to get rid of though, my
  # custom seqs example fails to compile without this:
  if r != isNone and m.calleeSym != nil and
    m.calleeSym.kind in {skMacro, skTemplate}:
    # XXX: duplicating this is ugly, but we cannot (!) move this
    # directly into typeRel using return-like templates
    incMatches(m, r)
    if f.kind == tyStmt:
      return arg
    elif f.kind == tyTypeDesc:
      return arg
    elif f.kind == tyStatic and arg.typ.n != nil:
      return arg.typ.n
    else:
      return argSemantized # argOrig

  # If r == isBothMetaConvertible then we rerun typeRel.
  # bothMetaCounter is for safety to avoid any infinite loop,
  #  I don't have any example when it is needed.
  # lastBindingsLenth is used to check whether m.bindings remains the same,
  #  because in that case there is no point in continuing.
  var bothMetaCounter = 0
  var lastBindingsLength = -1
  while r == isBothMetaConvertible and
      lastBindingsLength != m.bindings.counter and
      bothMetaCounter < 100:
    lastBindingsLength = m.bindings.counter
    inc(bothMetaCounter)
    if arg.kind in {nkProcDef, nkFuncDef, nkIteratorDef} + nkLambdaKinds:
      result = c.semInferredLambda(c, m.bindings, arg)
    elif arg.kind != nkSym:
      return nil
    else:
      let inferred = c.semGenerateInstance(c, arg.sym, m.bindings, arg.info)
      result = newSymNode(inferred, arg.info)
    inc(m.convMatches)
    arg = result
    r = typeRel(m, f, arg.typ)

  case r
  of isConvertible:
    inc(m.convMatches)
    result = implicitConv(nkHiddenStdConv, f, arg, m, c)
  of isIntConv:
    # I'm too lazy to introduce another ``*matches`` field, so we conflate
    # ``isIntConv`` and ``isIntLit`` here:
    inc(m.intConvMatches)
    result = implicitConv(nkHiddenStdConv, f, arg, m, c)
  of isSubtype:
    inc(m.subtypeMatches)
    if f.kind == tyTypeDesc:
      result = arg
    else:
      result = implicitConv(nkHiddenSubConv, f, arg, m, c)
  of isSubrange:
    inc(m.subtypeMatches)
    if f.kind == tyVar:
      result = arg
    else:
      result = implicitConv(nkHiddenStdConv, f, arg, m, c)
  of isInferred, isInferredConvertible:
    if arg.kind in {nkProcDef, nkFuncDef, nkIteratorDef} + nkLambdaKinds:
      result = c.semInferredLambda(c, m.bindings, arg)
    elif arg.kind != nkSym:
      return nil
    else:
      let inferred = c.semGenerateInstance(c, arg.sym, m.bindings, arg.info)
      result = newSymNode(inferred, arg.info)
    if r == isInferredConvertible:
      inc(m.convMatches)
      result = implicitConv(nkHiddenStdConv, f, result, m, c)
    else:
      inc(m.genericMatches)
  of isGeneric:
    inc(m.genericMatches)
    if arg.typ == nil:
      result = arg
    elif skipTypes(arg.typ, abstractVar-{tyTypeDesc}).kind == tyTuple or
         m.inheritancePenalty > oldInheritancePenalty:
      result = implicitConv(nkHiddenSubConv, f, arg, m, c)
    elif arg.typ.isEmptyContainer:
      result = arg.copyTree
      result.typ = getInstantiatedType(c, arg, m, f)
    else:
      result = arg
  of isBothMetaConvertible:
    # This is the result for the 101th time.
    result = nil
  of isFromIntLit:
    # too lazy to introduce another ``*matches`` field, so we conflate
    # ``isIntConv`` and ``isIntLit`` here:
    inc(m.intConvMatches, 256)
    result = implicitConv(nkHiddenStdConv, f, arg, m, c)
  of isEqual:
    inc(m.exactMatches)
    result = arg
    if skipTypes(f, abstractVar-{tyTypeDesc}).kind in {tyTuple}:
      result = implicitConv(nkHiddenSubConv, f, arg, m, c)
  of isNone:
    # do not do this in ``typeRel`` as it then can't infer T in ``ref T``:
    if a.kind in {tyProxy, tyUnknown}:
      inc(m.genericMatches)
      m.fauxMatch = a.kind
      return arg
    elif a.kind == tyVoid and f.matchesVoidProc and argOrig.kind == nkStmtList:
      # lift do blocks without params to lambdas
      let p = c.graph
      let lifted = c.semExpr(c, newProcNode(nkDo, argOrig.info, body = argOrig,
          params = p.emptyNode, name = p.emptyNode, pattern = p.emptyNode,
          genericParams = p.emptyNode, pragmas = p.emptyNode, exceptions = p.emptyNode), {})
      if f.kind == tyBuiltInTypeClass:
        inc m.genericMatches
        put(m, f, lifted.typ)
      inc m.convMatches
      return implicitConv(nkHiddenStdConv, f, lifted, m, c)
    result = userConvMatch(c, m, f, a, arg)
    # check for a base type match, which supports varargs[T] without []
    # constructor in a call:
    if result == nil and f.kind == tyVarargs:
      if f.n != nil:
        result = localConvMatch(c, m, f, a, arg)
      else:
        r = typeRel(m, base(f), a)
        if r >= isGeneric:
          inc(m.convMatches)
          result = copyTree(arg)
          if r == isGeneric:
            result.typ = getInstantiatedType(c, arg, m, base(f))
          m.baseTypeMatch = true
        # bug #4799, varargs accepting subtype relation object
        elif r == isSubtype:
          inc(m.subtypeMatches)
          if f.kind == tyTypeDesc:
            result = arg
          else:
            result = implicitConv(nkHiddenSubConv, f, arg, m, c)
          m.baseTypeMatch = true
        else:
          result = userConvMatch(c, m, base(f), a, arg)
          if result != nil: m.baseTypeMatch = true

proc paramTypesMatch*(m: var TCandidate, f, a: PType,
                      arg, argOrig: PNode): PNode =
  if arg == nil or arg.kind notin nkSymChoices:
    result = paramTypesMatchAux(m, f, a, arg, argOrig)
  else:
    # CAUTION: The order depends on the used hashing scheme. Thus it is
    # incorrect to simply use the first fitting match. However, to implement
    # this correctly is inefficient. We have to copy `m` here to be able to
    # roll back the side effects of the unification algorithm.
    let c = m.c
    var x, y, z: TCandidate
    initCandidate(c, x, m.callee)
    initCandidate(c, y, m.callee)
    initCandidate(c, z, m.callee)
    x.calleeSym = m.calleeSym
    y.calleeSym = m.calleeSym
    z.calleeSym = m.calleeSym
    var best = -1
    for i in 0 ..< arg.len:
      if arg.sons[i].sym.kind in {skProc, skFunc, skMethod, skConverter,
                                  skIterator, skMacro, skTemplate}:
        copyCandidate(z, m)
        z.callee = arg.sons[i].typ
        if tfUnresolved in z.callee.flags: continue
        z.calleeSym = arg.sons[i].sym
        #if arg.sons[i].sym.name.s == "cmp":
        #  ggDebug = true
        #  echo "CALLLEEEEEEEE A ", typeToString(z.callee)
        # XXX this is still all wrong: (T, T) should be 2 generic matches
        # and  (int, int) 2 exact matches, etc. Essentially you cannot call
        # typeRel here and expect things to work!
        let r = typeRel(z, f, arg.sons[i].typ)
        incMatches(z, r, 2)
        #if arg.sons[i].sym.name.s == "cmp": # and arg.info.line == 606:
        #  echo "M ", r, " ", arg.info, " ", typeToString(arg.sons[i].sym.typ)
        #  writeMatches(z)
        if r != isNone:
          z.state = csMatch
          case x.state
          of csEmpty, csNoMatch:
            x = z
            best = i
          of csMatch:
            let cmp = cmpCandidates(x, z)
            if cmp < 0:
              best = i
              x = z
            elif cmp == 0:
              y = z           # z is as good as x

    if x.state == csEmpty:
      result = nil
    elif y.state == csMatch and cmpCandidates(x, y) == 0:
      if x.state != csMatch:
        internalError(m.c.graph.config, arg.info, "x.state is not csMatch")
      # ambiguous: more than one symbol fits!
      # See tsymchoice_for_expr as an example. 'f.kind == tyExpr' should match
      # anyway:
      if f.kind in {tyExpr, tyStmt}: result = arg
      else: result = nil
    else:
      # only one valid interpretation found:
      markUsed(m.c.config, arg.info, arg.sons[best].sym, m.c.graph.usageSym)
      onUse(arg.info, arg.sons[best].sym)
      result = paramTypesMatchAux(m, f, arg.sons[best].typ, arg.sons[best],
                                  argOrig)
  when false:
    if m.calleeSym != nil and m.calleeSym.name.s == "[]":
      echo m.c.config $ arg.info, " for ", m.calleeSym.name.s, " ", m.c.config $ m.calleeSym.info
      writeMatches(m)

proc setSon(father: PNode, at: int, son: PNode) =
  let oldLen = father.len
  if oldLen <= at:
    setLen(father.sons, at + 1)
  father.sons[at] = son
  # insert potential 'void' parameters:
  #for i in oldLen ..< at:
  #  father.sons[i] = newNodeIT(nkEmpty, son.info, getSysType(tyVoid))

# we are allowed to modify the calling node in the 'prepare*' procs:
proc prepareOperand(c: PContext; formal: PType; a: PNode): PNode =
  if formal.kind == tyExpr and formal.len != 1:
    # {tyTypeDesc, tyExpr, tyStmt, tyProxy}:
    # a.typ == nil is valid
    result = a
  elif a.typ.isNil:
    # XXX This is unsound! 'formal' can differ from overloaded routine to
    # overloaded routine!
    let flags = {efDetermineType, efAllowStmt}
                #if formal.kind == tyIter: {efDetermineType, efWantIterator}
                #else: {efDetermineType, efAllowStmt}
                #elif formal.kind == tyStmt: {efDetermineType, efWantStmt}
                #else: {efDetermineType}
    result = c.semOperand(c, a, flags)
  else:
    result = a
    considerGenSyms(c, result)

proc prepareOperand(c: PContext; a: PNode): PNode =
  if a.typ.isNil:
    result = c.semOperand(c, a, {efDetermineType})
  else:
    result = a
    considerGenSyms(c, result)

proc prepareNamedParam(a: PNode; c: PContext) =
  if a.sons[0].kind != nkIdent:
    var info = a.sons[0].info
    a.sons[0] = newIdentNode(considerQuotedIdent(c, a.sons[0]), info)

proc arrayConstr(c: PContext, n: PNode): PType =
  result = newTypeS(tyArray, c)
  rawAddSon(result, makeRangeType(c, 0, 0, n.info))
  addSonSkipIntLit(result, skipTypes(n.typ,
      {tyGenericInst, tyVar, tyLent, tyOrdinal}))

proc arrayConstr(c: PContext, info: TLineInfo): PType =
  result = newTypeS(tyArray, c)
  rawAddSon(result, makeRangeType(c, 0, -1, info))
  rawAddSon(result, newTypeS(tyEmpty, c)) # needs an empty basetype!

proc incrIndexType(t: PType) =
  assert t.kind == tyArray
  inc t.sons[0].n.sons[1].intVal

template isVarargsUntyped(x): untyped =
  x.kind == tyVarargs and x.sons[0].kind == tyExpr

proc matchesAux(c: PContext, n, nOrig: PNode,
                m: var TCandidate, marker: var IntSet) =
  template checkConstraint(n: untyped) {.dirty.} =
    if not formal.constraint.isNil:
      if matchNodeKinds(formal.constraint, n):
        # better match over other routines with no such restriction:
        inc(m.genericMatches, 100)
      else:
        m.state = csNoMatch
        return
    if formal.typ.kind == tyVar:
      if not n.isLValue:
        m.state = csNoMatch
        m.mutabilityProblem = uint8(f-1)
        return

  var
    # iterates over formal parameters
    f = if m.callee.kind != tyGenericBody: 1
        else: 0
    # iterates over the actual given arguments
    a = 1

  m.state = csMatch # until proven otherwise
  m.call = newNodeI(n.kind, n.info)
  m.call.typ = base(m.callee) # may be nil
  var formalLen = m.callee.n.len
  addSon(m.call, copyTree(n.sons[0]))
  var container: PNode = nil # constructed container
  var formal: PSym = if formalLen > 1: m.callee.n.sons[1].sym else: nil

  while a < n.len:
    if a >= formalLen-1 and f < formalLen and m.callee.n[f].typ.isVarargsUntyped:
      formal = m.callee.n.sons[f].sym
      incl(marker, formal.position)

      if n.sons[a].kind == nkHiddenStdConv:
        doAssert n.sons[a].sons[0].kind == nkEmpty and
                 n.sons[a].sons[1].kind == nkArgList and
                 n.sons[a].sons[1].len == 0
        # Steal the container and pass it along
        setSon(m.call, formal.position + 1, n.sons[a].sons[1])
      else:
        if container.isNil:
          container = newNodeIT(nkArgList, n.sons[a].info, arrayConstr(c, n.info))
          setSon(m.call, formal.position + 1, container)
        else:
          incrIndexType(container.typ)
        addSon(container, n.sons[a])
    elif n.sons[a].kind == nkExprEqExpr:
      # named param
      # check if m.callee has such a param:
      prepareNamedParam(n.sons[a], c)
      if n.sons[a].sons[0].kind != nkIdent:
        localError(c.config, n.sons[a].info, "named parameter has to be an identifier")
        m.state = csNoMatch
        m.firstMismatch = -a
        return
      formal = getSymFromList(m.callee.n, n.sons[a].sons[0].ident, 1)
      if formal == nil:
        # no error message!
        m.state = csNoMatch
        m.firstMismatch = -a
        return
      if containsOrIncl(marker, formal.position):
        # already in namedParams, so no match
        # we used to produce 'errCannotBindXTwice' here but see
        # bug #3836 of why that is not sound (other overload with
        # different parameter names could match later on):
        when false: localError(n.sons[a].info, errCannotBindXTwice, formal.name.s)
        m.state = csNoMatch
        return
      m.baseTypeMatch = false
      m.typedescMatched = false
      n.sons[a].sons[1] = prepareOperand(c, formal.typ, n.sons[a].sons[1])
      n.sons[a].typ = n.sons[a].sons[1].typ
      var arg = paramTypesMatch(m, formal.typ, n.sons[a].typ,
                                n.sons[a].sons[1], n.sons[a].sons[1])
      if arg == nil:
        m.state = csNoMatch
        m.firstMismatch = a
        return
      checkConstraint(n.sons[a].sons[1])
      if m.baseTypeMatch:
        #assert(container == nil)
        container = newNodeIT(nkBracket, n.sons[a].info, arrayConstr(c, arg))
        addSon(container, arg)
        setSon(m.call, formal.position + 1, container)
        if f != formalLen - 1: container = nil
      else:
        setSon(m.call, formal.position + 1, arg)
      inc f
    else:
      # unnamed param
      if f >= formalLen:
        # too many arguments?
        if tfVarargs in m.callee.flags:
          # is ok... but don't increment any counters...
          # we have no formal here to snoop at:
          n.sons[a] = prepareOperand(c, n.sons[a])
          if skipTypes(n.sons[a].typ, abstractVar-{tyTypeDesc}).kind==tyString:
            addSon(m.call, implicitConv(nkHiddenStdConv,
                  getSysType(c.graph, n.sons[a].info, tyCString),
                  copyTree(n.sons[a]), m, c))
          else:
            addSon(m.call, copyTree(n.sons[a]))
        elif formal != nil and formal.typ.kind == tyVarargs:
          # beware of the side-effects in 'prepareOperand'! So only do it for
          # varargs matching. See tests/metatype/tstatic_overloading.
          m.baseTypeMatch = false
          m.typedescMatched = false
          incl(marker, formal.position)
          n.sons[a] = prepareOperand(c, formal.typ, n.sons[a])
          var arg = paramTypesMatch(m, formal.typ, n.sons[a].typ,
                                    n.sons[a], nOrig.sons[a])
          if arg != nil and m.baseTypeMatch and container != nil:
            addSon(container, arg)
            incrIndexType(container.typ)
            checkConstraint(n.sons[a])
          else:
            m.state = csNoMatch
            return
        else:
          m.state = csNoMatch
          return
      else:
        if m.callee.n.sons[f].kind != nkSym:
          internalError(c.config, n.sons[a].info, "matches")
          return
        formal = m.callee.n.sons[f].sym
        if containsOrIncl(marker, formal.position) and container.isNil:
          # already in namedParams: (see above remark)
          when false: localError(n.sons[a].info, errCannotBindXTwice, formal.name.s)
          m.state = csNoMatch
          return

        if formal.typ.isVarargsUntyped:
          if container.isNil:
            container = newNodeIT(nkArgList, n.sons[a].info, arrayConstr(c, n.info))
            setSon(m.call, formal.position + 1, container)
          else:
            incrIndexType(container.typ)
          addSon(container, n.sons[a])
        else:
          m.baseTypeMatch = false
          m.typedescMatched = false
          n.sons[a] = prepareOperand(c, formal.typ, n.sons[a])
          var arg = paramTypesMatch(m, formal.typ, n.sons[a].typ,
                                    n.sons[a], nOrig.sons[a])
          if arg == nil:
            m.state = csNoMatch
            m.firstMismatch = f
            return
          if m.baseTypeMatch:
            assert formal.typ.kind == tyVarargs
            #assert(container == nil)
            if container.isNil:
              container = newNodeIT(nkBracket, n.sons[a].info, arrayConstr(c, arg))
              container.typ.flags.incl tfVarargs
            else:
              incrIndexType(container.typ)
            addSon(container, arg)
            setSon(m.call, formal.position + 1,
                   implicitConv(nkHiddenStdConv, formal.typ, container, m, c))
            #if f != formalLen - 1: container = nil

            # pick the formal from the end, so that 'x, y, varargs, z' works:
            f = max(f, formalLen - n.len + a + 1)
          elif formal.typ.kind != tyVarargs or container == nil:
            setSon(m.call, formal.position + 1, arg)
            inc(f)
            container = nil
          else:
            # we end up here if the argument can be converted into the varargs
            # formal (eg. seq[T] -> varargs[T]) but we have already instantiated
            # a container
            assert arg.kind == nkHiddenStdConv
            localError(c.config, n.sons[a].info, "cannot convert $1 to $2" % [
              typeToString(n.sons[a].typ), typeToString(formal.typ) ])
            m.state = csNoMatch
            return
        checkConstraint(n.sons[a])
    inc(a)

proc semFinishOperands*(c: PContext, n: PNode) =
  # this needs to be called to ensure that after overloading resolution every
  # argument has been sem'checked:
  for i in 1 ..< n.len:
    n.sons[i] = prepareOperand(c, n.sons[i])

proc partialMatch*(c: PContext, n, nOrig: PNode, m: var TCandidate) =
  # for 'suggest' support:
  var marker = initIntSet()
  matchesAux(c, n, nOrig, m, marker)

proc matches*(c: PContext, n, nOrig: PNode, m: var TCandidate) =
  if m.magic in {mArrGet, mArrPut}:
    m.state = csMatch
    m.call = n
    # Note the following doesn't work as it would produce ambiguities.
    # Instead we patch system.nim, see bug #8049.
    when false:
      inc m.genericMatches
      inc m.exactMatches
    return
  var marker = initIntSet()
  matchesAux(c, n, nOrig, m, marker)
  if m.state == csNoMatch: return
  # check that every formal parameter got a value:
  var f = 1
  while f < sonsLen(m.callee.n):
    var formal = m.callee.n.sons[f].sym
    if not containsOrIncl(marker, formal.position):
      if formal.ast == nil:
        if formal.typ.kind == tyVarargs:
          # For consistency with what happens in `matchesAux` select the
          # container node kind accordingly
          let cnKind = if formal.typ.isVarargsUntyped: nkArgList else: nkBracket
          var container = newNodeIT(cnKind, n.info, arrayConstr(c, n.info))
          setSon(m.call, formal.position + 1,
                 implicitConv(nkHiddenStdConv, formal.typ, container, m, c))
        else:
          # no default value
          m.state = csNoMatch
          m.firstMismatch = f
          break
      else:
        if formal.ast.kind == nkEmpty:
          # The default param value is set to empty in `instantiateProcType`
          # when the type of the default expression doesn't match the type
          # of the instantiated proc param:
          localError(c.config, m.call.info,
                     ("The default parameter '$1' has incompatible type " &
                      "with the explicitly requested proc instantiation") %
                      formal.name.s)
        if nfDefaultRefsParam in formal.ast.flags:
          m.call.flags.incl nfDefaultRefsParam
        var def = copyTree(formal.ast)
        if def.kind == nkNilLit:
          def = implicitConv(nkHiddenStdConv, formal.typ, def, m, c)
        if {tfImplicitTypeParam, tfGenericTypeParam} * formal.typ.flags != {}:
          put(m, formal.typ, def.typ)
        def.flags.incl nfDefaultParam
        setSon(m.call, formal.position + 1, def)
    inc(f)
  # forget all inferred types if the overload matching failed
  if m.state == csNoMatch:
    for t in m.inferredTypes:
      if t.sonsLen > 1: t.sons.setLen 1

proc argtypeMatches*(c: PContext, f, a: PType, fromHlo = false): bool =
  var m: TCandidate
  initCandidate(c, m, f)
  let res = paramTypesMatch(m, f, a, c.graph.emptyNode, nil)
  #instantiateGenericConverters(c, res, m)
  # XXX this is used by patterns.nim too; I think it's better to not
  # instantiate generic converters for that
  if not fromHlo:
    res != nil
  else:
    # pattern templates do not allow for conversions except from int literal
    res != nil and m.convMatches == 0 and m.intConvMatches in [0, 256]

proc instTypeBoundOp*(c: PContext; dc: PSym; t: PType; info: TLineInfo;
                      op: TTypeAttachedOp; col: int): PSym {.procvar.} =
  var m: TCandidate
  initCandidate(c, m, dc.typ)
  if col >= dc.typ.len:
    localError(c.config, info, "cannot instantiate: '" & dc.name.s & "'")
    return nil
  var f = dc.typ.sons[col]

  if op == attachedDeepCopy:
    if f.kind in {tyRef, tyPtr}: f = f.lastSon
  else:
    if f.kind == tyVar: f = f.lastSon
  if typeRel(m, f, t) == isNone:
    localError(c.config, info, "cannot instantiate: '" & dc.name.s & "'")
  else:
    result = c.semGenerateInstance(c, dc, m.bindings, info)
    if op == attachedDeepCopy:
      assert sfFromGeneric in result.flags

include suggest

when not declared(tests):
  template tests(s: untyped) = discard

tests:
  var dummyOwner = newSym(skModule, getIdent("test_module"), nil, UnknownLineInfo())

  proc `|` (t1, t2: PType): PType =
    result = newType(tyOr, dummyOwner)
    result.rawAddSon(t1)
    result.rawAddSon(t2)

  proc `&` (t1, t2: PType): PType =
    result = newType(tyAnd, dummyOwner)
    result.rawAddSon(t1)
    result.rawAddSon(t2)

  proc `!` (t: PType): PType =
    result = newType(tyNot, dummyOwner)
    result.rawAddSon(t)

  proc seq(t: PType): PType =
    result = newType(tySequence, dummyOwner)
    result.rawAddSon(t)

  proc array(x: int, t: PType): PType =
    result = newType(tyArray, dummyOwner)

    var n = newNodeI(nkRange, UnknownLineInfo())
    addSon(n, newIntNode(nkIntLit, 0))
    addSon(n, newIntNode(nkIntLit, x))
    let range = newType(tyRange, dummyOwner)

    result.rawAddSon(range)
    result.rawAddSon(t)

  suite "type classes":
    let
      int = newType(tyInt, dummyOwner)
      float = newType(tyFloat, dummyOwner)
      string = newType(tyString, dummyOwner)
      ordinal = newType(tyOrdinal, dummyOwner)
      any = newType(tyAnything, dummyOwner)
      number = int | float

    var TFoo = newType(tyObject, dummyOwner)
    TFoo.sym = newSym(skType, getIdent"TFoo", dummyOwner, UnknownLineInfo())

    var T1 = newType(tyGenericParam, dummyOwner)
    T1.sym = newSym(skType, getIdent"T1", dummyOwner, UnknownLineInfo())
    T1.sym.position = 0

    var T2 = newType(tyGenericParam, dummyOwner)
    T2.sym = newSym(skType, getIdent"T2", dummyOwner, UnknownLineInfo())
    T2.sym.position = 1

    setup:
      var c: TCandidate
      initCandidate(nil, c, nil)

    template yes(x, y) =
      test astToStr(x) & " is " & astToStr(y):
        check typeRel(c, y, x) == isGeneric

    template no(x, y) =
      test astToStr(x) & " is not " & astToStr(y):
        check typeRel(c, y, x) == isNone

    yes seq(any), array(10, int) | seq(any)
    # Sure, seq[any] is directly included

    yes seq(int), seq(any)
    yes seq(int), seq(number)
    # Sure, the int sequence is certainly
    # part of the number sequences (and all sequences)

    no seq(any), seq(float)
    # Nope, seq[any] includes types that are not seq[float] (e.g. seq[int])

    yes seq(int|string), seq(any)
    # Sure

    yes seq(int&string), seq(any)
    # Again

    yes seq(int&string), seq(int)
    # A bit more complicated
    # seq[int&string] is not a real type, but it's analogous to
    # seq[Sortable and Iterable], which is certainly a subset of seq[Sortable]

    no seq(int|string), seq(int|float)
    # Nope, seq[string] is not included in not included in
    # the seq[int|float] set

    no seq(!(int|string)), seq(string)
    # A sequence that is neither seq[int] or seq[string]
    # is obviously not seq[string]

    no seq(!int), seq(number)
    # Now your head should start to hurt a bit
    # A sequence that is not seq[int] is not necessarily a number sequence
    # it could well be seq[string] for example

    yes seq(!(int|string)), seq(!string)
    # all sequnece types besides seq[int] and seq[string]
    # are subset of all sequence types that are not seq[string]

    no seq(!(int|string)), seq(!(string|TFoo))
    # Nope, seq[TFoo] is included in the first set, but not in the second

    no seq(!string), seq(!number)
    # Nope, seq[int] in included in the first set, but not in the second

    yes seq(!number), seq(any)
    yes seq(!int), seq(any)
    no seq(any), seq(!any)
    no seq(!int), seq(!any)

    yes int, ordinal
    no  string, ordinal<|MERGE_RESOLUTION|>--- conflicted
+++ resolved
@@ -13,11 +13,7 @@
 import
   intsets, ast, astalgo, semdata, types, msgs, renderer, lookups, semtypinst,
   magicsys, condsyms, idents, lexer, options, parampatterns, strutils, trees,
-<<<<<<< HEAD
-  linter, lineinfos, lowerings
-=======
-  linter, lineinfos, modulegraphs
->>>>>>> 6e8ed8c6
+  linter, lineinfos, lowerings, modulegraphs
 
 when (defined(booting) or defined(nimsuggest)) and not defined(leanCompiler):
   import docgen
