#
#
#           The Nim Compiler
#        (c) Copyright 2013 Andreas Rumpf
#
#    See the file "copying.txt", included in this
#    distribution, for details about the copyright.
#

# This module implements the renderer of the standard Nim representation.

import
  lexer, options, idents, strutils, ast, msgs, lineinfos

type
  TRenderFlag* = enum
    renderNone, renderNoBody, renderNoComments, renderDocComments,
    renderNoPragmas, renderIds, renderNoProcDefs
  TRenderFlags* = set[TRenderFlag]
  TRenderTok* = object
    kind*: TTokType
    length*: int16

  TRenderTokSeq* = seq[TRenderTok]
  TSrcGen* = object
    indent*: int
    lineLen*: int
    pos*: int              # current position for iteration over the buffer
    idx*: int              # current token index for iteration over the buffer
    tokens*: TRenderTokSeq
    buf*: string
    pendingNL*: int        # negative if not active; else contains the
                           # indentation value
    pendingWhitespace: int
    comStack*: seq[PNode]  # comment stack
    flags*: TRenderFlags
    inGenericParams: bool
    checkAnon: bool        # we're in a context that can contain sfAnon
    inPragma: int
    when defined(nimpretty):
      pendingNewlineCount: int
    fid*: FileIndex
    config*: ConfigRef

# We render the source code in a two phases: The first
# determines how long the subtree will likely be, the second
# phase appends to a buffer that will be the output.

proc isKeyword*(i: PIdent): bool =
  if (i.id >= ord(tokKeywordLow) - ord(tkSymbol)) and
      (i.id <= ord(tokKeywordHigh) - ord(tkSymbol)):
    result = true

proc renderDefinitionName*(s: PSym, noQuotes = false): string =
  ## Returns the definition name of the symbol.
  ##
  ## If noQuotes is false the symbol may be returned in backticks. This will
  ## happen if the name happens to be a keyword or the first character is not
  ## part of the SymStartChars set.
  let x = s.name.s
  if noQuotes or (x[0] in SymStartChars and not renderer.isKeyword(s.name)):
    result = x
  else:
    result = '`' & x & '`'

when not defined(nimpretty):
  const
    IndentWidth = 2
    longIndentWid = IndentWidth * 2
else:
  template IndentWidth: untyped = lexer.gIndentationWidth
  template longIndentWid: untyped = IndentWidth() * 2

  proc minmaxLine(n: PNode): (int, int) =
    case n.kind
    of nkTripleStrLit:
      result = (n.info.line.int, n.info.line.int + countLines(n.strVal))
    of nkCommentStmt:
      result = (n.info.line.int, n.info.line.int + countLines(n.comment))
    else:
      result = (n.info.line.int, n.info.line.int)
    for i in 0 ..< safeLen(n):
      let (currMin, currMax) = minmaxLine(n[i])
      if currMin < result[0]: result[0] = currMin
      if currMax > result[1]: result[1] = currMax

  proc lineDiff(a, b: PNode): int =
    result = minmaxLine(b)[0] - minmaxLine(a)[1]

const
  MaxLineLen = 80
  LineCommentColumn = 30

proc initSrcGen(g: var TSrcGen, renderFlags: TRenderFlags; config: ConfigRef) =
  g.comStack = @[]
  g.tokens = @[]
  g.indent = 0
  g.lineLen = 0
  g.pos = 0
  g.idx = 0
  g.buf = ""
  g.flags = renderFlags
  g.pendingNL = -1
  g.pendingWhitespace = -1
  g.inGenericParams = false
  g.config = config

proc addTok(g: var TSrcGen, kind: TTokType, s: string) =
  var length = len(g.tokens)
  setLen(g.tokens, length + 1)
  g.tokens[length].kind = kind
  g.tokens[length].length = int16(len(s))
  add(g.buf, s)

proc addPendingNL(g: var TSrcGen) =
  if g.pendingNL >= 0:
    when defined(nimpretty):
      let newlines = repeat("\n", clamp(g.pendingNewlineCount, 1, 3))
    else:
      const newlines = "\n"
    addTok(g, tkSpaces, newlines & spaces(g.pendingNL))
    g.lineLen = g.pendingNL
    g.pendingNL = - 1
    g.pendingWhitespace = -1
  elif g.pendingWhitespace >= 0:
    addTok(g, tkSpaces, spaces(g.pendingWhitespace))
    g.pendingWhitespace = -1

proc putNL(g: var TSrcGen, indent: int) =
  if g.pendingNL >= 0: addPendingNL(g)
  else: addTok(g, tkSpaces, "\n")
  g.pendingNL = indent
  g.lineLen = indent
  g.pendingWhitespace = -1

proc previousNL(g: TSrcGen): bool =
  result = g.pendingNL >= 0 or (g.tokens.len > 0 and
                                g.tokens[^1].kind == tkSpaces)

proc putNL(g: var TSrcGen) =
  putNL(g, g.indent)

proc optNL(g: var TSrcGen, indent: int) =
  g.pendingNL = indent
  g.lineLen = indent
  when defined(nimpretty): g.pendingNewlineCount = 0

proc optNL(g: var TSrcGen) =
  optNL(g, g.indent)

proc optNL(g: var TSrcGen; a, b: PNode) =
  g.pendingNL = g.indent
  g.lineLen = g.indent
  when defined(nimpretty): g.pendingNewlineCount = lineDiff(a, b)

proc indentNL(g: var TSrcGen) =
  inc(g.indent, IndentWidth)
  g.pendingNL = g.indent
  g.lineLen = g.indent

proc dedent(g: var TSrcGen) =
  dec(g.indent, IndentWidth)
  assert(g.indent >= 0)
  if g.pendingNL > IndentWidth:
    dec(g.pendingNL, IndentWidth)
    dec(g.lineLen, IndentWidth)

proc put(g: var TSrcGen, kind: TTokType, s: string) =
  if kind != tkSpaces:
    addPendingNL(g)
    if len(s) > 0:
      addTok(g, kind, s)
      inc(g.lineLen, len(s))
  else:
    g.pendingWhitespace = s.len

proc putComment(g: var TSrcGen, s: string) =
  if s.len == 0: return
  var i = 0
  let hi = len(s) - 1
  var isCode = (len(s) >= 2) and (s[1] != ' ')
  var ind = g.lineLen
  var com = "## "
  while i <= hi:
    case s[i]
    of '\0':
      break
    of '\x0D':
      put(g, tkComment, com)
      com = "## "
      inc(i)
      if i <= hi and s[i] == '\x0A': inc(i)
      optNL(g, ind)
    of '\x0A':
      put(g, tkComment, com)
      com = "## "
      inc(i)
      optNL(g, ind)
    of ' ', '\x09':
      add(com, s[i])
      inc(i)
    else:
      # we may break the comment into a multi-line comment if the line
      # gets too long:
      # compute length of the following word:
      var j = i
      while j <= hi and s[j] > ' ': inc(j)
      if not isCode and (g.lineLen + (j - i) > MaxLineLen):
        put(g, tkComment, com)
        optNL(g, ind)
        com = "## "
      while i <= hi and s[i] > ' ':
        add(com, s[i])
        inc(i)
  put(g, tkComment, com)
  optNL(g)

proc maxLineLength(s: string): int =
  if s.len == 0: return 0
  var i = 0
  let hi = len(s) - 1
  var lineLen = 0
  while i <= hi:
    case s[i]
    of '\0':
      break
    of '\x0D':
      inc(i)
      if i <= hi and s[i] == '\x0A': inc(i)
      result = max(result, lineLen)
      lineLen = 0
    of '\x0A':
      inc(i)
      result = max(result, lineLen)
      lineLen = 0
    else:
      inc(lineLen)
      inc(i)

proc putRawStr(g: var TSrcGen, kind: TTokType, s: string) =
  var i = 0
  let hi = len(s) - 1
  var str = ""
  while i <= hi:
    case s[i]
    of '\x0D':
      put(g, kind, str)
      str = ""
      inc(i)
      if i <= hi and s[i] == '\x0A': inc(i)
      optNL(g, 0)
    of '\x0A':
      put(g, kind, str)
      str = ""
      inc(i)
      optNL(g, 0)
    else:
      add(str, s[i])
      inc(i)
  put(g, kind, str)

proc containsNL(s: string): bool =
  for i in countup(0, len(s) - 1):
    case s[i]
    of '\x0D', '\x0A':
      return true
    else:
      discard
  result = false

proc pushCom(g: var TSrcGen, n: PNode) =
  var length = len(g.comStack)
  setLen(g.comStack, length + 1)
  g.comStack[length] = n

proc popAllComs(g: var TSrcGen) =
  setLen(g.comStack, 0)

const
  Space = " "

proc shouldRenderComment(g: var TSrcGen, n: PNode): bool =
  result = false
  if n.comment.len > 0:
    result = (renderNoComments notin g.flags) or
        (renderDocComments in g.flags)

proc gcom(g: var TSrcGen, n: PNode) =
  assert(n != nil)
  if shouldRenderComment(g, n):
    if (g.pendingNL < 0) and (len(g.buf) > 0) and (g.buf[len(g.buf)-1] != ' '):
      put(g, tkSpaces, Space)
      # Before long comments we cannot make sure that a newline is generated,
      # because this might be wrong. But it is no problem in practice.
    if (g.pendingNL < 0) and (len(g.buf) > 0) and
        (g.lineLen < LineCommentColumn):
      var ml = maxLineLength(n.comment)
      if ml + LineCommentColumn <= MaxLineLen:
        put(g, tkSpaces, spaces(LineCommentColumn - g.lineLen))
    putComment(g, n.comment)  #assert(g.comStack[high(g.comStack)] = n);

proc gcoms(g: var TSrcGen) =
  for i in countup(0, high(g.comStack)): gcom(g, g.comStack[i])
  popAllComs(g)

proc lsub(g: TSrcGen; n: PNode): int
proc litAux(g: TSrcGen; n: PNode, x: BiggestInt, size: int): string =
  proc skip(t: PType): PType =
    result = t
    while result.kind in {tyGenericInst, tyRange, tyVar, tyLent, tyDistinct,
                          tyOrdinal, tyAlias, tySink}:
      result = lastSon(result)
  if n.typ != nil and n.typ.skip.kind in {tyBool, tyEnum}:
    let enumfields = n.typ.skip.n
    # we need a slow linear search because of enums with holes:
    for e in items(enumfields):
      if e.sym.position == x: return e.sym.name.s

  if nfBase2 in n.flags: result = "0b" & toBin(x, size * 8)
  elif nfBase8 in n.flags: result = "0o" & toOct(x, size * 3)
  elif nfBase16 in n.flags: result = "0x" & toHex(x, size * 2)
  else: result = $x

proc ulitAux(g: TSrcGen; n: PNode, x: BiggestInt, size: int): string =
  if nfBase2 in n.flags: result = "0b" & toBin(x, size * 8)
  elif nfBase8 in n.flags: result = "0o" & toOct(x, size * 3)
  elif nfBase16 in n.flags: result = "0x" & toHex(x, size * 2)
  else: result = $x
  # XXX proper unsigned output!

proc atom(g: TSrcGen; n: PNode): string =
  when defined(nimpretty):
    doAssert g.config != nil, "g.config not initialized!"
    let comment = if n.info.commentOffsetA < n.info.commentOffsetB:
                    " " & fileSection(g.config, g.fid, n.info.commentOffsetA, n.info.commentOffsetB)
                  else:
                    ""
    if n.info.offsetA <= n.info.offsetB:
      # for some constructed tokens this can not be the case and we're better
      # off to not mess with the offset then.
      return fileSection(g.config, g.fid, n.info.offsetA, n.info.offsetB) & comment
  var f: float32
  case n.kind
  of nkEmpty: result = ""
  of nkIdent: result = n.ident.s
  of nkSym: result = n.sym.name.s
  of nkStrLit: result = ""; result.addQuoted(n.strVal)
  of nkRStrLit: result = "r\"" & replace(n.strVal, "\"", "\"\"") & '\"'
  of nkTripleStrLit: result = "\"\"\"" & n.strVal & "\"\"\""
  of nkCharLit:
    result = "\'"
    result.addEscapedChar(chr(int(n.intVal)));
    result.add '\''
  of nkIntLit: result = litAux(g, n, n.intVal, 4)
  of nkInt8Lit: result = litAux(g, n, n.intVal, 1) & "\'i8"
  of nkInt16Lit: result = litAux(g, n, n.intVal, 2) & "\'i16"
  of nkInt32Lit: result = litAux(g, n, n.intVal, 4) & "\'i32"
  of nkInt64Lit: result = litAux(g, n, n.intVal, 8) & "\'i64"
  of nkUIntLit: result = ulitAux(g, n, n.intVal, 4) & "\'u"
  of nkUInt8Lit: result = ulitAux(g, n, n.intVal, 1) & "\'u8"
  of nkUInt16Lit: result = ulitAux(g, n, n.intVal, 2) & "\'u16"
  of nkUInt32Lit: result = ulitAux(g, n, n.intVal, 4) & "\'u32"
  of nkUInt64Lit: result = ulitAux(g, n, n.intVal, 8) & "\'u64"
  of nkFloatLit:
    if n.flags * {nfBase2, nfBase8, nfBase16} == {}: result = $(n.floatVal)
    else: result = litAux(g, n, (cast[PInt64](addr(n.floatVal)))[] , 8)
  of nkFloat32Lit:
    if n.flags * {nfBase2, nfBase8, nfBase16} == {}:
      result = $n.floatVal & "\'f32"
    else:
      f = n.floatVal.float32
      result = litAux(g, n, (cast[PInt32](addr(f)))[], 4) & "\'f32"
  of nkFloat64Lit:
    if n.flags * {nfBase2, nfBase8, nfBase16} == {}:
      result = $n.floatVal & "\'f64"
    else:
      result = litAux(g, n, (cast[PInt64](addr(n.floatVal)))[], 8) & "\'f64"
  of nkNilLit: result = "nil"
  of nkType:
    if (n.typ != nil) and (n.typ.sym != nil): result = n.typ.sym.name.s
    else: result = "[type node]"
  else:
    internalError(g.config, "rnimsyn.atom " & $n.kind)
    result = ""

proc lcomma(g: TSrcGen; n: PNode, start: int = 0, theEnd: int = - 1): int =
  assert(theEnd < 0)
  result = 0
  for i in countup(start, sonsLen(n) + theEnd):
    let param = n.sons[i]
    if nfDefaultParam notin param.flags:
      inc(result, lsub(g, param))
      inc(result, 2)          # for ``, ``
  if result > 0:
    dec(result, 2)            # last does not get a comma!

proc lsons(g: TSrcGen; n: PNode, start: int = 0, theEnd: int = - 1): int =
  assert(theEnd < 0)
  result = 0
  for i in countup(start, sonsLen(n) + theEnd): inc(result, lsub(g, n.sons[i]))

proc lsub(g: TSrcGen; n: PNode): int =
  # computes the length of a tree
  if isNil(n): return 0
  if n.comment.len > 0: return MaxLineLen + 1
  case n.kind
  of nkEmpty: result = 0
  of nkTripleStrLit:
    if containsNL(n.strVal): result = MaxLineLen + 1
    else: result = len(atom(g, n))
  of succ(nkEmpty)..pred(nkTripleStrLit), succ(nkTripleStrLit)..nkNilLit:
    result = len(atom(g, n))
  of nkCall, nkBracketExpr, nkCurlyExpr, nkConv, nkPattern, nkObjConstr:
    result = lsub(g, n.sons[0]) + lcomma(g, n, 1) + 2
  of nkHiddenStdConv, nkHiddenSubConv, nkHiddenCallConv: result = lsub(g, n[1])
  of nkCast: result = lsub(g, n.sons[0]) + lsub(g, n.sons[1]) + len("cast[]()")
  of nkAddr: result = (if n.len>0: lsub(g, n.sons[0]) + len("addr()") else: 4)
  of nkStaticExpr: result = lsub(g, n.sons[0]) + len("static_")
  of nkHiddenAddr, nkHiddenDeref, nkStringToCString, nkCStringToString: result = lsub(g, n.sons[0])
  of nkCommand: result = lsub(g, n.sons[0]) + lcomma(g, n, 1) + 1
  of nkExprEqExpr, nkAsgn, nkFastAsgn: result = lsons(g, n) + 3
  of nkPar, nkCurly, nkBracket, nkClosure: result = lcomma(g, n) + 2
  of nkTupleConstr:
    # assume the trailing comma:
    result = lcomma(g, n) + 3
  of nkArgList: result = lcomma(g, n)
  of nkTableConstr:
    result = if n.len > 0: lcomma(g, n) + 2 else: len("{:}")
  of nkClosedSymChoice, nkOpenSymChoice:
    result = lsons(g, n) + len("()") + sonsLen(n) - 1
  of nkTupleTy: result = lcomma(g, n) + len("tuple[]")
  of nkTupleClassTy: result = len("tuple")
  of nkDotExpr: result = lsons(g, n) + 1
  of nkBind: result = lsons(g, n) + len("bind_")
  of nkBindStmt: result = lcomma(g, n) + len("bind_")
  of nkMixinStmt: result = lcomma(g, n) + len("mixin_")
  of nkCheckedFieldExpr: result = lsub(g, n.sons[0])
  of nkLambda: result = lsons(g, n) + len("proc__=_")
  of nkDo: result = lsons(g, n) + len("do__:_")
  of nkConstDef, nkIdentDefs:
    result = lcomma(g, n, 0, - 3)
    var L = sonsLen(n)
    if n.sons[L - 2].kind != nkEmpty: result = result + lsub(g, n.sons[L - 2]) + 2
    if n.sons[L - 1].kind != nkEmpty: result = result + lsub(g, n.sons[L - 1]) + 3
  of nkVarTuple: result = lcomma(g, n, 0, - 3) + len("() = ") + lsub(g, lastSon(n))
  of nkChckRangeF: result = len("chckRangeF") + 2 + lcomma(g, n)
  of nkChckRange64: result = len("chckRange64") + 2 + lcomma(g, n)
  of nkChckRange: result = len("chckRange") + 2 + lcomma(g, n)
  of nkObjDownConv, nkObjUpConv:
    result = 2
    if sonsLen(n) >= 1: result = result + lsub(g, n.sons[0])
    result = result + lcomma(g, n, 1)
  of nkExprColonExpr: result = lsons(g, n) + 2
  of nkInfix: result = lsons(g, n) + 2
  of nkPrefix:
    result = lsons(g, n)+1+(if n.len > 0 and n.sons[1].kind == nkInfix: 2 else: 0)
  of nkPostfix: result = lsons(g, n)
  of nkCallStrLit: result = lsons(g, n)
  of nkPragmaExpr: result = lsub(g, n.sons[0]) + lcomma(g, n, 1)
  of nkRange: result = lsons(g, n) + 2
  of nkDerefExpr: result = lsub(g, n.sons[0]) + 2
  of nkAccQuoted: result = lsons(g, n) + 2
  of nkIfExpr:
    result = lsub(g, n.sons[0].sons[0]) + lsub(g, n.sons[0].sons[1]) + lsons(g, n, 1) +
        len("if_:_")
  of nkElifExpr: result = lsons(g, n) + len("_elif_:_")
  of nkElseExpr: result = lsub(g, n.sons[0]) + len("_else:_") # type descriptions
  of nkTypeOfExpr: result = (if n.len > 0: lsub(g, n.sons[0]) else: 0)+len("type()")
  of nkRefTy: result = (if n.len > 0: lsub(g, n.sons[0])+1 else: 0) + len("ref")
  of nkPtrTy: result = (if n.len > 0: lsub(g, n.sons[0])+1 else: 0) + len("ptr")
  of nkVarTy: result = (if n.len > 0: lsub(g, n.sons[0])+1 else: 0) + len("var")
  of nkDistinctTy:
    result = len("distinct") + (if n.len > 0: lsub(g, n.sons[0])+1 else: 0)
    if n.len > 1:
      result += (if n[1].kind == nkWith: len("_with_") else: len("_without_"))
      result += lcomma(g, n[1])
  of nkStaticTy: result = (if n.len > 0: lsub(g, n.sons[0]) else: 0) +
                                                         len("static[]")
  of nkTypeDef: result = lsons(g, n) + 3
  of nkOfInherit: result = lsub(g, n.sons[0]) + len("of_")
  of nkProcTy: result = lsons(g, n) + len("proc_")
  of nkIteratorTy: result = lsons(g, n) + len("iterator_")
  of nkSharedTy: result = lsons(g, n) + len("shared_")
  of nkEnumTy:
    if sonsLen(n) > 0:
      result = lsub(g, n.sons[0]) + lcomma(g, n, 1) + len("enum_")
    else:
      result = len("enum")
  of nkEnumFieldDef: result = lsons(g, n) + 3
  of nkVarSection, nkLetSection:
    if sonsLen(n) > 1: result = MaxLineLen + 1
    else: result = lsons(g, n) + len("var_")
  of nkUsingStmt:
    if sonsLen(n) > 1: result = MaxLineLen + 1
    else: result = lsons(g, n) + len("using_")
  of nkReturnStmt: result = lsub(g, n.sons[0]) + len("return_")
  of nkRaiseStmt: result = lsub(g, n.sons[0]) + len("raise_")
  of nkYieldStmt: result = lsub(g, n.sons[0]) + len("yield_")
  of nkDiscardStmt: result = lsub(g, n.sons[0]) + len("discard_")
  of nkBreakStmt: result = lsub(g, n.sons[0]) + len("break_")
  of nkContinueStmt: result = lsub(g, n.sons[0]) + len("continue_")
  of nkPragma: result = lcomma(g, n) + 4
  of nkCommentStmt: result = len(n.comment)
  of nkOfBranch: result = lcomma(g, n, 0, - 2) + lsub(g, lastSon(n)) + len("of_:_")
  of nkImportAs: result = lsub(g, n.sons[0]) + len("_as_") + lsub(g, n.sons[1])
  of nkElifBranch: result = lsons(g, n) + len("elif_:_")
  of nkElse: result = lsub(g, n.sons[0]) + len("else:_")
  of nkFinally: result = lsub(g, n.sons[0]) + len("finally:_")
  of nkGenericParams: result = lcomma(g, n) + 2
  of nkFormalParams:
    result = lcomma(g, n, 1) + 2
    if n.sons[0].kind != nkEmpty: result = result + lsub(g, n.sons[0]) + 2
  of nkExceptBranch:
    result = lcomma(g, n, 0, -2) + lsub(g, lastSon(n)) + len("except_:_")
  else: result = MaxLineLen + 1

proc fits(g: TSrcGen, x: int): bool =
  result = x + g.lineLen <= MaxLineLen

type
  TSubFlag = enum
    rfLongMode, rfInConstExpr
  TSubFlags = set[TSubFlag]
  TContext = tuple[spacing: int, flags: TSubFlags]

const
  emptyContext: TContext = (spacing: 0, flags: {})

proc initContext(c: var TContext) =
  c.spacing = 0
  c.flags = {}

proc gsub(g: var TSrcGen, n: PNode, c: TContext)
proc gsub(g: var TSrcGen, n: PNode) =
  var c: TContext
  initContext(c)
  gsub(g, n, c)

proc hasCom(n: PNode): bool =
  result = false
  if n.isNil: return false
  if n.comment.len > 0: return true
  case n.kind
  of nkEmpty..nkNilLit: discard
  else:
    for i in countup(0, sonsLen(n) - 1):
      if hasCom(n.sons[i]): return true

proc putWithSpace(g: var TSrcGen, kind: TTokType, s: string) =
  put(g, kind, s)
  put(g, tkSpaces, Space)

proc gcommaAux(g: var TSrcGen, n: PNode, ind: int, start: int = 0,
               theEnd: int = - 1, separator = tkComma) =
  for i in countup(start, sonsLen(n) + theEnd):
    var c = i < sonsLen(n) + theEnd
    var sublen = lsub(g, n.sons[i]) + ord(c)
    if not fits(g, sublen) and (ind + sublen < MaxLineLen): optNL(g, ind)
    let oldLen = g.tokens.len
    gsub(g, n.sons[i])
    if c:
      if g.tokens.len > oldLen:
        putWithSpace(g, separator, TokTypeToStr[separator])
      if hasCom(n.sons[i]):
        gcoms(g)
        optNL(g, ind)

proc gcomma(g: var TSrcGen, n: PNode, c: TContext, start: int = 0,
            theEnd: int = - 1) =
  var ind: int
  if rfInConstExpr in c.flags:
    ind = g.indent + IndentWidth
  else:
    ind = g.lineLen
    if ind > MaxLineLen div 2: ind = g.indent + longIndentWid
  gcommaAux(g, n, ind, start, theEnd)

proc gcomma(g: var TSrcGen, n: PNode, start: int = 0, theEnd: int = - 1) =
  var ind = g.lineLen
  if ind > MaxLineLen div 2: ind = g.indent + longIndentWid
  gcommaAux(g, n, ind, start, theEnd)

proc gsemicolon(g: var TSrcGen, n: PNode, start: int = 0, theEnd: int = - 1) =
  var ind = g.lineLen
  if ind > MaxLineLen div 2: ind = g.indent + longIndentWid
  gcommaAux(g, n, ind, start, theEnd, tkSemiColon)

proc gsons(g: var TSrcGen, n: PNode, c: TContext, start: int = 0,
           theEnd: int = - 1) =
  for i in countup(start, sonsLen(n) + theEnd): gsub(g, n.sons[i], c)

proc gsection(g: var TSrcGen, n: PNode, c: TContext, kind: TTokType,
              k: string) =
  if sonsLen(n) == 0: return # empty var sections are possible
  putWithSpace(g, kind, k)
  gcoms(g)
  indentNL(g)
  for i in countup(0, sonsLen(n) - 1):
    optNL(g)
    gsub(g, n.sons[i], c)
    gcoms(g)
  dedent(g)

proc longMode(g: TSrcGen; n: PNode, start: int = 0, theEnd: int = - 1): bool =
  result = n.comment.len > 0
  if not result:
    # check further
    for i in countup(start, sonsLen(n) + theEnd):
      if (lsub(g, n.sons[i]) > MaxLineLen):
        result = true
        break

proc gstmts(g: var TSrcGen, n: PNode, c: TContext, doIndent=true) =
  if n.kind == nkEmpty: return
  if n.kind in {nkStmtList, nkStmtListExpr, nkStmtListType}:
    if doIndent: indentNL(g)
    let L = n.len
    for i in 0 .. L-1:
      if i > 0:
        optNL(g, n[i-1], n[i])
      else:
        optNL(g)
      if n[i].kind in {nkStmtList, nkStmtListExpr, nkStmtListType}:
        gstmts(g, n[i], c, doIndent=false)
      else:
        gsub(g, n[i])
      gcoms(g)
    if doIndent: dedent(g)
  else:
    indentNL(g)
    gsub(g, n)
    gcoms(g)
    dedent(g)
    optNL(g)


proc gcond(g: var TSrcGen, n: PNode) =
  if n.kind == nkStmtListExpr:
    put(g, tkParLe, "(")
  gsub(g, n)
  if n.kind == nkStmtListExpr:
    put(g, tkParRi, ")")

proc gif(g: var TSrcGen, n: PNode) =
  var c: TContext
  gcond(g, n.sons[0].sons[0])
  initContext(c)
  putWithSpace(g, tkColon, ":")
  if longMode(g, n) or (lsub(g, n.sons[0].sons[1]) + g.lineLen > MaxLineLen):
    incl(c.flags, rfLongMode)
  gcoms(g)                    # a good place for comments
  gstmts(g, n.sons[0].sons[1], c)
  var length = sonsLen(n)
  for i in countup(1, length - 1):
    optNL(g)
    gsub(g, n.sons[i], c)

proc gwhile(g: var TSrcGen, n: PNode) =
  var c: TContext
  putWithSpace(g, tkWhile, "while")
  gcond(g, n.sons[0])
  putWithSpace(g, tkColon, ":")
  initContext(c)
  if longMode(g, n) or (lsub(g, n.sons[1]) + g.lineLen > MaxLineLen):
    incl(c.flags, rfLongMode)
  gcoms(g)                    # a good place for comments
  gstmts(g, n.sons[1], c)

proc gpattern(g: var TSrcGen, n: PNode) =
  var c: TContext
  put(g, tkCurlyLe, "{")
  initContext(c)
  if longMode(g, n) or (lsub(g, n.sons[0]) + g.lineLen > MaxLineLen):
    incl(c.flags, rfLongMode)
  gcoms(g)                    # a good place for comments
  gstmts(g, n, c)
  put(g, tkCurlyRi, "}")

proc gpragmaBlock(g: var TSrcGen, n: PNode) =
  var c: TContext
  gsub(g, n.sons[0])
  putWithSpace(g, tkColon, ":")
  initContext(c)
  if longMode(g, n) or (lsub(g, n.sons[1]) + g.lineLen > MaxLineLen):
    incl(c.flags, rfLongMode)
  gcoms(g)                    # a good place for comments
  gstmts(g, n.sons[1], c)

proc gtry(g: var TSrcGen, n: PNode) =
  var c: TContext
  put(g, tkTry, "try")
  putWithSpace(g, tkColon, ":")
  initContext(c)
  if longMode(g, n) or (lsub(g, n.sons[0]) + g.lineLen > MaxLineLen):
    incl(c.flags, rfLongMode)
  gcoms(g)                    # a good place for comments
  gstmts(g, n.sons[0], c)
  gsons(g, n, c, 1)

proc gfor(g: var TSrcGen, n: PNode) =
  var c: TContext
  var length = sonsLen(n)
  putWithSpace(g, tkFor, "for")
  initContext(c)
  if longMode(g, n) or
      (lsub(g, n.sons[length - 1]) + lsub(g, n.sons[length - 2]) + 6 + g.lineLen >
      MaxLineLen):
    incl(c.flags, rfLongMode)
  gcomma(g, n, c, 0, - 3)
  put(g, tkSpaces, Space)
  putWithSpace(g, tkIn, "in")
  gsub(g, n.sons[length - 2], c)
  putWithSpace(g, tkColon, ":")
  gcoms(g)
  gstmts(g, n.sons[length - 1], c)

proc gcase(g: var TSrcGen, n: PNode) =
  var c: TContext
  initContext(c)
  var length = sonsLen(n)
  if length == 0: return
  var last = if n.sons[length-1].kind == nkElse: -2 else: -1
  if longMode(g, n, 0, last): incl(c.flags, rfLongMode)
  putWithSpace(g, tkCase, "case")
  gcond(g, n.sons[0])
  gcoms(g)
  optNL(g)
  gsons(g, n, c, 1, last)
  if last == - 2:
    initContext(c)
    if longMode(g, n.sons[length - 1]): incl(c.flags, rfLongMode)
    gsub(g, n.sons[length - 1], c)

proc gproc(g: var TSrcGen, n: PNode) =
  var c: TContext
  if n.sons[namePos].kind == nkSym:
    let s = n.sons[namePos].sym
    put(g, tkSymbol, renderDefinitionName(s))
    if sfGenSym in s.flags:
      put(g, tkIntLit, $s.id)
  else:
    gsub(g, n.sons[namePos])

  if n.sons[patternPos].kind != nkEmpty:
    gpattern(g, n.sons[patternPos])
  let oldInGenericParams = g.inGenericParams
  g.inGenericParams = true
  if renderNoBody in g.flags and n[miscPos].kind != nkEmpty and
      n[miscPos][1].kind != nkEmpty:
    gsub(g, n[miscPos][1])
  else:
    gsub(g, n.sons[genericParamsPos])
  g.inGenericParams = oldInGenericParams
  gsub(g, n.sons[paramsPos])
  gsub(g, n.sons[pragmasPos])
  if renderNoBody notin g.flags:
    if n.sons[bodyPos].kind != nkEmpty:
      put(g, tkSpaces, Space)
      putWithSpace(g, tkEquals, "=")
      indentNL(g)
      gcoms(g)
      dedent(g)
      initContext(c)
      gstmts(g, n.sons[bodyPos], c)
      putNL(g)
    else:
      indentNL(g)
      gcoms(g)
      dedent(g)

proc gTypeClassTy(g: var TSrcGen, n: PNode) =
  var c: TContext
  initContext(c)
  putWithSpace(g, tkConcept, "concept")
  gsons(g, n[0], c) # arglist
  gsub(g, n[1]) # pragmas
  gsub(g, n[2]) # of
  gcoms(g)
  indentNL(g)
  gcoms(g)
  gstmts(g, n[3], c)
  dedent(g)

proc gblock(g: var TSrcGen, n: PNode) =
  var c: TContext
  initContext(c)
  if n.sons[0].kind != nkEmpty:
    putWithSpace(g, tkBlock, "block")
    gsub(g, n.sons[0])
  else:
    put(g, tkBlock, "block")
  putWithSpace(g, tkColon, ":")
  if longMode(g, n) or (lsub(g, n.sons[1]) + g.lineLen > MaxLineLen):
    incl(c.flags, rfLongMode)
  gcoms(g)
  gstmts(g, n.sons[1], c)

proc gstaticStmt(g: var TSrcGen, n: PNode) =
  var c: TContext
  putWithSpace(g, tkStatic, "static")
  putWithSpace(g, tkColon, ":")
  initContext(c)
  if longMode(g, n) or (lsub(g, n.sons[0]) + g.lineLen > MaxLineLen):
    incl(c.flags, rfLongMode)
  gcoms(g)                    # a good place for comments
  gstmts(g, n.sons[0], c)

proc gasm(g: var TSrcGen, n: PNode) =
  putWithSpace(g, tkAsm, "asm")
  gsub(g, n.sons[0])
  gcoms(g)
  if n.sons.len > 1:
    gsub(g, n.sons[1])

proc gident(g: var TSrcGen, n: PNode) =
  if g.inGenericParams and n.kind == nkSym:
    if sfAnon in n.sym.flags or
      (n.typ != nil and tfImplicitTypeParam in n.typ.flags): return

  var t: TTokType
  var s = atom(g, n)
  if s.len > 0 and s[0] in lexer.SymChars:
    if n.kind == nkIdent:
      if (n.ident.id < ord(tokKeywordLow) - ord(tkSymbol)) or
          (n.ident.id > ord(tokKeywordHigh) - ord(tkSymbol)):
        t = tkSymbol
      else:
        t = TTokType(n.ident.id + ord(tkSymbol))
    else:
      t = tkSymbol
  else:
    t = tkOpr
  put(g, t, s)
  if n.kind == nkSym and (renderIds in g.flags or sfGenSym in n.sym.flags):
    when defined(debugMagics):
      put(g, tkIntLit, $n.sym.id & $n.sym.magic)
    else:
      put(g, tkIntLit, $n.sym.id)

proc doParamsAux(g: var TSrcGen, params: PNode) =
  if params.len > 1:
    put(g, tkParLe, "(")
    gsemicolon(g, params, 1)
    put(g, tkParRi, ")")

  if params.len > 0 and params.sons[0].kind != nkEmpty:
    putWithSpace(g, tkOpr, "->")
    gsub(g, params.sons[0])

proc gsub(g: var TSrcGen; n: PNode; i: int) =
  if i < n.len:
    gsub(g, n[i])
  else:
    put(g, tkOpr, "<<" & $i & "th child missing for " & $n.kind & " >>")

proc isBracket*(n: PNode): bool =
  case n.kind
  of nkClosedSymChoice, nkOpenSymChoice:
    if n.len > 0: result = isBracket(n[0])
  of nkSym: result = n.sym.name.s == "[]"
  else: result = false

proc skipHiddenNodes(n: PNode): PNode = 
  result = n
  while true:
    case result.kind 
      of nkCheckedFieldExpr, nkHiddenAddr, nkHiddenDeref, nkStringToCString, nkCStringToString:
        if result.len >= 1:
          result = result[0]
      of nkHiddenStdConv, nkHiddenSubConv, nkHiddenCallConv:
        if result.len >= 2:
          result = result[1]
      else: break
      
proc gsub(g: var TSrcGen, n: PNode, c: TContext) =
  if isNil(n): return
  var
    a: TContext
  if n.comment.len > 0: pushCom(g, n)
  case n.kind                 # atoms:
  of nkTripleStrLit: put(g, tkTripleStrLit, atom(g, n))
  of nkEmpty: discard
  of nkType: put(g, tkInvalid, atom(g, n))
  of nkSym, nkIdent: gident(g, n)
  of nkIntLit: put(g, tkIntLit, atom(g, n))
  of nkInt8Lit: put(g, tkInt8Lit, atom(g, n))
  of nkInt16Lit: put(g, tkInt16Lit, atom(g, n))
  of nkInt32Lit: put(g, tkInt32Lit, atom(g, n))
  of nkInt64Lit: put(g, tkInt64Lit, atom(g, n))
  of nkUIntLit: put(g, tkUIntLit, atom(g, n))
  of nkUInt8Lit: put(g, tkUInt8Lit, atom(g, n))
  of nkUInt16Lit: put(g, tkUInt16Lit, atom(g, n))
  of nkUInt32Lit: put(g, tkUInt32Lit, atom(g, n))
  of nkUInt64Lit: put(g, tkUInt64Lit, atom(g, n))
  of nkFloatLit: put(g, tkFloatLit, atom(g, n))
  of nkFloat32Lit: put(g, tkFloat32Lit, atom(g, n))
  of nkFloat64Lit: put(g, tkFloat64Lit, atom(g, n))
  of nkFloat128Lit: put(g, tkFloat128Lit, atom(g, n))
  of nkStrLit: put(g, tkStrLit, atom(g, n))
  of nkRStrLit: put(g, tkRStrLit, atom(g, n))
  of nkCharLit: put(g, tkCharLit, atom(g, n))
  of nkNilLit: put(g, tkNil, atom(g, n))    # complex expressions
  of nkCall, nkConv, nkDotCall, nkPattern, nkObjConstr:
    if n.len > 0 and isBracket(n[0]):
      gsub(g, n, 1)
      put(g, tkBracketLe, "[")
      gcomma(g, n, 2)
      put(g, tkBracketRi, "]")
    elif n.len > 1 and n.lastSon.kind == nkStmtList:
      gsub(g, n[0])
      if n.len > 2:
        put(g, tkParLe, "(")
        gcomma(g, n, 1, -2)
        put(g, tkParRi, ")")
      put(g, tkColon, ":")
      gsub(g, n, n.len-1)
    else:
      if sonsLen(n) >= 1: gsub(g, n.sons[0])
      put(g, tkParLe, "(")
      gcomma(g, n, 1)
      put(g, tkParRi, ")")
  of nkCallStrLit:
    gsub(g, n, 0)
    if n.len > 1 and n.sons[1].kind == nkRStrLit:
      put(g, tkRStrLit, '\"' & replace(n[1].strVal, "\"", "\"\"") & '\"')
    else:
      gsub(g, n.sons[1])
  of nkHiddenStdConv, nkHiddenSubConv, nkHiddenCallConv:
    if n.len >= 2:
      gsub(g, n.sons[1])
    else:
      put(g, tkSymbol, "(wrong conv)")
  of nkCast:
    put(g, tkCast, "cast")
    put(g, tkBracketLe, "[")
    gsub(g, n, 0)
    put(g, tkBracketRi, "]")
    put(g, tkParLe, "(")
    gsub(g, n, 1)
    put(g, tkParRi, ")")
  of nkAddr:
    put(g, tkAddr, "addr")
    if n.len > 0:
      put(g, tkParLe, "(")
      gsub(g, n.sons[0])
      put(g, tkParRi, ")")
  of nkStaticExpr:
    put(g, tkStatic, "static")
    put(g, tkSpaces, Space)
    gsub(g, n, 0)
  of nkBracketExpr:
    gsub(g, n, 0)
    put(g, tkBracketLe, "[")
    gcomma(g, n, 1)
    put(g, tkBracketRi, "]")
  of nkCurlyExpr:
    gsub(g, n, 0)
    put(g, tkCurlyLe, "{")
    gcomma(g, n, 1)
    put(g, tkCurlyRi, "}")
  of nkPragmaExpr:
    gsub(g, n, 0)
    gcomma(g, n, 1)
  of nkCommand:
    gsub(g, n, 0)
    put(g, tkSpaces, Space)
    gcomma(g, n, 1)
  of nkExprEqExpr, nkAsgn, nkFastAsgn:
    gsub(g, n, 0)
    put(g, tkSpaces, Space)
    putWithSpace(g, tkEquals, "=")
    gsub(g, n, 1)
  of nkChckRangeF:
    put(g, tkSymbol, "chckRangeF")
    put(g, tkParLe, "(")
    gcomma(g, n)
    put(g, tkParRi, ")")
  of nkChckRange64:
    put(g, tkSymbol, "chckRange64")
    put(g, tkParLe, "(")
    gcomma(g, n)
    put(g, tkParRi, ")")
  of nkChckRange:
    put(g, tkSymbol, "chckRange")
    put(g, tkParLe, "(")
    gcomma(g, n)
    put(g, tkParRi, ")")
  of nkObjDownConv, nkObjUpConv:
    if sonsLen(n) >= 1: gsub(g, n.sons[0])
    put(g, tkParLe, "(")
    gcomma(g, n, 1)
    put(g, tkParRi, ")")
  of nkClosedSymChoice, nkOpenSymChoice:
    if renderIds in g.flags:
      put(g, tkParLe, "(")
      for i in countup(0, sonsLen(n) - 1):
        if i > 0: put(g, tkOpr, "|")
        if n.sons[i].kind == nkSym:
          let s = n[i].sym
          if s.owner != nil:
            put g, tkSymbol, n[i].sym.owner.name.s
            put g, tkOpr, "."
          put g, tkSymbol, n[i].sym.name.s
        else:
          gsub(g, n.sons[i], c)
      put(g, tkParRi, if n.kind == nkOpenSymChoice: "|...)" else: ")")
    else:
      gsub(g, n, 0)
  of nkPar, nkClosure:
    put(g, tkParLe, "(")
    gcomma(g, n, c)
    put(g, tkParRi, ")")
  of nkTupleConstr:
    put(g, tkParLe, "(")
    gcomma(g, n, c)
    if n.len == 1: put(g, tkComma, ",")
    put(g, tkParRi, ")")
  of nkCurly:
    put(g, tkCurlyLe, "{")
    gcomma(g, n, c)
    put(g, tkCurlyRi, "}")
  of nkArgList:
    gcomma(g, n, c)
  of nkTableConstr:
    put(g, tkCurlyLe, "{")
    if n.len > 0: gcomma(g, n, c)
    else: put(g, tkColon, ":")
    put(g, tkCurlyRi, "}")
  of nkBracket:
    put(g, tkBracketLe, "[")
    gcomma(g, n, c)
    put(g, tkBracketRi, "]")
  of nkDotExpr:
    gsub(g, n, 0)
    put(g, tkDot, ".")
    gsub(g, n, 1)
  of nkBind:
    putWithSpace(g, tkBind, "bind")
    gsub(g, n, 0)
  of nkCheckedFieldExpr, nkHiddenAddr, nkHiddenDeref, nkStringToCString, nkCStringToString:
    gsub(g, n, 0)
  of nkLambda:
    putWithSpace(g, tkProc, "proc")
    gsub(g, n, paramsPos)
    gsub(g, n, pragmasPos)
    put(g, tkSpaces, Space)
    putWithSpace(g, tkEquals, "=")
    gsub(g, n, bodyPos)
  of nkDo:
    putWithSpace(g, tkDo, "do")
    if paramsPos < n.len:
      doParamsAux(g, n.sons[paramsPos])
    gsub(g, n, pragmasPos)
    put(g, tkColon, ":")
    gsub(g, n, bodyPos)
  of nkConstDef, nkIdentDefs:
    gcomma(g, n, 0, -3)
    var L = sonsLen(n)
    if L >= 2 and n.sons[L - 2].kind != nkEmpty:
      putWithSpace(g, tkColon, ":")
      gsub(g, n, L - 2)
    if L >= 1 and n.sons[L - 1].kind != nkEmpty:
      put(g, tkSpaces, Space)
      putWithSpace(g, tkEquals, "=")
      gsub(g, n.sons[L - 1], c)
  of nkVarTuple:
    put(g, tkParLe, "(")
    gcomma(g, n, 0, -3)
    put(g, tkParRi, ")")
    put(g, tkSpaces, Space)
    putWithSpace(g, tkEquals, "=")
    gsub(g, lastSon(n), c)
  of nkExprColonExpr:
    gsub(g, n, 0)
    putWithSpace(g, tkColon, ":")
    gsub(g, n, 1)
  of nkInfix:
    gsub(g, n, 1)
    put(g, tkSpaces, Space)
    gsub(g, n, 0)        # binary operator
    if not fits(g, lsub(g, n.sons[2]) + lsub(g, n.sons[0]) + 1):
      optNL(g, g.indent + longIndentWid)
    else:
      put(g, tkSpaces, Space)
    gsub(g, n, 2)
  of nkPrefix:
    gsub(g, n, 0)
    if n.len > 1:
      let opr = if n[0].kind == nkIdent: n[0].ident
                elif n[0].kind == nkSym: n[0].sym.name
                elif n[0].kind in {nkOpenSymChoice, nkClosedSymChoice}: n[0][0].sym.name
                else: nil
<<<<<<< HEAD
      let n_next = skipHiddenNodes(n[1])
=======
      var n_next = n[1]
      while n_next.kind in {nkCheckedFieldExpr, nkHiddenAddr, nkHiddenDeref,
                  nkStringToCString, nkCStringToString} and n_next.len > 0:
        n_next = n_next[0]
>>>>>>> 7bb93c73
      if n_next.kind == nkPrefix or (opr != nil and renderer.isKeyword(opr)):
        put(g, tkSpaces, Space)
      if n_next.kind == nkInfix:
        put(g, tkParLe, "(")
        gsub(g, n.sons[1])
        put(g, tkParRi, ")")
      else:
        gsub(g, n.sons[1])
  of nkPostfix:
    gsub(g, n, 1)
    gsub(g, n, 0)
  of nkRange:
    gsub(g, n, 0)
    put(g, tkDotDot, "..")
    gsub(g, n, 1)
  of nkDerefExpr:
    gsub(g, n, 0)
    put(g, tkOpr, "[]")
  of nkAccQuoted:
    put(g, tkAccent, "`")
    if n.len > 0: gsub(g, n.sons[0])
    for i in 1 ..< n.len:
      put(g, tkSpaces, Space)
      gsub(g, n.sons[i])
    put(g, tkAccent, "`")
  of nkIfExpr:
    putWithSpace(g, tkIf, "if")
    if n.len > 0: gcond(g, n.sons[0].sons[0])
    putWithSpace(g, tkColon, ":")
    if n.len > 0: gsub(g, n.sons[0], 1)
    gsons(g, n, emptyContext, 1)
  of nkElifExpr:
    putWithSpace(g, tkElif, " elif")
    gcond(g, n[0])
    putWithSpace(g, tkColon, ":")
    gsub(g, n, 1)
  of nkElseExpr:
    put(g, tkElse, " else")
    putWithSpace(g, tkColon, ":")
    gsub(g, n, 0)
  of nkTypeOfExpr:
    put(g, tkType, "type")
    put(g, tkParLe, "(")
    if n.len > 0: gsub(g, n.sons[0])
    put(g, tkParRi, ")")
  of nkRefTy:
    if sonsLen(n) > 0:
      putWithSpace(g, tkRef, "ref")
      gsub(g, n.sons[0])
    else:
      put(g, tkRef, "ref")
  of nkPtrTy:
    if sonsLen(n) > 0:
      putWithSpace(g, tkPtr, "ptr")
      gsub(g, n.sons[0])
    else:
      put(g, tkPtr, "ptr")
  of nkVarTy:
    if sonsLen(n) > 0:
      putWithSpace(g, tkVar, "var")
      gsub(g, n.sons[0])
    else:
      put(g, tkVar, "var")
  of nkDistinctTy:
    if n.len > 0:
      putWithSpace(g, tkDistinct, "distinct")
      gsub(g, n.sons[0])
      if n.len > 1:
        if n[1].kind == nkWith:
          putWithSpace(g, tkSymbol, " with")
        else:
          putWithSpace(g, tkSymbol, " without")
        gcomma(g, n[1])
    else:
      put(g, tkDistinct, "distinct")
  of nkTypeDef:
    gsub(g, n, 0)
    gsub(g, n, 1)
    put(g, tkSpaces, Space)
    if n.len > 2 and n.sons[2].kind != nkEmpty:
      putWithSpace(g, tkEquals, "=")
      gsub(g, n.sons[2])
  of nkObjectTy:
    if sonsLen(n) > 0:
      putWithSpace(g, tkObject, "object")
      gsub(g, n.sons[0])
      gsub(g, n.sons[1])
      gcoms(g)
      gsub(g, n.sons[2])
    else:
      put(g, tkObject, "object")
  of nkRecList:
    indentNL(g)
    for i in countup(0, sonsLen(n) - 1):
      optNL(g)
      gsub(g, n.sons[i], c)
      gcoms(g)
    dedent(g)
    putNL(g)
  of nkOfInherit:
    putWithSpace(g, tkOf, "of")
    gsub(g, n, 0)
  of nkProcTy:
    if sonsLen(n) > 0:
      putWithSpace(g, tkProc, "proc")
      gsub(g, n, 0)
      gsub(g, n, 1)
    else:
      put(g, tkProc, "proc")
  of nkIteratorTy:
    if sonsLen(n) > 0:
      putWithSpace(g, tkIterator, "iterator")
      gsub(g, n, 0)
      gsub(g, n, 1)
    else:
      put(g, tkIterator, "iterator")
  of nkStaticTy:
    put(g, tkStatic, "static")
    put(g, tkBracketLe, "[")
    if n.len > 0:
      gsub(g, n.sons[0])
    put(g, tkBracketRi, "]")
  of nkEnumTy:
    if sonsLen(n) > 0:
      putWithSpace(g, tkEnum, "enum")
      gsub(g, n.sons[0])
      gcoms(g)
      indentNL(g)
      gcommaAux(g, n, g.indent, 1)
      gcoms(g)                  # BUGFIX: comment for the last enum field
      dedent(g)
    else:
      put(g, tkEnum, "enum")
  of nkEnumFieldDef:
    gsub(g, n, 0)
    put(g, tkSpaces, Space)
    putWithSpace(g, tkEquals, "=")
    gsub(g, n, 1)
  of nkStmtList, nkStmtListExpr, nkStmtListType: gstmts(g, n, emptyContext)
  of nkIfStmt:
    putWithSpace(g, tkIf, "if")
    gif(g, n)
  of nkWhen, nkRecWhen:
    putWithSpace(g, tkWhen, "when")
    gif(g, n)
  of nkWhileStmt: gwhile(g, n)
  of nkPragmaBlock: gpragmaBlock(g, n)
  of nkCaseStmt, nkRecCase: gcase(g, n)
  of nkTryStmt: gtry(g, n)
  of nkForStmt, nkParForStmt: gfor(g, n)
  of nkBlockStmt, nkBlockExpr: gblock(g, n)
  of nkStaticStmt: gstaticStmt(g, n)
  of nkAsmStmt: gasm(g, n)
  of nkProcDef:
    if renderNoProcDefs notin g.flags: putWithSpace(g, tkProc, "proc")
    gproc(g, n)
  of nkFuncDef:
    if renderNoProcDefs notin g.flags: putWithSpace(g, tkFunc, "func")
    gproc(g, n)
  of nkConverterDef:
    if renderNoProcDefs notin g.flags: putWithSpace(g, tkConverter, "converter")
    gproc(g, n)
  of nkMethodDef:
    if renderNoProcDefs notin g.flags: putWithSpace(g, tkMethod, "method")
    gproc(g, n)
  of nkIteratorDef:
    if renderNoProcDefs notin g.flags: putWithSpace(g, tkIterator, "iterator")
    gproc(g, n)
  of nkMacroDef:
    if renderNoProcDefs notin g.flags: putWithSpace(g, tkMacro, "macro")
    gproc(g, n)
  of nkTemplateDef:
    if renderNoProcDefs notin g.flags: putWithSpace(g, tkTemplate, "template")
    gproc(g, n)
  of nkTypeSection:
    gsection(g, n, emptyContext, tkType, "type")
  of nkConstSection:
    initContext(a)
    incl(a.flags, rfInConstExpr)
    gsection(g, n, a, tkConst, "const")
  of nkVarSection, nkLetSection, nkUsingStmt:
    var L = sonsLen(n)
    if L == 0: return
    if n.kind == nkVarSection: putWithSpace(g, tkVar, "var")
    elif n.kind == nkLetSection: putWithSpace(g, tkLet, "let")
    else: putWithSpace(g, tkUsing, "using")
    if L > 1:
      gcoms(g)
      indentNL(g)
      for i in countup(0, L - 1):
        optNL(g)
        gsub(g, n.sons[i])
        gcoms(g)
      dedent(g)
    else:
      gsub(g, n.sons[0])
  of nkReturnStmt:
    putWithSpace(g, tkReturn, "return")
    gsub(g, n, 0)
  of nkRaiseStmt:
    putWithSpace(g, tkRaise, "raise")
    gsub(g, n, 0)
  of nkYieldStmt:
    putWithSpace(g, tkYield, "yield")
    gsub(g, n, 0)
  of nkDiscardStmt:
    putWithSpace(g, tkDiscard, "discard")
    gsub(g, n, 0)
  of nkBreakStmt:
    putWithSpace(g, tkBreak, "break")
    gsub(g, n, 0)
  of nkContinueStmt:
    putWithSpace(g, tkContinue, "continue")
    gsub(g, n, 0)
  of nkPragma:
    if renderNoPragmas notin g.flags:
      if g.inPragma <= 0:
        inc g.inPragma
        #if not previousNL(g):
        put(g, tkSpaces, Space)
        put(g, tkCurlyDotLe, "{.")
        gcomma(g, n, emptyContext)
        put(g, tkCurlyDotRi, ".}")
        dec g.inPragma
      else:
        gcomma(g, n, emptyContext)
  of nkImportStmt, nkExportStmt:
    if n.kind == nkImportStmt:
      putWithSpace(g, tkImport, "import")
    else:
      putWithSpace(g, tkExport, "export")
    gcoms(g)
    indentNL(g)
    gcommaAux(g, n, g.indent)
    dedent(g)
    putNL(g)
  of nkImportExceptStmt, nkExportExceptStmt:
    if n.kind == nkImportExceptStmt:
      putWithSpace(g, tkImport, "import")
    else:
      putWithSpace(g, tkExport, "export")
    gsub(g, n, 0)
    put(g, tkSpaces, Space)
    putWithSpace(g, tkExcept, "except")
    gcommaAux(g, n, g.indent, 1)
    gcoms(g)
    putNL(g)
  of nkFromStmt:
    putWithSpace(g, tkFrom, "from")
    gsub(g, n, 0)
    put(g, tkSpaces, Space)
    putWithSpace(g, tkImport, "import")
    gcomma(g, n, emptyContext, 1)
    putNL(g)
  of nkIncludeStmt:
    putWithSpace(g, tkInclude, "include")
    gcoms(g)
    indentNL(g)
    gcommaAux(g, n, g.indent)
    dedent(g)
    putNL(g)
  of nkCommentStmt:
    gcoms(g)
    optNL(g)
  of nkOfBranch:
    optNL(g)
    putWithSpace(g, tkOf, "of")
    gcomma(g, n, c, 0, - 2)
    putWithSpace(g, tkColon, ":")
    gcoms(g)
    gstmts(g, lastSon(n), c)
  of nkImportAs:
    gsub(g, n, 0)
    put(g, tkSpaces, Space)
    putWithSpace(g, tkAs, "as")
    gsub(g, n, 1)
  of nkBindStmt:
    putWithSpace(g, tkBind, "bind")
    gcomma(g, n, c)
  of nkMixinStmt:
    putWithSpace(g, tkMixin, "mixin")
    gcomma(g, n, c)
  of nkElifBranch:
    optNL(g)
    putWithSpace(g, tkElif, "elif")
    gsub(g, n, 0)
    putWithSpace(g, tkColon, ":")
    gcoms(g)
    gstmts(g, n.sons[1], c)
  of nkElse:
    optNL(g)
    put(g, tkElse, "else")
    putWithSpace(g, tkColon, ":")
    gcoms(g)
    gstmts(g, n.sons[0], c)
  of nkFinally, nkDefer:
    optNL(g)
    if n.kind == nkFinally:
      put(g, tkFinally, "finally")
    else:
      put(g, tkDefer, "defer")
    putWithSpace(g, tkColon, ":")
    gcoms(g)
    gstmts(g, n.sons[0], c)
  of nkExceptBranch:
    optNL(g)
    if n.len != 1:
      putWithSpace(g, tkExcept, "except")
    else:
      put(g, tkExcept, "except")
    gcomma(g, n, 0, -2)
    putWithSpace(g, tkColon, ":")
    gcoms(g)
    gstmts(g, lastSon(n), c)
  of nkGenericParams:
    proc hasExplicitParams(gp: PNode): bool =
      for p in gp:
        if p.typ == nil or tfImplicitTypeParam notin p.typ.flags:
          return true
      return false

    if n.hasExplicitParams:
      put(g, tkBracketLe, "[")
      gsemicolon(g, n)
      put(g, tkBracketRi, "]")
  of nkFormalParams:
    put(g, tkParLe, "(")
    gsemicolon(g, n, 1)
    put(g, tkParRi, ")")
    if n.len > 0 and n.sons[0].kind != nkEmpty:
      putWithSpace(g, tkColon, ":")
      gsub(g, n.sons[0])
  of nkTupleTy:
    put(g, tkTuple, "tuple")
    put(g, tkBracketLe, "[")
    gcomma(g, n)
    put(g, tkBracketRi, "]")
  of nkTupleClassTy:
    put(g, tkTuple, "tuple")
  of nkComesFrom:
    put(g, tkParLe, "(ComesFrom|")
    gsub(g, n, 0)
    put(g, tkParRi, ")")
  of nkGotoState:
    var c: TContext
    initContext c
    putWithSpace g, tkSymbol, "goto"
    gsons(g, n, c)
  of nkState:
    var c: TContext
    initContext c
    putWithSpace g, tkSymbol, "state"
    gsub(g, n[0], c)
    putWithSpace(g, tkColon, ":")
    indentNL(g)
    gsons(g, n, c, 1)
    dedent(g)

  of nkBreakState:
    put(g, tkTuple, "breakstate")
  of nkTypeClassTy:
    gTypeClassTy(g, n)
  else:
    #nkNone, nkExplicitTypeListCall:
    internalError(g.config, n.info, "rnimsyn.gsub(" & $n.kind & ')')

proc renderTree*(n: PNode, renderFlags: TRenderFlags = {}): string =
  var g: TSrcGen
  initSrcGen(g, renderFlags, newPartialConfigRef())
  # do not indent the initial statement list so that
  # writeFile("file.nim", repr n)
  # produces working Nim code:
  if n.kind in {nkStmtList, nkStmtListExpr, nkStmtListType}:
    gstmts(g, n, emptyContext, doIndent = false)
  else:
    gsub(g, n)
  result = g.buf

proc `$`*(n: PNode): string = n.renderTree

proc renderModule*(n: PNode, infile, outfile: string,
                   renderFlags: TRenderFlags = {};
                   fid = FileIndex(-1);
                   conf: ConfigRef = nil) =
  var
    f: File
    g: TSrcGen
  initSrcGen(g, renderFlags, conf)
  g.fid = fid
  for i in countup(0, sonsLen(n) - 1):
    gsub(g, n.sons[i])
    optNL(g)
    case n.sons[i].kind
    of nkTypeSection, nkConstSection, nkVarSection, nkLetSection,
       nkCommentStmt: putNL(g)
    else: discard
  gcoms(g)
  if open(f, outfile, fmWrite):
    write(f, g.buf)
    close(f)
  else:
    rawMessage(g.config, errGenerated, "cannot open file: " & outfile)

proc initTokRender*(r: var TSrcGen, n: PNode, renderFlags: TRenderFlags = {}) =
  initSrcGen(r, renderFlags, newPartialConfigRef())
  gsub(r, n)

proc getNextTok*(r: var TSrcGen, kind: var TTokType, literal: var string) =
  if r.idx < len(r.tokens):
    kind = r.tokens[r.idx].kind
    var length = r.tokens[r.idx].length.int
    literal = substr(r.buf, r.pos, r.pos + length - 1)
    inc(r.pos, length)
    inc(r.idx)
  else:
    kind = tkEof<|MERGE_RESOLUTION|>--- conflicted
+++ resolved
@@ -1090,14 +1090,10 @@
                 elif n[0].kind == nkSym: n[0].sym.name
                 elif n[0].kind in {nkOpenSymChoice, nkClosedSymChoice}: n[0][0].sym.name
                 else: nil
-<<<<<<< HEAD
-      let n_next = skipHiddenNodes(n[1])
-=======
       var n_next = n[1]
       while n_next.kind in {nkCheckedFieldExpr, nkHiddenAddr, nkHiddenDeref,
                   nkStringToCString, nkCStringToString} and n_next.len > 0:
         n_next = n_next[0]
->>>>>>> 7bb93c73
       if n_next.kind == nkPrefix or (opr != nil and renderer.isKeyword(opr)):
         put(g, tkSpaces, Space)
       if n_next.kind == nkInfix:
