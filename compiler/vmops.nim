--- conflicted
+++ resolved
@@ -22,15 +22,10 @@
   # ditto
   from std/math as math3 import signbit
 
-<<<<<<< HEAD
-from std/os import getEnv, existsEnv, delEnv, putEnv, envPairs,
-  walkDir, getAppFilename, raiseOSError, osLastError
-
+
+from std/envvars import getEnv, existsEnv, delEnv, putEnv, envPairs
+from std/os import walkDir, getAppFilename
 from std/oscommon import dirExists, fileExists
-=======
-from std/envvars import getEnv, existsEnv, delEnv, putEnv, envPairs
-from std/os import dirExists, fileExists, walkDir, getAppFilename
->>>>>>> 2f441ac6
 
 from std/times import cpuTime
 from std/hashes import hash
@@ -51,13 +46,10 @@
 template osop(op) {.dirty.} =
   registerCallback(c, "stdlib.os." & astToStr(op), `op Wrapper`)
 
-<<<<<<< HEAD
 template oscommonop(op) {.dirty.} =
   registerCallback(c, "stdlib.oscommon." & astToStr(op), `op Wrapper`)
-=======
 template envvarsop(op) {.dirty.} =
   registerCallback(c, "stdlib.envvars." & astToStr(op), `op Wrapper`)
->>>>>>> 2f441ac6
 
 template timesop(op) {.dirty.} =
   registerCallback(c, "stdlib.times." & astToStr(op), `op Wrapper`)
@@ -234,21 +226,12 @@
   registerCallback(c, "stdlib.math.mod", `mod Wrapper`)
 
   when defined(nimcore):
-<<<<<<< HEAD
-    wrap2s(getEnv, osop)
-    wrap1s(existsEnv, osop)
-    wrap2svoid(putEnv, osop)
-    wrap1svoid(delEnv, osop)
-    wrap1s(dirExists, oscommonop)
-    wrap1s(fileExists, oscommonop)
-=======
     wrap2s(getEnv, envvarsop)
     wrap1s(existsEnv, envvarsop)
     wrap2svoid(putEnv, envvarsop)
     wrap1svoid(delEnv, envvarsop)
-    wrap1s(dirExists, osop)
-    wrap1s(fileExists, osop)
->>>>>>> 2f441ac6
+    wrap1s(dirExists, oscommonop)
+    wrap1s(fileExists, oscommonop)
     wrapDangerous(writeFile, ioop)
     wrap1s(readFile, ioop)
     wrap2si(readLines, ioop)
