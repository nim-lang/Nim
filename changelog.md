# v1.6.x - yyyy-mm-dd



## Standard library additions and changes

- Make `{.requiresInit.}` pragma to work for `distinct` types.

- Added a macros `enumLen` for returning the number of items in an enum to the
  `typetraits.nim` module.

- `prelude` now works with the JavaScript target.

- Added `almostEqual` in `math` for comparing two float values using a machine epsilon.

- The JSON module can now handle integer literals and floating point literals of
  arbitrary length and precision.
  Numbers that do not fit the underlying `BiggestInt` or `BiggestFloat` fields are
  kept as string literals and one can use external BigNum libraries to handle these.
  The `parseFloat` family of functions also has now optional `rawIntegers` and
  `rawFloats` parameters that can be used to enforce that all integer or float
  literals remain in the "raw" string form so that client code can easily treat
  small and large numbers uniformly.

- Added `BackwardsIndex` overload for `JsonNode`.

- added `jsonutils.jsonTo` overload with `opt = Joptions()` param.

- Added an overload for the `collect` macro that inferes the container type based
  on the syntax of the last expression. Works with std seqs, tables and sets.

- Added `randState` template that exposes the default random number generator.
  Useful for library authors.

- Added std/enumutils module containing `genEnumCaseStmt` macro that generates
  case statement to parse string to enum.

- Removed deprecated `iup` module from stdlib, it has already moved to
  [nimble](https://github.com/nim-lang/iup).

- various functions in `httpclient` now accept `url` of type `Uri`. Moreover `request` function's
  `httpMethod` argument of type `string` was deprecated in favor of `HttpMethod` enum type.

- `nodejs` backend now supports osenv: `getEnv`, `putEnv`, `envPairs`, `delEnv`, `existsEnv`.

- Added `cmpMem` to `system`.

- `doAssertRaises` now correctly handles foreign exceptions.

- Added `asyncdispatch.activeDescriptors` that returns the number of currently
  active async event handles/file descriptors.

- `--gc:orc` is now 10% faster than previously for common workloads. If
  you have trouble with its changed behavior, compile with `-d:nimOldOrc`.


- `os.FileInfo` (returned by `getFileInfo`) now contains `blockSize`,
  determining preferred I/O block size for this file object.

- `repr` now doesn't insert trailing newline; previous behavior was very inconsistent,
  see #16034. Use `-d:nimLegacyReprWithNewline` for previous behavior.

- Added `**` to jsffi.

- `writeStackTrace` is available in JS backend now.

- Added `decodeQuery` to `std/uri`.
- `strscans.scanf` now supports parsing single characters.
- `strscans.scanTuple` added which uses `strscans.scanf` internally, returning a tuple which can be unpacked for easier usage of `scanf`.

- Added `setutils.toSet` that can take any iterable and convert it to a built-in set,
  if the iterable yields a built-in settable type.

- Added `math.isNaN`.

- `echo` and `debugEcho` will now raise `IOError` if writing to stdout fails.  Previous behavior
  silently ignored errors.  See #16366.  Use `-d:nimLegacyEchoNoRaise` for previous behavior.

- Added `jsbigints` module, arbitrary precision integers for JavaScript target.

- Added `math.copySign`.
- Added new operations for singly- and doubly linked lists: `lists.toSinglyLinkedList`
  and `lists.toDoublyLinkedList` convert from `openArray`s; `lists.copy` implements
  shallow copying; `lists.add` concatenates two lists - an O(1) variation that consumes
  its argument, `addMoved`, is also supplied.

- Added `sequtils` import to `prelude`.

- Added `euclDiv` and `euclMod` to `math`.
- Added `httpcore.is1xx` and missing HTTP codes.
- Added `jsconsole.jsAssert` for JavaScript target.

- Added `posix_utils.osReleaseFile` to get system identification from `os-release` file on Linux and the BSDs.
  https://www.freedesktop.org/software/systemd/man/os-release.html

- `math.round` now is rounded "away from zero" in JS backend which is consistent
with other backends. see #9125. Use `-d:nimLegacyJsRound` for previous behavior.
- Added `socketstream` module that wraps sockets in the stream interface

- Changed the behavior of `uri.decodeQuery` when there are unencoded `=`
  characters in the decoded values. Prior versions would raise an error. This is
  no longer the case to comply with the HTML spec and other languages
  implementations. Old behavior can be obtained with
  `-d:nimLegacyParseQueryStrict`. `cgi.decodeData` which uses the same
  underlying code is also updated the same way.

- Added `sugar.dumpToString` which improves on `sugar.dump`.



- Added `math.signbit`.

- Removed the optional `longestMatch` parameter of the `critbits._WithPrefix` iterators (it never worked reliably)

<<<<<<< HEAD
- Add `jsformdata`, `jssets`, `jsxmlhttprequest`, `jsxmlserializer` for JavaScript target.

=======

- Added optional `options` argument to `copyFile`, `copyFileToDir`, and
  `copyFileWithPermissions`. By default, on non-Windows OSes, symlinks are
  followed (copy files symlinks point to); on Windows, `options` argument is
  ignored and symlinks are skipped.
- On non-Windows OSes, `copyDir` and `copyDirWithPermissions` copy symlinks as
  symlinks (instead of skipping them as it was before); on Windows symlinks are
  skipped.
- On non-Windows OSes, `moveFile` and `moveDir` move symlinks as symlinks
  (instead of skipping them sometimes as it was before).
- Added optional `followSymlinks` argument to `setFilePermissions`.

- Added `random.initRand()` overload with no argument which uses the current time as a seed.
>>>>>>> abac35e7

## Language changes

- `nimscript` now handles `except Exception as e`.

- The `cstring` doesn't support `[]=` operator in JS backend.

- nil dereference is not allowed at compile time. `cast[ptr int](nil)[]` is rejected at compile time.

- `typetraits.distinctBase` now is identity instead of error for non distinct types.

- `os.copyFile` is now 2.5x faster on OSX, by using `copyfile` from `copyfile.h`;
  use `-d:nimLegacyCopyFile` for OSX < 10.5.


## Compiler changes

- Added `--declaredlocs` to show symbol declaration location in messages.

- Deprecated `TaintedString` and `--taintmode`.

- Source+Edit links now appear on top of every docgen'd page when
  `nim doc --git.url:url ...` is given.

- Added `nim --eval:cmd` to evaluate a command directly, see `nim --help`.

- VM now supports `addr(mystring[ind])` (index + index assignment)

- Type mismatch errors now show more context, use `-d:nimLegacyTypeMismatch` for previous
  behavior.

- Added `--hintAsError` with similar semantics as `--warningAsError`.
- TLS: OSX now uses native TLS (`--tlsEmulation:off`), TLS now works with importcpp non-POD types,
  such types must use `.cppNonPod` and `--tlsEmulation:off`should be used.

## Tool changes

- The rst parser now supports markdown table syntax.
  Known limitations:
  - cell alignment is not supported, i.e. alignment annotations in a delimiter
    row (`:---`, `:--:`, `---:`) are ignored,
  - every table row must start with `|`, e.g. `| cell 1 | cell 2 |`.<|MERGE_RESOLUTION|>--- conflicted
+++ resolved
@@ -112,10 +112,8 @@
 
 - Removed the optional `longestMatch` parameter of the `critbits._WithPrefix` iterators (it never worked reliably)
 
-<<<<<<< HEAD
 - Add `jsformdata`, `jssets`, `jsxmlhttprequest`, `jsxmlserializer` for JavaScript target.
 
-=======
 
 - Added optional `options` argument to `copyFile`, `copyFileToDir`, and
   `copyFileWithPermissions`. By default, on non-Windows OSes, symlinks are
@@ -129,7 +127,6 @@
 - Added optional `followSymlinks` argument to `setFilePermissions`.
 
 - Added `random.initRand()` overload with no argument which uses the current time as a seed.
->>>>>>> abac35e7
 
 ## Language changes
 
