# v1.6.x - yyyy-mm-dd



## Standard library additions and changes

- `prelude` now works with the JavaScript target.

- Added `ioutils` module containing `duplicate` and `duplicateTo` to duplicate `FileHandle` using C function `dup` and `dup2`.
<<<<<<< HEAD

- The JSON module can now handle integer literals and floating point literals of arbitrary length and precision.
  Numbers that do not fit the underlying `BiggestInt` or `BiggestFloat` fields are kept as string literals and
  one can use external BigNum libraries to handle these. The `parseFloat` family of functions also has now optional
  `rawIntegers` and `rawFloats` parameters that can be used to enforce that all integer or float literals remain
  in the "raw" string form so that client code can easily treat small and large numbers uniformly.

=======
- Added `randState` template that exposes the default random number generator. Useful for library authors.
>>>>>>> 53d99023

## Language changes



## Compiler changes

- Added `--declaredlocs` to show symbol declaration location in messages.
- Source+Edit links now appear on top of every docgen'd page when `nim doc --git.url:url ...` is given.


## Tool changes<|MERGE_RESOLUTION|>--- conflicted
+++ resolved
@@ -7,7 +7,6 @@
 - `prelude` now works with the JavaScript target.
 
 - Added `ioutils` module containing `duplicate` and `duplicateTo` to duplicate `FileHandle` using C function `dup` and `dup2`.
-<<<<<<< HEAD
 
 - The JSON module can now handle integer literals and floating point literals of arbitrary length and precision.
   Numbers that do not fit the underlying `BiggestInt` or `BiggestFloat` fields are kept as string literals and
@@ -15,9 +14,7 @@
   `rawIntegers` and `rawFloats` parameters that can be used to enforce that all integer or float literals remain
   in the "raw" string form so that client code can easily treat small and large numbers uniformly.
 
-=======
 - Added `randState` template that exposes the default random number generator. Useful for library authors.
->>>>>>> 53d99023
 
 ## Language changes
 
