# v1.6.x - yyyy-mm-dd



## Standard library additions and changes

- Added `sections` iterator in `parsecfg`.

- Make custom op in macros.quote work for all statements.

- On Windows the SSL library now checks for valid certificates.
  It uses the `cacert.pem` file for this purpose which was extracted
  from `https://curl.se/ca/cacert.pem`. Besides
  the OpenSSL DLLs (e.g. libssl-1_1-x64.dll, libcrypto-1_1-x64.dll) you
  now also need to ship `cacert.pem` with your `.exe` file.


- Make `{.requiresInit.}` pragma to work for `distinct` types.

- Added a macros `enumLen` for returning the number of items in an enum to the
  `typetraits.nim` module.

- `prelude` now works with the JavaScript target.
  Added `sequtils` import to `prelude`.
  `prelude` can now be used via `include std/prelude`, but `include prelude` still works.

- Added `almostEqual` in `math` for comparing two float values using a machine epsilon.

- Added `clamp` in `math` which allows using a `Slice` to clamp to a value.

- The JSON module can now handle integer literals and floating point literals of
  arbitrary length and precision.
  Numbers that do not fit the underlying `BiggestInt` or `BiggestFloat` fields are
  kept as string literals and one can use external BigNum libraries to handle these.
  The `parseFloat` family of functions also has now optional `rawIntegers` and
  `rawFloats` parameters that can be used to enforce that all integer or float
  literals remain in the "raw" string form so that client code can easily treat
  small and large numbers uniformly.

- Added `BackwardsIndex` overload for `JsonNode`.

- added `jsonutils.jsonTo` overload with `opt = Joptions()` param.

- `json.%`,`json.to`, `jsonutils.formJson`,`jsonutils.toJson` now work with `uint|uint64`
  instead of raising (as in 1.4) or giving wrong results (as in 1.2).

- Added an overload for the `collect` macro that inferes the container type based
  on the syntax of the last expression. Works with std seqs, tables and sets.

- Added `randState` template that exposes the default random number generator.
  Useful for library authors.

- Added `std/enumutils` module. Added `genEnumCaseStmt` macro that generates case statement to parse string to enum.
  Added `items` for enums with holes.
  Added `symbolName` to return the enum symbol name ignoring the human readable name.

- Added `typetraits.HoleyEnum` for enums with holes, `OrdinalEnum` for enums without holes.

- Removed deprecated `iup` module from stdlib, it has already moved to
  [nimble](https://github.com/nim-lang/iup).

- various functions in `httpclient` now accept `url` of type `Uri`. Moreover `request` function's
  `httpMethod` argument of type `string` was deprecated in favor of `HttpMethod` enum type.

- `nodejs` backend now supports osenv: `getEnv`, `putEnv`, `envPairs`, `delEnv`, `existsEnv`.

- Added `cmpMem` to `system`.

- `doAssertRaises` now correctly handles foreign exceptions.

- Added `asyncdispatch.activeDescriptors` that returns the number of currently
  active async event handles/file descriptors.

- `--gc:orc` is now 10% faster than previously for common workloads. If
  you have trouble with its changed behavior, compile with `-d:nimOldOrc`.


- `os.FileInfo` (returned by `getFileInfo`) now contains `blockSize`,
  determining preferred I/O block size for this file object.

- Added a simpler to use `io.readChars` overload.

- `repr` now doesn't insert trailing newline; previous behavior was very inconsistent,
  see #16034. Use `-d:nimLegacyReprWithNewline` for previous behavior.

- Added `**` to jsffi.

- `writeStackTrace` is available in JS backend now.

- Added `decodeQuery` to `std/uri`.

- `strscans.scanf` now supports parsing single characters.

- `strscans.scanTuple` added which uses `strscans.scanf` internally,
  returning a tuple which can be unpacked for easier usage of `scanf`.

- Added `setutils.toSet` that can take any iterable and convert it to a built-in `set`,
  if the iterable yields a built-in settable type.

- Added `setutils.fullSet` which returns a full built-in `set` for a valid type.

- Added `setutils.complement` which returns the complement of a built-in `set`.

- Added `setutils.[]=`.

- Added `math.isNaN`.

- `echo` and `debugEcho` will now raise `IOError` if writing to stdout fails.  Previous behavior
  silently ignored errors.  See #16366.  Use `-d:nimLegacyEchoNoRaise` for previous behavior.

- Added `jsbigints` module, arbitrary precision integers for JavaScript target.

- Added `math.copySign`.

- Added new operations for singly- and doubly linked lists: `lists.toSinglyLinkedList`
  and `lists.toDoublyLinkedList` convert from `openArray`s; `lists.copy` implements
  shallow copying; `lists.add` concatenates two lists - an O(1) variation that consumes
  its argument, `addMoved`, is also supplied.

- Added `euclDiv` and `euclMod` to `math`.

- Added `httpcore.is1xx` and missing HTTP codes.

- Added `jsconsole.jsAssert` for JavaScript target.

- Added `posix_utils.osReleaseFile` to get system identification from `os-release` file on Linux and the BSDs.
  https://www.freedesktop.org/software/systemd/man/os-release.html

- `math.round` now is rounded "away from zero" in JS backend which is consistent
  with other backends. See #9125. Use `-d:nimLegacyJsRound` for previous behavior.

- Added `socketstream` module that wraps sockets in the stream interface

- Changed the behavior of `uri.decodeQuery` when there are unencoded `=`
  characters in the decoded values. Prior versions would raise an error. This is
  no longer the case to comply with the HTML spec and other languages
  implementations. Old behavior can be obtained with
  `-d:nimLegacyParseQueryStrict`. `cgi.decodeData` which uses the same
  underlying code is also updated the same way.

- Added `sugar.dumpToString` which improves on `sugar.dump`.

- Added `math.signbit`.

- Removed the optional `longestMatch` parameter of the `critbits._WithPrefix` iterators (it never worked reliably)

- In `lists`: renamed `append` to `add` and retained `append` as an alias;
  added `prepend` and `prependMoved` analogously to `add` and `addMoved`;
  added `remove` for `SinglyLinkedList`s.

- Deprecated `any`. See https://github.com/nim-lang/RFCs/issues/281

- Added `std/sysrand` module to get random numbers from a secure source
  provided by the operating system.

- Added optional `options` argument to `copyFile`, `copyFileToDir`, and
  `copyFileWithPermissions`. By default, on non-Windows OSes, symlinks are
  followed (copy files symlinks point to); on Windows, `options` argument is
  ignored and symlinks are skipped.

- On non-Windows OSes, `copyDir` and `copyDirWithPermissions` copy symlinks as
  symlinks (instead of skipping them as it was before); on Windows symlinks are
  skipped.

- On non-Windows OSes, `moveFile` and `moveDir` move symlinks as symlinks
  (instead of skipping them sometimes as it was before).

- Added optional `followSymlinks` argument to `setFilePermissions`.

- Added `os.isAdmin` to tell whether the caller's process is a member of the
  Administrators local group (on Windows) or a root (on POSIX).

- Added `random.initRand()` overload with no argument which uses the current time as a seed.

- Added experimental `linenoise.readLineStatus` to get line and status (e.g. ctrl-D or ctrl-C).

- Added `compilesettings.SingleValueSetting.libPath`.

- `std/wrapnils` doesn't use `experimental:dotOperators` anymore, avoiding
  issues like https://github.com/nim-lang/Nim/issues/13063 (which affected error messages)
  for modules importing `std/wrapnils`.
  Added `??.` macro which returns an `Option`.

- Added `math.frexp` overload procs. Deprecated `c_frexp`, use `frexp` instead.

- `parseopt.initOptParser` has been made available and `parseopt` has been
  added back to `prelude` for all backends. Previously `initOptParser` was
  unavailable if the `os` module did not have `paramCount` or `paramStr`,
  but the use of these in `initOptParser` were conditionally to the runtime
  arguments passed to it, so `initOptParser` has been changed to raise
  `ValueError` when the real command line is not available. `parseopt` was
  previously excluded from `prelude` for JS, as it could not be imported.

- On POSIX systems, the default signal handlers used for Nim programs (it's
  used for printing the stacktrace on fatal signals) will now re-raise the
  signal for the OS default handlers to handle.

  This lets the OS perform its default actions, which might include core
  dumping (on select signals) and notifying the parent process about the cause
  of termination.

- Added `system.prepareStrMutation` for better support of low
  level `moveMem`, `copyMem` operations for Orc's copy-on-write string
  implementation.

- `hashes.hash` now supports `object`, but can be overloaded.

- Added `std/strbasics` for high performance string operations.
  Added `strip`, `setSlice`, `add(a: var string, b: openArray[char])`.

- `hashes.hash` now supports `object`, but can be overloaded.

- Added to `wrapnils` an option-like API via `??.`, `isSome`, `get`.

- `std/options` changed `$some(3)` to `"some(3)"` instead of `"Some(3)"`
  and `$none(int)` to `"none(int)"` instead of `"None[int]"`.

- Added `algorithm.merge`.


- Added `std/jsfetch` module [Fetch](https://developer.mozilla.org/docs/Web/API/Fetch_API) wrapper for JavaScript target.

- Added `std/jsheaders` module [Headers](https://developer.mozilla.org/en-US/docs/Web/API/Headers) wrapper for JavaScript target.

- Added `std/jsformdata` module [FormData](https://developer.mozilla.org/en-US/docs/Web/API/FormData) wrapper for JavaScript target.

- `system.addEscapedChar` now renders `\r` as `\r` instead of `\c`, to be compatible
  with most other languages.

- Removed support for named procs in `sugar.=>`.

- Added `jscore.debugger` to [call any available debugging functionality, such as breakpoints.](https://developer.mozilla.org/en-US/docs/Web/JavaScript/Reference/Statements/debugger).


- Added `std/channels`.

- Added `htmlgen.portal` for [making "SPA style" pages using HTML only](https://web.dev/hands-on-portals).

- Added `ZZZ` and `ZZZZ` patterns to `times.nim` `DateTime` parsing, to match time
  zone offsets without colons, e.g. `UTC+7 -> +0700`.

- In `std/os`, `getHomeDir`, `expandTilde`, `getTempDir`, `getConfigDir` now do not include trailing `DirSep`,
  unless `-d:nimLegacyHomeDir` is specified (for a transition period).

- Added `jsconsole.dir`, `jsconsole.dirxml`, `jsconsole.timeStamp`.

- Added dollar `$` and `len` for `jsre.RegExp`.

<<<<<<< HEAD
- Added `hasDataBuffered` to `asyncnet`.
=======
- Added `hasClosure` to `std/typetraits`.
>>>>>>> ed126794


## Language changes

- `nimscript` now handles `except Exception as e`.

- The `cstring` doesn't support `[]=` operator in JS backend.

- nil dereference is not allowed at compile time. `cast[ptr int](nil)[]` is rejected at compile time.

- `typetraits.distinctBase` now is identity instead of error for non distinct types.

- `os.copyFile` is now 2.5x faster on OSX, by using `copyfile` from `copyfile.h`;
  use `-d:nimLegacyCopyFile` for OSX < 10.5.

- The required name of case statement macros for the experimental
  `caseStmtMacros` feature has changed from `match` to `` `case` ``.

- `typedesc[Foo]` now renders as such instead of `type Foo` in compiler messages.

- The unary minus in `-1` is now part of the integer literal, it is now parsed as a single token.
  This implies that edge cases like `-128'i8` finally work correctly.

- Custom numeric literals (e.g. `-128'bignum`) are now supported.


## Compiler changes

- Added `--declaredlocs` to show symbol declaration location in messages.

- Deprecated `TaintedString` and `--taintmode`.

- Deprecated `--nilseqs` which is now a noop.

- Added `--spellSuggest` to show spelling suggestions on typos.

- Source+Edit links now appear on top of every docgen'd page when
  `nim doc --git.url:url ...` is given.

- Added `nim --eval:cmd` to evaluate a command directly, see `nim --help`.

- VM now supports `addr(mystring[ind])` (index + index assignment)

- Type mismatch errors now show more context, use `-d:nimLegacyTypeMismatch` for previous
  behavior.

- Added `--hintAsError` with similar semantics as `--warningAsError`.

- TLS: OSX now uses native TLS (`--tlsEmulation:off`), TLS now works with importcpp non-POD types,
  such types must use `.cppNonPod` and `--tlsEmulation:off`should be used.

- Now array literals(JS backend) uses JS typed arrays when the corresponding js typed array exists, for example `[byte(1), 2, 3]` generates `new Uint8Array([1, 2, 3])`.

- docgen: rst files can now use single backticks instead of double backticks and correctly render
  in both rst2html (as before) as well as common tools rendering rst directly (e.g. github), by
  adding: `default-role:: code` directive inside the rst file, which is now handled by rst2html.

- Added `-d:nimStrictMode` in CI in several places to ensure code doesn't have certain hints/warnings

- Added `then`, `catch` to `asyncjs`, for now hidden behind `-d:nimExperimentalAsyncjsThen`.

- `--newruntime` and `--refchecks` are deprecated.

- Added `unsafeIsolate` and `extract` to `std/isolation`.

- `--hint:CC` now goes to stderr (like all other hints) instead of stdout.


## Tool changes

- The rst parser now supports markdown table syntax.
  Known limitations:
  - cell alignment is not supported, i.e. alignment annotations in a delimiter
    row (`:---`, `:--:`, `---:`) are ignored,
  - every table row must start with `|`, e.g. `| cell 1 | cell 2 |`.

- `fusion` is now un-bundled from nim, `./koch fusion` will
  install it via nimble at a fixed hash.<|MERGE_RESOLUTION|>--- conflicted
+++ resolved
@@ -246,11 +246,9 @@
 
 - Added dollar `$` and `len` for `jsre.RegExp`.
 
-<<<<<<< HEAD
 - Added `hasDataBuffered` to `asyncnet`.
-=======
+
 - Added `hasClosure` to `std/typetraits`.
->>>>>>> ed126794
 
 
 ## Language changes
