--- conflicted
+++ resolved
@@ -74,12 +74,9 @@
   var a = -5
   for i in a..b:
     echo i
-<<<<<<< HEAD
 
 - ``formatFloat``/``formatBiggestFloat`` now support formatting floats with zero
   precision digits. The previous ``precision = 0`` behavior (default formatting)
   is now available via ``precision = -1``.
-=======
 - Removed deprecated romans module from the stdlib and published it as separate
-  Nimble package.
->>>>>>> 7f4248dc
+  Nimble package.