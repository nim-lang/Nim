--- conflicted
+++ resolved
@@ -33,8 +33,6 @@
 - ``mod`` and bitwise ``and`` do not produce ``range`` subtypes anymore. This
   turned out to be more harmful than helpful and the language is simpler
   without this special typing rule.
-<<<<<<< HEAD
-=======
 - Added ``algorithm.rotateLeft``.
 - ``rationals.toRational`` now uses an algorithm based on continued fractions.
   This means its results are more precise and it can't run into an infinite loop
@@ -43,5 +41,4 @@
 - ``os.getEnv`` now takes an optional ``default`` parameter that tells ``getEnv``
   what to return if the environment variable does not exist.
 - Removed PDCurses wrapper from the stdlib and published it as a separate 
-  Nimble package.
->>>>>>> b4580ad0
+  Nimble package.