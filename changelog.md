# 1.2 - xxxx-xx-xx


## Changes affecting backwards compatibility



### Breaking changes in the standard library

- `base64.encode` no longer supports `lineLen` and `newLine`.
  Use `base64.encodeMIME` instead.
- `os.splitPath()` behavior synchronized with `os.splitFile()` to return "/"
   as the dir component of "/root_sub_dir" instead of the empty string.
- `sequtils.zip` now returns a sequence of anonymous tuples i.e. those tuples
  now do not have fields named "a" and "b".
- `strutils.formatFloat` with `precision = 0` has the same behavior in all
  backends, and it is compatible with Python's behavior,
  e.g. `formatFloat(3.14159, precision = 0)` is now `3`, not `3.`.
- Global variable `lc` has been removed from sugar.nim.
- `distinctBase` has been moved from sugar.nim to typetraits and now implemented as
  compiler type trait instead of macro. `distinctBase` in sugar module is now deprecated.
- `CountTable.mget` has been removed from `tables.nim`. It didn't work, and it
  was an oversight to be included in v1.0.
- `tables.merge(CountTable, CountTable): CountTable` has been removed.
  It didn't work well together with the existing inplace version of the same proc
  (`tables.merge(var CountTable, CountTable)`).
  It was an oversight to be included in v1.0.
<<<<<<< HEAD
- File handles created from high-level abstractions in the stdlib will no longer
  be inherited by child processes. See below for a list of affected modules.
  A `setInheritable` proc is also introduced to allow marking explicitly which
  file handles should be inherited.
  For a transistion period, define `nimInheritHandles` to enable file handle
  inheritance by default. This flag does **not** affect the `selectors` module
  due to the differing semantics between operating systems.
=======
- `options` now treats `proc` like other pointer types, meaning `nil` proc variables
  are converted to `None`.
- `relativePath("foo", "foo")` is now `"."`, not `""`, as `""` means invalid path
  and shouldn't be conflated with `"."`; use -d:nimOldRelativePathBehavior to restore the old
  behavioe
>>>>>>> 3dad1300

### Breaking changes in the compiler

- Implicit conversions for `const` behave correctly now, meaning that code like
  `const SOMECONST = 0.int; procThatTakesInt32(SOMECONST)` will be illegal now.
  Simply write `const SOMECONST = 0` instead.
- The `{.dynlib.}` pragma is now required for exporting symbols when making
  shared objects on POSIX and macOS, which make it consistent with the behavior
  on Windows.


## Library additions

- `macros.newLit` now works for ref object types.
- `system.writeFile` has been overloaded to also support `openarray[byte]`.
- Added overloaded `strformat.fmt` macro that use specified characters as
  delimiter instead of '{' and '}'.
- introduced new procs in `tables.nim`: `OrderedTable.pop`, `CountTable.del`,
  `CountTable.pop`, `Table.pop`
- To `strtabs.nim`, added `StringTable.clear` overload that reuses the existing mode.
- Added `browsers.osOpen` const alias for the operating system specific *"open"* command.
- Added `sugar.outplace` for turning in-place algorithms like `sort` and `shuffle` into
  operations that work on a copy of the data and return the mutated copy. As the existing
  `sorted` does.
- Added `sugar.collect` that does comprehension for seq/set/table collections.
- Added `sugar.capture` for capturing some local loop variables when creating a closure.
  This is an enhanced version of `closureScope`.
- Added `typetraits.lenTuple` to get number of elements of a tuple/type tuple,
  and `typetraits.get` to get the ith element of a type tuple.
- Added `typetraits.genericParams` to return a tuple of generic params from a generic instantiation
- Added `os.normalizePathEnd` for additional path sanitization.
- Added `times.fromUnixFloat,toUnixFloat`, subsecond resolution versions of `fromUnix`,`toUnixFloat`.
- Added `wrapnils` module for chains of field-access and indexing where the LHS can be nil.
  This simplifies code by reducing need for if-else branches around intermediate maybe nil values.
  E.g. `echo ?.n.typ.kind`
- Added `minIndex`, `maxIndex` and `unzip` to the `sequtils` module.
- Added `os.isRelativeTo` to tell whether a path is relative to another
- Added `resetOutputFormatters` to `unittest`
- Added `system.setInheritable` and `nativesockets.setInheritable` for setting
  file handle inheritance. Not all platform have these proc defined.

## Library changes

- `asynchttpserver` added an iterator that allows the request body to be read in
   chunks of data when new server "stream" option is set to true.
- `asyncdispatch.drain` now properly takes into account `selector.hasPendingOperations`
  and only returns once all pending async operations are guaranteed to have completed.
- `asyncdispatch.drain` now consistently uses the passed timeout value for all
  iterations of the event loop, and not just the first iteration.
  This is more consistent with the other asyncdispatch apis, and allows
  `asyncdispatch.drain` to be more efficient.
- `base64.encode` and `base64.decode` was made faster by about 50%.
- `htmlgen` adds [MathML](https://wikipedia.org/wiki/MathML) support
  (ISO 40314).
- `macros.eqIdent` is now invariant to export markers and backtick quotes.
- `htmlgen.html` allows `lang` on the `<html>` tag and common valid attributes.
- `macros.basename` and `basename=` got support for `PragmaExpr`,
  so that an expression like `MyEnum {.pure.}` is handled correctly.
- `httpclient.maxredirects` changed from `int` to `Natural`, because negative values
  serve no purpose whatsoever.
- `httpclient.newHttpClient` and `httpclient.newAsyncHttpClient` added `headers`
  argument to set initial HTTP Headers, instead of a hardcoded empty `newHttpHeader()`.
- File handles created via `system`, `nativesockets`, `net`, and `selectors`
  modules are no longer inheritable by default. Use `-d:nimInheritHandles`
  for a transistion period. See above for an overview of these changes.
- For procs that create handles in `nativesockets` and `net`, an `inheritable` flag
  is added to control whether the resulting handle is inheritable. This flag is
  provided to ease writing multi-process servers, where creating inheritable sockets
  is common.


## Language additions

- An `align` pragma can now be used for variables and object fields, similar
  to the `alignas` declaration modifier in C/C++.

- `=sink` type bound operator is now optional. Compiler can now use combination
  of `=destroy` and `copyMem` to move objects efficiently.


## Language changes

- Unsigned integer operators have been fixed to allow promotion of the first operand.
- Conversions to unsigned integers are unchecked at runtime, imitating earlier Nim
  versions. The documentation was improved to acknowledge this special case.
  See https://github.com/nim-lang/RFCs/issues/175 for more details.


### Tool changes



### Compiler changes

- JS target indent is all spaces, instead of mixed spaces and tabs, for
  generated JavaScript.
- The Nim compiler now supports the ``--asm`` command option for easier
  inspection of the produced assembler code.
- The Nim compiler now supports a new pragma called ``.localPassc`` to
  pass specific compiler options to the C(++) backend for the C(++) file
  that was produced from the current Nim module.


## Bugfixes

- The `FD` variant of `selector.unregister` for `ioselector_epoll` and
  `ioselector_select` now properly handle the `Event.User` select event type.
<<<<<<< HEAD
- The file descriptors created for internal bookkeeping by `ioselector_kqueue`
  and `ioselector_epoll` will no longer be leaked to child processes.
=======
- `joinPath` path normalization when `/` is the first argument works correctly:
  `assert "/" / "/a" == "/a"`. Fixed the edgecase: `assert "" / "" == ""`.
>>>>>>> 3dad1300
<|MERGE_RESOLUTION|>--- conflicted
+++ resolved
@@ -25,7 +25,11 @@
   It didn't work well together with the existing inplace version of the same proc
   (`tables.merge(var CountTable, CountTable)`).
   It was an oversight to be included in v1.0.
-<<<<<<< HEAD
+- `options` now treats `proc` like other pointer types, meaning `nil` proc variables
+  are converted to `None`.
+- `relativePath("foo", "foo")` is now `"."`, not `""`, as `""` means invalid path
+  and shouldn't be conflated with `"."`; use -d:nimOldRelativePathBehavior to restore the old
+  behavioe
 - File handles created from high-level abstractions in the stdlib will no longer
   be inherited by child processes. See below for a list of affected modules.
   A `setInheritable` proc is also introduced to allow marking explicitly which
@@ -33,13 +37,7 @@
   For a transistion period, define `nimInheritHandles` to enable file handle
   inheritance by default. This flag does **not** affect the `selectors` module
   due to the differing semantics between operating systems.
-=======
-- `options` now treats `proc` like other pointer types, meaning `nil` proc variables
-  are converted to `None`.
-- `relativePath("foo", "foo")` is now `"."`, not `""`, as `""` means invalid path
-  and shouldn't be conflated with `"."`; use -d:nimOldRelativePathBehavior to restore the old
-  behavioe
->>>>>>> 3dad1300
+
 
 ### Breaking changes in the compiler
 
@@ -145,12 +143,9 @@
 
 ## Bugfixes
 
+- `joinPath` path normalization when `/` is the first argument works correctly:
+  `assert "/" / "/a" == "/a"`. Fixed the edgecase: `assert "" / "" == ""`.
 - The `FD` variant of `selector.unregister` for `ioselector_epoll` and
   `ioselector_select` now properly handle the `Event.User` select event type.
-<<<<<<< HEAD
 - The file descriptors created for internal bookkeeping by `ioselector_kqueue`
-  and `ioselector_epoll` will no longer be leaked to child processes.
-=======
-- `joinPath` path normalization when `/` is the first argument works correctly:
-  `assert "/" / "/a" == "/a"`. Fixed the edgecase: `assert "" / "" == ""`.
->>>>>>> 3dad1300
+  and `ioselector_epoll` will no longer be leaked to child processes.