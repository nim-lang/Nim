# x.x - xxxx-xx-xx


## Changes affecting backwards compatibility



### Breaking changes in the standard library

- `base64.encode` no longer supports `lineLen` and `newLine` use `base64.encodeMIME` instead.


### Breaking changes in the compiler

- Implicit conversions for `const` behave correctly now, meaning that code like `const SOMECONST = 0.int; procThatTakesInt32(SOMECONST)` will be illegal now.
  Simply write `const SOMECONST = 0` instead.


## Library additions

- `macros.newLit` now works for ref object types.
- `system.writeFile` has been overloaded to also support `openarray[byte]`.

## Library changes

<<<<<<< HEAD
- `asynchttpserver.processClient` is now exported so that a server may be
  written to capture exceptions yielded by this procedure without leaving
  an event loop.

=======
- `base64.encode` and `base64.decode` was made faster by about 50%.
- `htmlgen` adds [MathML](https://wikipedia.org/wiki/MathML) support (ISO 40314).
>>>>>>> 38b3590e

## Language additions



## Language changes

- Unsigned integer operators have been fixed to allow promotion of the first operand.


### Tool changes



### Compiler changes




## Bugfixes
<|MERGE_RESOLUTION|>--- conflicted
+++ resolved
@@ -23,15 +23,11 @@
 
 ## Library changes
 
-<<<<<<< HEAD
 - `asynchttpserver.processClient` is now exported so that a server may be
   written to capture exceptions yielded by this procedure without leaving
   an event loop.
-
-=======
 - `base64.encode` and `base64.decode` was made faster by about 50%.
 - `htmlgen` adds [MathML](https://wikipedia.org/wiki/MathML) support (ISO 40314).
->>>>>>> 38b3590e
 
 ## Language additions
 
