# v1.6.x - yyyy-mm-dd



## Standard library additions and changes

- Make custom op in macros.quote work for all statements.

- On Windows the SSL library now checks for valid certificates.
  It uses the `cacert.pem` file for this purpose which was extracted
  from `https://curl.se/ca/cacert.pem`. Besides
  the OpenSSL DLLs (e.g. libssl-1_1-x64.dll, libcrypto-1_1-x64.dll) you
  now also need to ship `cacert.pem` with your `.exe` file.


- Make `{.requiresInit.}` pragma to work for `distinct` types.

- Added a macros `enumLen` for returning the number of items in an enum to the
  `typetraits.nim` module.

- `prelude` now works with the JavaScript target.
  Added `sequtils` import to `prelude`.
  `prelude` can now be used via `include std/prelude`, but `include prelude` still works.

- Added `almostEqual` in `math` for comparing two float values using a machine epsilon.

- Added `clamp` in `math` which allows using a `Slice` to clamp to a value.

- The JSON module can now handle integer literals and floating point literals of
  arbitrary length and precision.
  Numbers that do not fit the underlying `BiggestInt` or `BiggestFloat` fields are
  kept as string literals and one can use external BigNum libraries to handle these.
  The `parseFloat` family of functions also has now optional `rawIntegers` and
  `rawFloats` parameters that can be used to enforce that all integer or float
  literals remain in the "raw" string form so that client code can easily treat
  small and large numbers uniformly.

- Added `BackwardsIndex` overload for `JsonNode`.

- added `jsonutils.jsonTo` overload with `opt = Joptions()` param.

- `json.%`,`json.to`, `jsonutils.formJson`,`jsonutils.toJson` now work with `uint|uint64`
  instead of raising (as in 1.4) or giving wrong results (as in 1.2).

- Added an overload for the `collect` macro that inferes the container type based
  on the syntax of the last expression. Works with std seqs, tables and sets.

- Added `randState` template that exposes the default random number generator.
  Useful for library authors.

- Added `std/enumutils` module. Added `genEnumCaseStmt` macro that generates case statement to parse string to enum.
  Added `items` for enums with holes.
  Added `symbolName` to return the enum symbol name ignoring the human readable name.

- Added `typetraits.HoleyEnum` for enums with holes, `OrdinalEnum` for enums without holes.

- Removed deprecated `iup` module from stdlib, it has already moved to
  [nimble](https://github.com/nim-lang/iup).

- various functions in `httpclient` now accept `url` of type `Uri`. Moreover `request` function's
  `httpMethod` argument of type `string` was deprecated in favor of `HttpMethod` enum type.

- `nodejs` backend now supports osenv: `getEnv`, `putEnv`, `envPairs`, `delEnv`, `existsEnv`.

- Added `cmpMem` to `system`.

- `doAssertRaises` now correctly handles foreign exceptions.

- Added `asyncdispatch.activeDescriptors` that returns the number of currently
  active async event handles/file descriptors.

- `--gc:orc` is now 10% faster than previously for common workloads. If
  you have trouble with its changed behavior, compile with `-d:nimOldOrc`.


- `os.FileInfo` (returned by `getFileInfo`) now contains `blockSize`,
  determining preferred I/O block size for this file object.

- Added a simpler to use `io.readChars` overload.

- `repr` now doesn't insert trailing newline; previous behavior was very inconsistent,
  see #16034. Use `-d:nimLegacyReprWithNewline` for previous behavior.

- Added `**` to jsffi.

- `writeStackTrace` is available in JS backend now.

- Added `decodeQuery` to `std/uri`.

- `strscans.scanf` now supports parsing single characters.

- `strscans.scanTuple` added which uses `strscans.scanf` internally,
  returning a tuple which can be unpacked for easier usage of `scanf`.

- Added `setutils.toSet` that can take any iterable and convert it to a built-in `set`,
  if the iterable yields a built-in settable type.

- Added `setutils.fullSet` which returns a full built-in `set` for a valid type.

- Added `setutils.complement` which returns the complement of a built-in `set`.

- Added `setutils.[]=`.

- Added `math.isNaN`.

- `echo` and `debugEcho` will now raise `IOError` if writing to stdout fails.  Previous behavior
  silently ignored errors.  See #16366.  Use `-d:nimLegacyEchoNoRaise` for previous behavior.

- Added `jsbigints` module, arbitrary precision integers for JavaScript target.

- Added `math.copySign`.

- Added new operations for singly- and doubly linked lists: `lists.toSinglyLinkedList`
  and `lists.toDoublyLinkedList` convert from `openArray`s; `lists.copy` implements
  shallow copying; `lists.add` concatenates two lists - an O(1) variation that consumes
  its argument, `addMoved`, is also supplied.

- Added `euclDiv` and `euclMod` to `math`.

- Added `httpcore.is1xx` and missing HTTP codes.

- Added `jsconsole.jsAssert` for JavaScript target.

- Added `posix_utils.osReleaseFile` to get system identification from `os-release` file on Linux and the BSDs.
  https://www.freedesktop.org/software/systemd/man/os-release.html

- `math.round` now is rounded "away from zero" in JS backend which is consistent
  with other backends. See #9125. Use `-d:nimLegacyJsRound` for previous behavior.

- Added `socketstream` module that wraps sockets in the stream interface

- Changed the behavior of `uri.decodeQuery` when there are unencoded `=`
  characters in the decoded values. Prior versions would raise an error. This is
  no longer the case to comply with the HTML spec and other languages
  implementations. Old behavior can be obtained with
  `-d:nimLegacyParseQueryStrict`. `cgi.decodeData` which uses the same
  underlying code is also updated the same way.

- Added `sugar.dumpToString` which improves on `sugar.dump`.

- Added `math.signbit`.

- Removed the optional `longestMatch` parameter of the `critbits._WithPrefix` iterators (it never worked reliably)

- In `lists`: renamed `append` to `add` and retained `append` as an alias;
  added `prepend` and `prependMoved` analogously to `add` and `addMoved`;
  added `remove` for `SinglyLinkedList`s.

- Deprecated `any`. See https://github.com/nim-lang/RFCs/issues/281

- Added `std/sysrand` module to get random numbers from a secure source
  provided by the operating system.

- Added optional `options` argument to `copyFile`, `copyFileToDir`, and
  `copyFileWithPermissions`. By default, on non-Windows OSes, symlinks are
  followed (copy files symlinks point to); on Windows, `options` argument is
  ignored and symlinks are skipped.

- On non-Windows OSes, `copyDir` and `copyDirWithPermissions` copy symlinks as
  symlinks (instead of skipping them as it was before); on Windows symlinks are
  skipped.

- On non-Windows OSes, `moveFile` and `moveDir` move symlinks as symlinks
  (instead of skipping them sometimes as it was before).

- Added optional `followSymlinks` argument to `setFilePermissions`.

- Added `os.isAdmin` to tell whether the caller's process is a member of the
  Administrators local group (on Windows) or a root (on POSIX).

- Added `random.initRand()` overload with no argument which uses the current time as a seed.

- Added experimental `linenoise.readLineStatus` to get line and status (e.g. ctrl-D or ctrl-C).

- Added `compilesettings.SingleValueSetting.libPath`.

- `std/wrapnils` doesn't use `experimental:dotOperators` anymore, avoiding
  issues like https://github.com/nim-lang/Nim/issues/13063 (which affected error messages)
  for modules importing `std/wrapnils`.
  Added `??.` macro which returns an `Option`.

- Added `math.frexp` overload procs. Deprecated `c_frexp`, use `frexp` instead.

- `parseopt.initOptParser` has been made available and `parseopt` has been
  added back to `prelude` for all backends. Previously `initOptParser` was
  unavailable if the `os` module did not have `paramCount` or `paramStr`,
  but the use of these in `initOptParser` were conditionally to the runtime
  arguments passed to it, so `initOptParser` has been changed to raise
  `ValueError` when the real command line is not available. `parseopt` was
  previously excluded from `prelude` for JS, as it could not be imported.

- On POSIX systems, the default signal handlers used for Nim programs (it's
  used for printing the stacktrace on fatal signals) will now re-raise the
  signal for the OS default handlers to handle.

  This lets the OS perform its default actions, which might include core
  dumping (on select signals) and notifying the parent process about the cause
  of termination.

- Added `system.prepareStrMutation` for better support of low
  level `moveMem`, `copyMem` operations for Orc's copy-on-write string
  implementation.

- `hashes.hash` now supports `object`, but can be overloaded.

- Added `std/strbasics` for high performance string operations.
  Added `strip`, `setSlice`, `add(a: var string, b: openArray[char])`.

- `hashes.hash` now supports `object`, but can be overloaded.

- Added to `wrapnils` an option-like API via `??.`, `isSome`, `get`.

- `std/options` changed `$some(3)` to `"some(3)"` instead of `"Some(3)"`
  and `$none(int)` to `"none(int)"` instead of `"None[int]"`.

- Added `std/jsfetch` module [Fetch](https://developer.mozilla.org/docs/Web/API/Fetch_API) wrapper for JavaScript target.

- Added `std/jsheaders` module [Headers](https://developer.mozilla.org/en-US/docs/Web/API/Headers) wrapper for JavaScript target.

- Added `std/jsformdata` module [FormData](https://developer.mozilla.org/en-US/docs/Web/API/FormData) wrapper for JavaScript target.

- `system.addEscapedChar` now renders `\r` as `\r` instead of `\c`, to be compatible
  with most other languages.

- Removed support for named procs in `sugar.=>`.

- Added `jscore.debugger` to [call any available debugging functionality, such as breakpoints.](https://developer.mozilla.org/en-US/docs/Web/JavaScript/Reference/Statements/debugger).


- Added `std/channels`.

- Added `htmlgen.portal` for [making "SPA style" pages using HTML only](https://web.dev/hands-on-portals).

- Added `ZZZ` and `ZZZZ` patterns to `times.nim` `DateTime` parsing, to match time
  zone offsets without colons, e.g. `UTC+7 -> +0700`.

- In `std/os`, `getHomeDir`, `expandTilde`, `getTempDir`, `getConfigDir` now do not include trailing `DirSep`,
  unless `-d:nimLegacyHomeDir` is specified (for a transition period).

- Added `jsconsole.dir`, `jsconsole.dirxml`, `jsconsole.timeStamp`.

<<<<<<< HEAD
- Added `jshttpclient` module for JavaScript that provides
  asyncronous `HttpClient` implemented on top of `jsfetch` and
  synchronous `HttpClient` implemented on top of `jsxmlhttprequest`.
  Migrated `jsxmlhttprequest` to stdlib.
=======
- Added dollar `$` and `len` for `jsre.RegExp`.
>>>>>>> e5873b3a


## Language changes

- `nimscript` now handles `except Exception as e`.

- The `cstring` doesn't support `[]=` operator in JS backend.

- nil dereference is not allowed at compile time. `cast[ptr int](nil)[]` is rejected at compile time.

- `typetraits.distinctBase` now is identity instead of error for non distinct types.

- `os.copyFile` is now 2.5x faster on OSX, by using `copyfile` from `copyfile.h`;
  use `-d:nimLegacyCopyFile` for OSX < 10.5.

- The required name of case statement macros for the experimental
  `caseStmtMacros` feature has changed from `match` to `` `case` ``.

- `typedesc[Foo]` now renders as such instead of `type Foo` in compiler messages.



## Compiler changes

- Added `--declaredlocs` to show symbol declaration location in messages.

- Deprecated `TaintedString` and `--taintmode`.

- Deprecated `--nilseqs` which is now a noop.

- Added `--spellSuggest` to show spelling suggestions on typos.

- Source+Edit links now appear on top of every docgen'd page when
  `nim doc --git.url:url ...` is given.

- Added `nim --eval:cmd` to evaluate a command directly, see `nim --help`.

- VM now supports `addr(mystring[ind])` (index + index assignment)

- Type mismatch errors now show more context, use `-d:nimLegacyTypeMismatch` for previous
  behavior.

- Added `--hintAsError` with similar semantics as `--warningAsError`.

- TLS: OSX now uses native TLS (`--tlsEmulation:off`), TLS now works with importcpp non-POD types,
  such types must use `.cppNonPod` and `--tlsEmulation:off`should be used.

- Now array literals(JS backend) uses JS typed arrays when the corresponding js typed array exists, for example `[byte(1), 2, 3]` generates `new Uint8Array([1, 2, 3])`.

- docgen: rst files can now use single backticks instead of double backticks and correctly render
  in both rst2html (as before) as well as common tools rendering rst directly (e.g. github), by
  adding: `default-role:: code` directive inside the rst file, which is now handled by rst2html.

- Added `-d:nimStrictMode` in CI in several places to ensure code doesn't have certain hints/warnings

- Added `then`, `catch` to `asyncjs`, for now hidden behind `-d:nimExperimentalAsyncjsThen`.

- `--newruntime` and `--refchecks` are deprecated.

- Added `unsafeIsolate` and `extract` to `std/isolation`.



## Tool changes

- The rst parser now supports markdown table syntax.
  Known limitations:
  - cell alignment is not supported, i.e. alignment annotations in a delimiter
    row (`:---`, `:--:`, `---:`) are ignored,
  - every table row must start with `|`, e.g. `| cell 1 | cell 2 |`.

- `fusion` is now un-bundled from nim, `./koch fusion` will
  install it via nimble at a fixed hash.<|MERGE_RESOLUTION|>--- conflicted
+++ resolved
@@ -239,14 +239,11 @@
 
 - Added `jsconsole.dir`, `jsconsole.dirxml`, `jsconsole.timeStamp`.
 
-<<<<<<< HEAD
 - Added `jshttpclient` module for JavaScript that provides
   asyncronous `HttpClient` implemented on top of `jsfetch` and
   synchronous `HttpClient` implemented on top of `jsxmlhttprequest`.
   Migrated `jsxmlhttprequest` to stdlib.
-=======
 - Added dollar `$` and `len` for `jsre.RegExp`.
->>>>>>> e5873b3a
 
 
 ## Language changes
