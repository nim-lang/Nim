# v1.4.0 - yyyy-mm-dd



## Standard library additions and changes

- Added `bindParams`, `bindParam` to `db_sqlite` for binding parameters into a `SqlPrepared` statement.
- Add `tryInsert`,`insert` procs to db_* libs accept primary key column name.
- Added `xmltree.newVerbatimText` support create `style`'s,`script`'s text.
- `uri` adds Data URI Base64, implements RFC-2397.
- Add [DOM Parser](https://developer.mozilla.org/en-US/docs/Web/API/DOMParser)
  to the `dom` module for the JavaScript target.
- The default hash for `Ordinal` has changed to something more bit-scrambling.
  `import hashes; proc hash(x: myInt): Hash = hashIdentity(x)` recovers the old
  one in an instantiation context while `-d:nimIntHash1` recovers it globally.
- `deques.peekFirst` and `deques.peekLast` now have `var Deque[T] -> var T` overloads.
- File handles created from high-level abstractions in the stdlib will no longer
  be inherited by child processes. In particular, these modules are affected:
  `asyncdispatch`, `asyncnet`, `system`, `nativesockets`, `net` and `selectors`.

  For `asyncdispatch`, `asyncnet`, `net` and `nativesockets`, an `inheritable`
  flag has been added to all `proc`s that create sockets, allowing the user to
  control whether the resulting socket is inheritable. This flag is provided to
  ease the writing of multi-process servers, where sockets inheritance is
  desired.

  For a transistion period, define `nimInheritHandles` to enable file handle
  inheritance by default. This flag does **not** affect the `selectors` module
  due to the differing semantics between operating systems.

  `asyncdispatch.setInheritable`, `system.setInheritable` and
  `nativesockets.setInheritable` is also introduced for setting file handle or
  socket inheritance. Not all platform have these `proc`s defined.

- The file descriptors created for internal bookkeeping by `ioselector_kqueue`
  and `ioselector_epoll` will no longer be leaked to child processes.

- `strutils.formatFloat` with `precision = 0` has been restored to the version
  1 behaviour that produces a trailing dot, e.g. `formatFloat(3.14159, precision = 0)`
  is now `3.`, not `3`.
- `critbits` adds `commonPrefixLen`.

- `relativePath(rel, abs)` and `relativePath(abs, rel)` used to silently give wrong results
  (see #13222); instead they now use `getCurrentDir` to resolve those cases,
  and this can now throw in edge cases where `getCurrentDir` throws.
  `relativePath` also now works for js with `-d:nodejs`.

- JavaScript and NimScript standard library changes: `streams.StringStream` is
  now supported in JavaScript, with the limitation that any buffer `pointer`s
  used must be castable to `ptr string`, any incompatible pointer type will not
  work. The `lexbase` and `streams` modules used to fail to compile on
  NimScript due to a bug, but this has been fixed.

  The following modules now compile on both JS and NimScript: `parsecsv`,
  `parsecfg`, `parsesql`, `xmlparser`, `htmlparser` and `ropes`. Additionally
  supported for JS is `cstrutils.startsWith` and `cstrutils.endsWith`, for
  NimScript: `json`, `parsejson`, `strtabs` and `unidecode`.

- Added `streams.readStr` and `streams.peekStr` overloads to
  accept an existing string to modify, which avoids memory
  allocations, similar to `streams.readLine` (#13857).

- Added high-level `asyncnet.sendTo` and `asyncnet.recvFrom` UDP functionality.

- `dollars.$` now works for unsigned ints with `nim js`

- Improvements to the `bitops` module, including bitslices, non-mutating versions
  of the original masking functions, `mask`/`masked`, and varargs support for
  `bitand`, `bitor`, and `bitxor`.

- `sugar.=>` and `sugar.->` changes: Previously `(x, y: int)` was transformed
  into `(x: auto, y: int)`, it now becomes `(x: int, y: int)` in consistency
  with regular proc definitions (although you cannot use semicolons).

  Pragmas and using a name are now allowed on the lefthand side of `=>`. Here
  is an aggregate example of these changes:
  ```nim
  import sugar

  foo(x, y: int) {.noSideEffect.} => x + y

  # is transformed into

  proc foo(x: int, y: int): auto {.noSideEffect.} = x + y
  ```
- The fields of `times.DateTime` are now private, and are accessed with getters and deprecated setters.

- The `times` module now handles the default value for `DateTime` more consistently. Most procs raise an assertion error when given
  an uninitialized `DateTime`, the exceptions are `==` and `$` (which returns `"Uninitialized DateTime"`). The proc `times.isInitialized`
  has been added which can be used to check if a `DateTime` has been initialized.

- Fix a bug where calling `close` on io streams in osproc.startProcess was a noop and led to
  hangs if a process had both reads from stdin and writes (eg to stdout).

- The callback that is passed to `system.onThreadDestruction` must now be `.raises: []`.
- The callback that is assigned to `system.onUnhandledException` must now be `.gcsafe`.

- `osproc.execCmdEx` now takes an optional `input` for stdin, `workingDir` and `env`
  parameters.

- Add `ssl_config` module containing lists of secure ciphers as recommended by
  [Mozilla OpSec](https://wiki.mozilla.org/Security/Server_Side_TLS)

- `net.newContext` now defaults to the list of ciphers targeting
  ["Intermediate compatibility"](https://wiki.mozilla.org/Security/Server_Side_TLS#Intermediate_compatibility_.28recommended.29)
  per Mozilla's recommendation instead of `ALL`. This change should protect
  users from the use of weak and insecure ciphers while still provides
  adequate compatiblity with the majority of the Internet.

- new module `std/jsonutils` with hookable `jsonTo,toJson,fromJson` for json serialization/deserialization of custom types.

- new proc `heapqueue.find[T](heap: HeapQueue[T], x: T): int` to get index of element ``x``.
- Add `rstgen.rstToLatex` convenience proc for `renderRstToOut` and `initRstGenerator` with `outLatex` output.
- Add `os.normalizeExe`, eg: `koch` => `./koch`.
- `macros.newLit` now preserves named vs unnamed tuples; use `-d:nimHasWorkaround14720` to keep old behavior


## Language changes
- In the newruntime it is now allowed to assign to the discriminator field
  without restrictions as long as case object doesn't have custom destructor.
  The discriminator value doesn't have to be a constant either. If you have a
  custom destructor for a case object and you do want to freely assign discriminator
  fields, it is recommended to refactor object into 2 objects like this:

  ```nim
  type
    MyObj = object
      case kind: bool
        of true: y: ptr UncheckedArray[float]
        of false: z: seq[int]

  proc `=destroy`(x: MyObj) =
    if x.kind and x.y != nil:
      deallocShared(x.y)
      x.y = nil
  ```
  Refactor into:
  ```nim
  type
    MySubObj = object
      val: ptr UncheckedArray[float]
    MyObj = object
      case kind: bool
      of true: y: MySubObj
      of false: z: seq[int]

  proc `=destroy`(x: MySubObj) =
    if x.val != nil:
      deallocShared(x.val)
      x.val = nil
  ```
- getImpl() on enum type symbols now returns field syms instead of idents. This helps
  with writing typed macros. Old behavior for backwards compatiblity can be restored
  with command line switch `--useVersion:1.0`.
- ``let`` statements can now be used without a value if declared with
  ``importc``/``importcpp``/``importjs``/``importobjc``.
- The keyword `from` is now usable as an operator.
- Exceptions inheriting from `system.Defect` are no longer tracked with
  the `.raises: []` exception tracking mechanism. This is more consistent with the
  built-in operations. The following always used to compile (and still does):

```nim

proc mydiv(a, b): int {.raises: [].} =
  a div b # can raise an DivByZeroDefect

```

  Now also this compiles:

```nim

proc mydiv(a, b): int {.raises: [].} =
  if b == 0: raise newException(DivByZeroDefect, "division by zero")
  else: result = a div b

```

  The reason for this is that `DivByZeroDefect` inherits from `Defect` and
  with `--panics:on` `Defects` become unrecoverable errors.

<<<<<<< HEAD
- Added the `thiscall` calling convention as specified by Microsoft.

- Added a new parameter mode, `out T` in order to strengthen the language's
  "definite assignment checking". Definite assignment checking is now turned
  on by default.
=======
- Added `thiscall` calling convention as specified by Microsoft, mostly for hooking purpose
- Deprecated `{.unroll.}` pragma, was ignored by the compiler anyways, was a nop.
>>>>>>> 8df20276


## Compiler changes

- Specific warnings can now be turned into errors via `--warningAsError[X]:on|off`.
- The `define` and `undef` pragmas have been de-deprecated.
- New command: `nim r main.nim [args...]` which compiles and runs main.nim, and implies `--usenimcache`
  so that output is saved to $nimcache/main$exeExt, using the same logic as `nim c -r` to
  avoid recompiling when sources don't change. This is now the preferred way to
  run tests, avoiding the usual pain of clobbering your repo with binaries or
  using tricky gitignore rules on posix. Example:
  ```nim
  nim r compiler/nim.nim --help # only compiled the first time
  echo 'import os; echo getCurrentCompilerExe()' | nim r - # this works too
  nim r compiler/nim.nim --fullhelp # no recompilation
  nim r --nimcache:/tmp main # binary saved to /tmp/main
  ```
- `--hint:processing` is now supported and means `--hint:processing:on`
  (likewise with other hints and warnings), which is consistent with all other bool flags.
  (since 1.3.3).
- `nim doc -r main` and `nim rst2html -r main` now call openDefaultBrowser
- new hint: `--hint:msgOrigin` will show where a compiler msg (hint|warning|error) was generated; this
  helps in particular when it's non obvious where it came from either because multiple locations generate
  the same message, or because the message involves runtime formatting.
- new flag `--backend:js|c|cpp|objc (or -b:js etc), to change backend; can be used with any command
  (eg nim r, doc, check etc); safe to re-assign.
- new flag `--doccmd:cmd` to pass additional flags for runnableExamples, eg: `--doccmd:-d:foo --threads`
  use `--doccmd:skip` to skip runnableExamples and rst test snippets.
- new flag `--usenimcache` to output to nimcache (whatever it resolves to after all commands are processed)
  and avoids polluting both $pwd and $projectdir. It can be used with any command.
- `runnableExamples "-b:cpp -r:off": code` is now supported, allowing to override how an example is compiled and run,
  for example to change backend or compile only.
- `nim doc` now outputs under `$projectPath/htmldocs` when `--outdir` is unspecified (with or without `--project`);
  passing `--project` now automatically generates an index and enables search.
  See [docgen](docgen.html#introduction-quick-start) for details.

## Tool changes<|MERGE_RESOLUTION|>--- conflicted
+++ resolved
@@ -179,16 +179,13 @@
   The reason for this is that `DivByZeroDefect` inherits from `Defect` and
   with `--panics:on` `Defects` become unrecoverable errors.
 
-<<<<<<< HEAD
 - Added the `thiscall` calling convention as specified by Microsoft.
 
 - Added a new parameter mode, `out T` in order to strengthen the language's
   "definite assignment checking". Definite assignment checking is now turned
   on by default.
-=======
 - Added `thiscall` calling convention as specified by Microsoft, mostly for hooking purpose
 - Deprecated `{.unroll.}` pragma, was ignored by the compiler anyways, was a nop.
->>>>>>> 8df20276
 
 
 ## Compiler changes
