--- conflicted
+++ resolved
@@ -4,15 +4,6 @@
 
 ## Standard library additions and changes
 
-<<<<<<< HEAD
-- `uri` adds Data URI Base64, implements RFC-2397.
-- Add [DOM Parser](https://developer.mozilla.org/en-US/docs/Web/API/DOMParser)
-  to the `dom` module for the JavaScript target.
-- `jsfetch` [Fetch](https://developer.mozilla.org/docs/Web/API/Fetch_API) wrapper for JavaScript target.
-- The default hash for `Ordinal` has changed to something more bit-scrambling.
-  `import hashes; proc hash(x: myInt): Hash = hashIdentity(x)` recovers the old
-  one in an instantiation context while `-d:nimIntHash1` recovers it globally.
-=======
 - Make `{.requiresInit.}` pragma to work for `distinct` types.
 
 - Added a macros `enumLen` for returning the number of items in an enum to the
@@ -60,7 +51,8 @@
 - Added `**` to jsffi.
 
 - `writeStackTrace` is available in JS backend now.
->>>>>>> c9a10bb9
+
+- `jsfetch` [Fetch](https://developer.mozilla.org/docs/Web/API/Fetch_API) wrapper for JavaScript target.
 
 ## Language changes
 
@@ -81,14 +73,4 @@
 
 
 
-<<<<<<< HEAD
 ## Tool changes
-=======
-## Tool changes
-
-- The rst parser now supports markdown table syntax.
-  Known limitations:
-  - cell alignment is not supported, i.e. alignment annotations in a delimiter
-    row (`:---`, `:--:`, `---:`) are ignored,
-  - every table row must start with `|`, e.g. `| cell 1 | cell 2 |`.
->>>>>>> c9a10bb9
