--- conflicted
+++ resolved
@@ -4,7 +4,6 @@
 
 ## Standard library additions and changes
 
-<<<<<<< HEAD
 - `uri` adds Data URI Base64, implements RFC-2397.
 - Add [DOM Parser](https://developer.mozilla.org/en-US/docs/Web/API/DOMParser)
   to the `dom` module for the JavaScript target.
@@ -12,7 +11,6 @@
 - The default hash for `Ordinal` has changed to something more bit-scrambling.
   `import hashes; proc hash(x: myInt): Hash = hashIdentity(x)` recovers the old
   one in an instantiation context while `-d:nimIntHash1` recovers it globally.
-=======
 - Make `{.requiresInit.}` pragma to work for `distinct` types.
 
 - Added a macros `enumLen` for returning the number of items in an enum to the
@@ -119,7 +117,6 @@
 - Added `math.signbit`.
 
 - Removed the optional `longestMatch` parameter of the `critbits._WithPrefix` iterators (it never worked reliably)
->>>>>>> 6c07b0a1
 
 ## Language changes
 
@@ -146,14 +143,10 @@
   behavior.
 
 
-<<<<<<< HEAD
-## Tool changes
-=======
 ## Tool changes
 
 - The rst parser now supports markdown table syntax.
   Known limitations:
   - cell alignment is not supported, i.e. alignment annotations in a delimiter
     row (`:---`, `:--:`, `---:`) are ignored,
-  - every table row must start with `|`, e.g. `| cell 1 | cell 2 |`.
->>>>>>> 6c07b0a1
+  - every table row must start with `|`, e.g. `| cell 1 | cell 2 |`.