# x.x - xxxx-xx-xx


## Changes affecting backwards compatibility



### Breaking changes in the standard library



### Breaking changes in the compiler

- Implicit conversions for `const` behave correctly now, meaning that code like `const SOMECONST = 0.int; procThatTakesInt32(SOMECONST)` will be illegal now.
  Simply write `const SOMECONST = 0` instead.


## Library additions

- `macros.newLit` now works for ref object types.
- `system.writeFile` has been overloaded to also support `openarray[byte]`.

## Library changes



## Language additions



## Language changes

<<<<<<< HEAD
- Unsigned integer operators have been fixed to allow promotion of the first operand.
- `uint64` is now finally a regular ordinal type. This means `high(uint64)` compiles
  and yields the correct value.

=======
>>>>>>> 84c956d9


### Tool changes



### Compiler changes




## Bugfixes
<|MERGE_RESOLUTION|>--- conflicted
+++ resolved
@@ -30,13 +30,7 @@
 
 ## Language changes
 
-<<<<<<< HEAD
 - Unsigned integer operators have been fixed to allow promotion of the first operand.
-- `uint64` is now finally a regular ordinal type. This means `high(uint64)` compiles
-  and yields the correct value.
-
-=======
->>>>>>> 84c956d9
 
 
 ### Tool changes
