# 1.2 - xxxx-xx-xx


## Changes affecting backwards compatibility



### Breaking changes in the standard library

- `base64.encode` no longer supports `lineLen` and `newLine`.
  Use `base64.encodeMIME` instead.
- `os.splitPath()` behavior synchronized with `os.splitFile()` to return "/"
   as the dir component of "/root_sub_dir" instead of the empty string.
- `sequtils.zip` now returns a sequence of anonymous tuples i.e. those tuples
  now do not have fields named "a" and "b".
- `strutils.formatFloat` with `precision = 0` has the same behavior in all
  backends, and it is compatible with Python's behavior,
  e.g. `formatFloat(3.14159, precision = 0)` is now `3`, not `3.`.
- Global variable `lc` has been removed from sugar.nim.
- `distinctBase` has been moved from sugar.nim to typetraits and now implemented as
  compiler type trait instead of macro. `distinctBase` in sugar module is now deprecated.
- `CountTable.mget` has been removed from `tables.nim`. It didn't work, and it
  was an oversight to be included in v1.0.
- `tables.merge(CountTable, CountTable): CountTable` has been removed.
  It didn't work well together with the existing inplace version of the same proc
  (`tables.merge(var CountTable, CountTable)`).
  It was an oversight to be included in v1.0.
- `options` now treats `proc` like other pointer types, meaning `nil` proc variables
  are converted to `None`.
- `relativePath("foo", "foo")` is now `"."`, not `""`, as `""` means invalid path
  and shouldn't be conflated with `"."`; use -d:nimOldRelativePathBehavior to restore the old
  behavior
- `joinPath(a,b)` now honors trailing slashes in `b` (or `a` if `b` = "")
- `times.parse` now only uses input to compute its result, and not `now`:
  `parse("2020", "YYYY", utc())` is now `2020-01-01T00:00:00Z` instead of
  `2020-03-02T00:00:00Z` if run on 03-02; it also doesn't crash anymore when
  used on 29th, 30th, 31st of each month.

### Breaking changes in the compiler

- Implicit conversions for `const` behave correctly now, meaning that code like
  `const SOMECONST = 0.int; procThatTakesInt32(SOMECONST)` will be illegal now.
  Simply write `const SOMECONST = 0` instead.
- The `{.dynlib.}` pragma is now required for exporting symbols when making
  shared objects on POSIX and macOS, which make it consistent with the behavior
  on Windows.
- The compiler is now more strict about type conversions concerning proc
  types: Type conversions cannot be used to hide `.raise` effects or side
  effects, instead a `cast` must be used. With the flag `--useVersion:1.0` the
  old behaviour is emulated.


## Library additions

- `macros.newLit` now works for ref object types.
- `system.writeFile` has been overloaded to also support `openarray[byte]`.
- Added overloaded `strformat.fmt` macro that use specified characters as
  delimiter instead of '{' and '}'.
- introduced new procs in `tables.nim`: `OrderedTable.pop`, `CountTable.del`,
  `CountTable.pop`, `Table.pop`
- To `strtabs.nim`, added `StringTable.clear` overload that reuses the existing mode.
- Added `browsers.osOpen` const alias for the operating system specific *"open"* command.
- Added `sugar.dup` for turning in-place algorithms like `sort` and `shuffle` into
  operations that work on a copy of the data and return the mutated copy. As the existing
  `sorted` does.
- Added `sugar.collect` that does comprehension for seq/set/table collections.
- Added `sugar.capture` for capturing some local loop variables when creating a closure.
  This is an enhanced version of `closureScope`.
- Added `typetraits.tupleLen` to get number of elements of a tuple/type tuple,
  and `typetraits.get` to get the ith element of a type tuple.
- Added `typetraits.genericParams` to return a tuple of generic params from a generic instantiation
- Added `os.normalizePathEnd` for additional path sanitization.
- Added `times.fromUnixFloat,toUnixFloat`, subsecond resolution versions of `fromUnix`,`toUnixFloat`.
- Added `wrapnils` module for chains of field-access and indexing where the LHS can be nil.
  This simplifies code by reducing need for if-else branches around intermediate maybe nil values.
  E.g. `echo ?.n.typ.kind`
- Added `minIndex`, `maxIndex` and `unzip` to the `sequtils` module.
- Added `os.isRelativeTo` to tell whether a path is relative to another
- Added `resetOutputFormatters` to `unittest`
<<<<<<< HEAD
- Added `posix_utils.getDiskUsage` convenience proc for `statvfs` to get disk usage statistics.

=======
- Added `expectIdent` to the `macros` module.
- Added `os.isValidFilename` that returns `true` if `filename` argument is valid for crossplatform use.

- Added a `with` macro for easy function chaining that's available
  everywhere, there is no need to concern your APIs with returning the first argument
  to enable "chaining", instead use the dedicated macro `with` that
  was designed for it. For example:

```nim

type
  Foo = object
    col, pos: string

proc setColor(f: var Foo; r, g, b: int) = f.col = $(r, g, b)
proc setPosition(f: var Foo; x, y: float) = f.pos = $(x, y)

var f: Foo
with(f, setColor(2, 3, 4), setPosition(0.0, 1.0))
echo f

```

- Added `times.isLeapDay`
- Added a new module, `std / compilesettings` for querying the compiler about
  diverse configuration settings.
>>>>>>> c74cee4e

## Library changes

- `asyncdispatch.drain` now properly takes into account `selector.hasPendingOperations`
  and only returns once all pending async operations are guaranteed to have completed.
- `asyncdispatch.drain` now consistently uses the passed timeout value for all
  iterations of the event loop, and not just the first iteration.
  This is more consistent with the other asyncdispatch apis, and allows
  `asyncdispatch.drain` to be more efficient.
- `base64.encode` and `base64.decode` was made faster by about 50%.
- `htmlgen` adds [MathML](https://wikipedia.org/wiki/MathML) support
  (ISO 40314).
- `macros.eqIdent` is now invariant to export markers and backtick quotes.
- `htmlgen.html` allows `lang` on the `<html>` tag and common valid attributes.
- `macros.basename` and `basename=` got support for `PragmaExpr`,
  so that an expression like `MyEnum {.pure.}` is handled correctly.
- `httpclient.maxredirects` changed from `int` to `Natural`, because negative values
  serve no purpose whatsoever.
- `httpclient.newHttpClient` and `httpclient.newAsyncHttpClient` added `headers`
  argument to set initial HTTP Headers, instead of a hardcoded empty `newHttpHeader()`.
- `parseutils.parseUntil` has now a different behaviour if the `until` parameter is
  empty. This was required for intuitive behaviour of the strscans module
  (see bug #13605).


## Language additions

- An `align` pragma can now be used for variables and object fields, similar
  to the `alignas` declaration modifier in C/C++.

- `=sink` type bound operator is now optional. Compiler can now use combination
  of `=destroy` and `copyMem` to move objects efficiently.

## Language changes

- Unsigned integer operators have been fixed to allow promotion of the first operand.
- Conversions to unsigned integers are unchecked at runtime, imitating earlier Nim
  versions. The documentation was improved to acknowledge this special case.
  See https://github.com/nim-lang/RFCs/issues/175 for more details.


### Tool changes

- Fix Nimpretty must not accept negative indentation argument because breaks file.


### Compiler changes

- JS target indent is all spaces, instead of mixed spaces and tabs, for
  generated JavaScript.
- The Nim compiler now supports the ``--asm`` command option for easier
  inspection of the produced assembler code.
- The Nim compiler now supports a new pragma called ``.localPassc`` to
  pass specific compiler options to the C(++) backend for the C(++) file
  that was produced from the current Nim module.
- The compiler now inferes "sink parameters". To disable this for a specific routine,
  annotate it with `.nosinks`. To disable it for a section of code, use
  `{.push sinkInference: off.}`...`{.pop.}`.
- The compiler now supports a new switch `--panics:on` that turns runtime
  errors like `IndexError` or `OverflowError` into fatal errors that **cannot**
  be caught via Nim's `try` statement. `--panics:on` can improve the
  runtime efficiency and code size of your program significantly.
- The compiler now warns about inheriting directly from `system.Exception` as
  this is **very bad** style. You should inherit from `ValueError`, `IOError`,
  `OSError` or from a different specific exception type that inherits from
  `CatchableError` and cannot be confused with a `Defect`.


## Bugfixes

- The `FD` variant of `selector.unregister` for `ioselector_epoll` and
  `ioselector_select` now properly handle the `Event.User` select event type.
- `joinPath` path normalization when `/` is the first argument works correctly:
  `assert "/" / "/a" == "/a"`. Fixed the edgecase: `assert "" / "" == ""`.
- `xmltree` now adds indentation consistently to child nodes for any number
  of children nodes.<|MERGE_RESOLUTION|>--- conflicted
+++ resolved
@@ -77,13 +77,9 @@
 - Added `minIndex`, `maxIndex` and `unzip` to the `sequtils` module.
 - Added `os.isRelativeTo` to tell whether a path is relative to another
 - Added `resetOutputFormatters` to `unittest`
-<<<<<<< HEAD
-- Added `posix_utils.getDiskUsage` convenience proc for `statvfs` to get disk usage statistics.
-
-=======
 - Added `expectIdent` to the `macros` module.
 - Added `os.isValidFilename` that returns `true` if `filename` argument is valid for crossplatform use.
-
+- Added `posix_utils.getDiskUsage` convenience proc for `statvfs` to get disk usage statistics.
 - Added a `with` macro for easy function chaining that's available
   everywhere, there is no need to concern your APIs with returning the first argument
   to enable "chaining", instead use the dedicated macro `with` that
@@ -107,7 +103,6 @@
 - Added `times.isLeapDay`
 - Added a new module, `std / compilesettings` for querying the compiler about
   diverse configuration settings.
->>>>>>> c74cee4e
 
 ## Library changes
 
