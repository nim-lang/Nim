# v1.6.x - yyyy-mm-dd



## Changes affecting backward compatibility

-  `cuchar` now aliases `uint8` instead of `char`

- `repr` now doesn't insert trailing newline; previous behavior was very inconsistent,
  see #16034. Use `-d:nimLegacyReprWithNewline` for previous behavior.

- An enum now can't be converted to another enum directly, you must use `ord` (or `cast`, but
  compiler won't help if you misuse it).
  ```
  type A = enum a1, a2
  type B = enum b1, b2
  doAssert not compiles(a1.B)
  doAssert compiles(a1.ord.B)
  ```
  for a transition period, use `-d:nimLegacyConvEnumEnum`.

- Type mismatch errors now show more context, use `-d:nimLegacyTypeMismatch` for previous
  behavior.

- `echo` and `debugEcho` will now raise `IOError` if writing to stdout fails.  Previous behavior
  silently ignored errors.  See #16366.  Use `-d:nimLegacyEchoNoRaise` for previous behavior.

- `math.round` now is rounded "away from zero" in JS backend which is consistent
  with other backends. See #9125. Use `-d:nimLegacyJsRound` for previous behavior.

- Changed the behavior of `uri.decodeQuery` when there are unencoded `=`
  characters in the decoded values. Prior versions would raise an error. This is
  no longer the case to comply with the HTML spec and other languages
  implementations. Old behavior can be obtained with
  `-d:nimLegacyParseQueryStrict`. `cgi.decodeData` which uses the same
  underlying code is also updated the same way.
- Custom pragma values have now an API for use in macros.

- In `std/os`, `getHomeDir`, `expandTilde`, `getTempDir`, `getConfigDir` now do not include trailing `DirSep`,
  unless `-d:nimLegacyHomeDir` is specified (for a transition period).

- On POSIX systems, the default signal handlers used for Nim programs (it's
  used for printing the stacktrace on fatal signals) will now re-raise the
  signal for the OS default handlers to handle.

  This lets the OS perform its default actions, which might include core
  dumping (on select signals) and notifying the parent process about the cause
  of termination.

- On POSIX systems, we now ignore `SIGPIPE` signals, use `-d:nimLegacySigpipeHandler`
  for previous behavior.

- `hashes.hash` can now support `object` and `ref` (can be overloaded in user code),
  if `-d:nimEnableHashRef` is used.

- `hashes.hash(proc|ptr|ref|pointer)` now calls `hash(int)` and honors `-d:nimIntHash1`,
  `hashes.hash(closure)` has also been improved.

- The unary slice `..b` was removed, use `0..b` instead or use `-d:nimLegacyUnarySlice`
  for a deprecation period.

- Removed `.travis.yml`, `appveyor.yml.disabled`, `.github/workflows/ci.yml.disabled`.

- `random.initRand(seed)` now produces non-skewed values for the 1st call to `rand()` after
  initialization with a small (< 30000) seed. Use `-d:nimLegacyRandomInitRand` to restore
  previous behavior for a transition time, see PR #17467.

- `jsonutils` now serializes/deserializes holey enums as regular enums (via `ord`) instead of as strings.
  Use `-d:nimLegacyJsonutilsHoleyEnum` for a transition period. `toJson` now serializes `JsonNode`
  as is via reference (without a deep copy) instead of treating `JsonNode` as a regular ref object,
  this can be customized via `jsonNodeMode`.

- `json` and `jsonutils` now serialize NaN, Inf, -Inf as strings, so that
  `%[NaN, -Inf]` is the string `["nan","-inf"]` instead of `[nan,-inf]` which was invalid json.

- `system.addFloat` now uses the "Dragonbox" algorithm, which ensures correct roundtrips of floating point
  numbers, that the minimum length representation of a floating point number is used and correct rounding.
  Use `-d:nimLegacyAddFloat` for a transition period.

- `strformat` is now part of `include std/prelude`.

- Deprecated `proc reversed*[T](a: openArray[T], first: Natural, last: int): seq[T]` in `std/algorithm`.

-  In `std/macros`, `treeRepr,lispRepr,astGenRepr` now represent SymChoice nodes in a collapsed way,
   use `-d:nimLegacyMacrosCollapseSymChoice` to get previous behavior.

- The configuration subsystem now allows for `-d:release` and `-d:danger` to work as expected.
  The downside is that these defines now have custom logic that doesn't apply for
  other defines.



## Standard library additions and changes

- Added support for parenthesized expressions in `strformat`

- Fixed buffer overflow bugs in `net`

- Exported `sslHandle` from `net` and `asyncnet`.

- Added `sections` iterator in `parsecfg`.

- Make custom op in macros.quote work for all statements.

- On Windows the SSL library now checks for valid certificates.
  It uses the `cacert.pem` file for this purpose which was extracted
  from `https://curl.se/ca/cacert.pem`. Besides
  the OpenSSL DLLs (e.g. libssl-1_1-x64.dll, libcrypto-1_1-x64.dll) you
  now also need to ship `cacert.pem` with your `.exe` file.

- Make `{.requiresInit.}` pragma to work for `distinct` types.

- Added a macros `enumLen` for returning the number of items in an enum to the
  `typetraits.nim` module.

- `prelude` now works with the JavaScript target.
  Added `sequtils` import to `prelude`.
  `prelude` can now be used via `include std/prelude`, but `include prelude` still works.

- Added `almostEqual` in `math` for comparing two float values using a machine epsilon.

- Added `clamp` in `math` which allows using a `Slice` to clamp to a value.

- The JSON module can now handle integer literals and floating point literals of
  arbitrary length and precision.
  Numbers that do not fit the underlying `BiggestInt` or `BiggestFloat` fields are
  kept as string literals and one can use external BigNum libraries to handle these.
  The `parseFloat` family of functions also has now optional `rawIntegers` and
  `rawFloats` parameters that can be used to enforce that all integer or float
  literals remain in the "raw" string form so that client code can easily treat
  small and large numbers uniformly.

- Added `BackwardsIndex` overload for `JsonNode`.

- `json.%`,`json.to`, `jsonutils.formJson`,`jsonutils.toJson` now work with `uint|uint64`
  instead of raising (as in 1.4) or giving wrong results (as in 1.2).

- `jsonutils` now handles `cstring` (including as Table key), and `set`.

- added `jsonutils.jsonTo` overload with `opt = Joptions()` param.

- `jsonutils.toJson` now supports customization via `ToJsonOptions`.

- Added an overload for the `collect` macro that inferes the container type based
  on the syntax of the last expression. Works with std seqs, tables and sets.

- Added `randState` template that exposes the default random number generator.
  Useful for library authors.

- Added `random.initRand()` overload with no argument which uses the current time as a seed.

- `random.initRand(seed)` now allows `seed == 0`.

- Added `std/sysrand` module to get random numbers from a secure source
  provided by the operating system.

- Added `std/enumutils` module. Added `genEnumCaseStmt` macro that generates case statement to parse string to enum.
  Added `items` for enums with holes.
  Added `symbolName` to return the enum symbol name ignoring the human readable name.
  Added `symbolRank` to return the index in which an enum member is listed in an enum.

- Added `typetraits.HoleyEnum` for enums with holes, `OrdinalEnum` for enums without holes.

- Removed deprecated `iup` module from stdlib, it has already moved to
  [nimble](https://github.com/nim-lang/iup).

- various functions in `httpclient` now accept `url` of type `Uri`. Moreover `request` function's
  `httpMethod` argument of type `string` was deprecated in favor of `HttpMethod` enum type.

- `nodejs` backend now supports osenv: `getEnv`, `putEnv`, `envPairs`, `delEnv`, `existsEnv`.

- Added `cmpMem` to `system`.

- `doAssertRaises` now correctly handles foreign exceptions.

- Added `asyncdispatch.activeDescriptors` that returns the number of currently
  active async event handles/file descriptors.

- Added `getPort` to `asynchttpserver`.

- `--gc:orc` is now 10% faster than previously for common workloads. If
  you have trouble with its changed behavior, compile with `-d:nimOldOrc`.

- `os.FileInfo` (returned by `getFileInfo`) now contains `blockSize`,
  determining preferred I/O block size for this file object.

- Added `os.getCacheDir()` to return platform specific cache directory.

- Added a simpler to use `io.readChars` overload.

- Added `**` to jsffi.

- `writeStackTrace` is available in JS backend now.

- Added `decodeQuery` to `std/uri`.

- `strscans.scanf` now supports parsing single characters.

- `strscans.scanTuple` added which uses `strscans.scanf` internally,
  returning a tuple which can be unpacked for easier usage of `scanf`.

- Added `setutils.toSet` that can take any iterable and convert it to a built-in `set`,
  if the iterable yields a built-in settable type.

- Added `setutils.fullSet` which returns a full built-in `set` for a valid type.

- Added `setutils.complement` which returns the complement of a built-in `set`.

- Added `setutils.[]=`.

- Added `math.isNaN`.

- Added `jsbigints` module, arbitrary precision integers for JavaScript target.

- Added `math.copySign`.

- Added new operations for singly- and doubly linked lists: `lists.toSinglyLinkedList`
  and `lists.toDoublyLinkedList` convert from `openArray`s; `lists.copy` implements
  shallow copying; `lists.add` concatenates two lists - an O(1) variation that consumes
  its argument, `addMoved`, is also supplied.

- Added `euclDiv` and `euclMod` to `math`.

- Added `httpcore.is1xx` and missing HTTP codes.

- Added `jsconsole.jsAssert` for JavaScript target.

- Added `posix_utils.osReleaseFile` to get system identification from `os-release` file on Linux and the BSDs.
  https://www.freedesktop.org/software/systemd/man/os-release.html

- Added `socketstream` module that wraps sockets in the stream interface

- Added `sugar.dumpToString` which improves on `sugar.dump`.

- Added `math.signbit`.

- Removed the optional `longestMatch` parameter of the `critbits._WithPrefix` iterators (it never worked reliably)

- In `lists`: renamed `append` to `add` and retained `append` as an alias;
  added `prepend` and `prependMoved` analogously to `add` and `addMoved`;
  added `remove` for `SinglyLinkedList`s.

- Deprecated `any`. See https://github.com/nim-lang/RFCs/issues/281

- Added optional `options` argument to `copyFile`, `copyFileToDir`, and
  `copyFileWithPermissions`. By default, on non-Windows OSes, symlinks are
  followed (copy files symlinks point to); on Windows, `options` argument is
  ignored and symlinks are skipped.

- On non-Windows OSes, `copyDir` and `copyDirWithPermissions` copy symlinks as
  symlinks (instead of skipping them as it was before); on Windows symlinks are
  skipped.

- On non-Windows OSes, `moveFile` and `moveDir` move symlinks as symlinks
  (instead of skipping them sometimes as it was before).

- Added optional `followSymlinks` argument to `setFilePermissions`.

- Added `os.isAdmin` to tell whether the caller's process is a member of the
  Administrators local group (on Windows) or a root (on POSIX).

- Added experimental `linenoise.readLineStatus` to get line and status (e.g. ctrl-D or ctrl-C).

- Added `compilesettings.SingleValueSetting.libPath`.

- `std/wrapnils` doesn't use `experimental:dotOperators` anymore, avoiding
  issues like https://github.com/nim-lang/Nim/issues/13063 (which affected error messages)
  for modules importing `std/wrapnils`.
  Added `??.` macro which returns an `Option`.

- Added `math.frexp` overload procs. Deprecated `c_frexp`, use `frexp` instead.

- `parseopt.initOptParser` has been made available and `parseopt` has been
  added back to `prelude` for all backends. Previously `initOptParser` was
  unavailable if the `os` module did not have `paramCount` or `paramStr`,
  but the use of these in `initOptParser` were conditionally to the runtime
  arguments passed to it, so `initOptParser` has been changed to raise
  `ValueError` when the real command line is not available. `parseopt` was
  previously excluded from `prelude` for JS, as it could not be imported.

- Added `system.prepareStrMutation` for better support of low
  level `moveMem`, `copyMem` operations for Orc's copy-on-write string
  implementation.

- Added `std/strbasics` for high performance string operations.
  Added `strip`, `setSlice`, `add(a: var string, b: openArray[char])`.


- Added to `wrapnils` an option-like API via `??.`, `isSome`, `get`.

- `std/options` changed `$some(3)` to `"some(3)"` instead of `"Some(3)"`
  and `$none(int)` to `"none(int)"` instead of `"None[int]"`.

- Added `algorithm.merge`.


- Added `std/jsfetch` module [Fetch](https://developer.mozilla.org/docs/Web/API/Fetch_API) wrapper for JavaScript target.

- Added `std/jsheaders` module [Headers](https://developer.mozilla.org/en-US/docs/Web/API/Headers) wrapper for JavaScript target.

- Added `std/jsformdata` module [FormData](https://developer.mozilla.org/en-US/docs/Web/API/FormData) wrapper for JavaScript target.

- `system.addEscapedChar` now renders `\r` as `\r` instead of `\c`, to be compatible
  with most other languages.

- Removed support for named procs in `sugar.=>`.

- Added `jscore.debugger` to [call any available debugging functionality, such as breakpoints.](https://developer.mozilla.org/en-US/docs/Web/JavaScript/Reference/Statements/debugger).

- Added `std/channels`.

- Added `htmlgen.portal` for [making "SPA style" pages using HTML only](https://web.dev/hands-on-portals).

- Added `ZZZ` and `ZZZZ` patterns to `times.nim` `DateTime` parsing, to match time
  zone offsets without colons, e.g. `UTC+7 -> +0700`.

- Added `jsconsole.dir`, `jsconsole.dirxml`, `jsconsole.timeStamp`.

- Added dollar `$` and `len` for `jsre.RegExp`.

- Added `std/tasks`.

- Added `hasDataBuffered` to `asyncnet`.

- Added `hasClosure` to `std/typetraits`.

- Added `std/tempfiles`.

- Added `genasts.genAst` that avoids the problems inherent with `quote do` and can
  be used as a replacement.

- Added `copyWithin` [for `seq` and `array` for JavaScript targets](https://developer.mozilla.org/en-US/docs/Web/JavaScript/Reference/Global_Objects/Array/copyWithin).

- Fixed premature garbage collection in asyncdispatch, when a stack trace override is in place.

- Added setCurrentException for JS backend.

<<<<<<< HEAD
- Added `std/mutexes`.
=======
- Added `dom.scrollIntoView` proc with options
>>>>>>> 5bad022d

## Language changes

- `nimscript` now handles `except Exception as e`.

- The `cstring` doesn't support `[]=` operator in JS backend.

- nil dereference is not allowed at compile time. `cast[ptr int](nil)[]` is rejected at compile time.

- `typetraits.distinctBase` now is identity instead of error for non distinct types.

- `os.copyFile` is now 2.5x faster on OSX, by using `copyfile` from `copyfile.h`;
  use `-d:nimLegacyCopyFile` for OSX < 10.5.

- The required name of case statement macros for the experimental
  `caseStmtMacros` feature has changed from `match` to `` `case` ``.

- `typedesc[Foo]` now renders as such instead of `type Foo` in compiler messages.

- The unary minus in `-1` is now part of the integer literal, it is now parsed as a single token.
  This implies that edge cases like `-128'i8` finally work correctly.

- Custom numeric literals (e.g. `-128'bignum`) are now supported.

- Tuple expressions are now parsed consistently as
  `nnkTupleConstr` node. Will affect macros expecting nodes to be of `nnkPar`.

- `nim e` now accepts arbitrary file extensions for the nimscript file,
  although `.nims` is still the preferred extension in general.

- Added `iterable[T]` type class to match called iterators, which enables writing:
  `template fn(a: iterable)` instead of `template fn(a: untyped)`

- A new import syntax `import foo {.all.}` now allows to import all symbols (public or private)
  from `foo`. It works in combination with all pre-existing import features.
  This reduces or eliminates the need for workarounds such as using `include` (which has known issues)
  when you need a private symbol for testing or making some internal APIs public just because
  another internal module needs those.
  It also helps mitigate the lack of cyclic imports in some cases.

- Added a new module `std/importutils`, and an API `privateAccess`, which allows access to private fields
  for an object type in the current scope.

- `typeof(voidStmt)` now works and returns `void`.



## Compiler changes

- Added `--declaredlocs` to show symbol declaration location in messages.

- Deprecated `TaintedString` and `--taintmode`.

- Deprecated `--nilseqs` which is now a noop.

- Added `--spellSuggest` to show spelling suggestions on typos.

- Added `--filenames:abs|canonical|legacyRelProj` which replaces --listFullPaths:on|off

- Added `--processing:dots|filenames|off` which customizes `hintProcessing`

- Added `--unitsep:on|off` to control whether to add ASCII unit separator `\31` before a newline
 for every generated message (potentially multiline), so tooling can tell when messages start and end.

- Source+Edit links now appear on top of every docgen'd page when
  `nim doc --git.url:url ...` is given.

- Added `nim --eval:cmd` to evaluate a command directly, see `nim --help`.

- VM now supports `addr(mystring[ind])` (index + index assignment)

- Added `--hintAsError` with similar semantics as `--warningAsError`.

- TLS: OSX now uses native TLS (`--tlsEmulation:off`), TLS now works with importcpp non-POD types,
  such types must use `.cppNonPod` and `--tlsEmulation:off`should be used.

- Now array literals(JS backend) uses JS typed arrays when the corresponding js typed array exists,
  for example `[byte(1), 2, 3]` generates `new Uint8Array([1, 2, 3])`.

- docgen: rst files can now use single backticks instead of double backticks and correctly render
  in both rst2html (as before) as well as common tools rendering rst directly (e.g. github), by
  adding: `default-role:: code` directive inside the rst file, which is now handled by rst2html.

- Added `-d:nimStrictMode` in CI in several places to ensure code doesn't have certain hints/warnings

- Added `then`, `catch` to `asyncjs`, for now hidden behind `-d:nimExperimentalAsyncjsThen`.

- `--newruntime` and `--refchecks` are deprecated.

- Added `unsafeIsolate` and `extract` to `std/isolation`.

- `--hint:CC` now goes to stderr (like all other hints) instead of stdout.

- json build instructions are now generated in `$nimcache/outFileBasename.json`
  instead of `$nimcache/projectName.json`. This allows avoiding recompiling a given project
  compiled with different options if the output file differs.

- `--usenimcache` (implied by `nim r main`) now generates an output file that includes a hash of
  some of the compilation options, which allows caching generated binaries:
  nim r main # recompiles
  nim r -d:foo main # recompiles
  nim r main # uses cached binary
  nim r main arg1 arg2 # ditto (runtime arguments are irrelevant)

- The style checking of the compiler now supports a `--styleCheck:usages` switch. This switch
  enforces that every symbol is written as it was declared, not enforcing
  the official Nim style guide. To be enabled, this has to be combined either
  with `--styleCheck:error` or `--styleCheck:hint`.



## Tool changes

- Latex doc generation is revised: output `.tex` files should be compiled
  by `xelatex` (not by `pdflatex` as before). Now default Latex settings
  provide support for Unicode and do better job for avoiding margin overflows.

- Implemented `doc2tex` compiler command which converts documentation in
  `.nim` files to Latex.

- The rst parser now supports markdown table syntax.
  Known limitations:
  - cell alignment is not supported, i.e. alignment annotations in a delimiter
    row (`:---`, `:--:`, `---:`) are ignored,
  - every table row must start with `|`, e.g. `| cell 1 | cell 2 |`.

- `fusion` is now un-bundled from nim, `./koch fusion` will
  install it via nimble at a fixed hash.

- testament: added `nimoutFull: bool` spec to compare full output of compiler
  instead of a subset.<|MERGE_RESOLUTION|>--- conflicted
+++ resolved
@@ -335,11 +335,8 @@
 
 - Added setCurrentException for JS backend.
 
-<<<<<<< HEAD
 - Added `std/mutexes`.
-=======
 - Added `dom.scrollIntoView` proc with options
->>>>>>> 5bad022d
 
 ## Language changes
 
