## v0.20.0 - XX/XX/2018

### Changes affecting backwards compatibility

- The ``isLower``, ``isUpper`` family of procs in strutils/unicode
  operating on **strings** have been
  deprecated since it was unclear what these do. Note that the much more
  useful procs that operator on ``char`` or ``Rune`` are not affected.

- `strutils.editDistance` has been deprecated,
  use `editdistance.editDistance` or `editdistance.editDistanceAscii`
  instead.

- The OpenMP parallel iterator \``||`\` now supports any `#pragma omp directives`
  and not just `#pragma omp parallel for`. See
  [OpenMP documentation](https://www.openmp.org/wp-content/uploads/OpenMP-4.5-1115-CPP-web.pdf).

  The default annotation is `parallel for`, if you used OpenMP without annotation
  the change is transparent, if you used annotations you will have to prefix
  your previous annotations with `parallel for`.

- The `unchecked` pragma was removed, instead use `system.UncheckedArray`.
- The undocumented ``#? strongSpaces`` parsing mode has been removed.
- The `not` operator is now always a unary operator, this means that code like
  ``assert not isFalse(3)`` compiles.


#### Breaking changes in the standard library


#### Breaking changes in the compiler

- The compiler now implements the "generic symbol prepass" for `when` statements
  in generics, see bug #8603. This means that code like this does not compile
  anymore:

```nim
proc enumToString*(enums: openArray[enum]): string =
  # typo: 'e' instead 'enums'
  when e.low.ord >= 0 and e.high.ord < 256:
    result = newString(enums.len)
  else:
    result = newString(enums.len * 2)
```

- ``discard x`` is now illegal when `x` is a function symbol.

### Library additions

- There is a new stdlib module `std/editdistance` as a replacement for the
  deprecated `strutils.editDistance`.

- There is a new stdlib module `std/wordwrap` as a replacement for the
  deprecated `strutils.wordwrap`.

- Added `split`, `splitWhitespace`, `size`, `alignLeft`, `align`,
  `strip`, `repeat` procs and iterators to `unicode.nim`.

- Added `or` for `NimNode` in `macros`.

- Added `system.typeof` for more control over how `type` expressions
  can be deduced.

### Library changes

- The string output of `macros.lispRepr` proc has been tweaked
  slightly. The `dumpLisp` macro in this module now outputs an
  indented proper Lisp, devoid of commas.

- In `strutils` empty strings now no longer matched as substrings
  anymore.

- Complex type is now generic and not a tuple anymore.

<<<<<<< HEAD
- The `ospaths` module is now deprecated, use `os` instead. Note that
  `os` is available in a NimScript environment but unsupported
  operations produce a compile-time error.
=======
- The `parseopt` module now supports a new flag `allowWhitespaceAfterColon`
  (default value: true) that can be set to `false` for better Posix
  interoperability. (Bug #9619.)
>>>>>>> 8507e506


### Language additions

- Vm suport for float32<->int32 and float64<->int64 casts was added.


### Language changes


### Tool changes
- `jsondoc` now include a `moduleDescription` field with the module
  description. `jsondoc0` shows comments as it's own objects as shown in the
  documentation.

### Compiler changes

### Bugfixes<|MERGE_RESOLUTION|>--- conflicted
+++ resolved
@@ -72,15 +72,13 @@
 
 - Complex type is now generic and not a tuple anymore.
 
-<<<<<<< HEAD
 - The `ospaths` module is now deprecated, use `os` instead. Note that
   `os` is available in a NimScript environment but unsupported
   operations produce a compile-time error.
-=======
+
 - The `parseopt` module now supports a new flag `allowWhitespaceAfterColon`
   (default value: true) that can be set to `false` for better Posix
   interoperability. (Bug #9619.)
->>>>>>> 8507e506
 
 
 ### Language additions
