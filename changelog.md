--- conflicted
+++ resolved
@@ -248,11 +248,8 @@
 
 - Added dollar `$` and `len` for `jsre.RegExp`.
 
-<<<<<<< HEAD
-=======
 - Added `hasDataBuffered` to `asyncnet`.
 
->>>>>>> 7c09e0c7
 - Added `hasClosure` to `std/typetraits`.
 
 
