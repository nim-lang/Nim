# v1.6.x - yyyy-mm-dd



## Standard library additions and changes

- On Windows the SSL library now checks for valid certificates.
  It uses the `cacert.pem` file for this purpose which was extracted
  from `https://curl.se/ca/cacert.pem`. Besides
  the OpenSSL DLLs (e.g. libssl-1_1-x64.dll, libcrypto-1_1-x64.dll) you
  now also need to ship `cacert.pem` with your `.exe` file.


- Make `{.requiresInit.}` pragma to work for `distinct` types.

- Added a macros `enumLen` for returning the number of items in an enum to the
  `typetraits.nim` module.

- `prelude` now works with the JavaScript target.

- Added `almostEqual` in `math` for comparing two float values using a machine epsilon.

- The JSON module can now handle integer literals and floating point literals of
  arbitrary length and precision.
  Numbers that do not fit the underlying `BiggestInt` or `BiggestFloat` fields are
  kept as string literals and one can use external BigNum libraries to handle these.
  The `parseFloat` family of functions also has now optional `rawIntegers` and
  `rawFloats` parameters that can be used to enforce that all integer or float
  literals remain in the "raw" string form so that client code can easily treat
  small and large numbers uniformly.

- Added `BackwardsIndex` overload for `JsonNode`.

- added `jsonutils.jsonTo` overload with `opt = Joptions()` param.

- Added an overload for the `collect` macro that inferes the container type based
  on the syntax of the last expression. Works with std seqs, tables and sets.

- Added `randState` template that exposes the default random number generator.
  Useful for library authors.

- Added std/enumutils module containing `genEnumCaseStmt` macro that generates
  case statement to parse string to enum.

- Removed deprecated `iup` module from stdlib, it has already moved to
  [nimble](https://github.com/nim-lang/iup).

- various functions in `httpclient` now accept `url` of type `Uri`. Moreover `request` function's
  `httpMethod` argument of type `string` was deprecated in favor of `HttpMethod` enum type.

- `nodejs` backend now supports osenv: `getEnv`, `putEnv`, `envPairs`, `delEnv`, `existsEnv`.

- Added `cmpMem` to `system`.

- `doAssertRaises` now correctly handles foreign exceptions.

- Added `asyncdispatch.activeDescriptors` that returns the number of currently
  active async event handles/file descriptors.

- `--gc:orc` is now 10% faster than previously for common workloads. If
  you have trouble with its changed behavior, compile with `-d:nimOldOrc`.


- `os.FileInfo` (returned by `getFileInfo`) now contains `blockSize`,
  determining preferred I/O block size for this file object.

- `repr` now doesn't insert trailing newline; previous behavior was very inconsistent,
  see #16034. Use `-d:nimLegacyReprWithNewline` for previous behavior.

- Added `**` to jsffi.

- `writeStackTrace` is available in JS backend now.

- Added `decodeQuery` to `std/uri`.
- `strscans.scanf` now supports parsing single characters.
- `strscans.scanTuple` added which uses `strscans.scanf` internally, returning a tuple which can be unpacked for easier usage of `scanf`.

- Added `setutils.toSet` that can take any iterable and convert it to a built-in set,
  if the iterable yields a built-in settable type.

- Added `math.isNaN`.

- `echo` and `debugEcho` will now raise `IOError` if writing to stdout fails.  Previous behavior
  silently ignored errors.  See #16366.  Use `-d:nimLegacyEchoNoRaise` for previous behavior.

- Added `jsbigints` module, arbitrary precision integers for JavaScript target.

- Added `math.copySign`.
- Added new operations for singly- and doubly linked lists: `lists.toSinglyLinkedList`
  and `lists.toDoublyLinkedList` convert from `openArray`s; `lists.copy` implements
  shallow copying; `lists.add` concatenates two lists - an O(1) variation that consumes
  its argument, `addMoved`, is also supplied.

- Added `sequtils` import to `prelude`.

- Added `euclDiv` and `euclMod` to `math`.
- Added `httpcore.is1xx` and missing HTTP codes.
- Added `jsconsole.jsAssert` for JavaScript target.

- Added `posix_utils.osReleaseFile` to get system identification from `os-release` file on Linux and the BSDs.
  https://www.freedesktop.org/software/systemd/man/os-release.html

- `math.round` now is rounded "away from zero" in JS backend which is consistent
with other backends. see #9125. Use `-d:nimLegacyJsRound` for previous behavior.
- Added `socketstream` module that wraps sockets in the stream interface

- Changed the behavior of `uri.decodeQuery` when there are unencoded `=`
  characters in the decoded values. Prior versions would raise an error. This is
  no longer the case to comply with the HTML spec and other languages
  implementations. Old behavior can be obtained with
  `-d:nimLegacyParseQueryStrict`. `cgi.decodeData` which uses the same
  underlying code is also updated the same way.

- Added `sugar.dumpToString` which improves on `sugar.dump`.

- Added `math.signbit`.


- Removed the optional `longestMatch` parameter of the `critbits._WithPrefix` iterators (it never worked reliably)
- In `lists`: renamed `append` to `add` and retained `append` as an alias;
  added `prepend` and `prependMoved` analogously to `add` and `addMoved`;
  added `remove` for `SinglyLinkedList`s.

- Deprecated `any`. See https://github.com/nim-lang/RFCs/issues/281

- Added `std/sysrand` module to get random numbers from a secure source 
provided by the operating system.

- Added optional `options` argument to `copyFile`, `copyFileToDir`, and
  `copyFileWithPermissions`. By default, on non-Windows OSes, symlinks are
  followed (copy files symlinks point to); on Windows, `options` argument is
  ignored and symlinks are skipped.
- On non-Windows OSes, `copyDir` and `copyDirWithPermissions` copy symlinks as
  symlinks (instead of skipping them as it was before); on Windows symlinks are
  skipped.
- On non-Windows OSes, `moveFile` and `moveDir` move symlinks as symlinks
  (instead of skipping them sometimes as it was before).
- Added optional `followSymlinks` argument to `setFilePermissions`.

- Added `random.initRand()` overload with no argument which uses the current time as a seed.

- Added experimental `linenoise.readLineStatus` to get line and status (e.g. ctrl-D or ctrl-C).

- Added `compilesettings.SingleValueSetting.libPath`
- `std/wrapnils` doesn't use `experimental:dotOperators` anymore, avoiding
  issues like https://github.com/nim-lang/Nim/issues/13063 (which affected error messages)
  for modules importing `std/wrapnils`.

<<<<<<< HEAD
- Added `math.frexp` overload procs. Deprecated `c_frexp`, use `frexp` instead.
=======
- `parseopt.initOptParser` has been made available and `parseopt` has been
  added back to `prelude` for all backends. Previously `initOptParser` was
  unavailable if the `os` module did not have `paramCount` or `paramStr`,
  but the use of these in `initOptParser` were conditionally to the runtime
  arguments passed to it, so `initOptParser` has been changed to raise
  `ValueError` when the real command line is not available. `parseopt` was
  previously excluded from `prelude` for JS, as it could not be imported.
>>>>>>> b68ecc82

## Language changes

- `nimscript` now handles `except Exception as e`.

- The `cstring` doesn't support `[]=` operator in JS backend.

- nil dereference is not allowed at compile time. `cast[ptr int](nil)[]` is rejected at compile time.

- `typetraits.distinctBase` now is identity instead of error for non distinct types.

- `os.copyFile` is now 2.5x faster on OSX, by using `copyfile` from `copyfile.h`;
  use `-d:nimLegacyCopyFile` for OSX < 10.5.

- The required name of case statement macros for the experimental
  `caseStmtMacros` feature has changed from `match` to `` `case` ``.

- `typedesc[Foo]` now renders as such instead of `type Foo` in compiler messages.

## Compiler changes

- Added `--declaredlocs` to show symbol declaration location in messages.

- Deprecated `TaintedString` and `--taintmode`.

- Source+Edit links now appear on top of every docgen'd page when
  `nim doc --git.url:url ...` is given.

- Added `nim --eval:cmd` to evaluate a command directly, see `nim --help`.

- VM now supports `addr(mystring[ind])` (index + index assignment)

- Type mismatch errors now show more context, use `-d:nimLegacyTypeMismatch` for previous
  behavior.

- Added `--hintAsError` with similar semantics as `--warningAsError`.

- TLS: OSX now uses native TLS (`--tlsEmulation:off`), TLS now works with importcpp non-POD types,
  such types must use `.cppNonPod` and `--tlsEmulation:off`should be used.

- docgen: rst files can now use single backticks instead of double backticks and correctly render
  in both rst2html (as before) as well as common tools rendering rst directly (e.g. github), by
  adding: `default-role:: code` directive inside the rst file, which is now handled by rst2html.

## Tool changes

- The rst parser now supports markdown table syntax.
  Known limitations:
  - cell alignment is not supported, i.e. alignment annotations in a delimiter
    row (`:---`, `:--:`, `---:`) are ignored,
  - every table row must start with `|`, e.g. `| cell 1 | cell 2 |`.

- `fusion` is now un-bundled from nim, `./koch fusion` will
  install it via nimble at a fixed hash.<|MERGE_RESOLUTION|>--- conflicted
+++ resolved
@@ -146,9 +146,8 @@
   issues like https://github.com/nim-lang/Nim/issues/13063 (which affected error messages)
   for modules importing `std/wrapnils`.
 
-<<<<<<< HEAD
 - Added `math.frexp` overload procs. Deprecated `c_frexp`, use `frexp` instead.
-=======
+
 - `parseopt.initOptParser` has been made available and `parseopt` has been
   added back to `prelude` for all backends. Previously `initOptParser` was
   unavailable if the `os` module did not have `paramCount` or `paramStr`,
@@ -156,7 +155,6 @@
   arguments passed to it, so `initOptParser` has been changed to raise
   `ValueError` when the real command line is not available. `parseopt` was
   previously excluded from `prelude` for JS, as it could not be imported.
->>>>>>> b68ecc82
 
 ## Language changes
 
