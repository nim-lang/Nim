## v0.18.0 - dd/mm/yyyy

### Changes affecting backwards compatibility


- Arrays of char cannot be converted to ``cstring`` anymore, pointers to
  arrays of char can! This means ``$`` for arrays can finally exist
  in ``system.nim`` and do the right thing.
- ``echo`` now works with strings that contain ``\0`` (the binary zero is not
  shown) and ``nil`` strings are equal to empty strings.
- JSON: Deprecated `getBVal`, `getFNum`, and `getNum` in favour to
  `getBool`, `getFloat`, `getBiggestInt`. Also `getInt` procedure was added.
- `reExtended` is no longer default for the `re` constructor in the `re`
  module.
- The overloading rules changed slightly so that constrained generics are
  preferred over unconstrained generics. (Bug #6526)
- It is now possible to forward declare object types so that mutually
  recursive types can be created across module boundaries. See
  [package level objects](https://nim-lang.org/docs/manual.html#package-level-objects)
  for more information.
- The **unary** ``<`` is now deprecated, for ``.. <`` use ``..<`` for other usages
  use the ``pred`` proc.
- We changed how array accesses "from backwards" like ``a[^1]`` or ``a[0..^1]`` are
  implemented. These are now implemented purely in ``system.nim`` without compiler
  support. There is a new "heterogenous" slice type ``system.HSlice`` that takes 2
  generic parameters which can be ``BackwardsIndex`` indices. ``BackwardsIndex`` is
  produced by ``system.^``.
  This means if you overload ``[]`` or ``[]=`` you need to ensure they also work
  with ``system.BackwardsIndex`` (if applicable for the accessors).
- ``mod`` and bitwise ``and`` do not produce ``range`` subtypes anymore. This
  turned out to be more harmful than helpful and the language is simpler
  without this special typing rule.
- Added ``algorithm.rotateLeft``.
- ``rationals.toRational`` now uses an algorithm based on continued fractions.
  This means its results are more precise and it can't run into an infinite loop
  anymore.
- Added ``typetraits.$`` as an alias for ``typetraits.name``.
- ``os.getEnv`` now takes an optional ``default`` parameter that tells ``getEnv``
  what to return if the environment variable does not exist.
- Bodies of ``for`` loops now get their own scope:

```nim
  # now compiles:
  for i in 0..4:
    let i = i + 1
    echo i
```

- The parsing rules of ``if`` expressions were changed so that multiple
  statements are allowed in the branches. We found few code examples that
  now fail because of this change, but here is one:

```nim
  t[ti] = if exp_negative: '-' else: '+'; inc(ti)
```

This now needs to be written as:

```nim
  t[ti] = (if exp_negative: '-' else: '+'); inc(ti)
```

- To make Nim even more robust the system iterators ``..`` and ``countup``
  now only accept a single generic type ``T``. This means the following code
  doesn't die with an "out of range" error anymore:

```nim
  var b = 5.Natural
  var a = -5
  for i in a..b:
    echo i
```

- ``formatFloat``/``formatBiggestFloat`` now support formatting floats with zero
  precision digits. The previous ``precision = 0`` behavior (default formatting)
  is now available via ``precision = -1``.
- The ``nim doc`` command is now an alias for ``nim doc2``, the second version of
  the documentation generator. The old version 1 can still be accessed
  via the new ``nim doc0`` command.
- Added ``system.getStackTraceEntries`` that allows you to access the stack
  trace in a structured manner without string parsing.
- Added ``sequtils.mapLiterals`` for easier construction of array and tuple
  literals.
- Added ``parseutils.parseSaturatedNatural``.
- ``atomic`` and ``generic`` are no longer keywords in Nim. ``generic`` used to be
  an alias for ``concept``, ``atomic`` was not used for anything.
- Moved from stdlib into Nimble packages:
  - [``basic2d``](https://github.com/nim-lang/basic2d)
    _deprecated: use ``glm``, ``arraymancer``, ``neo``, or another package instead_
  - [``basic3d``](https://github.com/nim-lang/basic3d)
    _deprecated: use ``glm``, ``arraymancer``, ``neo``, or another package instead_
  - [``gentabs``](https://github.com/lcrees/gentabs)
  - [``libuv``](https://github.com/lcrees/libuv)
  - [``numeric``](https://github.com/lcrees/polynumeric)
  - [``poly``](https://github.com/lcrees/polynumeric)
  - [``pdcurses``](https://github.com/lcrees/pdcurses)
  - [``romans``](https://github.com/lcrees/romans)

- Added ``system.runnableExamples`` to make examples in Nim's documentation easier
  to write and test. The examples are tested as the last step of
  ``nim doc``.
- Nim's ``rst2html`` command now supports the testing of code snippets via an RST
  extension that we called ``:test:``::

  ```rst
    .. code-block:: nim
        :test:
      # shows how the 'if' statement works
      if true: echo "yes"
  ```
- The ``[]`` proc for strings now raises an ``IndexError`` exception when
  the specified slice is out of bounds. See issue
  [#6223](https://github.com/nim-lang/Nim/issues/6223) for more details.
  You can use ``substr(str, start, finish)`` to get the old behaviour back,
  see [this commit](https://github.com/nim-lang/nimbot/commit/98cc031a27ea89947daa7f0bb536bcf86462941f) for an example.
- ``strutils.split`` and ``strutils.rsplit`` with an empty string and a
  separator now returns that empty string.
  See issue [#4377](https://github.com/nim-lang/Nim/issues/4377).
- The experimental overloading of the dot ``.`` operators now take
  an ``untyped``` parameter as the field name, it used to be
  a ``static[string]``. You can use ``when defined(nimNewDot)`` to make
  your code work with both old and new Nim versions.
  See [special-operators](https://nim-lang.org/docs/manual.html#special-operators)
  for more information.
- Added ``macros.unpackVarargs``.
- The memory manager now uses a variant of the TLSF algorithm that has much
  better memory fragmentation behaviour. According
  to [http://www.gii.upv.es/tlsf/](http://www.gii.upv.es/tlsf/) the maximum
  fragmentation measured is lower than 25%. As a nice bonus ``alloc`` and
  ``dealloc`` became O(1) operations.
- The behavior of ``$`` has been changed for all standard library collections. The
  collection-to-string implementations now perform proper quoting and escaping of
  strings and chars.
- The ``random`` procs in ``random.nim`` have all been deprecated. Instead use
  the new ``rand`` procs. The module now exports the state of the random
  number generator as type ``Rand`` so multiple threads can easily use their
  own random number generators that do not require locking. For more information
  about this rename see issue [#6934](https://github.com/nim-lang/Nim/issues/6934)
- The compiler is now more consistent in its treatment of ambiguous symbols:
  Types that shadow procs and vice versa are marked as ambiguous (bug #6693).
- ``yield`` (or ``await`` which is mapped to ``yield``) never worked reliably
  in an array, seq or object constructor and is now prevented at compile-time.
- For string formatting / interpolation a new module
  called [strformat](https://nim-lang.org/docs/strformat.html) has been added
  to the stdlib.
- codegenDecl pragma now works for the JavaScript backend. It returns an empty string for
  function return type placeholders.
- Asynchronous programming for the JavaScript backend using the `asyncjs` module.
- Extra semantic checks for procs with noreturn pragma: return type is not allowed,
  statements after call to noreturn procs are no longer allowed.
- Noreturn proc calls and raising exceptions branches are now skipped during common type
  deduction in if and case expressions. The following code snippets now compile:
```nim
import strutils
let str = "Y"
let a = case str:
  of "Y": true
  of "N": false
  else: raise newException(ValueError, "Invalid boolean")
let b = case str:
  of nil, "": raise newException(ValueError, "Invalid boolean")
  elif str.startsWith("Y"): true
  elif str.startsWith("N"): false
  else: false
let c = if str == "Y": true
  elif str == "N": false
  else:
    echo "invalid bool"
    quit("this is the end")
```
- Proc [toCountTable](https://nim-lang.org/docs/tables.html#toCountTable,openArray[A]) now produces a `CountTable` with values correspoding to the number of occurrences of the key in the input. It used to produce a table with all values set to `1`.

Counting occurrences in a sequence used to be:

```nim
let mySeq = @[1, 2, 1, 3, 1, 4]
var myCounter = initCountTable[int]()

for item in mySeq:
  myCounter.inc item
```

Now, you can simply do:

```nim
let
  mySeq = @[1, 2, 1, 3, 1, 4]
  myCounter = mySeq.toCountTable()
```

- Added support for casting between integers of same bitsize in VM (compile time and nimscript).
  This allow to among other things to reinterpret signed integers as unsigned.

- Pragmas now support call syntax, for example: ``{.exportc"myname".}`` and ``{.exportc("myname").}``
- Custom pragmas are now supported using pragma ``pragma``, please see language manual for details

- Added True Color support for some terminals
  Example:
```nim
import colors, terminal

const Nim = "Efficient and expressive programming."

var
  fg = colYellow
  bg = colBlue
  int = 1.0

<<<<<<< HEAD
=======
enableTrueColor()

>>>>>>> 38d33408
for i in 1..15:
  styledEcho bgColor, bg, fgColor, fg, Nim, resetStyle
  int -= 0.01
  fg = intensity(fg, int)
  
setForegroundColor colRed
setBackgroundColor colGreen
styledEcho "Red on Green.", resetStyle
```
<|MERGE_RESOLUTION|>--- conflicted
+++ resolved
@@ -206,11 +206,8 @@
   bg = colBlue
   int = 1.0
 
-<<<<<<< HEAD
-=======
 enableTrueColor()
 
->>>>>>> 38d33408
 for i in 1..15:
   styledEcho bgColor, bg, fgColor, fg, Nim, resetStyle
   int -= 0.01
