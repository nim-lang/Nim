--- conflicted
+++ resolved
@@ -38,17 +38,14 @@
 - Added `asyncdispatch.activeDescriptors` that returns the number of currently
   active async event handles/file descriptors
 
-<<<<<<< HEAD
 - Changed `os.sameFileContent` buffer size from hardcoded to `os.FileInfo.blockSize`.
   Added `checkSize` argument to `os.sameFileContent`,
   if `checkSize` is `true` then checks the file sizes *before reading the files*.
   Added `checkFiles` argument to `os.sameFileContent` to `raise` if a file does not exist,
   because `sameFileContent("nonexistant", "nonexistant")` would silently return `false`.
-=======
 - ``--gc:orc`` is now 10% faster than previously for common workloads. If
   you have trouble with its changed behavior, compile with ``-d:nimOldOrc``.
 
->>>>>>> 5e8ac485
 
 - `os.FileInfo` (returned by `getFileInfo`) now contains `blockSize`,
   determining preferred I/O block size for this file object.
