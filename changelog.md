# x.x - xxxx-xx-xx


## Changes affecting backwards compatibility



### Breaking changes in the standard library

- `base64.encode` no longer supports `lineLen` and `newLine` use `base64.encodeMIME` instead.
- `os.splitPath()` behavior synchronized with `os.splitFile()` to return "/" as the dir component of "/root_sub_dir" instead of the empty string.


### Breaking changes in the compiler

- Implicit conversions for `const` behave correctly now, meaning that code like `const SOMECONST = 0.int; procThatTakesInt32(SOMECONST)` will be illegal now.
  Simply write `const SOMECONST = 0` instead.


## Library additions

- `macros.newLit` now works for ref object types.
- `system.writeFile` has been overloaded to also support `openarray[byte]`.
<<<<<<< HEAD
- `jsfetch` [Fetch](https://developer.mozilla.org/docs/Web/API/Fetch_API) wrapper for JavaScript target.
=======
- Added overloaded `strformat.fmt` macro that use specified characters as delimiter instead of '{' and '}'.
>>>>>>> 1214960a

## Library changes

- `asyncdispatch.drain` now properly takes into account `selector.hasPendingOperations` and only returns once all pending async operations are guaranteed to have completed.
- `asyncdispatch.drain` now consistently uses the passed timeout value for all iterations of the event loop, and not just the first iteration. This is more consistent with the other asyncdispatch apis, and allows `asyncdispatch.drain` to be more efficient.
- `base64.encode` and `base64.decode` was made faster by about 50%.
- `htmlgen` adds [MathML](https://wikipedia.org/wiki/MathML) support (ISO 40314).

## Language additions



## Language changes

- Unsigned integer operators have been fixed to allow promotion of the first operand.


### Tool changes



### Compiler changes




## Bugfixes

- The `FD` variant of `selector.unregister` for `ioselector_epoll` and `ioselector_select` now properly handle the `Event.User` select event type.<|MERGE_RESOLUTION|>--- conflicted
+++ resolved
@@ -21,11 +21,8 @@
 
 - `macros.newLit` now works for ref object types.
 - `system.writeFile` has been overloaded to also support `openarray[byte]`.
-<<<<<<< HEAD
+- Added overloaded `strformat.fmt` macro that use specified characters as delimiter instead of '{' and '}'.
 - `jsfetch` [Fetch](https://developer.mozilla.org/docs/Web/API/Fetch_API) wrapper for JavaScript target.
-=======
-- Added overloaded `strformat.fmt` macro that use specified characters as delimiter instead of '{' and '}'.
->>>>>>> 1214960a
 
 ## Library changes
 
