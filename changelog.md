## v0.19.X - XX/XX/2018

### Changes affecting backwards compatibility

- The stdlib module ``future`` has been renamed to ``sugar``.
- ``macros.callsite`` is now deprecated. Since the introduction of ``varargs``
  parameters this became unnecessary.
- Anonymous tuples with a single element can now be written as ``(1,)`` with a
  trailing comma. The underlying AST is ``nnkTupleConstr(newLit 1)`` for this
  example. ``nnkTupleConstr`` is a new node kind your macros need to be able
  to deal with!
- Indexing into a ``cstring`` for the JS target is now mapped
  to ``charCodeAt``.
- Assignments that would "slice" an object into its supertype are now prevented
  at runtime. Use ``ref object`` with inheritance rather than ``object`` with
  inheritance to prevent this issue.
- The ``not nil`` type annotation now has to be enabled explicitly
  via ``{.experimental: "notnil"}`` as we are still not pleased with how this
  feature works with Nim's containers.
- The parser now warns about inconsistent spacing around binary operators as
  these can easily be confused with unary operators. This warning will likely
  become an error in the future.
- The ``'c`` and ``'C'`` suffix for octal literals is now deprecated to
  bring the language in line with the standard library (e.g. ``parseOct``).
- The dot style for import paths (e.g ``import path.to.module`` instead of
  ``import path/to/module``) has been deprecated.

#### Breaking changes in the standard library

- ``re.split`` for empty regular expressions now yields every character in
  the string which is what other programming languages chose to do.
- The returned tuple of ``system.instantiationInfo`` now has a third field
  containing the column of the instantiation.

- ``cookies.setCookie`` no longer assumes UTC for the expiration date.
- ``strutils.formatEng`` does not distinguish between ``nil`` and ``""``
  strings anymore for its ``unit`` parameter. Instead the space is controlled
  by a new parameter ``useUnitSpace``.

- The ``times.parse`` and ``times.format`` procs have been rewritten.
  The proc signatures are the same so it should generally not break anything.
  However, the new implementation is a bit stricter, which is a breaking change.
  For example ``parse("2017-01-01 foo", "yyyy-MM-dd")`` will now raise an error.

- ``proc `-`*(a, b: Time): int64`` in the ``times`` module has changed return type
  to ``times.Duration`` in order to support higher time resolutions.
  The proc is no longer deprecated.

- The ``times.Timezone`` is now an immutable ref-type that must be initialized
  with an explicit constructor (``newTimezone``).

- ``posix.Timeval.tv_sec`` has changed type to ``posix.Time``.

- ``math.`mod` `` for floats now behaves the same as ``mod`` for integers
  (previously it used floor division like Python). Use ``math.floorMod`` for the old behavior.

- For string inputs, ``unicode.isUpper`` and ``unicode.isLower`` now require a
  second mandatory parameter ``skipNonAlpha``.

- For string inputs, ``strutils.isUpperAscii`` and ``strutils.isLowerAscii`` now
  require a second mandatory parameter ``skipNonAlpha``.

- ``osLastError`` is now marked with ``sideEffect``
- The procs ``parseHexInt`` and ``parseOctInt`` now fail on empty strings
    and strings containing only valid prefixes, e.g. "0x" for hex integers.

- ``terminal.setCursorPos`` and ``terminal.setCursorXPos`` now work correctly
  with 0-based coordinates on POSIX (previously, you needed to use
  1-based coordinates on POSIX for correct behaviour; the Windows behaviour
  was always correct).

- ``lineInfoObj`` now returns absolute path instead of project path.
  It's used by ``lineInfo``, ``check``, ``expect``, ``require``, etc.

- `threadpool`'s `await` and derivatives have been renamed to `blockUntil`
  to avoid confusions with `await` from the `async` macro.


#### Breaking changes in the compiler

- The undocumented ``#? braces`` parsing mode was removed.
- The undocumented PHP backend was removed.
- The default location of ``nimcache`` for the native code targets was
  changed. Read [the compiler user guide](https://nim-lang.org/docs/nimc.html#generated-c-code-directory)
  for more information.

### Library additions

- ``re.split`` now also supports the ``maxsplit`` parameter for consistency
  with ``strutils.split``.
- Added ``system.toOpenArray`` in order to support zero-copy slicing
  operations. This is currently not yet available for the JavaScript target.
- Added ``getCurrentDir``, ``findExe``, ``cpDir`` and  ``mvDir`` procs to
  ``nimscript``.
- The ``times`` module now supports up to nanosecond time resolution when available.
- Added the type ``times.Duration`` for representing fixed durations of time.
- Added the proc ``times.convert`` for converting between different time units,
  e.g days to seconds.
- Added the proc ``algorithm.binarySearch[T, K]`` with the ```cmp``` parameter.
- Added the proc ``algorithm.upperBound``.
- Added inverse hyperbolic functions, ``math.arcsinh``, ``math.arccosh`` and ``math.arctanh`` procs.
- Added cotangent, secant and cosecant procs ``math.cot``, ``math.sec`` and ``math.csc``; and their hyperbolic, inverse and inverse hyperbolic functions, ``math.coth``, ``math.sech``, ``math.csch``, ``math.arccot``, ``math.arcsec``, ``math.arccsc``, ``math.arccoth``, ``math.arcsech`` and ``math.arccsch`` procs.
- Added the procs ``math.floorMod`` and ``math.floorDiv`` for floor based integer division.
- Added the procs ``rationals.`div```, ``rationals.`mod```, ``rationals.floorDiv`` and ``rationals.floorMod`` for rationals.
- Added the proc ``math.prod`` for product of elements in openArray.
- Added the proc ``parseBinInt`` to parse a binary integer from a string, which returns the value.
- ``parseOct`` and ``parseBin`` in parseutils now also support the ``maxLen`` argument similar to ``parseHexInt``.
- Added the proc ``flush`` for memory mapped files.
- Added the ``MemMapFileStream``.
<<<<<<< HEAD
- Added a simple interpreting event parser template ``eventParser`` to the ``pegs`` module.
=======
- Added ``macros.copyLineInfo`` to copy lineInfo from other node.
- Added ``system.ashr`` an arithmetic right shift for integers.
>>>>>>> 25f5ea70

### Library changes

- ``macros.astGenRepr``, ``macros.lispRepr`` and ``macros.treeRepr``
  now escapes the content of string literals consistently.
- ``macros.NimSym`` and ``macros.NimIdent`` is now deprecated in favor
  of the more general ``NimNode``.
- ``macros.getImpl`` now includes the pragmas of types, instead of omitting them.
- ``macros.hasCustomPragma`` and ``macros.getCustomPragmaVal`` now
  also support ``ref`` and ``ptr`` types, pragmas on types and variant
  fields.
- ``system.SomeReal`` is now called ``SomeFloat`` for consistency and
  correctness.
- ``algorithm.smartBinarySearch`` and ``algorithm.binarySearch`` is
  now joined in ``binarySearch``. ``smartbinarySearch`` is now
  deprecated.
- The `terminal` module now exports additional procs for generating ANSI color
  codes as strings.
- Added the parameter ``val`` for the ``CritBitTree[int].inc`` proc.
- An exception raised from a ``test`` block of ``unittest`` now shows its type in
  error message.
- The ``compiler/nimeval`` API was rewritten to simplify the "compiler as an
  API". Using the Nim compiler and its VM as a scripting engine has never been
  easier. See ``tests/compilerapi/tcompilerapi.nim`` for an example of how to
  use the Nim VM in a native Nim application.
- Added the parameter ``val`` for the ``CritBitTree[T].incl`` proc.
- The proc ``tgamma`` was renamed to ``gamma``. ``tgamma`` is deprecated.
- The ``pegs`` module now exports getters for the fields of its ``Peg`` and ``NonTerminal``
  object types. ``Peg``s with child nodes now have the standard ``items`` and ``pairs``
  iterators.

### Language additions

- Dot calls combined with explicit generic instantiations can now be written
  as ``x.y[:z]`` which is transformed into ``y[z](x)`` by the parser.
- ``func`` is now an alias for ``proc {.noSideEffect.}``.
- In order to make ``for`` loops and iterators more flexible to use Nim now
  supports so called "for-loop macros". See
  the [manual](manual.html#macros-for-loop-macros) for more details.
  This feature enables a Python-like generic ``enumerate`` implementation.

- Case statements can now be rewritten via macros. See the [manual](manual.html#macros-case-statement-macros) for more information.
  This feature enables custom pattern matchers.


- the `typedesc` special type has been renamed to just `type`.
- `static` and `type` are now also modifiers similar to `ref` and `ptr`.
  They denote the special types `static[T]` and `type[T]`.
- Forcing compile-time evaluation with `static` now supports specifying
  the desired target type (as a concrete type or as a type class)
- The `type` operator now supports checking that the supplied expression
  matches an expected type constraint.

### Language changes

- The `importcpp` pragma now allows importing the listed fields of generic
  C++ types. Support for numeric parameters have also been added through
  the use of `static[T]` types.
  (#6415)

- Native C++ exceptions can now be imported with `importcpp` pragma.
  Imported exceptions can be raised and caught just like Nim exceptions.
  More details in language manual.

- ``nil`` for strings/seqs is finally gone. Instead the default value for
  these is ``"" / @[]``. Use ``--nilseqs:on`` for a transition period.

- Accessing the binary zero terminator in Nim's native strings
  is now invalid. Internally a Nim string still has the trailing zero for
  zero-copy interoperability with ``cstring``. Compile your code with the
  new switch ``--laxStrings:on`` if you need a transition period.

- The command syntax now supports keyword arguments after the first comma.

- Thread-local variables can now be declared inside procs. This implies all
  the effects of the ``global`` pragma.

- Nim now supports the ``except`` clause in the export statement.

- Range float types, example ``range[0.0 .. Inf]``. More details in language manual.
- The ``{.this.}`` pragma has been deprecated. It never worked within generics and
  we found the resulting code harder to read than the more explicit ``obj.field``
  syntax.
- "Memory regions" for pointer types have been deprecated, they were hardly used
  anywhere. Note that this has **nothing** to do with the ``--gc:regions`` switch
  of managing memory.

- The exception hierarchy was slightly reworked, ``SystemError`` was renamed to
  ``CatchableError`` and is the new base class for any exception that is guaranteed to
  be catchable. This change should have minimal impact on most existing Nim code.


### Tool changes

- ``jsondoc2`` has been renamed ``jsondoc``, similar to how ``doc2`` was renamed
  ``doc``. The old ``jsondoc`` can still be invoked with ``jsondoc0``.

### Compiler changes

- The VM's instruction count limit was raised to 3 million instructions in
  order to support more complex computations at compile-time.

- Support for hot code reloading has been implemented for the JavaScript
  target. To use it, compile your code with `--hotCodeReloading:on` and use a
  helper library such as LiveReload or BrowserSync.

- A new compiler option `--cppCompileToNamespace` puts the generated C++ code
  into the namespace "Nim" in order to avoid naming conflicts with existing
  C++ code. This is done for all Nim code - internal and exported.

- Added ``macros.getProjectPath`` and ``ospaths.putEnv`` procs to Nim's virtual
  machine.

- The ``deadCodeElim`` option is now always turned on and the switch has no
  effect anymore, but is recognized for backwards compatibility.

- ``experimental`` is now a pragma / command line switch that can enable specific
  language extensions, it is not an all-or-nothing switch anymore.

- Nintendo Switch was added as a new platform target. See [the compiler user guide](https://nim-lang.org/docs/nimc.html)
  for more info.

- macros.bindSym now capable to accepts not only literal string or string constant expression.
  bindSym enhancement make it also can accepts computed string or ident node inside macros /
  compile time functions / static blocks. Only in templates / regular code it retains it's old behavior.
  This new feature can be accessed via {.experimental: "dynamicBindSym".} pragma/switch.

- On Posix systems the global system wide configuration is now put under ``/etc/nim/nim.cfg``,
  it used to be ``/etc/nim.cfg``. Usually it does not exist, however.

- On Posix systems the user configuration is now looked under ``$XDG_CONFIG_HOME/nim/nim.cfg``
  (if ``XDG_CONFIG_HOME`` is not defined, then under ``~/.config/nim/nim.cfg``). It used to be
  ``$XDG_CONFIG_DIR/nim.cfg`` (and ``~/.config/nim.cfg``).

  Similarly, on Windows, the user configuration is now looked under ``%APPDATA%/nim/nim.cfg``.
  This used to be ``%APPDATA%/nim.cfg``.

### Bugfixes<|MERGE_RESOLUTION|>--- conflicted
+++ resolved
@@ -107,12 +107,9 @@
 - ``parseOct`` and ``parseBin`` in parseutils now also support the ``maxLen`` argument similar to ``parseHexInt``.
 - Added the proc ``flush`` for memory mapped files.
 - Added the ``MemMapFileStream``.
-<<<<<<< HEAD
 - Added a simple interpreting event parser template ``eventParser`` to the ``pegs`` module.
-=======
 - Added ``macros.copyLineInfo`` to copy lineInfo from other node.
 - Added ``system.ashr`` an arithmetic right shift for integers.
->>>>>>> 25f5ea70
 
 ### Library changes
 
