--- conflicted
+++ resolved
@@ -270,12 +270,11 @@
 
 - Added `hasClosure` to `std/typetraits`.
 
-<<<<<<< HEAD
 - Added `std/tempfiles`.
-=======
+
 - Added `genasts.genAst` that avoids the problems inherent with `quote do` and can
   be used as a replacement.
->>>>>>> 2150cd18
+
 
 ## Language changes
 
