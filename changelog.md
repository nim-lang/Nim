--- conflicted
+++ resolved
@@ -11,13 +11,10 @@
 
 ### Breaking changes in the compiler
 
-<<<<<<< HEAD
 - Bitshifting operators apply bitmasking to right argument.
-=======
+
 - Implicit conversions for `const` behave correctly now, meaning that code like `const SOMECONST = 0.int; procThatTakesInt32(SOMECONST)` will be illegal now.
   Simply write `const SOMECONST = 0` instead.
-
->>>>>>> 84c956d9
 
 ## Library additions
 
@@ -45,4 +42,4 @@
 
 
 
-## Bugfixes
+## Bugfixes