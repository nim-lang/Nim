# x.x - xxxx-xx-xx


## Changes affecting backwards compatibility



### Breaking changes in the standard library

- `base64.encode` no longer supports `lineLen` and `newLine`.
  Use `base64.encodeMIME` instead.
- `os.splitPath()` behavior synchronized with `os.splitFile()` to return "/"
   as the dir component of "/root_sub_dir" instead of the empty string.
- `sequtils.zip` now returns a sequence of anonymous tuples i.e. those tuples
  now do not have fields named "a" and "b".
- `strutils.formatFloat` with `precision = 0` has the same behavior in all
  backends, and it is compatible with Python's behavior,
  e.g. `formatFloat(3.14159, precision = 0)` is now `3`, not `3.`.


### Breaking changes in the compiler

- Implicit conversions for `const` behave correctly now, meaning that code like
  `const SOMECONST = 0.int; procThatTakesInt32(SOMECONST)` will be illegal now.
  Simply write `const SOMECONST = 0` instead.



## Library additions

- `macros.newLit` now works for ref object types.
- `system.writeFile` has been overloaded to also support `openarray[byte]`.
<<<<<<< HEAD
- Added overloaded `strformat.fmt` macro that use specified characters as delimiter instead of '{' and '}'.
- `jsfetch` [Fetch](https://developer.mozilla.org/docs/Web/API/Fetch_API) wrapper for JavaScript target.
=======
- Added overloaded `strformat.fmt` macro that use specified characters as
  delimiter instead of '{' and '}'.
- introduced new procs in `tables.nim`: `OrderedTable.take`, `CountTable.del`,
  `CountTable.take`


- Added `sugar.outplace` for turning in-place algorithms like `sort` and `shuffle` into
  operations that work on a copy of the data and return the mutated copy. As the existing
  `sorted` does.

>>>>>>> 82e0765f

## Library changes

- `asyncdispatch.drain` now properly takes into account `selector.hasPendingOperations`
  and only returns once all pending async operations are guaranteed to have completed.
- `asyncdispatch.drain` now consistently uses the passed timeout value for all
  iterations of the event loop, and not just the first iteration.
  This is more consistent with the other asyncdispatch apis, and allows
  `asyncdispatch.drain` to be more efficient.
- `base64.encode` and `base64.decode` was made faster by about 50%.
- `htmlgen` adds [MathML](https://wikipedia.org/wiki/MathML) support
  (ISO 40314).
- `macros.eqIdent` is now invariant to export markers and backtick quotes.



## Language additions



## Language changes

- Unsigned integer operators have been fixed to allow promotion of the first operand.


### Tool changes



### Compiler changes

- JS target indent is all spaces, instead of mixed spaces and tabs, for
  generated JavaScript.



## Bugfixes

- The `FD` variant of `selector.unregister` for `ioselector_epoll` and
  `ioselector_select` now properly handle the `Event.User` select event type.<|MERGE_RESOLUTION|>--- conflicted
+++ resolved
@@ -30,21 +30,15 @@
 
 - `macros.newLit` now works for ref object types.
 - `system.writeFile` has been overloaded to also support `openarray[byte]`.
-<<<<<<< HEAD
-- Added overloaded `strformat.fmt` macro that use specified characters as delimiter instead of '{' and '}'.
-- `jsfetch` [Fetch](https://developer.mozilla.org/docs/Web/API/Fetch_API) wrapper for JavaScript target.
-=======
 - Added overloaded `strformat.fmt` macro that use specified characters as
   delimiter instead of '{' and '}'.
 - introduced new procs in `tables.nim`: `OrderedTable.take`, `CountTable.del`,
   `CountTable.take`
-
-
 - Added `sugar.outplace` for turning in-place algorithms like `sort` and `shuffle` into
   operations that work on a copy of the data and return the mutated copy. As the existing
   `sorted` does.
+- `jsfetch` [Fetch](https://developer.mozilla.org/docs/Web/API/Fetch_API) wrapper for JavaScript target.
 
->>>>>>> 82e0765f
 
 ## Library changes
 
