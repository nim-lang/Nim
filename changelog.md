--- conflicted
+++ resolved
@@ -19,14 +19,10 @@
 
 ### Breaking changes in the standard library
 
-<<<<<<< HEAD
-A bug allowing `int` to be implicitly converted to range types of smaller size (e.g `range[0'i8..10'i8]`) has been fixed.
-=======
 - We removed `unicode.Rune16` without any deprecation period as the name
   was wrong (see the [RFC](https://github.com/nim-lang/RFCs/issues/151) for details)
   and we didn't find any usages of it in the wild. If you still need it, add this
   piece of code to your project:
->>>>>>> 25581c79
 
 ```nim
 
@@ -37,6 +33,8 @@
 
 
 ### Breaking changes in the compiler
+
+- A bug allowing `int` to be implicitly converted to range types of smaller size (e.g `range[0'i8..10'i8]`) has been fixed.
 
 
 ## Library additions
