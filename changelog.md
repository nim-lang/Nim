--- conflicted
+++ resolved
@@ -115,16 +115,12 @@
 - `macros.newLit` now preserves named vs unnamed tuples; use `-d:nimHasWorkaround14720` to keep old behavior
 - Add `random.gauss`, that uses the ratio of uniforms method of sampling from a Gaussian distribution.
 - Add `typetraits.elementType` to get element type of an iterable.
-<<<<<<< HEAD
 - `typetraits.$` changes: `$(int,)` is now `"(int,)"` instead of `"(int)"`;
   `$tuple[]` is now `"tuple[]"` instead of `"tuple"`;
   `$((int, float), int)` is now `"((int, float), int)"` instead of `"(tuple of (int, float), int)"`
-=======
-- `typetraits.$`: `$(int,)` is now `"(int,)"`; `$tuple[]` is now `"tuple[]"`
 - add `macros.extractDocCommentsAndRunnables` helper
 
 - `strformat.fmt` and `strformat.&` support `= specifier`. `fmt"{expr=}"` now expands to `fmt"expr={expr}"`.
->>>>>>> 366b9a7e
 
 ## Language changes
 - In the newruntime it is now allowed to assign to the discriminator field
