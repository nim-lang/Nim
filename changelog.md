# v1.8.x - yyyy-mm-dd


## Changes affecting backward compatibility

- `addr` is now available for all addressable locations,
  `unsafeAddr` is now deprecated and an alias for `addr`.

- `io`, `assertions`, `formatfloat`, and `` dollars.`$` `` for objects are about to move out of the `system` module. You may instead import `std/syncio`, `std/assertions`, `std/formatfloat` and `std/objectdollar`.
  The `-d:nimPreviewSlimSystem` option makes these imports required.

- The `gc:v2` option is removed.

- The `threads:on` option is now the default.

- Optional parameters in combination with `: body` syntax (RFC #405) are now opt-in via
  `experimental:flexibleOptionalParams`.

- The `Math.trunc` polyfill for targeting Internet Explorer was
  previously included in most JavaScript output files.
  Now, it is only included with `-d:nimJsMathTruncPolyfill`.
  If you are targeting Internet Explorer, you may choose to enable this option
  or define your own `Math.trunc` polyfill using the [`emit` pragma](https://nim-lang.org/docs/manual.html#implementation-specific-pragmas-emit-pragma).
  Nim uses `Math.trunc` for the division and modulo operators for integers.

- `shallowCopy` is removed for ARC/ORC. Use `move` when possible or combine assignment and
`sink` for optimization purposes.

- The `nimPreviewDotLikeOps` define is going to be removed or deprecated.

- The `{.this.}` pragma, deprecated since 0.19, has been removed.
- `nil` is no longer a valid value for distinct pointer types.
- Removed two type pragma syntaxes deprecated since 0.20, namely
  `type Foo = object {.final.}`, and `type Foo {.final.} [T] = object`.

- [Overloadable enums](https://nim-lang.github.io/Nim/manual_experimental.html#overloadable-enum-value-names)
  are no longer experimental.

<<<<<<< HEAD
- Removed the `nimIncrSeqV3` define.
=======
- Static linking against OpenSSL versions below 1.1, previously done by
  setting `-d:openssl10`, is no longer supported.
>>>>>>> 7a756bfa

## Standard library additions and changes

[//]: # "Changes:"
- OpenSSL version 3 is now supported by setting either `-d:sslVersion=3` or `-d:useOpenssl3`.
- `macros.parseExpr` and `macros.parseStmt` now accept an optional
  filename argument for more informative errors.
- Module `colors` expanded with missing colors from the CSS color standard.
  `colPaleVioletRed` and `colMediumPurple` have also been changed to match the CSS color standard.
- Fixed `lists.SinglyLinkedList` being broken after removing the last node ([#19353](https://github.com/nim-lang/Nim/pull/19353)).
- The `md5` module now works at compile time and in JavaScript.
- `std/smtp` sends `ehlo` first. If the mail server does not understand, it sends `helo` as a fallback.
- Changed `mimedb` to use an `OrderedTable` instead of `OrderedTableRef` to support `const` tables.
- `strutils.find` now uses and defaults to `last = -1` for whole string searches,
  making limiting it to just the first char (`last = 0`) valid.
- `random.rand` now works with `Ordinal`s.

[//]: # "Additions:"
- Added ISO 8601 week date utilities in `times`:
  - Added `IsoWeekRange`, a range type for weeks in a week-based year.
  - Added `IsoYear`, a distinct type for a week-based year in contrast to a regular year.
  - Added a `initDateTime` overload to create a datetime from an ISO week date.
  - Added `getIsoWeekAndYear` to get an ISO week number and week-based year from a datetime.
  - Added `getIsoWeeksInYear` to return the number of weeks in a week-based year.
- Added `std/oserrors` for OS error reporting. Added `std/envvars` for environment variables handling.
- Added `sep` parameter in `std/uri` to specify the query separator.
- Added bindings to [`Array.shift`](https://developer.mozilla.org/en-US/docs/Web/JavaScript/Reference/Global_Objects/Array/shift)
  and [`queueMicrotask`](https://developer.mozilla.org/en-US/docs/Web/API/queueMicrotask)
  in `jscore` for JavaScript targets.
- Added `UppercaseLetters`, `LowercaseLetters`, `PunctuationChars`, `PrintableChars` sets to `std/strutils`.
- Added `complex.sgn` for obtaining the phase of complex numbers.

[//]: # "Deprecations:"
- Deprecated `selfExe` for Nimscript.
- Deprecated `std/sums`.

[//]: # "Removals:"
- Removed deprecated module `parseopt2`.
- Removed deprecated module `sharedstrings`.
- Removed deprecated module `dom_extensions`.
- Removed deprecated module `LockFreeHash`.
- Removed deprecated module `events`.
- Removed deprecated `oids.oidToString`.
- Removed define `nimExperimentalAsyncjsThen` for `std/asyncjs.then` and `std/jsfetch`.
- Removed deprecated `jsre.test` and `jsre.toString`.
- Removed deprecated `math.c_frexp`.
- Removed deprecated `` httpcore.`==` ``.
- Removed deprecated `std/posix.CMSG_SPACE` and `std/posix.CMSG_LEN` that takes wrong argument types.
- Removed deprecated `osproc.poDemon`, symbol with typo.

## Language changes

- [Tag tracking](https://nim-lang.github.io/Nim/manual.html#effect-system-tag-tracking) supports the definition of forbidden tags by the `.forbids` pragma
  which can be used to disable certain effects in proc types.
- [Case statement macros](https://nim-lang.github.io/Nim/manual.html#macros-case-statement-macros) are no longer experimental,
  meaning you no longer need to enable the experimental switch `caseStmtMacros` to use them.
- Full command syntax and block arguments i.e. `foo a, b: c` are now allowed
  for the right-hand side of type definitions in type sections. Previously
  they would error with "invalid indentation".
- `defined` now accepts identifiers separated by dots, i.e. `defined(a.b.c)`.
  In the command line, this is defined as `-d:a.b.c`. Older versions can
  use accents as in ``defined(`a.b.c`)`` to access such defines.
- [Macro pragmas](https://nim-lang.github.io/Nim/manual.html#userminusdefined-pragmas-macro-pragmas) changes:
  - Templates now accept macro pragmas.
  - Macro pragmas for var/let/const sections have been redesigned in a way that works
    similarly to routine macro pragmas. The new behavior is documented in the
    [experimental manual](https://nim-lang.github.io/Nim/manual_experimental.html#extended-macro-pragmas).
  - Pragma macros on type definitions can now return `nnkTypeSection` nodes as well as `nnkTypeDef`,
    allowing multiple type definitions to be injected in place of the original type definition.

    ```nim
    import macros
    macro multiply(amount: static int, s: untyped): untyped =
      let name = $s[0].basename
      result = newNimNode(nnkTypeSection)
      for i in 1 .. amount:
        result.add(newTree(nnkTypeDef, ident(name & $i), s[1], s[2]))
    type
      Foo = object
      Bar {.multiply: 3.} = object
        x, y, z: int
      Baz = object
    # becomes
    type
      Foo = object
      Bar1 = object
        x, y, z: int
      Bar2 = object
        x, y, z: int
      Bar3 = object
        x, y, z: int
      Baz = object
    ```

- Redefining templates with the same signature implicitly was previously
  allowed to support certain macro code. A `{.redefine.}` pragma has been
  added to make this work explicitly, and a warning is generated in the case
  where it is implicit. This behavior only applies to templates, redefinition
  is generally disallowed for other symbols.
  
- A new form of type inference called [top-down inference](https://nim-lang.github.io/Nim/manual_experimental.html#topminusdown-type-inference)
  has been implemented for a variety of basic cases. For example, code like the following now compiles:
  
  ```nim
  let foo: seq[(float, byte, cstring)] = @[(1, 2, "abc")]
  ```

- `cstring` is now accepted as a selector in `case` statements, removing the
  need to convert to `string`. On the JS backend, this is translated directly
  to a `switch` statement.

## Compiler changes

- The `gc` switch has been renamed to `mm` ("memory management") in order to reflect the
  reality better. (Nim moved away from all techniques based on "tracing".)
  
- Defines the `gcRefc` symbol which allows writing specific code for the refc GC.

- `nim` can now compile version 1.4.0 as follows: `nim c --lib:lib --stylecheck:off compiler/nim`,
  without requiring `-d:nimVersion140` which is now a noop.

- `--styleCheck`, `--hintAsError` and `--warningAsError` now only applies to the current package.

- The switch `--nimMainPrefix:prefix` has been added to add a prefix to the names of `NimMain` and
  related functions produced on the backend. This prevents conflicts with other Nim
  static libraries.


## Tool changes

- Nim now supports Nimble version 0.14 which added support for lock-files. This is done by
  a simple configuration change setting that you can do yourself too. In `$nim/config/nim.cfg`
  replace `pkgs` by `pkgs2`.
<|MERGE_RESOLUTION|>--- conflicted
+++ resolved
@@ -36,12 +36,10 @@
 - [Overloadable enums](https://nim-lang.github.io/Nim/manual_experimental.html#overloadable-enum-value-names)
   are no longer experimental.
 
-<<<<<<< HEAD
 - Removed the `nimIncrSeqV3` define.
-=======
+
 - Static linking against OpenSSL versions below 1.1, previously done by
   setting `-d:openssl10`, is no longer supported.
->>>>>>> 7a756bfa
 
 ## Standard library additions and changes
 
