# v1.4.0 - yyyy-mm-dd



## Standard library additions and changes

<<<<<<< HEAD
- File handles created from high-level abstractions in the stdlib will no longer
  be inherited by child processes. In particular, these modules are affected:
  `system`, `nativesockets`, `net` and `selectors`.

  For `net` and `nativesockets`, an `inheritable` flag has been added to all
  `proc`s that create sockets, allowing the user to control whether the
  resulting socket is inheritable. This flag is provided to ease the writing of
  multi-process servers, where sockets inheritance is desired.

  For a transistion period, define `nimInheritHandles` to enable file handle
  inheritance by default. This flag does **not** affect the `selectors` module
  due to the differing semantics between operating systems.

  `system.setInheritable` and `nativesockets.setInheritable` is also introduced
  for setting file handle or socket inheritance. Not all platform have these
  `proc`s defined.

- The file descriptors created for internal bookkeeping by `ioselector_kqueue`
  and `ioselector_epoll` will no longer be leaked to child processes.
=======
- `uri` adds Data URI Base64, implements RFC-2397.
- Add [DOM Parser](https://developer.mozilla.org/en-US/docs/Web/API/DOMParser)
  to the `dom` module for the JavaScript target.
- The default hash for `Ordinal` has changed to something more bit-scrambling.
  `import hashes; proc hash(x: myInt): Hash = hashIdentity(x)` recovers the old
  one in an instantiation context while `-d:nimIntHash1` recovers it globally.
>>>>>>> 4005f0d0

## Language changes
- In newruntime it is now allowed to assign discriminator field without restrictions as long as case object doesn't have custom destructor. Discriminator value doesn't have to be a constant either. If you have custom destructor for case object and you do want to freely assign discriminator fields, it is recommended to refactor object into 2 objects like this: 
  ```nim
  type
    MyObj = object
      case kind: bool
        of true: y: ptr UncheckedArray[float]
        of false: z: seq[int]

  proc `=destroy`(x: MyObj) =
    if x.kind and x.y != nil:
      deallocShared(x.y)
      x.y = nil
  ```
  Refactor into:
  ```nim
  type
    MySubObj = object
      val: ptr UncheckedArray[float]
    MyObj = object
      case kind: bool
      of true: y: MySubObj
      of false: z: seq[int]

  proc `=destroy`(x: MySubObj) =
    if x.val != nil:
      deallocShared(x.val)
      x.val = nil
  ```

## Compiler changes

- Specific warnings can now be turned into errors via `--warningAsError[X]:on|off`.
- The `define` and `undef` pragmas have been de-deprecated.

## Tool changes
<|MERGE_RESOLUTION|>--- conflicted
+++ resolved
@@ -4,7 +4,12 @@
 
 ## Standard library additions and changes
 
-<<<<<<< HEAD
+- `uri` adds Data URI Base64, implements RFC-2397.
+- Add [DOM Parser](https://developer.mozilla.org/en-US/docs/Web/API/DOMParser)
+  to the `dom` module for the JavaScript target.
+- The default hash for `Ordinal` has changed to something more bit-scrambling.
+  `import hashes; proc hash(x: myInt): Hash = hashIdentity(x)` recovers the old
+  one in an instantiation context while `-d:nimIntHash1` recovers it globally.
 - File handles created from high-level abstractions in the stdlib will no longer
   be inherited by child processes. In particular, these modules are affected:
   `system`, `nativesockets`, `net` and `selectors`.
@@ -24,14 +29,6 @@
 
 - The file descriptors created for internal bookkeeping by `ioselector_kqueue`
   and `ioselector_epoll` will no longer be leaked to child processes.
-=======
-- `uri` adds Data URI Base64, implements RFC-2397.
-- Add [DOM Parser](https://developer.mozilla.org/en-US/docs/Web/API/DOMParser)
-  to the `dom` module for the JavaScript target.
-- The default hash for `Ordinal` has changed to something more bit-scrambling.
-  `import hashes; proc hash(x: myInt): Hash = hashIdentity(x)` recovers the old
-  one in an instantiation context while `-d:nimIntHash1` recovers it globally.
->>>>>>> 4005f0d0
 
 ## Language changes
 - In newruntime it is now allowed to assign discriminator field without restrictions as long as case object doesn't have custom destructor. Discriminator value doesn't have to be a constant either. If you have custom destructor for case object and you do want to freely assign discriminator fields, it is recommended to refactor object into 2 objects like this: 
