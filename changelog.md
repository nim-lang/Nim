# v1.6.x - yyyy-mm-dd



## Standard library additions and changes

- `uri` adds Data URI Base64, implements RFC-2397.
- Add [DOM Parser](https://developer.mozilla.org/en-US/docs/Web/API/DOMParser)
  to the `dom` module for the JavaScript target.
- `jsfetch` [Fetch](https://developer.mozilla.org/docs/Web/API/Fetch_API) wrapper for JavaScript target.
- The default hash for `Ordinal` has changed to something more bit-scrambling.
  `import hashes; proc hash(x: myInt): Hash = hashIdentity(x)` recovers the old
  one in an instantiation context while `-d:nimIntHash1` recovers it globally.
- Make `{.requiresInit.}` pragma to work for `distinct` types.

- Added a macros `enumLen` for returning the number of items in an enum to the
  `typetraits.nim` module.

- `prelude` now works with the JavaScript target.

- Added `almostEqual` in `math` for comparing two float values using a machine epsilon.

- The JSON module can now handle integer literals and floating point literals of
  arbitrary length and precision.
  Numbers that do not fit the underlying `BiggestInt` or `BiggestFloat` fields are
  kept as string literals and one can use external BigNum libraries to handle these.
  The `parseFloat` family of functions also has now optional `rawIntegers` and
  `rawFloats` parameters that can be used to enforce that all integer or float
  literals remain in the "raw" string form so that client code can easily treat
  small and large numbers uniformly.

- Added `BackwardsIndex` overload for `JsonNode`.

- added `jsonutils.jsonTo` overload with `opt = Joptions()` param.

- Added an overload for the `collect` macro that inferes the container type based
  on the syntax of the last expression. Works with std seqs, tables and sets.

- Added `randState` template that exposes the default random number generator.
  Useful for library authors.

- Added std/enumutils module containing `genEnumCaseStmt` macro that generates
  case statement to parse string to enum.

- Removed deprecated `iup` module from stdlib, it has already moved to
  [nimble](https://github.com/nim-lang/iup).

- various functions in `httpclient` now accept `url` of type `Uri`. Moreover `request` function's
  `httpMethod` argument of type `string` was deprecated in favor of `HttpMethod` enum type.

- `nodejs` backend now supports osenv: `getEnv`, `putEnv`, `envPairs`, `delEnv`, `existsEnv`.

- Added `cmpMem` to `system`.

- `doAssertRaises` now correctly handles foreign exceptions.

- Added `asyncdispatch.activeDescriptors` that returns the number of currently
  active async event handles/file descriptors.

- `--gc:orc` is now 10% faster than previously for common workloads. If
  you have trouble with its changed behavior, compile with `-d:nimOldOrc`.


- `os.FileInfo` (returned by `getFileInfo`) now contains `blockSize`,
  determining preferred I/O block size for this file object.

- `repr` now doesn't insert trailing newline; previous behavior was very inconsistent,
  see #16034. Use `-d:nimLegacyReprWithNewline` for previous behavior.

- Added `**` to jsffi.

- `writeStackTrace` is available in JS backend now.

- Added `decodeQuery` to `std/uri`.
- `strscans.scanf` now supports parsing single characters.
- `strscans.scanTuple` added which uses `strscans.scanf` internally, returning a tuple which can be unpacked for easier usage of `scanf`.

- Added `setutils.toSet` that can take any iterable and convert it to a built-in set,
  if the iterable yields a built-in settable type.

- Added `math.isNaN`.

<<<<<<< HEAD
- `echo` and `debugEcho` will now raise `IOError` if writing to stdout fails.  Previous behavior
  silently ignored errors.  See #16366.  Use `-d:nimLegacyEchoNoRaise` for previous behavior.

- Added `jsbigints` module, arbitrary precision integers for JavaScript target.

- Added `math.copySign`.
- Added new operations for singly- and doubly linked lists: `lists.toSinglyLinkedList`
  and `lists.toDoublyLinkedList` convert from `openArray`s; `lists.copy` implements
  shallow copying; `lists.add` concatenates two lists - an O(1) variation that consumes
  its argument, `addMoved`, is also supplied.

- Added `sequtils` import to `prelude`.

- Added `euclDiv` and `euclMod` to `math`.
- Added `httpcore.is1xx` and missing HTTP codes.
- Added `jsconsole.jsAssert` for JavaScript target.

- Added `posix_utils.osReleaseFile` to get system identification from `os-release` file on Linux and the BSDs.
  https://www.freedesktop.org/software/systemd/man/os-release.html

- `math.round` now is rounded "away from zero" in JS backend which is consistent
with other backends. see #9125. Use `-d:nimLegacyJsRound` for previous behavior.
- Added `socketstream` module that wraps sockets in the stream interface

- Changed the behavior of `uri.decodeQuery` when there are unencoded `=`
  characters in the decoded values. Prior versions would raise an error. This is
  no longer the case to comply with the HTML spec and other languages
  implementations. Old behavior can be obtained with
  `-d:nimLegacyParseQueryStrict`. `cgi.decodeData` which uses the same
  underlying code is also updated the same way.




- Added `math.signbit`.

- Removed the optional `longestMatch` parameter of the `critbits._WithPrefix` iterators (it never worked reliably)
=======
- Added `jsfetch` module [Fetch](https://developer.mozilla.org/docs/Web/API/Fetch_API) wrapper for JavaScript target.
- Added `jsheaders` module [Headers](https://developer.mozilla.org/en-US/docs/Web/API/Headers) wrapper for JavaScript target.

>>>>>>> 2d7e9461

## Language changes

- `nimscript` now handles `except Exception as e`.

- The `cstring` doesn't support `[]=` operator in JS backend.

- nil dereference is not allowed at compile time. `cast[ptr int](nil)[]` is rejected at compile time.


## Compiler changes

- Added `--declaredlocs` to show symbol declaration location in messages.

- Deprecated `TaintedString` and `--taintmode`.

- Source+Edit links now appear on top of every docgen'd page when
  `nim doc --git.url:url ...` is given.

- Added `nim --eval:cmd` to evaluate a command directly, see `nim --help`.

- VM now supports `addr(mystring[ind])` (index + index assignment)
- Type mismatch errors now show more context, use `-d:nimLegacyTypeMismatch` for previous
  behavior.


## Tool changes

- The rst parser now supports markdown table syntax.
  Known limitations:
  - cell alignment is not supported, i.e. alignment annotations in a delimiter
    row (`:---`, `:--:`, `---:`) are ignored,
  - every table row must start with `|`, e.g. `| cell 1 | cell 2 |`.<|MERGE_RESOLUTION|>--- conflicted
+++ resolved
@@ -4,13 +4,6 @@
 
 ## Standard library additions and changes
 
-- `uri` adds Data URI Base64, implements RFC-2397.
-- Add [DOM Parser](https://developer.mozilla.org/en-US/docs/Web/API/DOMParser)
-  to the `dom` module for the JavaScript target.
-- `jsfetch` [Fetch](https://developer.mozilla.org/docs/Web/API/Fetch_API) wrapper for JavaScript target.
-- The default hash for `Ordinal` has changed to something more bit-scrambling.
-  `import hashes; proc hash(x: myInt): Hash = hashIdentity(x)` recovers the old
-  one in an instantiation context while `-d:nimIntHash1` recovers it globally.
 - Make `{.requiresInit.}` pragma to work for `distinct` types.
 
 - Added a macros `enumLen` for returning the number of items in an enum to the
@@ -80,7 +73,6 @@
 
 - Added `math.isNaN`.
 
-<<<<<<< HEAD
 - `echo` and `debugEcho` will now raise `IOError` if writing to stdout fails.  Previous behavior
   silently ignored errors.  See #16366.  Use `-d:nimLegacyEchoNoRaise` for previous behavior.
 
@@ -118,11 +110,9 @@
 - Added `math.signbit`.
 
 - Removed the optional `longestMatch` parameter of the `critbits._WithPrefix` iterators (it never worked reliably)
-=======
 - Added `jsfetch` module [Fetch](https://developer.mozilla.org/docs/Web/API/Fetch_API) wrapper for JavaScript target.
 - Added `jsheaders` module [Headers](https://developer.mozilla.org/en-US/docs/Web/API/Headers) wrapper for JavaScript target.
 
->>>>>>> 2d7e9461
 
 ## Language changes
 
