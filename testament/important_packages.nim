##[
## note 1
`useHead` should ideally be used as the default but lots of packages (e.g. `chronos`)
don't have release tags (or have really old ones compared to HEAD), making it
impossible to test them reliably here.

packages listed here should ideally have regularly updated release tags, so that:
* we're testing recent versions of the package
* the version that's tested is stable enough even if HEAD may occasionally break

## note 2: D20210308T165435:here
nimble packages should be testable as follows:
git clone $url $dir && cd $dir
NIMBLE_DIR=$TMP_NIMBLE_DIR XDG_CONFIG_HOME= nimble install --depsOnly -y
NIMBLE_DIR=$TMP_NIMBLE_DIR XDG_CONFIG_HOME= nimble test

if this fails (e.g. nimcrypto), it could be because a package lacks a `tests/nim.cfg` with `--path:..`,
so the above commands would've worked by accident with `nimble install` but not with `nimble install --depsOnly`.
When this is the case, a workaround is to test this package here by adding `--path:$srcDir` on the test `cmd`.
]##

type NimblePackage* = object
  name*, cmd*, url*: string
  useHead*: bool

var packages*: seq[NimblePackage]

proc pkg(name: string; cmd = "nimble test"; url = "", useHead = true) =
  packages.add NimblePackage(name: name, cmd: cmd, url: url, useHead: useHead)

# pkg "alea"
pkg "argparse"
when false:
  pkg "arraymancer", "nim c tests/tests_cpu.nim"
# pkg "ast_pattern_matching", "nim c -r --oldgensym:on tests/test1.nim"
pkg "awk"
pkg "bigints", url = "https://github.com/Araq/nim-bigints"
pkg "binaryheap", "nim c -r binaryheap.nim"
pkg "BipBuffer"
# pkg "blscurve" # pending https://github.com/status-im/nim-blscurve/issues/39
pkg "bncurve"
pkg "brainfuck", "nim c -d:release -r tests/compile.nim"
pkg "bump", "nim c --gc:arc --path:. -r tests/tbump.nim", "https://github.com/disruptek/bump"
pkg "c2nim", "nim c testsuite/tester.nim"
pkg "cascade"
pkg "cello"
pkg "chroma"
pkg "chronicles", "nim c -o:chr -r chronicles.nim"
# when not defined(osx): # testdatagram.nim(560, 54): Check failed
#   pkg "chronos", "nim c -r -d:release tests/testall"
  # pending https://github.com/nim-lang/Nim/issues/17130
<<<<<<< HEAD
pkg1 "cligen", "nim c --path:. -r cligen.nim"
pkg1 "combparser", "nimble test --gc:orc"
pkg1 "compactdict"
pkg1 "comprehension", "nimble test", "https://github.com/alehander42/comprehension"
# pkg1 "criterion" # pending https://github.com/disruptek/criterion/issues/3 (wrongly closed)
pkg1 "dashing", "nim c tests/functional.nim"
pkg1 "delaunay"
pkg1 "docopt"
pkg1 "easygl", "nim c -o:egl -r src/easygl.nim", "https://github.com/jackmott/easygl"
pkg1 "elvis"
pkg1 "fidget", useHead = false # refs https://github.com/treeform/fidget/issues/133
pkg1 "fragments", "nim c -r fragments/dsl.nim"
pkg1 "fusion"
pkg1 "gara"
pkg1 "glob"
pkg1 "ggplotnim", "nim c -d:noCairo -r tests/tests.nim"
# pkg1 "gittyup", "nimble test", "https://github.com/disruptek/gittyup"
pkg1 "gnuplot", "nim c gnuplot.nim"
# pkg1 "gram", "nim c -r --gc:arc --define:danger tests/test.nim", "https://github.com/disruptek/gram"
=======
pkg "cligen", "nim c --path:. -r cligen.nim"
pkg "combparser", "nimble test --gc:orc"
pkg "compactdict"
pkg "comprehension", "nimble test", "https://github.com/alehander42/comprehension"
# pkg "criterion" # pending https://github.com/disruptek/criterion/issues/3 (wrongly closed)
pkg "dashing", "nim c tests/functional.nim"
pkg "delaunay"
pkg "docopt"
pkg "easygl", "nim c -o:egl -r src/easygl.nim", "https://github.com/jackmott/easygl"
pkg "elvis"
# pkg "fidget" # pending https://github.com/treeform/fidget/issues/133
pkg "fragments", "nim c -r fragments/dsl.nim"
pkg "fusion"
pkg "gara"
pkg "glob"
pkg "ggplotnim", "nim c -d:noCairo -r tests/tests.nim"
# pkg "gittyup", "nimble test", "https://github.com/disruptek/gittyup"
pkg "gnuplot", "nim c gnuplot.nim"
# pkg "gram", "nim c -r --gc:arc --define:danger tests/test.nim", "https://github.com/disruptek/gram"
>>>>>>> 13a20300
  # pending https://github.com/nim-lang/Nim/issues/16509
pkg "hts", "nim c -o:htss src/hts.nim"
# pkg "httpauth"
pkg "illwill", "nimble examples"
pkg "inim"
pkg "itertools", "nim doc src/itertools.nim"
pkg "iterutils"
pkg "jstin"
pkg "karax", "nim c -r tests/tester.nim"
pkg "kdtree", "nimble test", "https://github.com/jblindsay/kdtree"
pkg "loopfusion"
pkg "macroutils"
pkg "manu"
pkg "markdown"
pkg "memo"
pkg "msgpack4nim", "nim c -r tests/test_spec.nim"
pkg "nake", "nim c nakefile.nim"
pkg "neo", "nim c -d:blas=openblas tests/all.nim"
# pkg "nesm", "nimble tests" # notice plural 'tests'
# pkg "nico"
pkg "nicy", "nim c -r src/nicy.nim"
pkg "nigui", "nim c -o:niguii -r src/nigui.nim"
pkg "nimcrypto", "nim r --path:. tests/testall.nim" # `--path:.` workaround needed, see D20210308T165435
pkg "NimData", "nim c -o:nimdataa src/nimdata.nim"
pkg "nimes", "nim c src/nimes.nim"
pkg "nimfp", "nim c -o:nfp -r src/fp.nim"
# pkg "nimgame2", "nim c nimgame2/nimgame.nim" # XXX Doesn't work with deprecated 'randomize', will create a PR.
pkg "nimgen", "nim c -o:nimgenn -r src/nimgen/runcfg.nim"
pkg "nimlsp"
pkg "nimly", "nim c -r tests/test_readme_example.nim"
# pkg "nimongo", "nimble test_ci"
# pkg "nimph", "nimble test", "https://github.com/disruptek/nimph"
pkg "nimpy", "nim c -r tests/nimfrompy.nim"
pkg "nimquery"
pkg "nimsl"
pkg "nimsvg"
pkg "nimterop", "nimble minitest"
pkg "nimwc", "nim c nimwc.nim"
# pkg "nimx", "nim c --threads:on test/main.nim"
# pkg "nitter", "nim c src/nitter.nim", "https://github.com/zedeus/nitter"
pkg "norm", "nim c -r tests/sqlite/trows.nim"
pkg "npeg", "nimble testarc"
pkg "numericalnim", "nim c -r tests/test_integrate.nim"
pkg "optionsutils"
pkg "ormin", "nim c -o:orminn ormin.nim"
pkg "parsetoml"
pkg "patty"
pkg "pixie", useHead = false
pkg "plotly", "nim c examples/all.nim"
pkg "pnm"
pkg "polypbren"
pkg "prologue", "nimble tcompile"
pkg "protobuf", "nim c -o:protobuff -r src/protobuf.nim"
pkg "pylib"
pkg "rbtree"
pkg "react", "nimble example"
pkg "regex", "nim c src/regex"
pkg "result", "nim c -r result.nim"
pkg "RollingHash", "nim c -r tests/test_cyclichash.nim"
pkg "rosencrantz", "nim c -o:rsncntz -r rosencrantz.nim"
pkg "sdl1", "nim c -r src/sdl.nim"
pkg "sdl2_nim", "nim c -r sdl2/sdl.nim"
pkg "sigv4", "nim c --gc:arc -r sigv4.nim", "https://github.com/disruptek/sigv4"
pkg "snip", "nimble test", "https://github.com/genotrance/snip"
pkg "stint", "nim r stint.nim"
pkg "strslice"
pkg "strunicode", "nim c -r src/strunicode.nim"
pkg "synthesis"
pkg "telebot", "nim c -o:tbot -r src/telebot.nim"
pkg "tempdir"
pkg "templates"
pkg "tensordsl", "nim c -r tests/tests.nim", "https://krux02@bitbucket.org/krux02/tensordslnim.git"
pkg "terminaltables", "nim c src/terminaltables.nim"
pkg "termstyle", "nim c -r termstyle.nim"
pkg "timeit"
pkg "timezones"
pkg "tiny_sqlite"
pkg "unicodedb", "nim c -d:release -r tests/tests.nim"
pkg "unicodeplus", "nim c -d:release -r tests/tests.nim"
pkg "unpack"
pkg "websocket", "nim c websocket.nim"
# pkg "winim"
pkg "with"
pkg "ws"
pkg "yaml", "nim build"
pkg "zero_functional", "nim c -r -d:nimWorkaround14447 test.nim"
pkg "zippy"<|MERGE_RESOLUTION|>--- conflicted
+++ resolved
@@ -49,27 +49,7 @@
 # when not defined(osx): # testdatagram.nim(560, 54): Check failed
 #   pkg "chronos", "nim c -r -d:release tests/testall"
   # pending https://github.com/nim-lang/Nim/issues/17130
-<<<<<<< HEAD
-pkg1 "cligen", "nim c --path:. -r cligen.nim"
-pkg1 "combparser", "nimble test --gc:orc"
-pkg1 "compactdict"
-pkg1 "comprehension", "nimble test", "https://github.com/alehander42/comprehension"
-# pkg1 "criterion" # pending https://github.com/disruptek/criterion/issues/3 (wrongly closed)
-pkg1 "dashing", "nim c tests/functional.nim"
-pkg1 "delaunay"
-pkg1 "docopt"
-pkg1 "easygl", "nim c -o:egl -r src/easygl.nim", "https://github.com/jackmott/easygl"
-pkg1 "elvis"
-pkg1 "fidget", useHead = false # refs https://github.com/treeform/fidget/issues/133
-pkg1 "fragments", "nim c -r fragments/dsl.nim"
-pkg1 "fusion"
-pkg1 "gara"
-pkg1 "glob"
-pkg1 "ggplotnim", "nim c -d:noCairo -r tests/tests.nim"
-# pkg1 "gittyup", "nimble test", "https://github.com/disruptek/gittyup"
-pkg1 "gnuplot", "nim c gnuplot.nim"
-# pkg1 "gram", "nim c -r --gc:arc --define:danger tests/test.nim", "https://github.com/disruptek/gram"
-=======
+
 pkg "cligen", "nim c --path:. -r cligen.nim"
 pkg "combparser", "nimble test --gc:orc"
 pkg "compactdict"
@@ -80,7 +60,7 @@
 pkg "docopt"
 pkg "easygl", "nim c -o:egl -r src/easygl.nim", "https://github.com/jackmott/easygl"
 pkg "elvis"
-# pkg "fidget" # pending https://github.com/treeform/fidget/issues/133
+pkg "fidget" # pending https://github.com/treeform/fidget/issues/133
 pkg "fragments", "nim c -r fragments/dsl.nim"
 pkg "fusion"
 pkg "gara"
@@ -89,7 +69,6 @@
 # pkg "gittyup", "nimble test", "https://github.com/disruptek/gittyup"
 pkg "gnuplot", "nim c gnuplot.nim"
 # pkg "gram", "nim c -r --gc:arc --define:danger tests/test.nim", "https://github.com/disruptek/gram"
->>>>>>> 13a20300
   # pending https://github.com/nim-lang/Nim/issues/16509
 pkg "hts", "nim c -o:htss src/hts.nim"
 # pkg "httpauth"
