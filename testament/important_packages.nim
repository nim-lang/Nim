##[
## note 1
`useHead` should ideally be used as the default but lots of packages (e.g. `chronos`)
don't have release tags (or have really old ones compared to HEAD), making it
impossible to test them reliably here.

packages listed here should ideally have regularly updated release tags, so that:
* we're testing recent versions of the package
* the version that's tested is stable enough even if HEAD may occasionally break

## note 2: D20210308T165435:here
nimble packages should be testable as follows:
git clone $url $dir && cd $dir
NIMBLE_DIR=$TMP_NIMBLE_DIR XDG_CONFIG_HOME= nimble install --depsOnly -y
NIMBLE_DIR=$TMP_NIMBLE_DIR XDG_CONFIG_HOME= nimble test

if this fails (e.g. nimcrypto), it could be because a package lacks a `tests/nim.cfg` with `--path:..`,
so the above commands would've worked by accident with `nimble install` but not with `nimble install --depsOnly`.
When this is the case, a workaround is to test this package here by adding `--path:$srcDir` on the test `cmd`.
]##

type NimblePackage* = object
  name*, cmd*, url*: string
  useHead*: bool
  allowFailure*: bool
    ## When true, we still run the test but the test is allowed to fail.
    ## This is useful for packages that currently fail but that we still want to
    ## run in CI, e.g. so that we can monitor when they start working again and
    ## are reminded about those failures without making CI fail for unrelated PRs.

var packages*: seq[NimblePackage]

proc pkg(name: string; cmd = "nimble test"; url = "", useHead = true, allowFailure = false) =
  packages.add NimblePackage(name: name, cmd: cmd, url: url, useHead: useHead, allowFailure: allowFailure)

pkg "alea"
pkg "argparse"
pkg "arraymancer", "nim c tests/tests_cpu.nim", url = "https://github.com/nim-lang/Arraymancer"
pkg "ast_pattern_matching", "nim c -r tests/test1.nim"
pkg "asyncftpclient", "nimble compileExample"
pkg "asyncthreadpool", "nimble test --mm:refc"
pkg "awk"
pkg "bigints"
pkg "binaryheap", "nim c -r binaryheap.nim"
pkg "BipBuffer"
pkg "blscurve", allowFailure = true
pkg "bncurve"
pkg "brainfuck", "nim c -d:release -r tests/compile.nim"
pkg "bump", "nim c --mm:arc --path:. -r tests/tbump.nim", "https://github.com/disruptek/bump", allowFailure = true
pkg "c2nim", "nim c testsuite/tester.nim"
pkg "cascade"
pkg "cello", url = "https://github.com/nim-lang/cello", useHead = true
pkg "checksums"
pkg "chroma"
pkg "chronicles", "nim c -o:chr -r chronicles.nim"
pkg "chronos", "nim c -r -d:release tests/testall"
pkg "cligen", "nim c --path:. -r cligen.nim"
pkg "combparser", "nimble test --mm:orc"
pkg "compactdict"
pkg "comprehension", "nimble test", "https://github.com/alehander92/comprehension"
pkg "cowstrings"
pkg "criterion", allowFailure = true # needs testing binary
#pkg "datamancer"
pkg "dashing", "nim c tests/functional.nim"
pkg "delaunay"
pkg "docopt"
# when defined(linux): pkg "drchaos"
pkg "easygl", "nim c -o:egl -r src/easygl.nim", "https://github.com/jackmott/easygl"
pkg "elvis"
pkg "fidget"
pkg "fragments", "nim c -r fragments/dsl.nim", allowFailure = true # pending https://github.com/nim-lang/packages/issues/2115 
pkg "fusion"
pkg "gara"
pkg "glob"
pkg "ggplotnim", "nim c -d:noCairo -r tests/tests.nim"
pkg "gittyup", "nimble test", "https://github.com/disruptek/gittyup", allowFailure = true
pkg "gnuplot", "nim c gnuplot.nim"
# pkg "gram", "nim c -r --mm:arc --define:danger tests/test.nim", "https://github.com/disruptek/gram"
  # pending https://github.com/nim-lang/Nim/issues/16509
pkg "hts", "nim c -o:htss src/hts.nim"
pkg "httpauth"
pkg "illwill", "nimble examples"
pkg "inim"
pkg "itertools", "nim doc src/itertools.nim"
pkg "iterutils"
pkg "jstin"
pkg "karax", "nim c -r tests/tester.nim"
pkg "kdtree", "nimble test -d:nimLegacyRandomInitRand", "https://github.com/jblindsay/kdtree"
pkg "loopfusion"
pkg "lockfreequeues"
pkg "macroutils"
pkg "manu"
pkg "markdown"
pkg "measuremancer", "nimble testDeps; nimble -y test"
# when unchained is version 0.3.7 or higher, use `nimble testDeps;`
pkg "memo"
pkg "msgpack4nim", "nim c -r tests/test_spec.nim"
pkg "nake", "nim c nakefile.nim"
<<<<<<< HEAD
pkg "neo", "nim c -d:blas=openblas --mm:refc tests/all.nim", "https://github.com/metagn/neo"
# remove custom url when https://github.com/andreaferretti/neo/pull/53 is merged
# additional pull for the above https://github.com/andreaferretti/neo/pull/54
=======
pkg "neo", "nim c -d:blas=openblas --mm:refc tests/all.nim", url = "https://github.com/nim-lang/neo"
>>>>>>> b2ca6bed
pkg "nesm", "nimble tests", "https://github.com/nim-lang/NESM", useHead = true
pkg "netty"
pkg "nico", allowFailure = true
pkg "nicy", "nim c -r src/nicy.nim"
pkg "nigui", "nim c -o:niguii -r src/nigui.nim"
pkg "nimcrypto", "nim r --path:. tests/testall.nim" # `--path:.` workaround needed, see D20210308T165435
pkg "NimData", "nim c -o:nimdataa src/nimdata.nim"
pkg "nimes", "nim c src/nimes.nim"
pkg "nimfp", "nim c -o:nfp -r src/fp.nim"
pkg "nimgame2", "nim c --mm:refc nimgame2/nimgame.nim"
pkg "nimgen", "nim c -o:nimgenn -r src/nimgen/runcfg.nim"
pkg "nimib"
pkg "nimlsp"
pkg "nimly", "nim c -r tests/test_readme_example.nim"
pkg "nimongo", "nimble test_ci", allowFailure = true
pkg "nimph", "nimble test", "https://github.com/disruptek/nimph", allowFailure = true
pkg "nimPNG", useHead = true
pkg "nimpy", "nim c -r tests/nimfrompy.nim"
pkg "nimquery"
pkg "nimsl"
pkg "nimsvg"
pkg "nimterop", "nimble minitest", url = "https://github.com/nim-lang/nimterop"
pkg "nimwc", "nim c nimwc.nim", allowFailure = true
pkg "nimx", "nim c test/main.nim", allowFailure = true
pkg "nitter", "nim c src/nitter.nim", "https://github.com/zedeus/nitter"
pkg "norm", "testament r tests/common/tmodel.nim"
pkg "npeg", "nimble testarc"
pkg "numericalnim", "nimble nimCI"
pkg "optionsutils"
pkg "ormin", "nim c -o:orminn ormin.nim"
pkg "parsetoml"
pkg "patty"
pkg "pixie"
pkg "plotly", "nim c examples/all.nim"
pkg "pnm"
pkg "polypbren"
pkg "prologue", "nimble tcompile"
pkg "protobuf", "nim c -o:protobuff -r src/protobuf.nim"
pkg "pylib"
pkg "rbtree"
pkg "react", "nimble example"
pkg "regex", "nim c src/regex"
pkg "results", "nim c -r results.nim"
pkg "RollingHash", "nim c -r tests/test_cyclichash.nim"
pkg "rosencrantz", "nim c -o:rsncntz -r rosencrantz.nim"
pkg "sdl1", "nim c -r src/sdl.nim"
pkg "sdl2_nim", "nim c -r sdl2/sdl.nim"
pkg "sigv4", "nim c --mm:arc -r sigv4.nim", "https://github.com/disruptek/sigv4"
pkg "sim"
pkg "smtp", "nimble compileExample"
pkg "snip", "nimble test", "https://github.com/genotrance/snip"
pkg "ssostrings"
pkg "stew"
pkg "stint", "nim c stint.nim"
pkg "strslice"
pkg "strunicode", "nim c -r --mm:refc src/strunicode.nim"
pkg "supersnappy"
pkg "synthesis"
pkg "taskpools"
pkg "telebot", "nim c -o:tbot -r src/telebot.nim"
pkg "tempdir"
pkg "templates"
pkg "tensordsl", "nim c -r --mm:refc tests/tests.nim", "https://krux02@bitbucket.org/krux02/tensordslnim.git"
pkg "terminaltables", "nim c src/terminaltables.nim"
pkg "termstyle", "nim c -r termstyle.nim"
pkg "timeit"
pkg "timezones"
pkg "tiny_sqlite"
pkg "unicodedb", "nim c -d:release -r tests/tests.nim"
pkg "unicodeplus", "nim c -d:release -r tests/tests.nim"
pkg "union", "nim c -r tests/treadme.nim", url = "https://github.com/alaviss/union"
pkg "unpack"
pkg "weave", "nimble test_gc_arc", useHead = true
pkg "websocket", "nim c websocket.nim"
pkg "winim", "nim c winim.nim"
pkg "with"
pkg "ws", allowFailure = true
pkg "yaml"
pkg "zero_functional", "nim c -r test.nim"
pkg "zippy"<|MERGE_RESOLUTION|>--- conflicted
+++ resolved
@@ -96,13 +96,7 @@
 pkg "memo"
 pkg "msgpack4nim", "nim c -r tests/test_spec.nim"
 pkg "nake", "nim c nakefile.nim"
-<<<<<<< HEAD
-pkg "neo", "nim c -d:blas=openblas --mm:refc tests/all.nim", "https://github.com/metagn/neo"
-# remove custom url when https://github.com/andreaferretti/neo/pull/53 is merged
-# additional pull for the above https://github.com/andreaferretti/neo/pull/54
-=======
 pkg "neo", "nim c -d:blas=openblas --mm:refc tests/all.nim", url = "https://github.com/nim-lang/neo"
->>>>>>> b2ca6bed
 pkg "nesm", "nimble tests", "https://github.com/nim-lang/NESM", useHead = true
 pkg "netty"
 pkg "nico", allowFailure = true
