#
#
#         Maintenance program for Nim
#        (c) Copyright 2017 Andreas Rumpf
#
#    See the file "copying.txt", included in this
#    distribution, for details about the copyright.
#
#    See doc/koch.txt for documentation.
#

const
  NimbleStableCommit = "d13f3b8ce288b4dc8c34c219a4e050aaeaf43fc9" # master
  # examples of possible values: #head, #ea82b54, 1.2.3
  FusionStableHash = "#372ee4313827ef9f2ea388840f7d6b46c2b1b014"
  HeadHash = "#head"
when not defined(windows):
  const
    Z3StableCommit = "65de3f748a6812eecd7db7c478d5fc54424d368b" # the version of Z3 that DrNim uses

when defined(gcc) and defined(windows):
  when defined(x86):
    {.link: "icons/koch.res".}
  else:
    {.link: "icons/koch_icon.o".}

when defined(amd64) and defined(windows) and defined(vcc):
  {.link: "icons/koch-amd64-windows-vcc.res".}
when defined(i386) and defined(windows) and defined(vcc):
  {.link: "icons/koch-i386-windows-vcc.res".}

import std/[os, strutils, parseopt, osproc]
  # Using `std/os` instead of `os` to fail early if config isn't set up properly.
  # If this fails with: `Error: cannot open file: std/os`, see
  # https://github.com/nim-lang/Nim/pull/14291 for explanation + how to fix.

when defined(nimPreviewSlimSystem):
  import std/[assertions, syncio]

import tools / kochdocs
import tools / deps

const VersionAsString = system.NimVersion

const
  HelpText = """
+-----------------------------------------------------------------+
|         Maintenance program for Nim                             |
|             Version $1|
|             (c) 2017 Andreas Rumpf                              |
+-----------------------------------------------------------------+
Build time: $2, $3

Usage:
  koch [options] command [options for command]
Options:
  --help, -h               shows this help and quits
  --latest                 bundle the installers with bleeding edge versions of
                           external components.
  --stable                 bundle the installers with stable versions of
                           external components (default).
  --nim:path               use specified path for nim binary
  --localdocs[:path]       only build local documentations. If a path is not
                           specified (or empty), the default is used.
Possible Commands:
  boot [options]           bootstraps with given command line options
  distrohelper [bindir]    helper for distro packagers
  tools                    builds Nim related tools
  toolsNoExternal          builds Nim related tools (except external tools,
                           e.g. nimble)
                           doesn't require network connectivity
  nimble                   builds the Nimble tool
  fusion                   installs fusion via Nimble

Boot options:
  -d:release               produce a release version of the compiler
  -d:nimUseLinenoise       use the linenoise library for interactive mode
                           `nim secret` (not needed on Windows)
  -d:leanCompiler          produce a compiler without JS codegen or
                           documentation generator in order to use less RAM
                           for bootstrapping

Commands for core developers:
  runCI                    runs continuous integration (CI), e.g. from travis
  docs [options]           generates the full documentation
  csource -d:danger        builds the C sources for installation
  pdf                      builds the PDF documentation
  zip                      builds the installation zip package
  xz                       builds the installation tar.xz package
  testinstall              test tar.xz package; Unix only!
  installdeps [options]    installs external dependency (e.g. tinyc) to dist/
  tests [options]          run the testsuite (run a subset of tests by
                           specifying a category, e.g. `tests cat async`)
  temp options             creates a temporary compiler for testing
"""

let kochExe* = when isMainModule: os.getAppFilename() # always correct when koch is main program, even if `koch` exe renamed e.g.: `nim c -o:koch_debug koch.nim`
               else: getAppDir() / "koch".exe # works for winrelease

proc kochExec*(cmd: string) =
  exec kochExe.quoteShell & " " & cmd

proc kochExecFold*(desc, cmd: string) =
  execFold(desc, kochExe.quoteShell & " " & cmd)

template withDir(dir, body) =
  let old = getCurrentDir()
  try:
    setCurrentDir(dir)
    body
  finally:
    setCurrentDir(old)

let origDir = getCurrentDir()
setCurrentDir(getAppDir())

proc tryExec(cmd: string): bool =
  echo(cmd)
  result = execShellCmd(cmd) == 0

proc safeRemove(filename: string) =
  if fileExists(filename): removeFile(filename)

proc overwriteFile(source, dest: string) =
  safeRemove(dest)
  moveFile(source, dest)

proc copyExe(source, dest: string) =
  safeRemove(dest)
  copyFile(dest=dest, source=source)
  inclFilePermissions(dest, {fpUserExec, fpGroupExec, fpOthersExec})

const
  compileNimInst = "tools/niminst/niminst"
  distDir = "dist"

proc csource(args: string) =
  nimexec(("cc $1 -r $3 --var:version=$2 --var:mingw=none csource " &
           "--main:compiler/nim.nim compiler/installer.ini $1") %
       [args, VersionAsString, compileNimInst])

proc bundleC2nim(args: string) =
  cloneDependency(distDir, "https://github.com/nim-lang/c2nim.git")
  nimCompile("dist/c2nim/c2nim",
             options = "--noNimblePath --useVersion:1.6 --path:. " & args)

proc bundleNimbleExe(latest: bool, args: string) =
  let commit = if latest: "HEAD" else: NimbleStableCommit
  cloneDependency(distDir, "https://github.com/nim-lang/nimble.git",
                  commit = commit, allowBundled = true)
  # installer.ini expects it under $nim/bin
  nimCompile("dist/nimble/src/nimble.nim",
             options = "-d:release --mm:refc --useVersion:1.6 --noNimblePath " & args)

proc bundleNimsuggest(args: string) =
  nimCompileFold("Compile nimsuggest", "nimsuggest/nimsuggest.nim",
                 options = "-d:danger " & args)

proc buildVccTool(args: string) =
  let input = "tools/vccexe/vccexe.nim"
  if contains(args, "--cc:vcc"):
    nimCompileFold("Compile Vcc", input, "build", options = args)
    let fileName = input.splitFile.name
    moveFile(exe("build" / fileName), exe("bin" / fileName))
  else:
    nimCompileFold("Compile Vcc", input, options = args)

proc bundleNimpretty(args: string) =
  nimCompileFold("Compile nimpretty", "nimpretty/nimpretty.nim",
                 options = "-d:release " & args)

proc bundleWinTools(args: string) =
  nimCompile("tools/finish.nim", outputDir = "", options = args)

  buildVccTool(args)
  nimCompile("tools/nimgrab.nim", options = "-d:ssl " & args)
  nimCompile("tools/nimgrep.nim", options = args)
  nimCompile("testament/testament.nim", options = args)
  when false:
    # not yet a tool worth including
    nimCompile(r"tools\downloader.nim",
               options = r"--cc:vcc --app:gui -d:ssl --noNimblePath --path:..\ui " & args)

proc zip(latest: bool; args: string) =
  bundleNimbleExe(latest, args)
  bundleNimsuggest(args)
  bundleNimpretty(args)
  bundleWinTools(args)
  nimexec("cc -r $2 --var:version=$1 --var:mingw=none --main:compiler/nim.nim scripts compiler/installer.ini" %
       [VersionAsString, compileNimInst])
  exec("$# --var:version=$# --var:mingw=none --main:compiler/nim.nim zip compiler/installer.ini" %
       ["tools/niminst/niminst".exe, VersionAsString])

proc ensureCleanGit() =
  let (outp, status) = osproc.execCmdEx("git diff")
  if outp.len != 0:
    quit "Not a clean git repository; 'git diff' not empty!"
  if status != 0:
    quit "Not a clean git repository; 'git diff' returned non-zero!"

proc xz(latest: bool; args: string) =
  ensureCleanGit()
  nimexec("cc -r $2 --var:version=$1 --var:mingw=none --main:compiler/nim.nim scripts compiler/installer.ini" %
       [VersionAsString, compileNimInst])
  exec("$# --var:version=$# --var:mingw=none --main:compiler/nim.nim xz compiler/installer.ini" %
       ["tools" / "niminst" / "niminst".exe, VersionAsString])

proc buildTool(toolname, args: string) =
  nimexec("cc $# $#" % [args, toolname])
  copyFile(dest="bin" / splitFile(toolname).name.exe, source=toolname.exe)

proc buildTools(args: string = "") =
  bundleNimsuggest(args)
  nimCompileFold("Compile nimgrep", "tools/nimgrep.nim",
                 options = "-d:release " & args)
  when defined(windows): buildVccTool(args)
  bundleNimpretty(args)
  nimCompileFold("Compile testament", "testament/testament.nim", options = "-d:release " & args)

  # pre-packages a debug version of nim which can help in many cases investigate issuses
  # withouth having to rebuild compiler.
  # `-d:nimDebugUtils` only makes sense when temporarily editing/debugging compiler
  # `-d:debug` should be changed to a flag that doesn't require re-compiling nim
  # `--opt:speed` is a sensible default even for a debug build, it doesn't affect nim stacktraces
  nimCompileFold("Compile nim_dbg", "compiler/nim.nim", options =
      "--opt:speed --stacktrace -d:debug --stacktraceMsgs -d:nimCompilerStacktraceHints " & args,
      outputName = "nim_dbg")

  nimCompileFold("Compile atlas", "tools/atlas/atlas.nim", options = "-d:release " & args,
      outputName = "atlas")


proc nsis(latest: bool; args: string) =
  bundleNimbleExe(latest, args)
  bundleNimsuggest(args)
  bundleWinTools(args)
  # make sure we have generated the niminst executables:
  buildTool("tools/niminst/niminst", args)
  #buildTool("tools/nimgrep", args)
  # produce 'nim_debug.exe':
  #exec "nim c compiler" / "nim.nim"
  #copyExe("compiler/nim".exe, "bin/nim_debug".exe)
  exec(("tools" / "niminst" / "niminst --var:version=$# --var:mingw=mingw$#" &
        " nsis compiler/installer.ini") % [VersionAsString, $(sizeof(pointer)*8)])

proc geninstall(args="") =
  nimexec("cc -r $# --var:version=$# --var:mingw=none --main:compiler/nim.nim scripts compiler/installer.ini $#" %
       [compileNimInst, VersionAsString, args])

proc install(args: string) =
  geninstall()
  exec("sh ./install.sh $#" % args)

# -------------- boot ---------------------------------------------------------

proc findStartNim: string =
  # we try several things before giving up:
  # * nimExe
  # * bin/nim
  # * $PATH/nim
  # If these fail, we try to build nim with the "build.(sh|bat)" script.
  let (nim, ok) = findNimImpl()
  if ok: return nim
  when defined(posix):
    const buildScript = "build.sh"
    if fileExists(buildScript):
      if tryExec("./" & buildScript): return "bin" / nim
  else:
    const buildScript = "build.bat"
    if fileExists(buildScript):
      if tryExec(buildScript): return "bin" / nim

  echo("Found no nim compiler and every attempt to build one failed!")
  quit("FAILURE")

proc thVersion(i: int): string =
  result = ("compiler" / "nim" & $i).exe

template doUseCpp(): bool = getEnv("NIM_COMPILE_TO_CPP", "false") == "true"

proc boot(args: string) =
  ## bootstrapping is a process that involves 3 steps:
  ## 1. use csourcesAny to produce nim1.exe. This nim1.exe is buggy but
  ## rock solid for building a Nim compiler. It shouldn't be used for anything else.
  ## 2. use nim1.exe to produce nim2.exe. nim2.exe is the one you really need.
  ## 3. We use nim2.exe to build nim3.exe. nim3.exe is equal to nim2.exe except for timestamps.
  ## This step ensures a minimum amount of quality. We know that nim2.exe can be used
  ## for Nim compiler development.
  var output = "compiler" / "nim".exe
  var finalDest = "bin" / "nim".exe
  # default to use the 'c' command:
  let useCpp = doUseCpp()
  let smartNimcache = (if "release" in args or "danger" in args: "nimcache/r_" else: "nimcache/d_") &
                      hostOS & "_" & hostCPU

  let nimStart = findStartNim().quoteShell()
  for i in 0..2:
    # Nim versions < (1, 1) expect Nim's exception type to have a 'raiseId' field for
    # C++ interop. Later Nim versions do this differently and removed the 'raiseId' field.
    # Thus we always bootstrap the first iteration with "c" and not with "cpp" as
    # a workaround.
    let defaultCommand = if useCpp and i > 0: "cpp" else: "c"
    let bootOptions = if args.len == 0 or args.startsWith("-"): defaultCommand else: ""
    echo "iteration: ", i+1
    var extraOption = ""
    var nimi = i.thVersion
    if i == 0:
      nimi = nimStart
      extraOption.add " --skipUserCfg --skipParentCfg -d:nimKochBootstrap"
        # The configs are skipped for bootstrap
        # (1st iteration) to prevent newer flags from breaking bootstrap phase.
      let ret = execCmdEx(nimStart & " --version")
      doAssert ret.exitCode == 0
      let version = ret.output.splitLines[0]
      if version.startsWith "Nim Compiler Version 0.20.0":
        extraOption.add " --lib:lib" # see https://github.com/nim-lang/Nim/pull/14291

    # in order to use less memory, we split the build into two steps:
    # --compileOnly produces a $project.json file and does not run GCC/Clang.
    # jsonbuild then uses the $project.json file to build the Nim binary.
    exec "$# $# $# --nimcache:$# $# --noNimblePath --compileOnly compiler" / "nim.nim" %
      [nimi, bootOptions, extraOption, smartNimcache, args]
    exec "$# jsonscript --noNimblePath --nimcache:$# $# compiler" / "nim.nim" %
      [nimi, smartNimcache, args]

    if sameFileContent(output, i.thVersion):
      copyExe(output, finalDest)
      echo "executables are equal: SUCCESS!"
      return
    copyExe(output, (i+1).thVersion)
  copyExe(output, finalDest)
  when not defined(windows): echo "[Warning] executables are still not equal"

# -------------- clean --------------------------------------------------------

const
  cleanExt = [
    ".ppu", ".o", ".obj", ".dcu", ".~pas", ".~inc", ".~dsk", ".~dpr",
    ".map", ".tds", ".err", ".bak", ".pyc", ".exe", ".rod", ".pdb", ".idb",
    ".idx", ".ilk"
  ]
  ignore = [
    ".bzrignore", "nim", "nim.exe", "koch", "koch.exe", ".gitignore"
  ]

proc cleanAux(dir: string) =
  for kind, path in walkDir(dir):
    case kind
    of pcFile:
      var (_, name, ext) = splitFile(path)
      if ext == "" or cleanExt.contains(ext):
        if not ignore.contains(name):
          echo "removing: ", path
          removeFile(path)
    of pcDir:
      case splitPath(path).tail
      of "nimcache":
        echo "removing dir: ", path
        removeDir(path)
      of "dist", ".git", "icons": discard
      else: cleanAux(path)
    else: discard

proc removePattern(pattern: string) =
  for f in walkFiles(pattern):
    echo "removing: ", f
    removeFile(f)

proc clean(args: string) =
  removePattern("web/*.html")
  removePattern("doc/*.html")
  cleanAux(getCurrentDir())
  for kind, path in walkDir(getCurrentDir() / "build"):
    if kind == pcDir:
      echo "removing dir: ", path
      removeDir(path)

# -------------- builds a release ---------------------------------------------

proc winReleaseArch(arch: string) =
  doAssert arch in ["32", "64"]
  let cpu = if arch == "32": "i386" else: "amd64"

  template withMingw(path, body) =
    let prevPath = getEnv("PATH")
    putEnv("PATH", (if path.len > 0: path & PathSep else: "") & prevPath)
    try:
      body
    finally:
      putEnv("PATH", prevPath)

  withMingw r"..\mingw" & arch & r"\bin":
    # Rebuilding koch is necessary because it uses its pointer size to
    # determine which mingw link to put in the NSIS installer.
    inFold "winrelease koch":
      nimexec "c --cpu:$# koch" % cpu
    kochExecFold("winrelease boot", "boot -d:release --cpu:$#" % cpu)
    kochExecFold("winrelease zip", "zip -d:release")
    overwriteFile r"build\nim-$#.zip" % VersionAsString,
             r"web\upload\download\nim-$#_x$#.zip" % [VersionAsString, arch]

proc winRelease*() =
  # Now used from "tools/winrelease" and not directly supported by koch
  # anymore!
  # Build -docs file:
  when true:
    inFold "winrelease buildDocs":
      buildDocs(gaCode)
    withDir "web/upload/" & VersionAsString:
      inFold "winrelease zipdocs":
        exec "7z a -tzip docs-$#.zip *.html" % VersionAsString
    overwriteFile "web/upload/$1/docs-$1.zip" % VersionAsString,
                  "web/upload/download/docs-$1.zip" % VersionAsString
  when true:
    inFold "winrelease csource":
      csource("-d:danger")
  when sizeof(pointer) == 4:
    winReleaseArch "32"
  when sizeof(pointer) == 8:
    winReleaseArch "64"

# -------------- tests --------------------------------------------------------

template `|`(a, b): string = (if a.len > 0: a else: b)

proc tests(args: string) =
  nimexec "cc --opt:speed testament/testament"
  var testCmd = quoteShell(getCurrentDir() / "testament/testament".exe)
  testCmd.add " " & quoteShell("--nim:" & findNim())
  testCmd.add " " & (args|"all")
  let success = tryExec testCmd
  if not success:
    quit("tests failed", QuitFailure)

proc temp(args: string) =
  proc splitArgs(a: string): (string, string) =
    # every --options before the command (indicated by starting
    # with not a dash) is part of the bootArgs, the rest is part
    # of the programArgs:
    let args = os.parseCmdLine a
    result = ("", "")
    var i = 0
    while i < args.len and args[i][0] == '-':
      result[0].add " " & quoteShell(args[i])
      inc i
    while i < args.len:
      result[1].add " " & quoteShell(args[i])
      inc i

  let d = getAppDir()
  let output = d / "compiler" / "nim".exe
  let finalDest = d / "bin" / "nim_temp".exe
  # 125 is the magic number to tell git bisect to skip the current commit.
  var (bootArgs, programArgs) = splitArgs(args)
  if "doc" notin programArgs and
      "threads" notin programArgs and
      "js" notin programArgs and "rst2html" notin programArgs:
    bootArgs = " -d:leanCompiler" & bootArgs
  let nimexec = findNim().quoteShell()
  exec(nimexec & " c -d:debug --debugger:native -d:nimBetterRun " & bootArgs & " " & (d / "compiler" / "nim"), 125)
  copyExe(output, finalDest)
  setCurrentDir(origDir)
  if programArgs.len > 0: exec(finalDest & " " & programArgs)

proc xtemp(cmd: string) =
  let d = getAppDir()
  copyExe(d / "bin" / "nim".exe, d / "bin" / "nim_backup".exe)
  try:
    withDir(d):
      temp""
    copyExe(d / "bin" / "nim_temp".exe, d / "bin" / "nim".exe)
    exec(cmd)
  finally:
    copyExe(d / "bin" / "nim_backup".exe, d / "bin" / "nim".exe)

proc icTest(args: string) =
  temp("")
  let inp = os.parseCmdLine(args)[0]
  let content = readFile(inp)
  let nimExe = getAppDir() / "bin" / "nim_temp".exe
  var i = 0
  for fragment in content.split("#!EDIT!#"):
    let file = inp.replace(".nim", "_temp.nim")
    writeFile(file, fragment)
    var cmd = nimExe & " cpp --ic:on -d:nimIcIntegrityChecks --listcmd "
    if i == 0:
      cmd.add "-f "
    cmd.add quoteShell(file)
    exec(cmd)
    inc i

proc buildDrNim(args: string) =
  if not dirExists("dist/nimz3"):
    exec("git clone https://github.com/zevv/nimz3.git dist/nimz3")
  when defined(windows):
    if not dirExists("dist/dlls"):
      exec("git clone -q https://github.com/nim-lang/dlls.git dist/dlls")
    copyExe("dist/dlls/libz3.dll", "bin/libz3.dll")
    execFold("build drnim", "nim c -o:$1 $2 drnim/drnim" % ["bin/drnim".exe, args])
  else:
    if not dirExists("dist/z3"):
      exec("git clone -q https://github.com/Z3Prover/z3.git dist/z3")
      withDir("dist/z3"):
        exec("git fetch")
        exec("git checkout " & Z3StableCommit)
        createDir("build")
        withDir("build"):
          exec("""cmake -DZ3_BUILD_LIBZ3_SHARED=FALSE -G "Unix Makefiles" ../""")
          exec("make -j4")
    execFold("build drnim", "nim cpp --dynlibOverride=libz3 -o:$1 $2 drnim/drnim" % ["bin/drnim".exe, args])
  # always run the tests for now:
  exec("testament/testament".exe & " --nim:" & "drnim".exe & " pat drnim/tests")


proc hostInfo(): string =
  "hostOS: $1, hostCPU: $2, int: $3, float: $4, cpuEndian: $5, cwd: $6" %
    [hostOS, hostCPU, $int.sizeof, $float.sizeof, $cpuEndian, getCurrentDir()]

proc installDeps(dep: string, commit = "") =
  # the hashes/urls are version controlled here, so can be changed seamlessly
  # and tied to a nim release (mimicking git submodules)
  var commit = commit
  case dep
  of "tinyc":
    if commit.len == 0: commit = "916cc2f94818a8a382dd8d4b8420978816c1dfb3"
    cloneDependency(distDir, "https://github.com/timotheecour/nim-tinyc-archive", commit)
  else: doAssert false, "unsupported: " & dep
  # xxx: also add linenoise, niminst etc, refs https://github.com/nim-lang/RFCs/issues/206

proc runCI(cmd: string) =
  doAssert cmd.len == 0, cmd # avoid silently ignoring
  echo "runCI: ", cmd
  echo hostInfo()
  # boot without -d:nimHasLibFFI to make sure this still works
  # `--lib:lib` is needed for bootstrap on openbsd, for reasons described in
  # https://github.com/nim-lang/Nim/pull/14291 (`getAppFilename` bugsfor older nim on openbsd).
  kochExecFold("Boot in release mode", "boot -d:release --gc:refc -d:nimStrictMode --lib:lib")
  kochExecFold("Boot Nim ORC", "boot -d:release --lib:lib")

  when false: # debugging: when you need to run only 1 test in CI, use something like this:
    execFold("debugging test", "nim r tests/stdlib/tosproc.nim")
    doAssert false, "debugging only"

  ## build nimble early on to enable remainder to depend on it if needed
  kochExecFold("Build Nimble", "nimble")

  let batchParam = "--batch:$1" % "NIM_TESTAMENT_BATCH".getEnv("_")
  if getEnv("NIM_TEST_PACKAGES", "0") == "1":
    nimCompileFold("Compile testament", "testament/testament.nim", options = "-d:release")
    execFold("Test selected Nimble packages", "testament $# pcat nimble-packages" % batchParam)
  else:
    buildTools()

    for a in "zip opengl sdl1 jester@#head".split:
      let buildDeps = "build"/"deps" # xxx factor pending https://github.com/timotheecour/Nim/issues/616
      # if this gives `Additional info: "build/deps" [OSError]`, make sure nimble is >= v0.12.0,
      # otherwise `absolutePath` is needed, refs https://github.com/nim-lang/nimble/issues/901
      execFold("", "nimble install -y --nimbleDir:$# $#" % [buildDeps.quoteShell, a])

    ## run tests
    execFold("Test nimscript", "nim e tests/test_nimscript.nims")
    when defined(windows):
      execFold("Compile tester", "nim c --usenimcache -d:nimCoroutines --os:genode -d:posix --compileOnly testament/testament")

    # main bottleneck here
    # xxx: even though this is the main bottleneck, we could speedup the rest via batching with `--batch`.
    # BUG: with initOptParser, `--batch:'' all` interprets `all` as the argument of --batch, pending bug #14343
    execFold("Run tester", "nim c -r --putenv:NIM_TESTAMENT_REMOTE_NETWORKING:1 -d:nimStrictMode testament/testament $# all -d:nimCoroutines" % batchParam)

    block: # nimHasLibFFI:
      when defined(posix): # windows can be handled in future PR's
        execFold("nimble install -y libffi", "nimble install -y libffi")
        const nimFFI = "bin/nim.ctffi"
        # no need to bootstrap with koch boot (would be slower)
        let backend = if doUseCpp(): "cpp" else: "c"
        execFold("build with -d:nimHasLibFFI", "nim $1 -d:release -d:nimHasLibFFI -o:$2 compiler/nim.nim" % [backend, nimFFI])
        execFold("test with -d:nimHasLibFFI", "$1 $2 -r testament/testament --nim:$1 r tests/misc/trunner.nim -d:nimTrunnerFfi" % [nimFFI, backend])

    execFold("Run nimdoc tests", "nim r nimdoc/tester")
    execFold("Run rst2html tests", "nim r nimdoc/rsttester")
    execFold("Run nimpretty tests", "nim r nimpretty/tester.nim")
    when defined(posix):
      # refs #18385, build with -d:release instead of -d:danger for testing
      # We could also skip building nimsuggest in buildTools, or build it with -d:release
      # in bundleNimsuggest depending on some environment variable when we are in CI. One advantage
      # of rebuilding is this won't affect bin/nimsuggest when running runCI locally
      execFold("build nimsuggest_testing", "nim c -o:bin/nimsuggest_testing -d:release nimsuggest/nimsuggest")
      execFold("Run nimsuggest tests", "nim r nimsuggest/tester")

    execFold("Run atlas tests", "nim c -r -d:atlasTests tools/atlas/atlas.nim clone https://github.com/disruptek/balls")

<<<<<<< HEAD
  when not defined(bsd):
    # the BSDs are overwhelmed already, so only run this test on the other machines:
    kochExecFold("Boot Nim ORC", "boot -d:release --mm:orc --lib:lib")

    kochExecFold("Boot Nim ORC with mimalloc", "boot -d:release --mm:orc --lib:lib -d:useMimalloc")

=======
>>>>>>> cfff454c
proc testUnixInstall(cmdLineRest: string) =
  csource("-d:danger" & cmdLineRest)
  xz(false, cmdLineRest)
  let oldCurrentDir = getCurrentDir()
  try:
    let destDir = getTempDir()
    copyFile("build/nim-$1.tar.xz" % VersionAsString,
             destDir / "nim-$1.tar.xz" % VersionAsString)
    setCurrentDir(destDir)
    execCleanPath("tar -xJf nim-$1.tar.xz" % VersionAsString)
    setCurrentDir("nim-$1" % VersionAsString)
    execCleanPath("sh build.sh")
    # first test: try if './bin/nim --version' outputs something sane:
    let output = execProcess("./bin/nim --version").splitLines
    if output.len > 0 and output[0].contains(VersionAsString):
      echo "Version check: success"
      execCleanPath("./bin/nim c koch.nim")
      execCleanPath("./koch boot -d:release", destDir / "bin")
      # check the docs build:
      execCleanPath("./koch docs", destDir / "bin")
      # check nimble builds:
      execCleanPath("./koch tools")
      # check the tests work:
      putEnv("NIM_EXE_NOT_IN_PATH", "NOT_IN_PATH")
      execCleanPath("./koch tests --nim:bin/nim cat megatest", destDir / "bin")
    else:
      echo "Version check: failure"
  finally:
    setCurrentDir oldCurrentDir

proc valgrind(cmd: string) =
  # somewhat hacky: '=' sign means "pass to valgrind" else "pass to Nim"
  let args = parseCmdLine(cmd)
  var nimcmd = ""
  var valcmd = ""
  for i, a in args:
    if i == args.len-1:
      # last element is the filename:
      valcmd.add ' '
      valcmd.add changeFileExt(a, ExeExt)
      nimcmd.add ' '
      nimcmd.add a
    elif '=' in a:
      valcmd.add ' '
      valcmd.add a
    else:
      nimcmd.add ' '
      nimcmd.add a
  exec("nim c" & nimcmd)
  let supp = getAppDir() / "tools" / "nimgrind.supp"
  exec("valgrind --suppressions=" & supp & valcmd)

proc showHelp(success: bool) =
  quit(HelpText % [VersionAsString & spaces(44-len(VersionAsString)),
                   CompileDate, CompileTime], if success: QuitSuccess else: QuitFailure)

proc branchDone() =
  let thisBranch = execProcess("git symbolic-ref --short HEAD").strip()
  if thisBranch != "devel" and thisBranch != "":
    exec("git checkout devel")
    exec("git branch -D " & thisBranch)
    exec("git pull --rebase")

when isMainModule:
  var op = initOptParser()
  var
    latest = false
    localDocsOnly = false
    localDocsOut = ""
  while true:
    op.next()
    case op.kind
    of cmdLongOption, cmdShortOption:
      case normalize(op.key)
      of "help", "h": showHelp(success = true)
      of "latest": latest = true
      of "stable": latest = false
      of "nim": nimExe = op.val.absolutePath # absolute so still works with changeDir
      of "localdocs":
        localDocsOnly = true
        if op.val.len > 0:
          localDocsOut = op.val.absolutePath
      else: showHelp(success = false)
    of cmdArgument:
      case normalize(op.key)
      of "boot": boot(op.cmdLineRest)
      of "clean": clean(op.cmdLineRest)
      of "doc", "docs": buildDocs(op.cmdLineRest & paCode, localDocsOnly, localDocsOut)
      of "doc0", "docs0":
        # undocumented command for Araq-the-merciful:
        buildDocs(op.cmdLineRest & gaCode)
      of "pdf": buildPdfDoc(op.cmdLineRest, "doc/pdf")
      of "csource", "csources": csource(op.cmdLineRest)
      of "zip": zip(latest, op.cmdLineRest)
      of "xz": xz(latest, op.cmdLineRest)
      of "nsis": nsis(latest, op.cmdLineRest)
      of "geninstall": geninstall(op.cmdLineRest)
      of "distrohelper": geninstall()
      of "install": install(op.cmdLineRest)
      of "testinstall": testUnixInstall(op.cmdLineRest)
      of "installdeps": installDeps(op.cmdLineRest)
      of "runci": runCI(op.cmdLineRest)
      of "test", "tests": tests(op.cmdLineRest)
      of "temp": temp(op.cmdLineRest)
      of "xtemp": xtemp(op.cmdLineRest)
      of "wintools": bundleWinTools(op.cmdLineRest)
      of "nimble": bundleNimbleExe(latest, op.cmdLineRest)
      of "nimsuggest": bundleNimsuggest(op.cmdLineRest)
      # toolsNoNimble is kept for backward compatibility with build scripts
      of "toolsnonimble", "toolsnoexternal":
        buildTools(op.cmdLineRest)
      of "tools":
        buildTools(op.cmdLineRest)
        bundleNimbleExe(latest, op.cmdLineRest)
      of "pushcsource":
        quit "use this instead: https://github.com/nim-lang/csources_v1/blob/master/push_c_code.nim"
      of "valgrind": valgrind(op.cmdLineRest)
      of "c2nim": bundleC2nim(op.cmdLineRest)
      of "drnim": buildDrNim(op.cmdLineRest)
      of "fusion":
        let suffix = if latest: HeadHash else: FusionStableHash
        exec("nimble install -y fusion@$#" % suffix)
      of "ic": icTest(op.cmdLineRest)
      of "branchdone": branchDone()
      else: showHelp(success = false)
      break
    of cmdEnd:
      showHelp(success = false)<|MERGE_RESOLUTION|>--- conflicted
+++ resolved
@@ -589,15 +589,6 @@
 
     execFold("Run atlas tests", "nim c -r -d:atlasTests tools/atlas/atlas.nim clone https://github.com/disruptek/balls")
 
-<<<<<<< HEAD
-  when not defined(bsd):
-    # the BSDs are overwhelmed already, so only run this test on the other machines:
-    kochExecFold("Boot Nim ORC", "boot -d:release --mm:orc --lib:lib")
-
-    kochExecFold("Boot Nim ORC with mimalloc", "boot -d:release --mm:orc --lib:lib -d:useMimalloc")
-
-=======
->>>>>>> cfff454c
 proc testUnixInstall(cmdLineRest: string) =
   csource("-d:danger" & cmdLineRest)
   xz(false, cmdLineRest)
