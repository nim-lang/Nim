--- conflicted
+++ resolved
@@ -603,14 +603,9 @@
     execFold("Run atlas tests", "nim c -r -d:atlasTests tools/atlas/atlas.nim clone https://github.com/disruptek/balls")
 
   when not defined(bsd):
-<<<<<<< HEAD
-    if not doUseCpp:
-      # the BSDs are overwhelmed already, so only run this test on the other machines:
-      kochExecFold("Boot Nim ORC", "boot -d:release --mm:orc --lib:lib")
-=======
+
     # the BSDs are overwhelmed already, so only run this test on the other machines:
     kochExecFold("Boot Nim ORC", "boot -d:release --mm:orc --lib:lib")
->>>>>>> 27e54814
 
 proc testUnixInstall(cmdLineRest: string) =
   csource("-d:danger" & cmdLineRest)
