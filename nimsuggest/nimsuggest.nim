--- conflicted
+++ resolved
@@ -212,8 +212,6 @@
     else:
       localError(conf, conf.m.trackPos, "found no symbol at this position " & (conf $ conf.m.trackPos))
 
-<<<<<<< HEAD
-=======
 proc executeEpc(cmd: IdeCmd, args: SexpNode;
                 graph: ModuleGraph) =
   let
@@ -225,7 +223,6 @@
     dirtyfile = args[3].getStr("")
   execute(cmd, file, dirtyfile, int(line), int(column), graph)
 
->>>>>>> 2c8361bd
 proc returnEpc(socket: Socket, uid: BiggestInt, s: SexpNode|string,
                return_symbol = "return") =
   let response = $convertSexp([newSSymbol(return_symbol), uid, s])
